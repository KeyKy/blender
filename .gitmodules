--- conflicted
+++ resolved
@@ -20,9 +20,5 @@
 	path = source/tools
 	url = ../blender-dev-tools.git
 	branch = master
-<<<<<<< HEAD
 	ignore = all
-=======
-	ignore = all
-	branch = master
->>>>>>> c8cff319
+	branch = master