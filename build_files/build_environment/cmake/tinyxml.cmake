--- conflicted
+++ resolved
@@ -24,11 +24,7 @@
   DOWNLOAD_DIR ${DOWNLOAD_DIR}
   URL_HASH MD5=${TINYXML_HASH}
   PREFIX ${BUILD_DIR}/tinyxml
-<<<<<<< HEAD
-  #patch taken from ocio
-=======
   # patch taken from ocio
->>>>>>> 0e280b96
   PATCH_COMMAND ${PATCH_CMD} -p 1 -N -d ${BUILD_DIR}/tinyxml/src/external_tinyxml < ${PATCH_DIR}/tinyxml.diff
   CMAKE_ARGS -DCMAKE_INSTALL_PREFIX=${LIBDIR}/tinyxml ${DEFAULT_CMAKE_FLAGS} ${TINYXML_EXTRA_ARGS}
   INSTALL_DIR ${LIBDIR}/tinyxml
