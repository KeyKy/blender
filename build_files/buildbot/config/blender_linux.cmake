# ######## Global feature set settings ########

include("${CMAKE_CURRENT_LIST_DIR}/../../cmake/config/blender_release.cmake")

message(STATUS "Building in CentOS 7 64bit environment")

<<<<<<< HEAD
if(EXISTS "/lib/x86_64-linux-gnu/libc-2.24.so")
  message(STATUS "Building in GLibc-2.24 environment")
  set(GLIBC "2.24")
  set(MULTILIB "/x86_64-linux-gnu")
  set(LIBDIR_NAME "linux_x86_64")
elseif(EXISTS "/lib/i386-linux-gnu//libc-2.24.so")
  message(STATUS "Building in GLibc-2.24 environment")
  set(GLIBC "2.24")
  set(MULTILIB "/i386-linux-gnu")
  set(LIBDIR_NAME "linux_i686")
elseif(EXISTS "/lib/x86_64-linux-gnu/libc-2.19.so")
  message(STATUS "Building in GLibc-2.19 environment")
  set(GLIBC "2.19")
  set(MULTILIB "/x86_64-linux-gnu")
elseif(EXISTS "/lib/i386-linux-gnu//libc-2.19.so")
  message(STATUS "Building in GLibc-2.19 environment")
  set(GLIBC "2.19")
  set(MULTILIB "/i386-linux-gnu")
elseif(EXISTS "/lib/libc-2.11.3.so")
  message(STATUS "Building in GLibc-2.11 environment")
  set(GLIBC "2.11")
  set(MULTILIB "")
else()
  message(FATAL_ERROR "Unknown build environment")
endif()

# Default to only build Blender
set(WITH_BLENDER             ON  CACHE BOOL "" FORCE)
=======
set(LIBDIR_NAME "linux_centos7_x86_64")
set(WITH_CXX11_ABI           OFF CACHE BOOL "" FORCE)
>>>>>>> 0e280b96

# ######## Linux-specific build options ########
# Options which are specific to Linux-only platforms

set(WITH_DOC_MANPAGE         OFF CACHE BOOL "" FORCE)

# ######## Official release-specific build options ########
# Options which are specific to Linux release builds only

set(WITH_JACK_DYNLOAD        ON  CACHE BOOL "" FORCE)
set(WITH_SDL_DYNLOAD         ON  CACHE BOOL "" FORCE)

# ######## Release environment specific settings ########

<<<<<<< HEAD
if (NOT ${GLIBC} STREQUAL "2.24")

# All the hardcoded library paths and such

# LLVM libraries
set(LLVM_VERSION             "3.4"  CACHE STRING "" FORCE)
set(LLVM_ROOT_DIR            "/opt/lib/llvm-${LLVM_VERSION}"  CACHE STRING "" FORCE)
set(LLVM_STATIC              ON  CACHE BOOL "" FORCE)

# BOOST libraries
set(BOOST_ROOT               "/opt/lib/boost" CACHE STRING "" FORCE)
set(Boost_USE_STATIC_LIBS    ON CACHE BOOL "" FORCE)

# FFmpeg libraries
set(FFMPEG                   "/opt/lib/ffmpeg" CACHE STRING "" FORCE)
set(FFMPEG_LIBRARIES
  avdevice avformat avcodec avutil avfilter swscale swresample
  /usr/lib${MULTILIB}/libxvidcore.a
  /usr/lib${MULTILIB}/libx264.a
  /usr/lib${MULTILIB}/libmp3lame.a
  /usr/lib${MULTILIB}/libvpx.a
  /usr/lib${MULTILIB}/libvorbis.a
  /usr/lib${MULTILIB}/libogg.a
  /usr/lib${MULTILIB}/libvorbisenc.a
  /usr/lib${MULTILIB}/libtheora.a
  /usr/lib${MULTILIB}/libschroedinger-1.0.a
  /usr/lib${MULTILIB}/liborc-0.4.a
  CACHE STRING "" FORCE
)

# SndFile libraries
set(SNDFILE_LIBRARY          "/usr/lib${MULTILIB}/libsndfile.a;/usr/lib${MULTILIB}/libFLAC.a" CACHE STRING "" FORCE)

# OpenAL libraries
set(OPENAL_ROOT_DIR           "/opt/lib/openal" CACHE STRING "" FORCE)
set(OPENAL_INCLUDE_DIR        "${OPENAL_ROOT_DIR}/include/AL" CACHE STRING "" FORCE)
set(OPENAL_LIBRARY
  ${OPENAL_ROOT_DIR}/lib/libopenal.a
  ${OPENAL_ROOT_DIR}/lib/libcommon.a
  CACHE STRING "" FORCE
)

# OpenCollada libraries
set(OPENCOLLADA_UTF_LIBRARY   ""                              CACHE STRING "" FORCE)
set(PCRE_INCLUDE_DIR          "/usr/include"                  CACHE STRING "" FORCE)
set(PCRE_LIBRARY              "/usr/lib${MULTILIB}/libpcre.a" CACHE STRING "" FORCE)
set(XML2_INCLUDE_DIR          "/usr/include"                  CACHE STRING "" FORCE)
set(XML2_LIBRARY              "/usr/lib${MULTILIB}/libxml2.a" CACHE STRING "" FORCE)

# OpenColorIO libraries
set(OPENCOLORIO_ROOT_DIR      "/opt/lib/ocio" CACHE STRING "" FORCE)
set(OPENCOLORIO_OPENCOLORIO_LIBRARY "${OPENCOLORIO_ROOT_DIR}/lib/libOpenColorIO.a" CACHE STRING "" FORCE)
set(OPENCOLORIO_TINYXML_LIBRARY "${OPENCOLORIO_ROOT_DIR}/lib/libtinyxml.a"         CACHE STRING "" FORCE)
set(OPENCOLORIO_YAML-CPP_LIBRARY "${OPENCOLORIO_ROOT_DIR}/lib/libyaml-cpp.a"       CACHE STRING "" FORCE)

# Freetype
set(FREETYPE_INCLUDE_DIRS "/usr/include/freetype2"       CACHE STRING "" FORCE)
set(FREETYPE_LIBRARY "/usr/lib${MULTILIB}/libfreetype.a" CACHE STRING "" FORCE)

# OpenImageIO
if(GLIBC EQUAL "2.19")
  set(OPENIMAGEIO_LIBRARY
    /opt/lib/oiio/lib/libOpenImageIO.a
    /opt/lib/oiio/lib/libOpenImageIO_Util.a
    /usr/lib${MULTILIB}/libwebp.a
    /usr/lib${MULTILIB}/liblzma.a
    /usr/lib${MULTILIB}/libjbig.a
    ${FREETYPE_LIBRARY}
    CACHE STRING "" FORCE
  )
endif()

# OpenSubdiv libraries
set(OPENSUBDIV_ROOT_DIR "/opt/lib/opensubdiv" CACHE STRING "" FORCE)
set(OPENSUBDIV_OSDCPU_LIBRARY "${OPENSUBDIV_ROOT_DIR}/lib/libosdCPU.a" CACHE STRING "" FORCE)
set(OPENSUBDIV_OSDGPU_LIBRARY "${OPENSUBDIV_ROOT_DIR}/lib/libosdGPU.a" CACHE STRING "" FORCE)

# OpenEXR libraries
set(OPENEXR_ROOT_DIR          "/opt/lib/openexr"                    CACHE STRING "" FORCE)
set(OPENEXR_HALF_LIBRARY      "/opt/lib/openexr/lib/libHalf.a"      CACHE STRING "" FORCE)
set(OPENEXR_IEX_LIBRARY       "/opt/lib/openexr/lib/libIex.a"       CACHE STRING "" FORCE)
set(OPENEXR_ILMIMF_LIBRARY    "/opt/lib/openexr/lib/libIlmImf.a"    CACHE STRING "" FORCE)
set(OPENEXR_ILMTHREAD_LIBRARY "/opt/lib/openexr/lib/libIlmThread.a" CACHE STRING "" FORCE)
set(OPENEXR_IMATH_LIBRARY     "/opt/lib/openexr/lib/libImath.a"     CACHE STRING "" FORCE)

# JeMalloc library
set(JEMALLOC_LIBRARY    "/opt/lib/jemalloc/lib/libjemalloc.a" CACHE STRING "" FORCE)

# Space navigation
set(SPACENAV_ROOT_DIR       "/opt/lib/libspnav" CACHE STRING "" FORCE)

# Force some system libraries to be static
set(FFTW3_LIBRARY       "/usr/lib${MULTILIB}/libfftw3.a" CACHE STRING "" FORCE)
set(JPEG_LIBRARY        "/usr/lib${MULTILIB}/libjpeg.a"  CACHE STRING "" FORCE)
set(PNG_LIBRARY         "/usr/lib${MULTILIB}/libpng.a"   CACHE STRING "" FORCE)
set(TIFF_LIBRARY        "/usr/lib${MULTILIB}/libtiff.a"  CACHE STRING "" FORCE)
set(ZLIB_LIBRARY        "/usr/lib${MULTILIB}/libz.a"     CACHE STRING "" FORCE)

# OpenVDB
set(OPENVDB_LIBRARY
  /opt/lib/openvdb/lib/libopenvdb.a
  CACHE BOOL "" FORCE
)

set(BLOSC_LIBRARY
  /opt/lib/blosc/lib/libblosc.a
  CACHE BOOL "" FORCE
)

else()

set(LIBDIR "/opt/blender-deps/${LIBDIR_NAME}" CACHE BOOL "" FORCE)

# TODO(sergey): Remove once Python is oficially bumped to 3.7.
set(PYTHON_VERSION    3.7 CACHE BOOL "" FORCE)
=======
set(LIBDIR "${CMAKE_CURRENT_LIST_DIR}/../../../../lib/${LIBDIR_NAME}" CACHE STRING "" FORCE)
>>>>>>> 0e280b96

# Platform specific configuration, to ensure static linking against everything.

# Additional linking libraries
set(CMAKE_EXE_LINKER_FLAGS   "-lrt -static-libstdc++ -no-pie"  CACHE STRING "" FORCE)<|MERGE_RESOLUTION|>--- conflicted
+++ resolved
@@ -4,39 +4,8 @@
 
 message(STATUS "Building in CentOS 7 64bit environment")
 
-<<<<<<< HEAD
-if(EXISTS "/lib/x86_64-linux-gnu/libc-2.24.so")
-  message(STATUS "Building in GLibc-2.24 environment")
-  set(GLIBC "2.24")
-  set(MULTILIB "/x86_64-linux-gnu")
-  set(LIBDIR_NAME "linux_x86_64")
-elseif(EXISTS "/lib/i386-linux-gnu//libc-2.24.so")
-  message(STATUS "Building in GLibc-2.24 environment")
-  set(GLIBC "2.24")
-  set(MULTILIB "/i386-linux-gnu")
-  set(LIBDIR_NAME "linux_i686")
-elseif(EXISTS "/lib/x86_64-linux-gnu/libc-2.19.so")
-  message(STATUS "Building in GLibc-2.19 environment")
-  set(GLIBC "2.19")
-  set(MULTILIB "/x86_64-linux-gnu")
-elseif(EXISTS "/lib/i386-linux-gnu//libc-2.19.so")
-  message(STATUS "Building in GLibc-2.19 environment")
-  set(GLIBC "2.19")
-  set(MULTILIB "/i386-linux-gnu")
-elseif(EXISTS "/lib/libc-2.11.3.so")
-  message(STATUS "Building in GLibc-2.11 environment")
-  set(GLIBC "2.11")
-  set(MULTILIB "")
-else()
-  message(FATAL_ERROR "Unknown build environment")
-endif()
-
-# Default to only build Blender
-set(WITH_BLENDER             ON  CACHE BOOL "" FORCE)
-=======
 set(LIBDIR_NAME "linux_centos7_x86_64")
 set(WITH_CXX11_ABI           OFF CACHE BOOL "" FORCE)
->>>>>>> 0e280b96
 
 # ######## Linux-specific build options ########
 # Options which are specific to Linux-only platforms
@@ -51,125 +20,7 @@
 
 # ######## Release environment specific settings ########
 
-<<<<<<< HEAD
-if (NOT ${GLIBC} STREQUAL "2.24")
-
-# All the hardcoded library paths and such
-
-# LLVM libraries
-set(LLVM_VERSION             "3.4"  CACHE STRING "" FORCE)
-set(LLVM_ROOT_DIR            "/opt/lib/llvm-${LLVM_VERSION}"  CACHE STRING "" FORCE)
-set(LLVM_STATIC              ON  CACHE BOOL "" FORCE)
-
-# BOOST libraries
-set(BOOST_ROOT               "/opt/lib/boost" CACHE STRING "" FORCE)
-set(Boost_USE_STATIC_LIBS    ON CACHE BOOL "" FORCE)
-
-# FFmpeg libraries
-set(FFMPEG                   "/opt/lib/ffmpeg" CACHE STRING "" FORCE)
-set(FFMPEG_LIBRARIES
-  avdevice avformat avcodec avutil avfilter swscale swresample
-  /usr/lib${MULTILIB}/libxvidcore.a
-  /usr/lib${MULTILIB}/libx264.a
-  /usr/lib${MULTILIB}/libmp3lame.a
-  /usr/lib${MULTILIB}/libvpx.a
-  /usr/lib${MULTILIB}/libvorbis.a
-  /usr/lib${MULTILIB}/libogg.a
-  /usr/lib${MULTILIB}/libvorbisenc.a
-  /usr/lib${MULTILIB}/libtheora.a
-  /usr/lib${MULTILIB}/libschroedinger-1.0.a
-  /usr/lib${MULTILIB}/liborc-0.4.a
-  CACHE STRING "" FORCE
-)
-
-# SndFile libraries
-set(SNDFILE_LIBRARY          "/usr/lib${MULTILIB}/libsndfile.a;/usr/lib${MULTILIB}/libFLAC.a" CACHE STRING "" FORCE)
-
-# OpenAL libraries
-set(OPENAL_ROOT_DIR           "/opt/lib/openal" CACHE STRING "" FORCE)
-set(OPENAL_INCLUDE_DIR        "${OPENAL_ROOT_DIR}/include/AL" CACHE STRING "" FORCE)
-set(OPENAL_LIBRARY
-  ${OPENAL_ROOT_DIR}/lib/libopenal.a
-  ${OPENAL_ROOT_DIR}/lib/libcommon.a
-  CACHE STRING "" FORCE
-)
-
-# OpenCollada libraries
-set(OPENCOLLADA_UTF_LIBRARY   ""                              CACHE STRING "" FORCE)
-set(PCRE_INCLUDE_DIR          "/usr/include"                  CACHE STRING "" FORCE)
-set(PCRE_LIBRARY              "/usr/lib${MULTILIB}/libpcre.a" CACHE STRING "" FORCE)
-set(XML2_INCLUDE_DIR          "/usr/include"                  CACHE STRING "" FORCE)
-set(XML2_LIBRARY              "/usr/lib${MULTILIB}/libxml2.a" CACHE STRING "" FORCE)
-
-# OpenColorIO libraries
-set(OPENCOLORIO_ROOT_DIR      "/opt/lib/ocio" CACHE STRING "" FORCE)
-set(OPENCOLORIO_OPENCOLORIO_LIBRARY "${OPENCOLORIO_ROOT_DIR}/lib/libOpenColorIO.a" CACHE STRING "" FORCE)
-set(OPENCOLORIO_TINYXML_LIBRARY "${OPENCOLORIO_ROOT_DIR}/lib/libtinyxml.a"         CACHE STRING "" FORCE)
-set(OPENCOLORIO_YAML-CPP_LIBRARY "${OPENCOLORIO_ROOT_DIR}/lib/libyaml-cpp.a"       CACHE STRING "" FORCE)
-
-# Freetype
-set(FREETYPE_INCLUDE_DIRS "/usr/include/freetype2"       CACHE STRING "" FORCE)
-set(FREETYPE_LIBRARY "/usr/lib${MULTILIB}/libfreetype.a" CACHE STRING "" FORCE)
-
-# OpenImageIO
-if(GLIBC EQUAL "2.19")
-  set(OPENIMAGEIO_LIBRARY
-    /opt/lib/oiio/lib/libOpenImageIO.a
-    /opt/lib/oiio/lib/libOpenImageIO_Util.a
-    /usr/lib${MULTILIB}/libwebp.a
-    /usr/lib${MULTILIB}/liblzma.a
-    /usr/lib${MULTILIB}/libjbig.a
-    ${FREETYPE_LIBRARY}
-    CACHE STRING "" FORCE
-  )
-endif()
-
-# OpenSubdiv libraries
-set(OPENSUBDIV_ROOT_DIR "/opt/lib/opensubdiv" CACHE STRING "" FORCE)
-set(OPENSUBDIV_OSDCPU_LIBRARY "${OPENSUBDIV_ROOT_DIR}/lib/libosdCPU.a" CACHE STRING "" FORCE)
-set(OPENSUBDIV_OSDGPU_LIBRARY "${OPENSUBDIV_ROOT_DIR}/lib/libosdGPU.a" CACHE STRING "" FORCE)
-
-# OpenEXR libraries
-set(OPENEXR_ROOT_DIR          "/opt/lib/openexr"                    CACHE STRING "" FORCE)
-set(OPENEXR_HALF_LIBRARY      "/opt/lib/openexr/lib/libHalf.a"      CACHE STRING "" FORCE)
-set(OPENEXR_IEX_LIBRARY       "/opt/lib/openexr/lib/libIex.a"       CACHE STRING "" FORCE)
-set(OPENEXR_ILMIMF_LIBRARY    "/opt/lib/openexr/lib/libIlmImf.a"    CACHE STRING "" FORCE)
-set(OPENEXR_ILMTHREAD_LIBRARY "/opt/lib/openexr/lib/libIlmThread.a" CACHE STRING "" FORCE)
-set(OPENEXR_IMATH_LIBRARY     "/opt/lib/openexr/lib/libImath.a"     CACHE STRING "" FORCE)
-
-# JeMalloc library
-set(JEMALLOC_LIBRARY    "/opt/lib/jemalloc/lib/libjemalloc.a" CACHE STRING "" FORCE)
-
-# Space navigation
-set(SPACENAV_ROOT_DIR       "/opt/lib/libspnav" CACHE STRING "" FORCE)
-
-# Force some system libraries to be static
-set(FFTW3_LIBRARY       "/usr/lib${MULTILIB}/libfftw3.a" CACHE STRING "" FORCE)
-set(JPEG_LIBRARY        "/usr/lib${MULTILIB}/libjpeg.a"  CACHE STRING "" FORCE)
-set(PNG_LIBRARY         "/usr/lib${MULTILIB}/libpng.a"   CACHE STRING "" FORCE)
-set(TIFF_LIBRARY        "/usr/lib${MULTILIB}/libtiff.a"  CACHE STRING "" FORCE)
-set(ZLIB_LIBRARY        "/usr/lib${MULTILIB}/libz.a"     CACHE STRING "" FORCE)
-
-# OpenVDB
-set(OPENVDB_LIBRARY
-  /opt/lib/openvdb/lib/libopenvdb.a
-  CACHE BOOL "" FORCE
-)
-
-set(BLOSC_LIBRARY
-  /opt/lib/blosc/lib/libblosc.a
-  CACHE BOOL "" FORCE
-)
-
-else()
-
-set(LIBDIR "/opt/blender-deps/${LIBDIR_NAME}" CACHE BOOL "" FORCE)
-
-# TODO(sergey): Remove once Python is oficially bumped to 3.7.
-set(PYTHON_VERSION    3.7 CACHE BOOL "" FORCE)
-=======
 set(LIBDIR "${CMAKE_CURRENT_LIST_DIR}/../../../../lib/${LIBDIR_NAME}" CACHE STRING "" FORCE)
->>>>>>> 0e280b96
 
 # Platform specific configuration, to ensure static linking against everything.
 
