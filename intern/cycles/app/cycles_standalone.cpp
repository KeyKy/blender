/*
 * Copyright 2011-2013 Blender Foundation
 *
 * Licensed under the Apache License, Version 2.0 (the "License");
 * you may not use this file except in compliance with the License.
 * You may obtain a copy of the License at
 *
 * http://www.apache.org/licenses/LICENSE-2.0
 *
 * Unless required by applicable law or agreed to in writing, software
 * distributed under the License is distributed on an "AS IS" BASIS,
 * WITHOUT WARRANTIES OR CONDITIONS OF ANY KIND, either express or implied.
 * See the License for the specific language governing permissions and
 * limitations under the License.
 */

#include <stdio.h>

#include "buffers.h"
#include "camera.h"
#include "device.h"
#include "scene.h"
#include "session.h"
#include "integrator.h"

#include "util_args.h"
#include "util_foreach.h"
#include "util_function.h"
#include "util_logging.h"
#include "util_path.h"
#include "util_progress.h"
#include "util_string.h"
#include "util_time.h"
#include "util_transform.h"
#include "util_version.h"

#ifdef WITH_CYCLES_STANDALONE_GUI
#include "util_view.h"
#endif

#include "cycles_standalone.h"
#include "cycles_xml.h"
#include "cycles_denoising.h"

CCL_NAMESPACE_BEGIN

Options options;

static void session_print(const string& str)
{
	/* print with carriage return to overwrite previous */
	printf("\r%s", str.c_str());

	/* add spaces to overwrite longer previous print */
	static int maxlen = 0;
	int len = str.size();
	maxlen = max(len, maxlen);

	for(int i = len; i < maxlen; i++)
		printf(" ");

	/* flush because we don't write an end of line */
	fflush(stdout);
}

void session_print_status()
{
	int sample, tile;
	double total_time, sample_time, render_time;
	string status, substatus;

	/* get status */
	sample = options.session->progress.get_sample();
	options.session->progress.get_tile(tile, total_time, sample_time, render_time);
	options.session->progress.get_status(status, substatus);

	if(substatus != "")
		status += ": " + substatus;

	/* print status */
	status = string_printf("Sample %d   %s", sample, status.c_str());
	session_print(status);
}

static BufferParams& session_buffer_params()
{
	static BufferParams buffer_params;
	buffer_params.width = options.width;
	buffer_params.height = options.height;
	buffer_params.full_width = options.width;
	buffer_params.full_height = options.height;

	return buffer_params;
}

static void session_init()
{
	options.session = new Session(options.session_params);
	options.session->reset(session_buffer_params(), options.session_params.samples);
	options.session->scene = options.scene;

	if(options.session_params.background && !options.quiet)
		options.session->progress.set_update_callback(function_bind(&session_print_status));
#ifdef WITH_CYCLES_STANDALONE_GUI
	else
		options.session->progress.set_update_callback(function_bind(&view_redraw));
#endif

	options.session->start();

	options.scene = NULL;
}

static void scene_init()
{
	options.scene = new Scene(options.scene_params, options.session_params.device);

	/* Read XML */
	xml_read_file(options.scene, options.filepaths[0].c_str());

	/* Camera width/height override? */
	if(!(options.width == 0 || options.height == 0)) {
		options.scene->camera->width = options.width;
		options.scene->camera->height = options.height;
	}
	else {
		options.width = options.scene->camera->width;
		options.height = options.scene->camera->height;
	}

	/* Calculate Viewplane */
	options.scene->camera->compute_auto_viewplane();
}

static void session_exit()
{
	if(options.session) {
		delete options.session;
		options.session = NULL;
	}
	if(options.scene) {
		delete options.scene;
		options.scene = NULL;
	}

	if(options.session_params.background && !options.quiet) {
		session_print("Finished Rendering.");
		printf("\n");
	}
}

#ifdef WITH_CYCLES_STANDALONE_GUI
static void display_info(Progress& progress)
{
	static double latency = 0.0;
	static double last = 0;
	double elapsed = time_dt();
	string str, interactive;

	latency = (elapsed - last);
	last = elapsed;

	int sample, tile;
	double total_time, sample_time, render_time;
	string status, substatus;

	sample = progress.get_sample();
	progress.get_tile(tile, total_time, sample_time, render_time);
	progress.get_status(status, substatus);

	if(substatus != "")
		status += ": " + substatus;

	interactive = options.interactive? "On":"Off";

	str = string_printf(
	        "%s"
	        "        Time: %.2f"
	        "        Latency: %.4f"
	        "        Sample: %d"
	        "        Average: %.4f"
	        "        Interactive: %s",
	        status.c_str(), total_time, latency, sample, sample_time, interactive.c_str());

	view_display_info(str.c_str());

	if(options.show_help)
		view_display_help();
}

static void display()
{
	static DeviceDrawParams draw_params = DeviceDrawParams();

	options.session->draw(session_buffer_params(), draw_params);

	display_info(options.session->progress);
}

static void motion(int x, int y, int button)
{
	if(options.interactive) {
		Transform matrix = options.session->scene->camera->matrix;

		/* Translate */
		if(button == 0) {
			float3 translate = make_float3(x * 0.01f, -(y * 0.01f), 0.0f);
			matrix = matrix * transform_translate(translate);
		}

		/* Rotate */
		else if(button == 2) {
			float4 r1 = make_float4((float)x * 0.1f, 0.0f, 1.0f, 0.0f);
			matrix = matrix * transform_rotate(DEG2RADF(r1.x), make_float3(r1.y, r1.z, r1.w));

			float4 r2 = make_float4(y * 0.1f, 1.0f, 0.0f, 0.0f);
			matrix = matrix * transform_rotate(DEG2RADF(r2.x), make_float3(r2.y, r2.z, r2.w));
		}

		/* Update and Reset */
		options.session->scene->camera->matrix = matrix;
		options.session->scene->camera->need_update = true;
		options.session->scene->camera->need_device_update = true;

		options.session->reset(session_buffer_params(), options.session_params.samples);
	}
}

static void resize(int width, int height)
{
	options.width = width;
	options.height = height;

	if(options.session) {
		/* Update camera */
		options.session->scene->camera->width = width;
		options.session->scene->camera->height = height;
		options.session->scene->camera->compute_auto_viewplane();
		options.session->scene->camera->need_update = true;
		options.session->scene->camera->need_device_update = true;

		options.session->reset(session_buffer_params(), options.session_params.samples);
	}
}

static void keyboard(unsigned char key)
{
	/* Toggle help */
	if(key == 'h')
		options.show_help = !(options.show_help);

	/* Reset */
	else if(key == 'r')
		options.session->reset(session_buffer_params(), options.session_params.samples);

	/* Cancel */
	else if(key == 27) // escape
		options.session->progress.set_cancel("Canceled");

	/* Pause */
	else if(key == 'p') {
		options.pause = !options.pause;
		options.session->set_pause(options.pause);
	}

	/* Interactive Mode */
	else if(key == 'i')
		options.interactive = !(options.interactive);

	/* Navigation */
	else if(options.interactive && (key == 'w' || key == 'a' || key == 's' || key == 'd')) {
		Transform matrix = options.session->scene->camera->matrix;
		float3 translate;

		if(key == 'w')
			translate = make_float3(0.0f, 0.0f, 0.1f);
		else if(key == 's')
			translate = make_float3(0.0f, 0.0f, -0.1f);
		else if(key == 'a')
			translate = make_float3(-0.1f, 0.0f, 0.0f);
		else if(key == 'd')
			translate = make_float3(0.1f, 0.0f, 0.0f);

		matrix = matrix * transform_translate(translate);

		/* Update and Reset */
		options.session->scene->camera->matrix = matrix;
		options.session->scene->camera->need_update = true;
		options.session->scene->camera->need_device_update = true;

		options.session->reset(session_buffer_params(), options.session_params.samples);
	}

	/* Set Max Bounces */
	else if(options.interactive && (key == '0' || key == '1' || key == '2' || key == '3')) {
		int bounce;
		switch(key) {
			case '0': bounce = 0; break;
			case '1': bounce = 1; break;
			case '2': bounce = 2; break;
			case '3': bounce = 3; break;
			default: bounce = 0; break;
		}

		options.session->scene->integrator->max_bounce = bounce;

		/* Update and Reset */
		options.session->scene->integrator->need_update = true;

		options.session->reset(session_buffer_params(), options.session_params.samples);
	}
}
#endif

static int files_parse(int argc, const char *argv[])
{
	if(argc > 0)
		options.filepaths.push_back(string(argv[0]));

	return 0;
}

static void options_parse(int argc, const char **argv)
{
	options.width = 0;
	options.height = 0;
	options.filepaths.clear();
	options.session = NULL;
	options.quiet = false;
	options.frame_range.x = -1;
	options.frame_range.y = -2;

	/* device names */
	string device_names = "";
	string devicename = "cpu";
	bool list = false;

	vector<DeviceType>& types = Device::available_types();

	/* TODO(sergey): Here's a feedback loop happens: on the one hand we want
	 * the device list to be printed in help message, on the other hand logging
	 * is not initialized yet so we wouldn't have debug log happening in the
	 * device initialization.
	 */
	foreach(DeviceType type, types) {
		if(device_names != "")
			device_names += ", ";

		device_names += Device::string_from_type(type);
	}

	/* shading system */
	string ssname = "svm";

	/* parse options */
	ArgParse ap;
	bool help = false, debug = false, version = false, denoise = false;
	int verbosity = 1;

	ap.options ("Usage: cycles [options] file.xml",
		"%*", files_parse, "",
		"--device %s", &devicename, ("Devices to use: " + device_names).c_str(),
#ifdef WITH_OSL
		"--shadingsys %s", &ssname, "Shading system to use: svm, osl",
#endif
		"--background", &options.session_params.background, "Render in background, without user interface",
		"--quiet", &options.quiet, "In background mode, don't print progress messages",
		"--denoise", &denoise, "Denoise the given input file instead of rendering it",
		"--half-window %d", &options.session_params.half_window, "Size of the denoising window",
		"--denoise-frame %d", &options.session_params.prev_frames, "Which frame to denoise (together with --frame-range)",
		"--frame-range %d %d", &options.frame_range.x, &options.frame_range.y, "Frame Range that's used for denoising",
		"--samples %d", &options.session_params.samples, "Number of samples to render",
		"--output %s", &options.session_params.output_path, "File path to write output image",
		"--output-half", &options.session_params.output_half_float, "Write output image in half float format",
		"--threads %d", &options.session_params.threads, "CPU Rendering Threads",
		"--width  %d", &options.width, "Window width in pixel",
		"--height %d", &options.height, "Window height in pixel",
		"--tile-width %d", &options.session_params.tile_size.x, "Tile width in pixels",
<<<<<<< HEAD
		"--tile-height %d", &options.session_params.tile_size.y, "Tile width in pixels",
=======
		"--tile-height %d", &options.session_params.tile_size.y, "Tile height in pixels",
>>>>>>> c00b2d89
		"--list-devices", &list, "List information about all available devices",
#ifdef WITH_CYCLES_LOGGING
		"--debug", &debug, "Enable debug logging",
		"--verbose %d", &verbosity, "Set verbosity of the logger",
#endif
		"--help", &help, "Print help message",
		"--version", &version, "Print version number",
		NULL);

	if(ap.parse(argc, argv) < 0) {
		fprintf(stderr, "%s\n", ap.geterror().c_str());
		ap.usage();
		exit(EXIT_FAILURE);
	}

	if(debug) {
		util_logging_start();
		util_logging_verbosity_set(verbosity);
	}

	if(list) {
		vector<DeviceInfo>& devices = Device::available_devices();
		printf("Devices:\n");

		foreach(DeviceInfo& info, devices) {
			printf("    %-10s%s%s\n",
				Device::string_from_type(info.type).c_str(),
				info.description.c_str(),
				(info.display_device)? " (display)": "");
		}

		exit(EXIT_SUCCESS);
	}
	else if(version) {
		printf("%s\n", CYCLES_VERSION_STRING);
		exit(EXIT_SUCCESS);
	}
	else if(help || options.filepaths.size() == 0) {
		ap.usage();
		exit(EXIT_SUCCESS);
	}

	if(ssname == "osl")
		options.scene_params.shadingsystem = SHADINGSYSTEM_OSL;
	else if(ssname == "svm")
		options.scene_params.shadingsystem = SHADINGSYSTEM_SVM;

#ifndef WITH_CYCLES_STANDALONE_GUI
	options.session_params.background = true;
#endif

	/* Use progressive rendering */
	options.session_params.progressive = true;

	/* find matching device */
	DeviceType device_type = Device::type_from_string(devicename.c_str());
	vector<DeviceInfo>& devices = Device::available_devices();
	DeviceInfo device_info;
	bool device_available = false;

	foreach(DeviceInfo& device, devices) {
		if(device_type == device.type) {
			options.session_params.device = device;
			device_available = true;
			break;
		}
	}

	/* handle invalid configurations */
	if(options.session_params.device.type == DEVICE_NONE || !device_available) {
		fprintf(stderr, "Unknown device: %s\n", devicename.c_str());
		exit(EXIT_FAILURE);
	}
#ifdef WITH_OSL
	else if(!denoise && !(ssname == "osl" || ssname == "svm")) {
		fprintf(stderr, "Unknown shading system: %s\n", ssname.c_str());
		exit(EXIT_FAILURE);
	}
	else if(!denoise && (options.scene_params.shadingsystem == SHADINGSYSTEM_OSL && options.session_params.device.type != DEVICE_CPU)) {
		fprintf(stderr, "OSL shading system only works with CPU device\n");
		exit(EXIT_FAILURE);
	}
#endif
	else if(options.session_params.samples < 0) {
		fprintf(stderr, "Invalid number of samples: %d\n", options.session_params.samples);
		exit(EXIT_FAILURE);
	}
	else if(options.filepaths.size() == 0) {
		fprintf(stderr, "No file path specified\n");
		exit(EXIT_FAILURE);
	}

	/* For smoother Viewport */
	options.session_params.start_resolution = 64;

	if(denoise) {
		bool success = cycles_denoising_session();
		exit(success? EXIT_SUCCESS: EXIT_FAILURE);
	}

	/* load scene */
	scene_init();
}

CCL_NAMESPACE_END

using namespace ccl;

int main(int argc, const char **argv)
{
	util_logging_init(argv[0]);
	path_init();
	options_parse(argc, argv);

#ifdef WITH_CYCLES_STANDALONE_GUI
	if(options.session_params.background) {
#endif
		session_init();
		options.session->wait();
		session_exit();
#ifdef WITH_CYCLES_STANDALONE_GUI
	}
	else {
		string title = "Cycles: " + path_filename(options.filepaths[0]);

		/* init/exit are callback so they run while GL is initialized */
		view_main_loop(title.c_str(), options.width, options.height,
			session_init, session_exit, resize, display, keyboard, motion);
	}
#endif

	return 0;
}
<|MERGE_RESOLUTION|>--- conflicted
+++ resolved
@@ -376,11 +376,7 @@
 		"--width  %d", &options.width, "Window width in pixel",
 		"--height %d", &options.height, "Window height in pixel",
 		"--tile-width %d", &options.session_params.tile_size.x, "Tile width in pixels",
-<<<<<<< HEAD
-		"--tile-height %d", &options.session_params.tile_size.y, "Tile width in pixels",
-=======
 		"--tile-height %d", &options.session_params.tile_size.y, "Tile height in pixels",
->>>>>>> c00b2d89
 		"--list-devices", &list, "List information about all available devices",
 #ifdef WITH_CYCLES_LOGGING
 		"--debug", &debug, "Enable debug logging",
