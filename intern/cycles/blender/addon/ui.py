#
# Copyright 2011-2013 Blender Foundation
#
# Licensed under the Apache License, Version 2.0 (the "License");
# you may not use this file except in compliance with the License.
# You may obtain a copy of the License at
#
# http://www.apache.org/licenses/LICENSE-2.0
#
# Unless required by applicable law or agreed to in writing, software
# distributed under the License is distributed on an "AS IS" BASIS,
# WITHOUT WARRANTIES OR CONDITIONS OF ANY KIND, either express or implied.
# See the License for the specific language governing permissions and
# limitations under the License.
#

# <pep8 compliant>

import bpy

from bpy.types import (
        Panel,
        Menu,
        Operator,
        )


class CYCLES_MT_sampling_presets(Menu):
    bl_label = "Sampling Presets"
    preset_subdir = "cycles/sampling"
    preset_operator = "script.execute_preset"
    COMPAT_ENGINES = {'CYCLES'}
    draw = Menu.draw_preset


class CYCLES_MT_integrator_presets(Menu):
    bl_label = "Integrator Presets"
    preset_subdir = "cycles/integrator"
    preset_operator = "script.execute_preset"
    COMPAT_ENGINES = {'CYCLES'}
    draw = Menu.draw_preset


class CyclesButtonsPanel:
    bl_space_type = "PROPERTIES"
    bl_region_type = "WINDOW"
    bl_context = "render"
    COMPAT_ENGINES = {'CYCLES'}

    @classmethod
    def poll(cls, context):
        rd = context.scene.render
        return rd.engine in cls.COMPAT_ENGINES


def use_cpu(context):
    cscene = context.scene.cycles
    device_type = context.user_preferences.system.compute_device_type

    return (device_type == 'NONE' or cscene.device == 'CPU')


def use_opencl(context):
    cscene = context.scene.cycles
    device_type = context.user_preferences.system.compute_device_type

    return (device_type == 'OPENCL' and cscene.device == 'GPU')


def use_cuda(context):
    cscene = context.scene.cycles
    device_type = context.user_preferences.system.compute_device_type

    return (device_type == 'CUDA' and cscene.device == 'GPU')


def use_branched_path(context):
    cscene = context.scene.cycles
    device_type = context.user_preferences.system.compute_device_type

    return (cscene.progressive == 'BRANCHED_PATH' and device_type != 'OPENCL')


def use_sample_all_lights(context):
    cscene = context.scene.cycles

    return cscene.sample_all_lights_direct or cscene.sample_all_lights_indirect


def draw_samples_info(layout, context):
    cscene = context.scene.cycles
    integrator = cscene.progressive

    # Calculate sample values
    if integrator == 'PATH':
        aa = cscene.samples
        if cscene.use_square_samples:
            aa = aa * aa
    else:
        aa = cscene.aa_samples
        d = cscene.diffuse_samples
        g = cscene.glossy_samples
        t = cscene.transmission_samples
        ao = cscene.ao_samples
        ml = cscene.mesh_light_samples
        sss = cscene.subsurface_samples
        vol = cscene.volume_samples

        if cscene.use_square_samples:
            aa = aa * aa
            d = d * d
            g = g * g
            t = t * t
            ao = ao * ao
            ml = ml * ml
            sss = sss * sss
            vol = vol * vol

    # Draw interface
    # Do not draw for progressive, when Square Samples are disabled
    if use_branched_path(context) or (cscene.use_square_samples and integrator == 'PATH'):
        col = layout.column(align=True)
        col.scale_y = 0.6
        col.label("Total Samples:")
        col.separator()
        if integrator == 'PATH':
            col.label("%s AA" % aa)
        else:
            col.label("%s AA, %s Diffuse, %s Glossy, %s Transmission" %
                      (aa, d * aa, g * aa, t * aa))
            col.separator()
            col.label("%s AO, %s Mesh Light, %s Subsurface, %s Volume" %
                      (ao * aa, ml * aa, sss * aa, vol * aa))


class CyclesRender_PT_sampling(CyclesButtonsPanel, Panel):
    bl_label = "Sampling"
    bl_options = {'DEFAULT_CLOSED'}

    def draw(self, context):
        layout = self.layout

        scene = context.scene
        cscene = scene.cycles
        device_type = context.user_preferences.system.compute_device_type

        row = layout.row(align=True)
        row.menu("CYCLES_MT_sampling_presets", text=bpy.types.CYCLES_MT_sampling_presets.bl_label)
        row.operator("render.cycles_sampling_preset_add", text="", icon="ZOOMIN")
        row.operator("render.cycles_sampling_preset_add", text="", icon="ZOOMOUT").remove_active = True

        row = layout.row()
        sub = row.row()
        sub.active = device_type != 'OPENCL' or use_cpu(context)
        sub.prop(cscene, "progressive", text="")
        row.prop(cscene, "use_square_samples")

        split = layout.split()

        col = split.column()
        sub = col.column(align=True)
        sub.label("Settings:")

        seed_sub = sub.row(align=True)
        seed_sub.prop(cscene, "seed")
        seed_sub.prop(cscene, "use_animated_seed", text="", icon="TIME")

        sub.prop(cscene, "sample_clamp_direct")
        sub.prop(cscene, "sample_clamp_indirect")

        if cscene.progressive == 'PATH' or use_branched_path(context) is False:
            col = split.column()
            sub = col.column(align=True)
            sub.label(text="Samples:")
            sub.prop(cscene, "samples", text="Render")
            sub.prop(cscene, "preview_samples", text="Preview")
        else:
            sub.label(text="AA Samples:")
            sub.prop(cscene, "aa_samples", text="Render")
            sub.prop(cscene, "preview_aa_samples", text="Preview")
            sub.separator()
            sub.prop(cscene, "sample_all_lights_direct")
            sub.prop(cscene, "sample_all_lights_indirect")

            col = split.column()
            sub = col.column(align=True)
            sub.label(text="Samples:")
            sub.prop(cscene, "diffuse_samples", text="Diffuse")
            sub.prop(cscene, "glossy_samples", text="Glossy")
            sub.prop(cscene, "transmission_samples", text="Transmission")
            sub.prop(cscene, "ao_samples", text="AO")

            subsub = sub.row(align=True)
            subsub.active = use_sample_all_lights(context)
            subsub.prop(cscene, "mesh_light_samples", text="Mesh Light")

            sub.prop(cscene, "subsurface_samples", text="Subsurface")
            sub.prop(cscene, "volume_samples", text="Volume")

        if not (use_opencl(context) and cscene.feature_set != 'EXPERIMENTAL'):
            layout.row().prop(cscene, "sampling_pattern", text="Pattern")

        for rl in scene.render.layers:
            if rl.samples > 0:
                layout.separator()
                layout.row().prop(cscene, "use_layer_samples")
                break

        draw_samples_info(layout, context)


class CyclesRender_PT_volume_sampling(CyclesButtonsPanel, Panel):
    bl_label = "Volume Sampling"
    bl_options = {'DEFAULT_CLOSED'}

    def draw(self, context):
        layout = self.layout

        scene = context.scene
        cscene = scene.cycles

        row = layout.row()
        row.label("Heterogeneous:")
        row = layout.row()
        row.prop(cscene, "volume_step_size")
        row.prop(cscene, "volume_max_steps")


class CyclesRender_PT_light_paths(CyclesButtonsPanel, Panel):
    bl_label = "Light Paths"
    bl_options = {'DEFAULT_CLOSED'}

    def draw(self, context):
        layout = self.layout

        scene = context.scene
        cscene = scene.cycles

        row = layout.row(align=True)
        row.menu("CYCLES_MT_integrator_presets", text=bpy.types.CYCLES_MT_integrator_presets.bl_label)
        row.operator("render.cycles_integrator_preset_add", text="", icon="ZOOMIN")
        row.operator("render.cycles_integrator_preset_add", text="", icon="ZOOMOUT").remove_active = True

        split = layout.split()

        col = split.column()

        sub = col.column(align=True)
        sub.label("Transparency:")
        sub.prop(cscene, "transparent_max_bounces", text="Max")
        sub.prop(cscene, "transparent_min_bounces", text="Min")
        sub.prop(cscene, "use_transparent_shadows", text="Shadows")

        col.separator()

        col.prop(cscene, "caustics_reflective")
        col.prop(cscene, "caustics_refractive")
        col.prop(cscene, "blur_glossy")

        col = split.column()

        sub = col.column(align=True)
        sub.label(text="Bounces:")
        sub.prop(cscene, "max_bounces", text="Max")
        sub.prop(cscene, "min_bounces", text="Min")

        sub = col.column(align=True)
        sub.prop(cscene, "diffuse_bounces", text="Diffuse")
        sub.prop(cscene, "glossy_bounces", text="Glossy")
        sub.prop(cscene, "transmission_bounces", text="Transmission")
        sub.prop(cscene, "volume_bounces", text="Volume")


class CyclesRender_PT_motion_blur(CyclesButtonsPanel, Panel):
    bl_label = "Motion Blur"
    bl_options = {'DEFAULT_CLOSED'}

    def draw_header(self, context):
        rd = context.scene.render

        self.layout.prop(rd, "use_motion_blur", text="")

    def draw(self, context):
        layout = self.layout

        scene = context.scene
        cscene = scene.cycles
        rd = scene.render
        layout.active = rd.use_motion_blur

        col = layout.column()
        col.prop(cscene, "motion_blur_position", text="Position")
        col.prop(rd, "motion_blur_shutter")

        col = layout.column()
        col.label("Shutter curve:")
        col.template_curve_mapping(rd, "motion_blur_shutter_curve")

        col = layout.column(align=True)
        row = col.row(align=True)
        row.operator("render.shutter_curve_preset", icon='SMOOTHCURVE', text="").shape = 'SMOOTH'
        row.operator("render.shutter_curve_preset", icon='SPHERECURVE', text="").shape = 'ROUND'
        row.operator("render.shutter_curve_preset", icon='ROOTCURVE', text="").shape = 'ROOT'
        row.operator("render.shutter_curve_preset", icon='SHARPCURVE', text="").shape = 'SHARP'
        row.operator("render.shutter_curve_preset", icon='LINCURVE', text="").shape = 'LINE'
        row.operator("render.shutter_curve_preset", icon='NOCURVE', text="").shape = 'MAX'

        col = layout.column()
        col.prop(cscene, "rolling_shutter_type")
        row = col.row()
        row.active = cscene.rolling_shutter_type != 'NONE'
        row.prop(cscene, "rolling_shutter_duration")


class CyclesRender_PT_film(CyclesButtonsPanel, Panel):
    bl_label = "Film"

    def draw(self, context):
        layout = self.layout

        scene = context.scene
        cscene = scene.cycles

        split = layout.split()

        col = split.column()
        col.prop(cscene, "film_exposure")
        col.prop(cscene, "film_transparent")

        col = split.column()
        sub = col.column(align=True)
        sub.prop(cscene, "pixel_filter_type", text="")
        if cscene.pixel_filter_type != 'BOX':
            sub.prop(cscene, "filter_width", text="Width")


class CyclesRender_PT_performance(CyclesButtonsPanel, Panel):
    bl_label = "Performance"
    bl_options = {'DEFAULT_CLOSED'}

    def draw(self, context):
        layout = self.layout

        scene = context.scene
        rd = scene.render
        cscene = scene.cycles

        split = layout.split()

        col = split.column(align=True)

        col.label(text="Threads:")
        col.row(align=True).prop(rd, "threads_mode", expand=True)
        sub = col.column(align=True)
        sub.enabled = rd.threads_mode == 'FIXED'
        sub.prop(rd, "threads")

        sub = col.column(align=True)
        sub.label(text="Tiles:")
        sub.prop(cscene, "tile_order", text="")

        sub.prop(rd, "tile_x", text="X")
        sub.prop(rd, "tile_y", text="Y")

        sub.prop(cscene, "use_progressive_refine")

        subsub = sub.column(align=True)
        subsub.enabled = not rd.use_border
        subsub.prop(rd, "use_save_buffers")

        col = split.column(align=True)

        col.label(text="Viewport:")
        col.prop(cscene, "debug_bvh_type", text="")
        col.separator()
        col.prop(cscene, "preview_start_resolution")

        col.separator()

        col.label(text="Final Render:")
        col.prop(rd, "use_persistent_data", text="Persistent Images")

        col.separator()

        col.label(text="Acceleration structure:")
        col.prop(cscene, "debug_use_spatial_splits")

        col.separator()

        col.label(text="Geometry Cache:")
        col.prop(cscene, "geom_cache_max_size", text="Max Size")


class CyclesRender_PT_layer_options(CyclesButtonsPanel, Panel):
    bl_label = "Layer"
    bl_context = "render_layer"

    def draw(self, context):
        layout = self.layout

        scene = context.scene
        rd = scene.render
        rl = rd.layers.active

        split = layout.split()

        col = split.column()
        col.prop(scene, "layers", text="Scene")
        col.prop(rl, "layers_exclude", text="Exclude")

        col = split.column()
        col.prop(rl, "layers", text="Layer")
        col.prop(rl, "layers_zmask", text="Mask Layer")

        split = layout.split()

        col = split.column()
        col.label(text="Material:")
        col.prop(rl, "material_override", text="")
        col.separator()
        col.prop(rl, "samples")

        col = split.column()
        col.prop(rl, "use_sky", "Use Environment")
        col.prop(rl, "use_ao", "Use AO")
        col.prop(rl, "use_solid", "Use Surfaces")
        col.prop(rl, "use_strand", "Use Hair")


class CyclesRender_PT_layer_passes(CyclesButtonsPanel, Panel):
    bl_label = "Passes"
    bl_context = "render_layer"
    bl_options = {'DEFAULT_CLOSED'}

    def draw(self, context):
        layout = self.layout

        scene = context.scene
        rd = scene.render
        rl = rd.layers.active

        split = layout.split()

        col = split.column()
        col.prop(rl, "use_pass_combined")
        col.prop(rl, "use_pass_z")
        col.prop(rl, "use_pass_mist")
        col.prop(rl, "use_pass_normal")
        col.prop(rl, "use_pass_vector")
        col.prop(rl, "use_pass_uv")
        col.prop(rl, "use_pass_object_index")
        col.prop(rl, "use_pass_material_index")
        col.separator()
        col.prop(rl, "use_pass_shadow")
        col.prop(rl, "use_pass_ambient_occlusion")
        col.separator()
        col.prop(rl, "pass_alpha_threshold")

        col = split.column()
        col.label(text="Diffuse:")
        row = col.row(align=True)
        row.prop(rl, "use_pass_diffuse_direct", text="Direct", toggle=True)
        row.prop(rl, "use_pass_diffuse_indirect", text="Indirect", toggle=True)
        row.prop(rl, "use_pass_diffuse_color", text="Color", toggle=True)
        col.label(text="Glossy:")
        row = col.row(align=True)
        row.prop(rl, "use_pass_glossy_direct", text="Direct", toggle=True)
        row.prop(rl, "use_pass_glossy_indirect", text="Indirect", toggle=True)
        row.prop(rl, "use_pass_glossy_color", text="Color", toggle=True)
        col.label(text="Transmission:")
        row = col.row(align=True)
        row.prop(rl, "use_pass_transmission_direct", text="Direct", toggle=True)
        row.prop(rl, "use_pass_transmission_indirect", text="Indirect", toggle=True)
        row.prop(rl, "use_pass_transmission_color", text="Color", toggle=True)
        col.label(text="Subsurface:")
        row = col.row(align=True)
        row.prop(rl, "use_pass_subsurface_direct", text="Direct", toggle=True)
        row.prop(rl, "use_pass_subsurface_indirect", text="Indirect", toggle=True)
        row.prop(rl, "use_pass_subsurface_color", text="Color", toggle=True)

        col.separator()
        col.prop(rl, "use_pass_emit", text="Emission")
        col.prop(rl, "use_pass_environment")

        if hasattr(rd, "debug_pass_type"):
            layout.prop(rd, "debug_pass_type")


class CyclesRender_PT_views(CyclesButtonsPanel, Panel):
    bl_label = "Views"
    bl_context = "render_layer"
    bl_options = {'DEFAULT_CLOSED'}

    def draw_header(self, context):
        rd = context.scene.render
        self.layout.prop(rd, "use_multiview", text="")

    def draw(self, context):
        layout = self.layout

        scene = context.scene
        rd = scene.render
        rv = rd.views.active

        layout.active = rd.use_multiview
        basic_stereo = (rd.views_format == 'STEREO_3D')

        row = layout.row()
        row.prop(rd, "views_format", expand=True)

        if basic_stereo:
            row = layout.row()
            row.template_list("RENDERLAYER_UL_renderviews", "name", rd, "stereo_views", rd.views, "active_index", rows=2)

            row = layout.row()
            row.label(text="File Suffix:")
            row.prop(rv, "file_suffix", text="")

        else:
            row = layout.row()
            row.template_list("RENDERLAYER_UL_renderviews", "name", rd, "views", rd.views, "active_index", rows=2)

            col = row.column(align=True)
            col.operator("scene.render_view_add", icon='ZOOMIN', text="")
            col.operator("scene.render_view_remove", icon='ZOOMOUT', text="")

            row = layout.row()
            row.label(text="Camera Suffix:")
            row.prop(rv, "camera_suffix", text="")


class Cycles_PT_post_processing(CyclesButtonsPanel, Panel):
    bl_label = "Post Processing"
    bl_options = {'DEFAULT_CLOSED'}

    def draw(self, context):
        layout = self.layout

        rd = context.scene.render

        split = layout.split()

        col = split.column()
        col.prop(rd, "use_compositing")
        col.prop(rd, "use_sequencer")

        col = split.column()
        col.prop(rd, "dither_intensity", text="Dither", slider=True)


class CyclesCamera_PT_dof(CyclesButtonsPanel, Panel):
    bl_label = "Depth of Field"
    bl_context = "data"

    @classmethod
    def poll(cls, context):
        return context.camera and CyclesButtonsPanel.poll(context)

    def draw(self, context):
        layout = self.layout

        cam = context.camera
        ccam = cam.cycles
        dof_options = cam.gpu_dof

        split = layout.split()

        col = split.column()
        col.label("Focus:")
        col.prop(cam, "dof_object", text="")

        sub = col.row()
        sub.active = cam.dof_object is None
        sub.prop(cam, "dof_distance", text="Distance")

        hq_support = dof_options.is_hq_supported
        sub = col.column(align=True)
        sub.label("Viewport:")
        subhq = sub.column()
        subhq.active = hq_support
        subhq.prop(dof_options, "use_high_quality")
        sub.prop(dof_options, "fstop")
        if dof_options.use_high_quality and hq_support:
            sub.prop(dof_options, "blades")

        col = split.column()

        col.label("Aperture:")
        sub = col.column(align=True)
        sub.prop(ccam, "aperture_type", text="")
        if ccam.aperture_type == 'RADIUS':
            sub.prop(ccam, "aperture_size", text="Size")
        elif ccam.aperture_type == 'FSTOP':
            sub.prop(ccam, "aperture_fstop", text="Number")

        sub = col.column(align=True)
        sub.prop(ccam, "aperture_blades", text="Blades")
        sub.prop(ccam, "aperture_rotation", text="Rotation")
        sub.prop(ccam, "aperture_ratio", text="Ratio")


class Cycles_PT_context_material(CyclesButtonsPanel, Panel):
    bl_label = ""
    bl_context = "material"
    bl_options = {'HIDE_HEADER'}

    @classmethod
    def poll(cls, context):
        return (context.material or context.object) and CyclesButtonsPanel.poll(context)

    def draw(self, context):
        layout = self.layout

        mat = context.material
        ob = context.object
        slot = context.material_slot
        space = context.space_data

        if ob:
            is_sortable = len(ob.material_slots) > 1
            rows = 1
            if (is_sortable):
                rows = 4

            row = layout.row()

            row.template_list("MATERIAL_UL_matslots", "", ob, "material_slots", ob, "active_material_index", rows=rows)

            col = row.column(align=True)
            col.operator("object.material_slot_add", icon='ZOOMIN', text="")
            col.operator("object.material_slot_remove", icon='ZOOMOUT', text="")

            col.menu("MATERIAL_MT_specials", icon='DOWNARROW_HLT', text="")

            if is_sortable:
                col.separator()

                col.operator("object.material_slot_move", icon='TRIA_UP', text="").direction = 'UP'
                col.operator("object.material_slot_move", icon='TRIA_DOWN', text="").direction = 'DOWN'

            if ob.mode == 'EDIT':
                row = layout.row(align=True)
                row.operator("object.material_slot_assign", text="Assign")
                row.operator("object.material_slot_select", text="Select")
                row.operator("object.material_slot_deselect", text="Deselect")

        split = layout.split(percentage=0.65)

        if ob:
            split.template_ID(ob, "active_material", new="material.new")
            row = split.row()

            if slot:
                row.prop(slot, "link", text="")
            else:
                row.label()
        elif mat:
            split.template_ID(space, "pin_id")
            split.separator()


class Cycles_PT_mesh_displacement(CyclesButtonsPanel, Panel):
    bl_label = "Displacement"
    bl_context = "data"

    @classmethod
    def poll(cls, context):
        if CyclesButtonsPanel.poll(context):
            if context.mesh or context.curve or context.meta_ball:
                if context.scene.cycles.feature_set == 'EXPERIMENTAL':
                    return True

        return False

    def draw(self, context):
        layout = self.layout

        mesh = context.mesh
        curve = context.curve
        mball = context.meta_ball

        if mesh:
            cdata = mesh.cycles
        elif curve:
            cdata = curve.cycles
        elif mball:
            cdata = mball.cycles

        split = layout.split()

        col = split.column()
<<<<<<< HEAD
        sub = col.column()
        sub.label(text="Displacment:")
        sub.prop(cdata, "displacement_method", text="")
        sub.prop(cdata, "displacement_scale", text="Scale")

        col = split.column()
        sub = col.column(align=True)
        sub.label(text="Subdivision:")
        sub.prop(cdata, "subdivision_type", text="")

        if cdata.subdivision_type != 'NONE':
            sub.label(text="Subdivision Rate:")
            sub.prop(cdata, "dicing_rate", text="Render")
            preview_sub = sub.row(align=True)
            preview_sub.prop(cdata, "preview_dicing_rate", text="Preview")
            preview_sub.prop(cdata, "preview_displacement", text="", icon="RESTRICT_VIEW_OFF")
            sub.separator()
            sub.prop(cdata, "max_subdivision_level")
=======
        sub = col.column(align=True)
        sub.label(text="Displacment:")
        sub.prop(cdata, "displacement_method", text="")

        col = split.column()
        sub = col.column(align=True)
        sub.label(text="Subdivision:")
        sub.prop(cdata, "subdivision_type", text="")

        if cdata.subdivision_type != 'NONE':
            sub.label(text="Subdivision Rate:")
            sub.prop(cdata, "dicing_rate", text="Render")
>>>>>>> b1ef786a

class CyclesObject_PT_motion_blur(CyclesButtonsPanel, Panel):
    bl_label = "Motion Blur"
    bl_context = "object"
    bl_options = {'DEFAULT_CLOSED'}

    @classmethod
    def poll(cls, context):
        ob = context.object
        if CyclesButtonsPanel.poll(context) and ob:
            if ob.type in {'MESH', 'CURVE', 'CURVE', 'SURFACE', 'FONT', 'META'}:
                return True
            if ob.dupli_type == 'GROUP' and ob.dupli_group:
                return True
            # TODO(sergey): More duplicator types here?
        return False

    def draw_header(self, context):
        layout = self.layout

        rd = context.scene.render
        # scene = context.scene

        layout.active = rd.use_motion_blur

        ob = context.object
        cob = ob.cycles

        layout.prop(cob, "use_motion_blur", text="")

    def draw(self, context):
        layout = self.layout

        rd = context.scene.render
        # scene = context.scene

        ob = context.object
        cob = ob.cycles

        layout.active = (rd.use_motion_blur and cob.use_motion_blur)

        row = layout.row()
        row.prop(cob, "use_deform_motion", text="Deformation")

        sub = row.row()
        sub.active = cob.use_deform_motion
        sub.prop(cob, "motion_steps", text="Steps")


class CyclesObject_PT_cycles_settings(CyclesButtonsPanel, Panel):
    bl_label = "Cycles Settings"
    bl_context = "object"
    bl_options = {'DEFAULT_CLOSED'}

    @classmethod
    def poll(cls, context):
        ob = context.object
        return (CyclesButtonsPanel.poll(context) and
                ob and ((ob.type in {'MESH', 'CURVE', 'SURFACE', 'FONT', 'META', 'LAMP'}) or
                        (ob.dupli_type == 'GROUP' and ob.dupli_group)))

    def draw(self, context):
        layout = self.layout

        scene = context.scene
        cscene = scene.cycles
        ob = context.object
        cob = ob.cycles
        visibility = ob.cycles_visibility

        layout.label(text="Ray Visibility:")
        flow = layout.column_flow()

        flow.prop(visibility, "camera")
        flow.prop(visibility, "diffuse")
        flow.prop(visibility, "glossy")
        flow.prop(visibility, "transmission")
        flow.prop(visibility, "scatter")

        if ob.type != 'LAMP':
            flow.prop(visibility, "shadow")

        col = layout.column()
        col.label(text="Performance:")
        row = col.row()
        row.active = scene.render.use_simplify and cscene.use_camera_cull
        row.prop(cob, "use_camera_cull")


class CYCLES_OT_use_shading_nodes(Operator):
    """Enable nodes on a material, world or lamp"""
    bl_idname = "cycles.use_shading_nodes"
    bl_label = "Use Nodes"

    @classmethod
    def poll(cls, context):
        return (getattr(context, "material", False) or getattr(context, "world", False) or
                getattr(context, "lamp", False))

    def execute(self, context):
        if context.material:
            context.material.use_nodes = True
        elif context.world:
            context.world.use_nodes = True
        elif context.lamp:
            context.lamp.use_nodes = True

        return {'FINISHED'}


def find_node(material, nodetype):
    if material and material.node_tree:
        ntree = material.node_tree

        active_output_node = None
        for node in ntree.nodes:
            if getattr(node, "type", None) == nodetype:
                if getattr(node, "is_active_output", True):
                    return node
                if not active_output_node:
                    active_output_node = node
        return active_output_node

    return None


def find_node_input(node, name):
    for input in node.inputs:
        if input.name == name:
            return input

    return None


def panel_node_draw(layout, id_data, output_type, input_name):
    if not id_data.use_nodes:
        layout.operator("cycles.use_shading_nodes", icon='NODETREE')
        return False

    ntree = id_data.node_tree

    node = find_node(id_data, output_type)
    if not node:
        layout.label(text="No output node")
    else:
        input = find_node_input(node, input_name)
        layout.template_node_view(ntree, node, input)

    return True


class CyclesLamp_PT_preview(CyclesButtonsPanel, Panel):
    bl_label = "Preview"
    bl_context = "data"
    bl_options = {'DEFAULT_CLOSED'}

    @classmethod
    def poll(cls, context):
        return context.lamp and \
               not (context.lamp.type == 'AREA' and
                    context.lamp.cycles.is_portal) \
               and CyclesButtonsPanel.poll(context)

    def draw(self, context):
        self.layout.template_preview(context.lamp)


class CyclesLamp_PT_lamp(CyclesButtonsPanel, Panel):
    bl_label = "Lamp"
    bl_context = "data"

    @classmethod
    def poll(cls, context):
        return context.lamp and CyclesButtonsPanel.poll(context)

    def draw(self, context):
        layout = self.layout

        lamp = context.lamp
        clamp = lamp.cycles
        cscene = context.scene.cycles

        layout.prop(lamp, "type", expand=True)

        split = layout.split()
        col = split.column(align=True)

        if lamp.type in {'POINT', 'SUN', 'SPOT'}:
            col.prop(lamp, "shadow_soft_size", text="Size")
        elif lamp.type == 'AREA':
            col.prop(lamp, "shape", text="")
            sub = col.column(align=True)

            if lamp.shape == 'SQUARE':
                sub.prop(lamp, "size")
            elif lamp.shape == 'RECTANGLE':
                sub.prop(lamp, "size", text="Size X")
                sub.prop(lamp, "size_y", text="Size Y")

        if not (lamp.type == 'AREA' and clamp.is_portal):
            sub = col.column(align=True)
            if use_branched_path(context):
                subsub = sub.row(align=True)
                subsub.active = use_sample_all_lights(context)
                subsub.prop(clamp, "samples")
            sub.prop(clamp, "max_bounces")

        col = split.column()

        sub = col.column(align=True)
        sub.active = not (lamp.type == 'AREA' and clamp.is_portal)
        sub.prop(clamp, "cast_shadow")
        sub.prop(clamp, "use_multiple_importance_sampling", text="Multiple Importance")

        if lamp.type == 'AREA':
            col.prop(clamp, "is_portal", text="Portal")

        if lamp.type == 'HEMI':
            layout.label(text="Not supported, interpreted as sun lamp")


class CyclesLamp_PT_nodes(CyclesButtonsPanel, Panel):
    bl_label = "Nodes"
    bl_context = "data"

    @classmethod
    def poll(cls, context):
        return context.lamp and not (context.lamp.type == 'AREA' and
                                     context.lamp.cycles.is_portal) and \
               CyclesButtonsPanel.poll(context)

    def draw(self, context):
        layout = self.layout

        lamp = context.lamp
        if not panel_node_draw(layout, lamp, 'OUTPUT_LAMP', 'Surface'):
            layout.prop(lamp, "color")


class CyclesLamp_PT_spot(CyclesButtonsPanel, Panel):
    bl_label = "Spot Shape"
    bl_context = "data"

    @classmethod
    def poll(cls, context):
        lamp = context.lamp
        return (lamp and lamp.type == 'SPOT') and CyclesButtonsPanel.poll(context)

    def draw(self, context):
        layout = self.layout

        lamp = context.lamp

        split = layout.split()

        col = split.column()
        sub = col.column()
        sub.prop(lamp, "spot_size", text="Size")
        sub.prop(lamp, "spot_blend", text="Blend", slider=True)

        col = split.column()
        col.prop(lamp, "show_cone")


class CyclesWorld_PT_preview(CyclesButtonsPanel, Panel):
    bl_label = "Preview"
    bl_context = "world"
    bl_options = {'DEFAULT_CLOSED'}

    @classmethod
    def poll(cls, context):
        return context.world and CyclesButtonsPanel.poll(context)

    def draw(self, context):
        self.layout.template_preview(context.world)


class CyclesWorld_PT_surface(CyclesButtonsPanel, Panel):
    bl_label = "Surface"
    bl_context = "world"

    @classmethod
    def poll(cls, context):
        return context.world and CyclesButtonsPanel.poll(context)

    def draw(self, context):
        layout = self.layout

        world = context.world

        if not panel_node_draw(layout, world, 'OUTPUT_WORLD', 'Surface'):
            layout.prop(world, "horizon_color", text="Color")


class CyclesWorld_PT_volume(CyclesButtonsPanel, Panel):
    bl_label = "Volume"
    bl_context = "world"
    bl_options = {'DEFAULT_CLOSED'}

    @classmethod
    def poll(cls, context):
        world = context.world
        return world and world.node_tree and CyclesButtonsPanel.poll(context)

    def draw(self, context):
        layout = self.layout

        world = context.world
        panel_node_draw(layout, world, 'OUTPUT_WORLD', 'Volume')


class CyclesWorld_PT_ambient_occlusion(CyclesButtonsPanel, Panel):
    bl_label = "Ambient Occlusion"
    bl_context = "world"

    @classmethod
    def poll(cls, context):
        return context.world and CyclesButtonsPanel.poll(context)

    def draw_header(self, context):
        light = context.world.light_settings
        self.layout.prop(light, "use_ambient_occlusion", text="")

    def draw(self, context):
        layout = self.layout

        light = context.world.light_settings

        row = layout.row()
        sub = row.row()
        sub.active = light.use_ambient_occlusion
        sub.prop(light, "ao_factor", text="Factor")
        row.prop(light, "distance", text="Distance")


class CyclesWorld_PT_mist(CyclesButtonsPanel, Panel):
    bl_label = "Mist Pass"
    bl_context = "world"
    bl_options = {'DEFAULT_CLOSED'}

    @classmethod
    def poll(cls, context):
        if CyclesButtonsPanel.poll(context):
            if context.world:
                for rl in context.scene.render.layers:
                    if rl.use_pass_mist:
                        return True

        return False

    def draw(self, context):
        layout = self.layout

        world = context.world

        split = layout.split(align=True)
        split.prop(world.mist_settings, "start")
        split.prop(world.mist_settings, "depth")

        layout.prop(world.mist_settings, "falloff")


class CyclesWorld_PT_ray_visibility(CyclesButtonsPanel, Panel):
    bl_label = "Ray Visibility"
    bl_context = "world"
    bl_options = {'DEFAULT_CLOSED'}

    @classmethod
    def poll(cls, context):
        return CyclesButtonsPanel.poll(context) and context.world

    def draw(self, context):
        layout = self.layout

        world = context.world
        visibility = world.cycles_visibility

        flow = layout.column_flow()

        flow.prop(visibility, "camera")
        flow.prop(visibility, "diffuse")
        flow.prop(visibility, "glossy")
        flow.prop(visibility, "transmission")
        flow.prop(visibility, "scatter")


class CyclesWorld_PT_settings(CyclesButtonsPanel, Panel):
    bl_label = "Settings"
    bl_context = "world"
    bl_options = {'DEFAULT_CLOSED'}

    @classmethod
    def poll(cls, context):
        return context.world and CyclesButtonsPanel.poll(context)

    def draw(self, context):
        layout = self.layout

        world = context.world
        cworld = world.cycles
        cscene = context.scene.cycles

        split = layout.split()

        col = split.column()

        col.label(text="Surface:")
        col.prop(cworld, "sample_as_light", text="Multiple Importance")

        sub = col.column(align=True)
        sub.active = cworld.sample_as_light
        sub.prop(cworld, "sample_map_resolution")
        if use_branched_path(context):
            subsub = sub.row(align=True)
            subsub.active = use_sample_all_lights(context)
            subsub.prop(cworld, "samples")
        sub.prop(cworld, "max_bounces")

        col = split.column()
        col.label(text="Volume:")
        sub = col.column()
        sub.active = use_cpu(context)
        sub.prop(cworld, "volume_sampling", text="")
        sub.prop(cworld, "volume_interpolation", text="")
        col.prop(cworld, "homogeneous_volume", text="Homogeneous")


class CyclesMaterial_PT_preview(CyclesButtonsPanel, Panel):
    bl_label = "Preview"
    bl_context = "material"
    bl_options = {'DEFAULT_CLOSED'}

    @classmethod
    def poll(cls, context):
        return context.material and CyclesButtonsPanel.poll(context)

    def draw(self, context):
        self.layout.template_preview(context.material)


class CyclesMaterial_PT_surface(CyclesButtonsPanel, Panel):
    bl_label = "Surface"
    bl_context = "material"

    @classmethod
    def poll(cls, context):
        return context.material and CyclesButtonsPanel.poll(context)

    def draw(self, context):
        layout = self.layout

        mat = context.material
        if not panel_node_draw(layout, mat, 'OUTPUT_MATERIAL', 'Surface'):
            layout.prop(mat, "diffuse_color")


class CyclesMaterial_PT_volume(CyclesButtonsPanel, Panel):
    bl_label = "Volume"
    bl_context = "material"
    bl_options = {'DEFAULT_CLOSED'}

    @classmethod
    def poll(cls, context):
        mat = context.material
        return mat and mat.node_tree and CyclesButtonsPanel.poll(context)

    def draw(self, context):
        layout = self.layout

        mat = context.material
        # cmat = mat.cycles

        panel_node_draw(layout, mat, 'OUTPUT_MATERIAL', 'Volume')


class CyclesMaterial_PT_displacement(CyclesButtonsPanel, Panel):
    bl_label = "Displacement"
    bl_context = "material"

    @classmethod
    def poll(cls, context):
        mat = context.material
        return mat and mat.node_tree and CyclesButtonsPanel.poll(context)

    def draw(self, context):
        layout = self.layout

        mat = context.material
        panel_node_draw(layout, mat, 'OUTPUT_MATERIAL', 'Displacement')


class CyclesMaterial_PT_settings(CyclesButtonsPanel, Panel):
    bl_label = "Settings"
    bl_context = "material"
    bl_options = {'DEFAULT_CLOSED'}

    @classmethod
    def poll(cls, context):
        return context.material and CyclesButtonsPanel.poll(context)

    def draw(self, context):
        layout = self.layout

        mat = context.material
        cmat = mat.cycles

        split = layout.split()
        col = split.column()
        col.label(text="Surface:")
        col.prop(cmat, "sample_as_light", text="Multiple Importance")
        col.prop(cmat, "use_transparent_shadow")

        col = split.column()
        col.label(text="Volume:")
        sub = col.column()
        sub.active = use_cpu(context)
        sub.prop(cmat, "volume_sampling", text="")
        sub.prop(cmat, "volume_interpolation", text="")
        col.prop(cmat, "homogeneous_volume", text="Homogeneous")

        layout.separator()
        split = layout.split()

        col = split.column(align=True)
        col.label("Viewport Color:")
        col.prop(mat, "diffuse_color", text="")
        col.prop(mat, "alpha")

        col.separator()
        col.label("Viewport Alpha:")
        col.prop(mat.game_settings, "alpha_blend", text="")

        col = split.column(align=True)
        col.label("Viewport Specular:")
        col.prop(mat, "specular_color", text="")
        col.prop(mat, "specular_hardness", text="Hardness")

        col.separator()
        col.prop(mat, "pass_index")


class CyclesTexture_PT_context(CyclesButtonsPanel, Panel):
    bl_label = ""
    bl_context = "texture"
    bl_options = {'HIDE_HEADER'}
    COMPAT_ENGINES = {'CYCLES'}

    def draw(self, context):
        layout = self.layout

        tex = context.texture
        space = context.space_data
        pin_id = space.pin_id
        use_pin_id = space.use_pin_id
        user = context.texture_user

        space.use_limited_texture_context = False

        if not (use_pin_id and isinstance(pin_id, bpy.types.Texture)):
            pin_id = None

        if not pin_id:
            layout.template_texture_user()

        if user or pin_id:
            layout.separator()

            split = layout.split(percentage=0.65)
            col = split.column()

            if pin_id:
                col.template_ID(space, "pin_id")
            else:
                propname = context.texture_user_property.identifier
                col.template_ID(user, propname, new="texture.new")

            if tex:
                split = layout.split(percentage=0.2)
                split.label(text="Type:")
                split.prop(tex, "type", text="")


class CyclesTexture_PT_node(CyclesButtonsPanel, Panel):
    bl_label = "Node"
    bl_context = "texture"

    @classmethod
    def poll(cls, context):
        node = context.texture_node
        return node and CyclesButtonsPanel.poll(context)

    def draw(self, context):
        layout = self.layout

        node = context.texture_node
        ntree = node.id_data
        layout.template_node_view(ntree, node, None)


class CyclesTexture_PT_mapping(CyclesButtonsPanel, Panel):
    bl_label = "Mapping"
    bl_context = "texture"

    @classmethod
    def poll(cls, context):
        node = context.texture_node
        # TODO(sergey): perform a faster/nicer check?
        return node and hasattr(node, 'texture_mapping') and CyclesButtonsPanel.poll(context)

    def draw(self, context):
        layout = self.layout

        node = context.texture_node

        mapping = node.texture_mapping

        layout.prop(mapping, "vector_type", expand=True)

        row = layout.row()

        row.column().prop(mapping, "translation")
        row.column().prop(mapping, "rotation")
        row.column().prop(mapping, "scale")

        layout.label(text="Projection:")

        row = layout.row()
        row.prop(mapping, "mapping_x", text="")
        row.prop(mapping, "mapping_y", text="")
        row.prop(mapping, "mapping_z", text="")


class CyclesTexture_PT_colors(CyclesButtonsPanel, Panel):
    bl_label = "Color"
    bl_context = "texture"
    bl_options = {'DEFAULT_CLOSED'}

    @classmethod
    def poll(cls, context):
        # node = context.texture_node
        return False
        # return node and CyclesButtonsPanel.poll(context)

    def draw(self, context):
        layout = self.layout

        node = context.texture_node

        mapping = node.color_mapping

        split = layout.split()

        col = split.column()
        col.label(text="Blend:")
        col.prop(mapping, "blend_type", text="")
        col.prop(mapping, "blend_factor", text="Factor")
        col.prop(mapping, "blend_color", text="")

        col = split.column()
        col.label(text="Adjust:")
        col.prop(mapping, "brightness")
        col.prop(mapping, "contrast")
        col.prop(mapping, "saturation")

        layout.separator()

        layout.prop(mapping, "use_color_ramp", text="Ramp")
        if mapping.use_color_ramp:
            layout.template_color_ramp(mapping, "color_ramp", expand=True)


class CyclesParticle_PT_textures(CyclesButtonsPanel, Panel):
    bl_label = "Textures"
    bl_context = "particle"
    bl_options = {'DEFAULT_CLOSED'}

    @classmethod
    def poll(cls, context):
        psys = context.particle_system
        return psys and CyclesButtonsPanel.poll(context)

    def draw(self, context):
        layout = self.layout

        psys = context.particle_system
        part = psys.settings

        row = layout.row()
        row.template_list("TEXTURE_UL_texslots", "", part, "texture_slots", part, "active_texture_index", rows=2)

        col = row.column(align=True)
        col.operator("texture.slot_move", text="", icon='TRIA_UP').type = 'UP'
        col.operator("texture.slot_move", text="", icon='TRIA_DOWN').type = 'DOWN'
        col.menu("TEXTURE_MT_specials", icon='DOWNARROW_HLT', text="")

        if not part.active_texture:
            layout.template_ID(part, "active_texture", new="texture.new")
        else:
            slot = part.texture_slots[part.active_texture_index]
            layout.template_ID(slot, "texture", new="texture.new")


class CyclesRender_PT_CurveRendering(CyclesButtonsPanel, Panel):
    bl_label = "Cycles Hair Rendering"
    bl_context = "particle"

    @classmethod
    def poll(cls, context):
        psys = context.particle_system
        return CyclesButtonsPanel.poll(context) and psys and psys.settings.type == 'HAIR'

    def draw_header(self, context):
        ccscene = context.scene.cycles_curves
        self.layout.prop(ccscene, "use_curves", text="")

    def draw(self, context):
        layout = self.layout

        scene = context.scene
        ccscene = scene.cycles_curves

        layout.active = ccscene.use_curves

        layout.prop(ccscene, "primitive", text="Primitive")
        layout.prop(ccscene, "shape", text="Shape")

        if not (ccscene.primitive in {'CURVE_SEGMENTS', 'LINE_SEGMENTS'} and ccscene.shape == 'RIBBONS'):
            layout.prop(ccscene, "cull_backfacing", text="Cull back-faces")

        if ccscene.primitive == 'TRIANGLES' and ccscene.shape == 'THICK':
            layout.prop(ccscene, "resolution", text="Resolution")
        elif ccscene.primitive == 'CURVE_SEGMENTS':
            layout.prop(ccscene, "subdivisions", text="Curve subdivisions")

        row = layout.row()
        row.prop(ccscene, "minimum_width", text="Min Pixels")
        row.prop(ccscene, "maximum_width", text="Max Ext.")


class CyclesRender_PT_bake(CyclesButtonsPanel, Panel):
    bl_label = "Bake"
    bl_context = "render"
    bl_options = {'DEFAULT_CLOSED'}
    COMPAT_ENGINES = {'CYCLES'}

    def draw(self, context):
        layout = self.layout

        scene = context.scene
        cscene = scene.cycles
        cbk = scene.render.bake

        layout.operator("object.bake", icon='RENDER_STILL').type = cscene.bake_type

        col = layout.column()
        col.prop(cscene, "bake_type")

        col = layout.column()

        if cscene.bake_type == 'NORMAL':
            col.prop(cbk, "normal_space", text="Space")

            row = col.row(align=True)
            row.label(text="Swizzle:")
            row.prop(cbk, "normal_r", text="")
            row.prop(cbk, "normal_g", text="")
            row.prop(cbk, "normal_b", text="")

        elif cscene.bake_type == 'COMBINED':
            row = col.row(align=True)
            row.prop(cbk, "use_pass_direct", toggle=True)
            row.prop(cbk, "use_pass_indirect", toggle=True)

            split = col.split()
            split.active = cbk.use_pass_direct or cbk.use_pass_indirect

            col = split.column()
            col.prop(cbk, "use_pass_diffuse")
            col.prop(cbk, "use_pass_glossy")
            col.prop(cbk, "use_pass_transmission")

            col = split.column()
            col.prop(cbk, "use_pass_subsurface")
            col.prop(cbk, "use_pass_ambient_occlusion")
            col.prop(cbk, "use_pass_emit")

        elif cscene.bake_type in {'DIFFUSE', 'GLOSSY', 'TRANSMISSION', 'SUBSURFACE'}:
            row = col.row(align=True)
            row.prop(cbk, "use_pass_direct", toggle=True)
            row.prop(cbk, "use_pass_indirect", toggle=True)
            row.prop(cbk, "use_pass_color", toggle=True)

        layout.separator()

        split = layout.split()

        col = split.column()
        col.prop(cbk, "margin")
        col.prop(cbk, "use_clear")

        col = split.column()
        col.prop(cbk, "use_selected_to_active")
        sub = col.column()
        sub.active = cbk.use_selected_to_active
        sub.prop(cbk, "use_cage", text="Cage")
        if cbk.use_cage:
            sub.prop(cbk, "cage_extrusion", text="Extrusion")
            sub.prop_search(cbk, "cage_object", scene, "objects", text="")
        else:
            sub.prop(cbk, "cage_extrusion", text="Ray Distance")


class CyclesRender_PT_debug(CyclesButtonsPanel, Panel):
    bl_label = "Debug"
    bl_context = "render"
    bl_options = {'DEFAULT_CLOSED'}
    COMPAT_ENGINES = {'CYCLES'}

    @classmethod
    def poll(cls, context):
        return CyclesButtonsPanel.poll(context) and bpy.app.debug_value == 256

    def draw(self, context):
        layout = self.layout

        scene = context.scene
        cscene = scene.cycles

        col = layout.column()

        col.label('CPU Flags:')
        row = col.row(align=True)
        row.prop(cscene, "debug_use_cpu_sse2", toggle=True)
        row.prop(cscene, "debug_use_cpu_sse3", toggle=True)
        row.prop(cscene, "debug_use_cpu_sse41", toggle=True)
        row.prop(cscene, "debug_use_cpu_avx", toggle=True)
        row.prop(cscene, "debug_use_cpu_avx2", toggle=True)
        col.prop(cscene, "debug_use_qbvh")

        col = layout.column()
        col.label('OpenCL Flags:')
        col.prop(cscene, "debug_opencl_kernel_type", text="Kernel")
        col.prop(cscene, "debug_opencl_device_type", text="Device")
        col.prop(cscene, "debug_use_opencl_debug", text="Debug")


class CyclesParticle_PT_CurveSettings(CyclesButtonsPanel, Panel):
    bl_label = "Cycles Hair Settings"
    bl_context = "particle"

    @classmethod
    def poll(cls, context):
        scene = context.scene
        ccscene = scene.cycles_curves
        psys = context.particle_system
        use_curves = ccscene.use_curves and psys
        return CyclesButtonsPanel.poll(context) and use_curves and psys.settings.type == 'HAIR'

    def draw(self, context):
        layout = self.layout

        psys = context.particle_settings
        cpsys = psys.cycles

        row = layout.row()
        row.prop(cpsys, "shape", text="Shape")

        layout.label(text="Thickness:")
        row = layout.row()
        row.prop(cpsys, "root_width", text="Root")
        row.prop(cpsys, "tip_width", text="Tip")

        row = layout.row()
        row.prop(cpsys, "radius_scale", text="Scaling")
        row.prop(cpsys, "use_closetip", text="Close tip")


class CyclesScene_PT_simplify(CyclesButtonsPanel, Panel):
    bl_label = "Simplify"
    bl_context = "scene"
    COMPAT_ENGINES = {'CYCLES'}

    def draw_header(self, context):
        rd = context.scene.render
        self.layout.prop(rd, "use_simplify", text="")

    def draw(self, context):
        layout = self.layout

        scene = context.scene
        rd = scene.render
        cscene = scene.cycles

        layout.active = rd.use_simplify
        split = layout.split()

        col = split.column()
        col.label(text="Viewport:")
        col.prop(rd, "simplify_subdivision", text="Subdivision")
        col.prop(rd, "simplify_child_particles", text="Child Particles")

        col = split.column()
        col.label(text="Render:")
        col.prop(rd, "simplify_subdivision_render", text="Subdivision")
        col.prop(rd, "simplify_child_particles_render", text="Child Particles")

        col = layout.column()
        col.prop(cscene, "use_camera_cull")
        subsub = col.column()
        subsub.active = cscene.use_camera_cull
        subsub.prop(cscene, "camera_cull_margin")


def draw_device(self, context):
    scene = context.scene
    layout = self.layout

    if scene.render.engine == 'CYCLES':
        from . import engine
        cscene = scene.cycles

        layout.prop(cscene, "feature_set")

        device_type = context.user_preferences.system.compute_device_type
        if device_type in {'CUDA', 'OPENCL', 'NETWORK'}:
            layout.prop(cscene, "device")

        if engine.with_osl() and use_cpu(context):
            layout.prop(cscene, "shading_system")


def draw_pause(self, context):
    layout = self.layout
    scene = context.scene

    if scene.render.engine == "CYCLES":
        view = context.space_data

        if view.viewport_shade == 'RENDERED':
            cscene = scene.cycles
            layername = scene.render.layers.active.name
            layout.prop(cscene, "preview_pause", icon="PAUSE", text="")
            layout.prop(cscene, "preview_active_layer", icon="RENDERLAYERS", text=layername)


def get_panels():
    types = bpy.types
    panels = [
        "RENDER_PT_render",
        "RENDER_PT_output",
        "RENDER_PT_encoding",
        "RENDER_PT_dimensions",
        "RENDER_PT_stamp",
        "RENDER_PT_freestyle",
        "RENDERLAYER_PT_layers",
        "RENDERLAYER_PT_freestyle",
        "RENDERLAYER_PT_freestyle_lineset",
        "RENDERLAYER_PT_freestyle_linestyle",
        "SCENE_PT_scene",
        "SCENE_PT_color_management",
        "SCENE_PT_custom_props",
        "SCENE_PT_audio",
        "SCENE_PT_unit",
        "SCENE_PT_keying_sets",
        "SCENE_PT_keying_set_paths",
        "SCENE_PT_physics",
        "WORLD_PT_context_world",
        "WORLD_PT_custom_props",
        "DATA_PT_context_mesh",
        "DATA_PT_context_camera",
        "DATA_PT_context_lamp",
        "DATA_PT_context_speaker",
        "DATA_PT_normals",
        "DATA_PT_texture_space",
        "DATA_PT_curve_texture_space",
        "DATA_PT_mball_texture_space",
        "DATA_PT_vertex_groups",
        "DATA_PT_shape_keys",
        "DATA_PT_uv_texture",
        "DATA_PT_vertex_colors",
        "DATA_PT_camera",
        "DATA_PT_camera_display",
        "DATA_PT_camera_stereoscopy",
        "DATA_PT_camera_safe_areas",
        "DATA_PT_lens",
        "DATA_PT_speaker",
        "DATA_PT_distance",
        "DATA_PT_cone",
        "DATA_PT_customdata",
        "DATA_PT_custom_props_mesh",
        "DATA_PT_custom_props_camera",
        "DATA_PT_custom_props_lamp",
        "DATA_PT_custom_props_speaker",
        "DATA_PT_custom_props_arm",
        "DATA_PT_custom_props_curve",
        "DATA_PT_custom_props_lattice",
        "DATA_PT_custom_props_metaball",
        "TEXTURE_PT_preview",
        "TEXTURE_PT_custom_props",
        "TEXTURE_PT_clouds",
        "TEXTURE_PT_wood",
        "TEXTURE_PT_marble",
        "TEXTURE_PT_magic",
        "TEXTURE_PT_blend",
        "TEXTURE_PT_stucci",
        "TEXTURE_PT_image",
        "TEXTURE_PT_image_sampling",
        "TEXTURE_PT_image_mapping",
        "TEXTURE_PT_musgrave",
        "TEXTURE_PT_voronoi",
        "TEXTURE_PT_distortednoise",
        "TEXTURE_PT_voxeldata",
        "TEXTURE_PT_pointdensity",
        "TEXTURE_PT_pointdensity_turbulence",
        "TEXTURE_PT_mapping",
        "TEXTURE_PT_ocean",
        "TEXTURE_PT_influence",
        "TEXTURE_PT_colors",
        "PARTICLE_PT_context_particles",
        "PARTICLE_PT_custom_props",
        "PARTICLE_PT_emission",
        "PARTICLE_PT_hair_dynamics",
        "PARTICLE_PT_cache",
        "PARTICLE_PT_velocity",
        "PARTICLE_PT_rotation",
        "PARTICLE_PT_physics",
        "SCENE_PT_rigid_body_world",
        "SCENE_PT_rigid_body_cache",
        "SCENE_PT_rigid_body_field_weights",
        "PARTICLE_PT_boidbrain",
        "PARTICLE_PT_render",
        "PARTICLE_PT_draw",
        "PARTICLE_PT_children",
        "PARTICLE_PT_field_weights",
        "PARTICLE_PT_force_fields",
        "PARTICLE_PT_vertexgroups",
        "MATERIAL_PT_custom_props",
        "MATERIAL_PT_freestyle_line",
        "BONE_PT_custom_props",
        "OBJECT_PT_custom_props",
        ]

    return [getattr(types, p) for p in panels if hasattr(types, p)]


def register():
    bpy.types.RENDER_PT_render.append(draw_device)
    bpy.types.VIEW3D_HT_header.append(draw_pause)

    for panel in get_panels():
        panel.COMPAT_ENGINES.add('CYCLES')


def unregister():
    bpy.types.RENDER_PT_render.remove(draw_device)
    bpy.types.VIEW3D_HT_header.remove(draw_pause)

    for panel in get_panels():
        panel.COMPAT_ENGINES.remove('CYCLES')<|MERGE_RESOLUTION|>--- conflicted
+++ resolved
@@ -689,8 +689,7 @@
         split = layout.split()
 
         col = split.column()
-<<<<<<< HEAD
-        sub = col.column()
+        sub = col.column(align=True)
         sub.label(text="Displacment:")
         sub.prop(cdata, "displacement_method", text="")
         sub.prop(cdata, "displacement_scale", text="Scale")
@@ -708,20 +707,6 @@
             preview_sub.prop(cdata, "preview_displacement", text="", icon="RESTRICT_VIEW_OFF")
             sub.separator()
             sub.prop(cdata, "max_subdivision_level")
-=======
-        sub = col.column(align=True)
-        sub.label(text="Displacment:")
-        sub.prop(cdata, "displacement_method", text="")
-
-        col = split.column()
-        sub = col.column(align=True)
-        sub.label(text="Subdivision:")
-        sub.prop(cdata, "subdivision_type", text="")
-
-        if cdata.subdivision_type != 'NONE':
-            sub.label(text="Subdivision Rate:")
-            sub.prop(cdata, "dicing_rate", text="Render")
->>>>>>> b1ef786a
 
 class CyclesObject_PT_motion_blur(CyclesButtonsPanel, Panel):
     bl_label = "Motion Blur"
