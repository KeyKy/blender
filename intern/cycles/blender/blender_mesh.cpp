--- conflicted
+++ resolved
@@ -1019,15 +1019,13 @@
 
 void BlenderSync::sync_mesh(BL::Depsgraph b_depsgraph, BL::Object b_ob, Mesh *mesh)
 {
-<<<<<<< HEAD
   if (mesh->get_time_stamp() == b_depsgraph.scene().frame_current()) {
     return;
   }
-=======
+
   /* make a copy of the shaders as the caller in the main thread still need them for syncing the
    * attributes */
   array<Node *> used_shaders = mesh->get_used_shaders();
->>>>>>> 28a17f99
 
   Mesh new_mesh;
   new_mesh.set_used_shaders(used_shaders);
