/*
 * Copyright 2011-2013 Blender Foundation
 *
 * Licensed under the Apache License, Version 2.0 (the "License");
 * you may not use this file except in compliance with the License.
 * You may obtain a copy of the License at
 *
 * http://www.apache.org/licenses/LICENSE-2.0
 *
 * Unless required by applicable law or agreed to in writing, software
 * distributed under the License is distributed on an "AS IS" BASIS,
 * WITHOUT WARRANTIES OR CONDITIONS OF ANY KIND, either express or implied.
 * See the License for the specific language governing permissions and
 * limitations under the License.
 */

#include <stdlib.h>
#include <string.h>

#include "device/device.h"
#include "device/device_intern.h"

#include "util/util_debug.h"
#include "util/util_foreach.h"
#include "util/util_half.h"
#include "util/util_math.h"
#include "util/util_opengl.h"
#include "util/util_time.h"
#include "util/util_types.h"
#include "util/util_vector.h"
#include "util/util_string.h"

CCL_NAMESPACE_BEGIN

bool Device::need_types_update = true;
bool Device::need_devices_update = true;
vector<DeviceType> Device::types;
vector<DeviceInfo> Device::devices;

/* Device Requested Features */

std::ostream& operator <<(std::ostream &os,
                          const DeviceRequestedFeatures& requested_features)
{
	os << "Experimental features: "
	   << (requested_features.experimental ? "On" : "Off") << std::endl;
	os << "Max closure count: " << requested_features.max_closure << std::endl;
	os << "Max nodes group: " << requested_features.max_nodes_group << std::endl;
	/* TODO(sergey): Decode bitflag into list of names. */
	os << "Nodes features: " << requested_features.nodes_features << std::endl;
<<<<<<< HEAD
	os << "Use hair: "
	   << string_from_bool(requested_features.use_hair) << std::endl;
	os << "Use object motion: "
	   << string_from_bool(requested_features.use_object_motion) << std::endl;
	os << "Use camera motion: "
=======
	os << "Use Hair: "
	   << string_from_bool(requested_features.use_hair) << std::endl;
	os << "Use Object Motion: "
	   << string_from_bool(requested_features.use_object_motion) << std::endl;
	os << "Use Camera Motion: "
>>>>>>> 5e9132b3
	   << string_from_bool(requested_features.use_camera_motion) << std::endl;
	os << "Use Baking: "
	   << string_from_bool(requested_features.use_baking) << std::endl;
	os << "Use Subsurface: "
	   << string_from_bool(requested_features.use_subsurface) << std::endl;
	os << "Use Volume: "
	   << string_from_bool(requested_features.use_volume) << std::endl;
	os << "Use Branched Integrator: "
	   << string_from_bool(requested_features.use_integrator_branched) << std::endl;
	os << "Use Patch Evaluation: "
	   << string_from_bool(requested_features.use_patch_evaluation) << std::endl;
	os << "Use Transparent Shadows: "
	   << string_from_bool(requested_features.use_transparent) << std::endl;
<<<<<<< HEAD
=======
	os << "Use Principled BSDF: "
	   << string_from_bool(requested_features.use_principled) << std::endl;
	os << "Use Denoising: "
	   << string_from_bool(requested_features.use_denoising) << std::endl;
>>>>>>> 5e9132b3
	return os;
}

/* Device */

Device::~Device()
{
	if(!background && vertex_buffer != 0) {
		glDeleteBuffers(1, &vertex_buffer);
	}
}

void Device::pixels_alloc(device_memory& mem)
{
	mem_alloc("pixels", mem, MEM_READ_WRITE);
}

void Device::pixels_copy_from(device_memory& mem, int y, int w, int h)
{
	if(mem.data_type == TYPE_HALF)
		mem_copy_from(mem, y, w, h, sizeof(half4));
	else
		mem_copy_from(mem, y, w, h, sizeof(uchar4));
}

void Device::pixels_free(device_memory& mem)
{
	mem_free(mem);
}

void Device::draw_pixels(device_memory& rgba, int y, int w, int h, int dx, int dy, int width, int height, bool transparent,
	const DeviceDrawParams &draw_params)
{
	pixels_copy_from(rgba, y, w, h);

	if(transparent) {
		glEnable(GL_BLEND);
		glBlendFunc(GL_ONE, GL_ONE_MINUS_SRC_ALPHA);
	}

	glColor3f(1.0f, 1.0f, 1.0f);

	if(rgba.data_type == TYPE_HALF) {
		/* for multi devices, this assumes the inefficient method that we allocate
		 * all pixels on the device even though we only render to a subset */
		GLhalf *data_pointer = (GLhalf*)rgba.data_pointer;
		float vbuffer[16], *basep;
		float *vp = NULL;

		data_pointer += 4*y*w;

		/* draw half float texture, GLSL shader for display transform assumed to be bound */
		GLuint texid;
		glGenTextures(1, &texid);
		glBindTexture(GL_TEXTURE_2D, texid);
		glTexImage2D(GL_TEXTURE_2D, 0, GL_RGBA16F_ARB, w, h, 0, GL_RGBA, GL_HALF_FLOAT, data_pointer);
		glTexParameteri(GL_TEXTURE_2D, GL_TEXTURE_MIN_FILTER, GL_NEAREST);
		glTexParameteri(GL_TEXTURE_2D, GL_TEXTURE_MAG_FILTER, GL_NEAREST);

		glEnable(GL_TEXTURE_2D);

		if(draw_params.bind_display_space_shader_cb) {
			draw_params.bind_display_space_shader_cb();
		}

		if(GLEW_VERSION_1_5) {
			if(!vertex_buffer)
				glGenBuffers(1, &vertex_buffer);

			glBindBuffer(GL_ARRAY_BUFFER, vertex_buffer);
			/* invalidate old contents - avoids stalling if buffer is still waiting in queue to be rendered */
			glBufferData(GL_ARRAY_BUFFER, 16 * sizeof(float), NULL, GL_STREAM_DRAW);

			vp = (float *)glMapBuffer(GL_ARRAY_BUFFER, GL_WRITE_ONLY);

			basep = NULL;
		}
		else {
			basep = vbuffer;
			vp = vbuffer;
		}

		if(vp) {
			/* texture coordinate - vertex pair */
			vp[0] = 0.0f;
			vp[1] = 0.0f;
			vp[2] = dx;
			vp[3] = dy;

			vp[4] = 1.0f;
			vp[5] = 0.0f;
			vp[6] = (float)width + dx;
			vp[7] = dy;

			vp[8] = 1.0f;
			vp[9] = 1.0f;
			vp[10] = (float)width + dx;
			vp[11] = (float)height + dy;

			vp[12] = 0.0f;
			vp[13] = 1.0f;
			vp[14] = dx;
			vp[15] = (float)height + dy;

			if(vertex_buffer)
				glUnmapBuffer(GL_ARRAY_BUFFER);
		}

		glTexCoordPointer(2, GL_FLOAT, 4 * sizeof(float), basep);
		glVertexPointer(2, GL_FLOAT, 4 * sizeof(float), ((char *)basep) + 2 * sizeof(float));

		glEnableClientState(GL_VERTEX_ARRAY);
		glEnableClientState(GL_TEXTURE_COORD_ARRAY);

		glDrawArrays(GL_TRIANGLE_FAN, 0, 4);

		glDisableClientState(GL_TEXTURE_COORD_ARRAY);
		glDisableClientState(GL_VERTEX_ARRAY);

		if(vertex_buffer) {
			glBindBuffer(GL_ARRAY_BUFFER, 0);
		}

		if(draw_params.unbind_display_space_shader_cb) {
			draw_params.unbind_display_space_shader_cb();
		}

		glBindTexture(GL_TEXTURE_2D, 0);
		glDisable(GL_TEXTURE_2D);
		glDeleteTextures(1, &texid);
	}
	else {
		/* fallback for old graphics cards that don't support GLSL, half float,
		 * and non-power-of-two textures */
		glPixelZoom((float)width/(float)w, (float)height/(float)h);
		glRasterPos2f(dx, dy);

		uint8_t *pixels = (uint8_t*)rgba.data_pointer;

		pixels += 4*y*w;

		glDrawPixels(w, h, GL_RGBA, GL_UNSIGNED_BYTE, pixels);

		glRasterPos2f(0.0f, 0.0f);
		glPixelZoom(1.0f, 1.0f);
	}

	if(transparent)
		glDisable(GL_BLEND);
}

Device *Device::create(DeviceInfo& info, Stats &stats, bool background)
{
	Device *device;

	switch(info.type) {
		case DEVICE_CPU:
			device = device_cpu_create(info, stats, background);
			break;
#ifdef WITH_CUDA
		case DEVICE_CUDA:
			if(device_cuda_init())
				device = device_cuda_create(info, stats, background);
			else
				device = NULL;
			break;
#endif
#ifdef WITH_MULTI
		case DEVICE_MULTI:
			device = device_multi_create(info, stats, background);
			break;
#endif
#ifdef WITH_NETWORK
		case DEVICE_NETWORK:
			device = device_network_create(info, stats, "127.0.0.1");
			break;
#endif
#ifdef WITH_OPENCL
		case DEVICE_OPENCL:
			if(device_opencl_init())
				device = device_opencl_create(info, stats, background);
			else
				device = NULL;
			break;
#endif
		default:
			return NULL;
	}

	return device;
}

DeviceType Device::type_from_string(const char *name)
{
	if(strcmp(name, "CPU") == 0)
		return DEVICE_CPU;
	else if(strcmp(name, "CUDA") == 0)
		return DEVICE_CUDA;
	else if(strcmp(name, "OPENCL") == 0)
		return DEVICE_OPENCL;
	else if(strcmp(name, "NETWORK") == 0)
		return DEVICE_NETWORK;
	else if(strcmp(name, "MULTI") == 0)
		return DEVICE_MULTI;

	return DEVICE_NONE;
}

string Device::string_from_type(DeviceType type)
{
	if(type == DEVICE_CPU)
		return "CPU";
	else if(type == DEVICE_CUDA)
		return "CUDA";
	else if(type == DEVICE_OPENCL)
		return "OPENCL";
	else if(type == DEVICE_NETWORK)
		return "NETWORK";
	else if(type == DEVICE_MULTI)
		return "MULTI";

	return "";
}

vector<DeviceType>& Device::available_types()
{
	if(need_types_update) {
		types.clear();
		types.push_back(DEVICE_CPU);

#ifdef WITH_CUDA
		if(device_cuda_init())
			types.push_back(DEVICE_CUDA);
#endif

#ifdef WITH_OPENCL
		if(device_opencl_init())
			types.push_back(DEVICE_OPENCL);
#endif

#ifdef WITH_NETWORK
		types.push_back(DEVICE_NETWORK);
#endif

		need_types_update = false;
	}

	return types;
}

vector<DeviceInfo>& Device::available_devices()
{
	if(need_devices_update) {
		devices.clear();
#ifdef WITH_CUDA
		if(device_cuda_init())
			device_cuda_info(devices);
#endif

#ifdef WITH_OPENCL
		if(device_opencl_init())
			device_opencl_info(devices);
#endif

		device_cpu_info(devices);

#ifdef WITH_NETWORK
		device_network_info(devices);
#endif

		need_devices_update = false;
	}

	return devices;
}

string Device::device_capabilities()
{
	string capabilities = "CPU device capabilities: ";
	capabilities += device_cpu_capabilities() + "\n";
#ifdef WITH_CUDA
	if(device_cuda_init()) {
		capabilities += "\nCUDA device capabilities:\n";
		capabilities += device_cuda_capabilities();
	}
#endif

#ifdef WITH_OPENCL
	if(device_opencl_init()) {
		capabilities += "\nOpenCL device capabilities:\n";
		capabilities += device_opencl_capabilities();
	}
#endif

	return capabilities;
}

DeviceInfo Device::get_multi_device(vector<DeviceInfo> subdevices)
{
	assert(subdevices.size() > 1);

	DeviceInfo info;
	info.type = DEVICE_MULTI;
	info.id = "MULTI";
	info.description = "Multi Device";
	info.multi_devices = subdevices;
	info.num = 0;

	info.has_bindless_textures = true;
	info.pack_images = false;
	foreach(DeviceInfo &device, subdevices) {
		assert(device.type == info.multi_devices[0].type);

		info.pack_images |= device.pack_images;
		info.has_bindless_textures &= device.has_bindless_textures;
	}

	return info;
}

void Device::tag_update()
{
	need_types_update = true;
	need_devices_update = true;
}

void Device::free_memory()
{
	need_types_update = true;
	need_devices_update = true;
	types.free_memory();
	devices.free_memory();
}


device_sub_ptr::device_sub_ptr(Device *device, device_memory& mem, int offset, int size, MemoryType type)
 : device(device)
{
	ptr = device->mem_alloc_sub_ptr(mem, offset, size, type);
}

device_sub_ptr::~device_sub_ptr()
{
	device->mem_free_sub_ptr(ptr);
}

CCL_NAMESPACE_END<|MERGE_RESOLUTION|>--- conflicted
+++ resolved
@@ -48,19 +48,11 @@
 	os << "Max nodes group: " << requested_features.max_nodes_group << std::endl;
 	/* TODO(sergey): Decode bitflag into list of names. */
 	os << "Nodes features: " << requested_features.nodes_features << std::endl;
-<<<<<<< HEAD
-	os << "Use hair: "
-	   << string_from_bool(requested_features.use_hair) << std::endl;
-	os << "Use object motion: "
-	   << string_from_bool(requested_features.use_object_motion) << std::endl;
-	os << "Use camera motion: "
-=======
 	os << "Use Hair: "
 	   << string_from_bool(requested_features.use_hair) << std::endl;
 	os << "Use Object Motion: "
 	   << string_from_bool(requested_features.use_object_motion) << std::endl;
 	os << "Use Camera Motion: "
->>>>>>> 5e9132b3
 	   << string_from_bool(requested_features.use_camera_motion) << std::endl;
 	os << "Use Baking: "
 	   << string_from_bool(requested_features.use_baking) << std::endl;
@@ -74,13 +66,10 @@
 	   << string_from_bool(requested_features.use_patch_evaluation) << std::endl;
 	os << "Use Transparent Shadows: "
 	   << string_from_bool(requested_features.use_transparent) << std::endl;
-<<<<<<< HEAD
-=======
 	os << "Use Principled BSDF: "
 	   << string_from_bool(requested_features.use_principled) << std::endl;
 	os << "Use Denoising: "
 	   << string_from_bool(requested_features.use_denoising) << std::endl;
->>>>>>> 5e9132b3
 	return os;
 }
 
