--- conflicted
+++ resolved
@@ -104,7 +104,7 @@
 		else if(task->type == DeviceTask::SHADER) {
 			shader(*task);
 		}
-		else if(task->type == DeviceTask::PATH_TRACE) {
+		else if(task->type == DeviceTask::RENDER) {
 			RenderTile tile;
 
 			/* Copy dummy KernelGlobals related to OpenCL from kernel_globals.h to
@@ -127,6 +127,7 @@
 
 			/* Keep rendering tiles until done. */
 			while(task->acquire_tile(this, tile)) {
+				assert(tile.task == RenderTile::PATH_TRACE);
 				split_kernel->path_trace(task,
 				                         tile,
 				                         kgbuffer,
@@ -274,108 +275,7 @@
 	                                            device_memory& work_pool_wgs
 	                                            )
 	{
-<<<<<<< HEAD
-		if(task->type == DeviceTask::FILM_CONVERT) {
-			film_convert(*task, task->buffer, task->rgba_byte, task->rgba_half);
-		}
-		else if(task->type == DeviceTask::SHADER) {
-			shader(*task);
-		}
-		else if(task->type == DeviceTask::RENDER) {
-			RenderTile tile;
-			bool initialize_data_and_check_render_feasibility = false;
-			bool need_to_split_tiles_further = false;
-			int2 max_render_feasible_tile_size;
-			size_t feasible_global_work_size;
-			const int2 tile_size = task->requested_tile_size;
-			/* Keep rendering tiles until done. */
-			while(task->acquire_tile(this, tile)) {
-				assert(tile.task == RenderTile::PATH_TRACE);
-				if(!initialize_data_and_check_render_feasibility) {
-					/* Initialize data. */
-					/* Calculate per_thread_output_buffer_size. */
-					size_t output_buffer_size = 0;
-					ciErr = clGetMemObjectInfo((cl_mem)tile.buffer,
-					                           CL_MEM_SIZE,
-					                           sizeof(output_buffer_size),
-					                           &output_buffer_size,
-					                           NULL);
-					assert(ciErr == CL_SUCCESS && "Can't get tile.buffer mem object info");
-					/* This value is different when running on AMD and NV. */
-					if(background) {
-						/* In offline render the number of buffer elements
-						 * associated with tile.buffer is the current tile size.
-						 */
-						per_thread_output_buffer_size =
-							output_buffer_size / (tile.w * tile.h);
-					}
-					else {
-						/* interactive rendering, unlike offline render, the number of buffer elements
-						 * associated with tile.buffer is the entire viewport size.
-						 */
-						per_thread_output_buffer_size =
-							output_buffer_size / (tile.buffers->params.width *
-							                      tile.buffers->params.height);
-					}
-					/* Check render feasibility. */
-					feasible_global_work_size = get_feasible_global_work_size(
-						tile_size,
-						CL_MEM_PTR(const_mem_map["__data"]->device_pointer));
-					max_render_feasible_tile_size =
-						get_max_render_feasible_tile_size(
-							feasible_global_work_size);
-					need_to_split_tiles_further =
-						need_to_split_tile(tile_size.x,
-						                   tile_size.y,
-						                   max_render_feasible_tile_size);
-					initialize_data_and_check_render_feasibility = true;
-				}
-				if(need_to_split_tiles_further) {
-					int2 split_tile_size =
-						get_split_tile_size(tile,
-						                    max_render_feasible_tile_size);
-					vector<SplitRenderTile> to_path_trace_render_tiles =
-						split_tiles(tile, split_tile_size);
-					/* Print message to console */
-					if(background && (to_path_trace_render_tiles.size() > 1)) {
-						fprintf(stderr, "Message : Tiles need to be split "
-						        "further inside path trace (due to insufficient "
-						        "device-global-memory for split kernel to "
-						        "function) \n"
-						        "The current tile of dimensions %dx%d is split "
-						        "into tiles of dimension %dx%d for render \n",
-						        tile.w, tile.h,
-						        split_tile_size.x,
-						        split_tile_size.y);
-					}
-					/* Process all split tiles. */
-					for(int tile_iter = 0;
-					    tile_iter < to_path_trace_render_tiles.size();
-					    ++tile_iter)
-					{
-						path_trace(task,
-						           to_path_trace_render_tiles[tile_iter],
-						           max_render_feasible_tile_size);
-					}
-				}
-				else {
-					/* No splitting required; process the entire tile at once. */
-					/* Render feasible tile size is user-set-tile-size itself. */
-					max_render_feasible_tile_size.x =
-						(((tile_size.x - 1) / SPLIT_KERNEL_LOCAL_SIZE_X) + 1) *
-						SPLIT_KERNEL_LOCAL_SIZE_X;
-					max_render_feasible_tile_size.y =
-						(((tile_size.y - 1) / SPLIT_KERNEL_LOCAL_SIZE_Y) + 1) *
-						SPLIT_KERNEL_LOCAL_SIZE_Y;
-					/* buffer_rng_state_stride is stride itself. */
-					SplitRenderTile split_tile(tile);
-					split_tile.buffer_rng_state_stride = tile.stride;
-					path_trace(task, split_tile, max_render_feasible_tile_size);
-				}
-				tile.sample = tile.start_sample + tile.num_samples;
-=======
 		cl_int dQueue_size = dim.global_size[0] * dim.global_size[1];
->>>>>>> bcc8c04d
 
 		/* Set the range of samples to be processed for every ray in
 		 * path-regeneration logic.
