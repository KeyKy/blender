--- conflicted
+++ resolved
@@ -14,23 +14,6 @@
  * limitations under the License.
  */
 
-<<<<<<< HEAD
-#include "../closure/bsdf_ashikhmin_velvet.h"
-#include "../closure/bsdf_diffuse.h"
-#include "../closure/bsdf_oren_nayar.h"
-#include "../closure/bsdf_phong_ramp.h"
-#include "../closure/bsdf_diffuse_ramp.h"
-#include "../closure/bsdf_microfacet.h"
-#include "../closure/bsdf_microfacet_multi.h"
-#include "../closure/bsdf_reflection.h"
-#include "../closure/bsdf_refraction.h"
-#include "../closure/bsdf_transparent.h"
-#include "../closure/bsdf_ashikhmin_shirley.h"
-#include "../closure/bsdf_toon.h"
-#include "../closure/bsdf_hair.h"
-#include "../closure/bsdf_principled_diffuse.h"
-#include "../closure/bsdf_principled_sheen.h"
-=======
 #include "kernel/closure/bsdf_ashikhmin_velvet.h"
 #include "kernel/closure/bsdf_diffuse.h"
 #include "kernel/closure/bsdf_oren_nayar.h"
@@ -44,7 +27,8 @@
 #include "kernel/closure/bsdf_ashikhmin_shirley.h"
 #include "kernel/closure/bsdf_toon.h"
 #include "kernel/closure/bsdf_hair.h"
->>>>>>> 3bf0026b
+#include "kernel/closure/bsdf_principled_diffuse.h"
+#include "kernel/closure/bsdf_principled_sheen.h"
 #ifdef __SUBSURFACE__
 #  include "kernel/closure/bssrdf.h"
 #endif
@@ -113,23 +97,14 @@
 				eval, omega_in, &domega_in->dx, &domega_in->dy, pdf);
 			break;
 		case CLOSURE_BSDF_MICROFACET_MULTI_GGX_ID:
-<<<<<<< HEAD
 		case CLOSURE_BSDF_MICROFACET_MULTI_GGX_FRESNEL_ID:
-			label = bsdf_microfacet_multi_ggx_sample(kg, sc, ccl_fetch(sd, Ng), ccl_fetch(sd, I), ccl_fetch(sd, dI).dx, ccl_fetch(sd, dI).dy, randu, randv,
-			        eval, omega_in,  &domega_in->dx, &domega_in->dy, pdf, &ccl_fetch(sd, lcg_state));
+			label = bsdf_microfacet_multi_ggx_sample(kg, sc, sd->Ng, sd->I, sd->dI.dx, sd->dI.dy, randu, randv,
+			        eval, omega_in,  &domega_in->dx, &domega_in->dy, pdf, &sd->lcg_state);
 			break;
 		case CLOSURE_BSDF_MICROFACET_MULTI_GGX_GLASS_ID:
 		case CLOSURE_BSDF_MICROFACET_MULTI_GGX_GLASS_FRESNEL_ID:
-			label = bsdf_microfacet_multi_ggx_glass_sample(kg, sc, ccl_fetch(sd, Ng), ccl_fetch(sd, I), ccl_fetch(sd, dI).dx, ccl_fetch(sd, dI).dy, randu, randv,
-			        eval, omega_in,  &domega_in->dx, &domega_in->dy, pdf, &ccl_fetch(sd, lcg_state));
-=======
-			label = bsdf_microfacet_multi_ggx_sample(kg, sc, sd->Ng, sd->I, sd->dI.dx, sd->dI.dy, randu, randv,
-			        eval, omega_in,  &domega_in->dx, &domega_in->dy, pdf, &sd->lcg_state);
-			break;
-		case CLOSURE_BSDF_MICROFACET_MULTI_GGX_GLASS_ID:
 			label = bsdf_microfacet_multi_ggx_glass_sample(kg, sc, sd->Ng, sd->I, sd->dI.dx, sd->dI.dy, randu, randv,
 			        eval, omega_in,  &domega_in->dx, &domega_in->dy, pdf, &sd->lcg_state);
->>>>>>> 3bf0026b
 			break;
 		case CLOSURE_BSDF_MICROFACET_BECKMANN_ID:
 		case CLOSURE_BSDF_MICROFACET_BECKMANN_ANISO_ID:
@@ -164,11 +139,11 @@
 			break;
 		case CLOSURE_BSDF_PRINCIPLED_DIFFUSE_ID:
 		case CLOSURE_BSDF_BSSRDF_PRINCIPLED_ID:
-			label = bsdf_principled_diffuse_sample(sc, ccl_fetch(sd, Ng), ccl_fetch(sd, I), ccl_fetch(sd, dI).dx, ccl_fetch(sd, dI).dy, randu, randv,
+			label = bsdf_principled_diffuse_sample(sc, sd->Ng, sd->I, sd->dI.dx, sd->dI.dy, randu, randv,
 				eval, omega_in, &domega_in->dx, &domega_in->dy, pdf);
 			break;
 		case CLOSURE_BSDF_PRINCIPLED_SHEEN_ID:
-			label = bsdf_principled_sheen_sample(sc, ccl_fetch(sd, Ng), ccl_fetch(sd, I), ccl_fetch(sd, dI).dx, ccl_fetch(sd, dI).dy, randu, randv,
+			label = bsdf_principled_sheen_sample(sc, sd->Ng, sd->I, sd->dI.dx, sd->dI.dy, randu, randv,
 				eval, omega_in, &domega_in->dx, &domega_in->dy, pdf);
 			break;
 #endif
@@ -237,19 +212,12 @@
 				eval = bsdf_microfacet_ggx_eval_reflect(sc, sd->I, omega_in, pdf);
 				break;
 			case CLOSURE_BSDF_MICROFACET_MULTI_GGX_ID:
-<<<<<<< HEAD
 			case CLOSURE_BSDF_MICROFACET_MULTI_GGX_FRESNEL_ID:
-				eval = bsdf_microfacet_multi_ggx_eval_reflect(sc, ccl_fetch(sd, I), omega_in, pdf, &ccl_fetch(sd, lcg_state));
+				eval = bsdf_microfacet_multi_ggx_eval_reflect(sc, sd->I, omega_in, pdf, &sd->lcg_state);
 				break;
 			case CLOSURE_BSDF_MICROFACET_MULTI_GGX_GLASS_ID:
 			case CLOSURE_BSDF_MICROFACET_MULTI_GGX_GLASS_FRESNEL_ID:
-				eval = bsdf_microfacet_multi_ggx_glass_eval_reflect(sc, ccl_fetch(sd, I), omega_in, pdf, &ccl_fetch(sd, lcg_state));
-=======
-				eval = bsdf_microfacet_multi_ggx_eval_reflect(sc, sd->I, omega_in, pdf, &sd->lcg_state);
-				break;
-			case CLOSURE_BSDF_MICROFACET_MULTI_GGX_GLASS_ID:
 				eval = bsdf_microfacet_multi_ggx_glass_eval_reflect(sc, sd->I, omega_in, pdf, &sd->lcg_state);
->>>>>>> 3bf0026b
 				break;
 			case CLOSURE_BSDF_MICROFACET_BECKMANN_ID:
 			case CLOSURE_BSDF_MICROFACET_BECKMANN_ANISO_ID:
@@ -277,10 +245,10 @@
 				break;
 			case CLOSURE_BSDF_PRINCIPLED_DIFFUSE_ID:
 			case CLOSURE_BSDF_BSSRDF_PRINCIPLED_ID:
-				eval = bsdf_principled_diffuse_eval_reflect(sc, ccl_fetch(sd, I), omega_in, pdf);
+				eval = bsdf_principled_diffuse_eval_reflect(sc, sd->I, omega_in, pdf);
 				break;
 			case CLOSURE_BSDF_PRINCIPLED_SHEEN_ID:
-				eval = bsdf_principled_sheen_eval_reflect(sc, ccl_fetch(sd, I), omega_in, pdf);
+				eval = bsdf_principled_sheen_eval_reflect(sc, sd->I, omega_in, pdf);
 				break;
 #endif
 #ifdef __VOLUME__
@@ -324,19 +292,12 @@
 				eval = bsdf_microfacet_ggx_eval_transmit(sc, sd->I, omega_in, pdf);
 				break;
 			case CLOSURE_BSDF_MICROFACET_MULTI_GGX_ID:
-<<<<<<< HEAD
 			case CLOSURE_BSDF_MICROFACET_MULTI_GGX_FRESNEL_ID:
-				eval = bsdf_microfacet_multi_ggx_eval_transmit(sc, ccl_fetch(sd, I), omega_in, pdf, &ccl_fetch(sd, lcg_state));
+				eval = bsdf_microfacet_multi_ggx_eval_transmit(sc, sd->I, omega_in, pdf, &sd->lcg_state);
 				break;
 			case CLOSURE_BSDF_MICROFACET_MULTI_GGX_GLASS_ID:
 			case CLOSURE_BSDF_MICROFACET_MULTI_GGX_GLASS_FRESNEL_ID:
-				eval = bsdf_microfacet_multi_ggx_glass_eval_transmit(sc, ccl_fetch(sd, I), omega_in, pdf, &ccl_fetch(sd, lcg_state));
-=======
-				eval = bsdf_microfacet_multi_ggx_eval_transmit(sc, sd->I, omega_in, pdf, &sd->lcg_state);
-				break;
-			case CLOSURE_BSDF_MICROFACET_MULTI_GGX_GLASS_ID:
 				eval = bsdf_microfacet_multi_ggx_glass_eval_transmit(sc, sd->I, omega_in, pdf, &sd->lcg_state);
->>>>>>> 3bf0026b
 				break;
 			case CLOSURE_BSDF_MICROFACET_BECKMANN_ID:
 			case CLOSURE_BSDF_MICROFACET_BECKMANN_ANISO_ID:
@@ -364,10 +325,10 @@
 				break;
 			case CLOSURE_BSDF_PRINCIPLED_DIFFUSE_ID:
 			case CLOSURE_BSDF_BSSRDF_PRINCIPLED_ID:
-				eval = bsdf_principled_diffuse_eval_transmit(sc, ccl_fetch(sd, I), omega_in, pdf);
+				eval = bsdf_principled_diffuse_eval_transmit(sc, sd->I, omega_in, pdf);
 				break;
 			case CLOSURE_BSDF_PRINCIPLED_SHEEN_ID:
-				eval = bsdf_principled_sheen_eval_transmit(sc, ccl_fetch(sd, I), omega_in, pdf);
+				eval = bsdf_principled_sheen_eval_transmit(sc, sd->I, omega_in, pdf);
 				break;
 #endif
 #ifdef __VOLUME__
