/*
 * Adapted from Open Shading Language with this license:
 *
 * Copyright (c) 2009-2010 Sony Pictures Imageworks Inc., et al.
 * All Rights Reserved.
 *
 * Modifications Copyright 2011, Blender Foundation.
 *
 * Redistribution and use in source and binary forms, with or without
 * modification, are permitted provided that the following conditions are
 * met:
 * * Redistributions of source code must retain the above copyright
 *   notice, this list of conditions and the following disclaimer.
 * * Redistributions in binary form must reproduce the above copyright
 *   notice, this list of conditions and the following disclaimer in the
 *   documentation and/or other materials provided with the distribution.
 * * Neither the name of Sony Pictures Imageworks nor the names of its
 *   contributors may be used to endorse or promote products derived from
 *   this software without specific prior written permission.
 * THIS SOFTWARE IS PROVIDED BY THE COPYRIGHT HOLDERS AND CONTRIBUTORS
 * "AS IS" AND ANY EXPRESS OR IMPLIED WARRANTIES, INCLUDING, BUT NOT
 * LIMITED TO, THE IMPLIED WARRANTIES OF MERCHANTABILITY AND FITNESS FOR
 * A PARTICULAR PURPOSE ARE DISCLAIMED. IN NO EVENT SHALL THE COPYRIGHT
 * OWNER OR CONTRIBUTORS BE LIABLE FOR ANY DIRECT, INDIRECT, INCIDENTAL,
 * SPECIAL, EXEMPLARY, OR CONSEQUENTIAL DAMAGES (INCLUDING, BUT NOT
 * LIMITED TO, PROCUREMENT OF SUBSTITUTE GOODS OR SERVICES; LOSS OF USE,
 * DATA, OR PROFITS; OR BUSINESS INTERRUPTION) HOWEVER CAUSED AND ON ANY
 * THEORY OF LIABILITY, WHETHER IN CONTRACT, STRICT LIABILITY, OR TORT
 * (INCLUDING NEGLIGENCE OR OTHERWISE) ARISING IN ANY WAY OUT OF THE USE
 * OF THIS SOFTWARE, EVEN IF ADVISED OF THE POSSIBILITY OF SUCH DAMAGE.
 */

#ifndef __BSDF_MICROFACET_H__
#define __BSDF_MICROFACET_H__

CCL_NAMESPACE_BEGIN

/* Approximate erf and erfinv implementations
 *
 * Adapted from code (C) Copyright John Maddock 2006.
 * Use, modification and distribution are subject to the
 * Boost Software License, Version 1.0. (See accompanying file
 * LICENSE_1_0.txt or copy at http://www.boost.org/LICENSE_1_0.txt) */

ccl_device float approx_erff_impl(float z)
{
	float result;

	if(z < 0.5f) {
		if(z < 1e-10f) {
			if(z == 0) {
				result = 0;
			}
			else {
				float c = 0.0033791670f;
				result = z * 1.125f + z * c;
			}
		}
		else {
			float Y = 1.044948577f;

			float zz = z * z;
			float num = (((-0.007727583f * zz) + -0.050999073f)*zz + -0.338165134f)*zz + 0.083430589f;
			float denom = (((0.000370900f * zz) + 0.008585719f)*zz + 0.087522260f)*zz + 0.455004033f;
			result = z * (Y + num / denom);
		}
	}
	else if(z < 2.5f) {
		if(z < 1.5f) {
			float Y = 0.4059357643f;
			float fz = z - 0.5f;

			float num = (((0.088890036f * fz) + 0.191003695f)*fz + 0.178114665f)*fz + -0.098090592f;
			float denom = (((0.123850974f * fz) + 0.578052804f)*fz + 1.426280048f)*fz + 1.847590709f;

			result = Y + num / denom;
			result *= expf(-z * z) / z;
		}
		else  {
			float Y = 0.506728172f;
			float fz = z - 1.5f;
			float num = (((0.017567943f * fz) + 0.043948189f)*fz + 0.038654037f)*fz + -0.024350047f;
			float denom = (((0.325732924f * fz) + 0.982403709f)*fz + 1.539914949f)*fz + 1;

			result = Y + num / denom;
			result *= expf(-z * z) / z;
		}

		result = 1 - result;
	}
	else {
		result = 1;
	}

	return result;
}

ccl_device float approx_erff(float z)
{
	float s = 1.0f;

	if(z < 0.0f) {
		s = -1.0f;
		z = -z;
	}

	return s * approx_erff_impl(z);
}

ccl_device float approx_erfinvf_impl(float p, float q)
{
	float result = 0;

	if(p <= 0.5f) {
		float Y = 0.089131474f;
		float g = p * (p + 10);
		float num = (((-0.012692614f * p) + 0.033480662f)*p + -0.008368748f)*p + -0.000508781f;
		float denom = (((1.562215583f * p) + -1.565745582f)*p + -0.970005043f)*p + 1.0f;
		float r = num / denom;
		result = g * Y + g * r;
	}
	else if(q >= 0.25f) {
		float Y = 2.249481201f;
		float g = sqrtf(-2 * logf(q));
		float xs = q - 0.25f;
		float num = (((17.644729840f * xs) + 8.370503283f)*xs + 0.105264680f)*xs + -0.202433508f;
		float denom = (((-28.660818049f * xs) + 3.971343795f)*xs + 6.242641248f)*xs + 1.0f;
		float r = num / denom;
		result = g / (Y + r);
	}
	else {
		float x = sqrtf(-logf(q));

		if(x < 3) {
			float Y = 0.807220458f;
			float xs = x - 1.125f;
			float num = (((0.387079738f * xs) + 0.117030156f)*xs + -0.163794047f)*xs + -0.131102781f;
			float denom = (((4.778465929f * xs) + 5.381683457f)*xs + 3.466254072f)*xs + 1.0f;
			float R = num / denom;
			result = Y * x + R * x;
		}
		else {
			float Y = 0.939955711f;
			float xs = x - 3;
			float num = (((0.009508047f * xs) + 0.018557330f)*xs + -0.002224265f)*xs + -0.035035378f;
			float denom = (((0.220091105f * xs) + 0.762059164f)*xs + 1.365334981f)*xs + 1.0f;
			float R = num / denom;
			result = Y * x + R * x;
		}
	}

	return result;
}

ccl_device float approx_erfinvf(float z)
{
	float p, q, s;

	if(z < 0) {
	  p = -z;
	  q = 1 - p;
	  s = -1;
	}
	else {
	  p = z;
	  q = 1 - z;
	  s = 1;
	}

	return s * approx_erfinvf_impl(p, q);
}

/* Beckmann and GGX microfacet importance sampling from:
 * 
 * Importance Sampling Microfacet-Based BSDFs using the Distribution of Visible Normals.
 * E. Heitz and E. d'Eon, EGSR 2014 */

ccl_device_inline void microfacet_beckmann_sample_slopes(
	const float cos_theta_i, const float sin_theta_i,
	const float alpha_x, const float alpha_y,
	float randu, float randv, float *slope_x, float *slope_y,
	float *G1i)
{
	/* special case (normal incidence) */
	if(cos_theta_i >= 0.99999f) {
		const float r = sqrtf(-logf(randu));
		const float phi = M_2PI_F * randv;
		*slope_x = r * cosf(phi);
		*slope_y = r * sinf(phi);
		*G1i = 1.0f;
		return;
	}

	/* precomputations */
	const float tan_theta_i = sin_theta_i/cos_theta_i;
	const float inv_a = tan_theta_i;
	const float a = 1.0f/inv_a;
	const float erf_a = approx_erff(a);
	const float exp_a2 = expf(-a*a);
	const float SQRT_PI_INV = 0.56418958354f;
	const float Lambda = 0.5f*(erf_a - 1.0f) + (0.5f*SQRT_PI_INV)*(exp_a2*inv_a);
	const float G1 = 1.0f/(1.0f + Lambda); /* masking */
	const float C = 1.0f - G1 * erf_a;

	*G1i = G1;

	/* sample slope X */
	if(randu < C) {
		/* rescale randu */
		randu = randu / C;
		const float w_1 = 0.5f * SQRT_PI_INV * sin_theta_i * exp_a2;
		const float w_2 = cos_theta_i * (0.5f - 0.5f*erf_a);
		const float p = w_1 / (w_1 + w_2);

		if(randu < p) {
			randu = randu / p;
			*slope_x = -sqrtf(-logf(randu*exp_a2));
		}
		else {
			randu = (randu - p) / (1.0f - p);
			*slope_x = approx_erfinvf(randu - 1.0f - randu*erf_a);
		}
	}
	else {
		/* rescale randu */
		randu = (randu - C) / (1.0f - C);
		*slope_x = approx_erfinvf((-1.0f + 2.0f*randu)*erf_a);

		const float p = (-(*slope_x)*sin_theta_i + cos_theta_i) / (2.0f*cos_theta_i);

		if(randv > p) {
			*slope_x = -(*slope_x);
			randv = (randv - p) / (1.0f - p);
		}
		else
			randv = randv / p;
	}

	/* sample slope Y */
	*slope_y = approx_erfinvf(2.0f*randv - 1.0f);
}

ccl_device_inline void microfacet_ggx_sample_slopes(
	const float cos_theta_i, const float sin_theta_i,
	const float alpha_x, const float alpha_y,
	float randu, float randv, float *slope_x, float *slope_y,
	float *G1i)
{
	/* special case (normal incidence) */
	if(cos_theta_i >= 0.99999f) {
		const float r = sqrtf(randu/(1.0f - randu));
		const float phi = M_2PI_F * randv;
		*slope_x = r * cosf(phi);
		*slope_y = r * sinf(phi);
		*G1i = 1.0f;

		return;
	}

	/* precomputations */
	const float tan_theta_i = sin_theta_i/cos_theta_i;
	const float G1_inv = 0.5f * (1.0f + safe_sqrtf(1.0f + tan_theta_i*tan_theta_i));

	*G1i = 1.0f/G1_inv;

	/* sample slope_x */
	const float A = 2.0f*randu*G1_inv - 1.0f;
	const float AA = A*A;
	const float tmp = 1.0f/(AA - 1.0f);
	const float B = tan_theta_i;
	const float BB = B*B;
	const float D = safe_sqrtf(BB*(tmp*tmp) - (AA - BB)*tmp);
	const float slope_x_1 = B*tmp - D;
	const float slope_x_2 = B*tmp + D;
	*slope_x = (A < 0.0f || slope_x_2*tan_theta_i > 1.0f)? slope_x_1: slope_x_2;

	/* sample slope_y */
	float S;

	if(randv > 0.5f) {
		S = 1.0f;
		randv = 2.0f*(randv - 0.5f);
	}
	else {
		S = -1.0f;
		randv = 2.0f*(0.5f - randv);
	}

	const float z = (randv*(randv*(randv*0.27385f - 0.73369f) + 0.46341f)) / (randv*(randv*(randv*0.093073f + 0.309420f) - 1.000000f) + 0.597999f);
	*slope_y = S * z * safe_sqrtf(1.0f + (*slope_x)*(*slope_x));
}

ccl_device_inline float3 microfacet_sample_stretched(const float3 omega_i,
	const float alpha_x, const float alpha_y,
	const float randu, const float randv,
	bool beckmann, float *G1i)
{
	/* 1. stretch omega_i */
	float3 omega_i_ = make_float3(alpha_x * omega_i.x, alpha_y * omega_i.y, omega_i.z);
	omega_i_ = normalize(omega_i_);

	/* get polar coordinates of omega_i_ */
	float costheta_ = 1.0f;
	float sintheta_ = 0.0f;
	float cosphi_ = 1.0f;
	float sinphi_ = 0.0f;

	if(omega_i_.z < 0.99999f) {
		costheta_ = omega_i_.z;
		sintheta_ = safe_sqrtf(1.0f - costheta_*costheta_);

		float invlen = 1.0f/sintheta_;
		cosphi_ = omega_i_.x * invlen;
		sinphi_ = omega_i_.y * invlen;
	}

	/* 2. sample P22_{omega_i}(x_slope, y_slope, 1, 1) */
	float slope_x, slope_y;

	if(beckmann)
		microfacet_beckmann_sample_slopes(costheta_, sintheta_,
			alpha_x, alpha_y, randu, randv, &slope_x, &slope_y, G1i);
	else
		microfacet_ggx_sample_slopes(costheta_, sintheta_,
			alpha_x, alpha_y, randu, randv, &slope_x, &slope_y, G1i);

	/* 3. rotate */
	float tmp = cosphi_*slope_x - sinphi_*slope_y;
	slope_y = sinphi_*slope_x + cosphi_*slope_y;
	slope_x = tmp;

	/* 4. unstretch */
	slope_x = alpha_x * slope_x;
	slope_y = alpha_y * slope_y;

	/* 5. compute normal */
	return normalize(make_float3(-slope_x, -slope_y, 1.0f));
} 

/* GGX microfacet with Smith shadow-masking from:
 *
 * Microfacet Models for Refraction through Rough Surfaces
 * B. Walter, S. R. Marschner, H. Li, K. E. Torrance, EGSR 2007
 *
 * Anisotropic from:
 *
 * Understanding the Masking-Shadowing Function in Microfacet-Based BRDFs
 * E. Heitz, Research Report 2014
 *
 * Anisotropy is only supported for reflection currently, but adding it for
 * tranmission is just a matter of copying code from reflection if needed. */

ccl_device int bsdf_microfacet_ggx_setup(ShaderClosure *sc)
{
	sc->data0 = clamp(sc->data0, 0.0f, 1.0f); /* alpha_x */
	sc->data1 = sc->data0; /* alpha_y */
	
	sc->type = CLOSURE_BSDF_MICROFACET_GGX_ID;

	return SD_BSDF|SD_BSDF_HAS_EVAL|SD_BSDF_GLOSSY;
}

ccl_device int bsdf_microfacet_ggx_aniso_setup(ShaderClosure *sc)
{
	sc->data0 = clamp(sc->data0, 0.0f, 1.0f); /* alpha_x */
	sc->data1 = clamp(sc->data1, 0.0f, 1.0f); /* alpha_y */
	
	sc->type = CLOSURE_BSDF_MICROFACET_GGX_ANISO_ID;

	return SD_BSDF|SD_BSDF_HAS_EVAL|SD_BSDF_GLOSSY;
}

ccl_device int bsdf_microfacet_ggx_refraction_setup(ShaderClosure *sc)
{
	sc->data0 = clamp(sc->data0, 0.0f, 1.0f); /* alpha_x */
	sc->data1 = sc->data1; /* alpha_y */

	sc->type = CLOSURE_BSDF_MICROFACET_GGX_REFRACTION_ID;

	return SD_BSDF|SD_BSDF_HAS_EVAL|SD_BSDF_GLOSSY;
}

ccl_device void bsdf_microfacet_ggx_blur(ShaderClosure *sc, float roughness)
{
	sc->data0 = fmaxf(roughness, sc->data0); /* alpha_x */
	sc->data1 = fmaxf(roughness, sc->data1); /* alpha_y */
}

ccl_device float3 bsdf_microfacet_ggx_eval_reflect(const ShaderClosure *sc, const float3 I, const float3 omega_in, float *pdf)
{
	float alpha_x = sc->data0;
	float alpha_y = sc->data1;
	int m_refractive = sc->type == CLOSURE_BSDF_MICROFACET_GGX_REFRACTION_ID;
	float3 N = sc->N;

	if(m_refractive || fmaxf(alpha_x, alpha_y) <= 1e-4f)
		return make_float3(0, 0, 0);

	float cosNO = dot(N, I);
	float cosNI = dot(N, omega_in);

	if(cosNI > 0 && cosNO > 0) {
		/* get half vector */
		float3 m = normalize(omega_in + I);
		float alpha2 = alpha_x * alpha_y;
		float D, G1o, G1i;

		if(alpha_x == alpha_y) {
			/* isotropic
			 * eq. 20: (F*G*D)/(4*in*on)
			 * eq. 33: first we calculate D(m) */
			float cosThetaM = dot(N, m);
			float cosThetaM2 = cosThetaM * cosThetaM;
			float cosThetaM4 = cosThetaM2 * cosThetaM2;
			float tanThetaM2 = (1 - cosThetaM2) / cosThetaM2;
			D = alpha2 / (M_PI_F * cosThetaM4 * (alpha2 + tanThetaM2) * (alpha2 + tanThetaM2));

			/* eq. 34: now calculate G1(i,m) and G1(o,m) */
			G1o = 2 / (1 + safe_sqrtf(1 + alpha2 * (1 - cosNO * cosNO) / (cosNO * cosNO)));
			G1i = 2 / (1 + safe_sqrtf(1 + alpha2 * (1 - cosNI * cosNI) / (cosNI * cosNI))); 
		}
		else {
			/* anisotropic */
			float3 X, Y, Z = N;
			make_orthonormals_tangent(Z, sc->T, &X, &Y);

			/* distribution */
			float3 local_m = make_float3(dot(X, m), dot(Y, m), dot(Z, m));
			float slope_x = -local_m.x/(local_m.z*alpha_x);
			float slope_y = -local_m.y/(local_m.z*alpha_y);
			float slope_len = 1 + slope_x*slope_x + slope_y*slope_y;

			float cosThetaM = local_m.z;
			float cosThetaM2 = cosThetaM * cosThetaM;
			float cosThetaM4 = cosThetaM2 * cosThetaM2;

			D = 1 / ((slope_len * slope_len) * M_PI_F * alpha2 * cosThetaM4);

			/* G1(i,m) and G1(o,m) */
			float tanThetaO2 = (1 - cosNO * cosNO) / (cosNO * cosNO);
			float cosPhiO = dot(I, X);
			float sinPhiO = dot(I, Y);

			float alphaO2 = (cosPhiO*cosPhiO)*(alpha_x*alpha_x) + (sinPhiO*sinPhiO)*(alpha_y*alpha_y);
			alphaO2 /= cosPhiO*cosPhiO + sinPhiO*sinPhiO;

			G1o = 2 / (1 + safe_sqrtf(1 + alphaO2 * tanThetaO2));

			float tanThetaI2 = (1 - cosNI * cosNI) / (cosNI * cosNI);
			float cosPhiI = dot(omega_in, X);
			float sinPhiI = dot(omega_in, Y);

			float alphaI2 = (cosPhiI*cosPhiI)*(alpha_x*alpha_x) + (sinPhiI*sinPhiI)*(alpha_y*alpha_y);
			alphaI2 /= cosPhiI*cosPhiI + sinPhiI*sinPhiI;

			G1i = 2 / (1 + safe_sqrtf(1 + alphaI2 * tanThetaI2));
		}

		float G = G1o * G1i;

		/* eq. 20 */
		float common = D * 0.25f / cosNO;
		float out = G * common;

		/* eq. 2 in distribution of visible normals sampling
		 * pm = Dw = G1o * dot(m, I) * D / dot(N, I); */

		/* eq. 38 - but see also:
		 * eq. 17 in http://www.graphics.cornell.edu/~bjw/wardnotes.pdf
		 * pdf = pm * 0.25 / dot(m, I); */
		*pdf = G1o * common;

		return make_float3(out, out, out);
	}

	return make_float3(0, 0, 0);
}

ccl_device float3 bsdf_microfacet_ggx_eval_transmit(const ShaderClosure *sc, const float3 I, const float3 omega_in, float *pdf)
{
	float alpha_x = sc->data0;
	float alpha_y = sc->data1;
	float m_eta = sc->data2;
	int m_refractive = sc->type == CLOSURE_BSDF_MICROFACET_GGX_REFRACTION_ID;
	float3 N = sc->N;

	if(!m_refractive || fmaxf(alpha_x, alpha_y) <= 1e-4f)
		return make_float3(0, 0, 0);

	float cosNO = dot(N, I);
	float cosNI = dot(N, omega_in);

	if(cosNO <= 0 || cosNI >= 0)
		return make_float3(0, 0, 0); /* vectors on same side -- not possible */

	/* compute half-vector of the refraction (eq. 16) */
	float3 ht = -(m_eta * omega_in + I);
	float3 Ht = normalize(ht);
	float cosHO = dot(Ht, I);
	float cosHI = dot(Ht, omega_in);

	float D, G1o, G1i;

	/* eq. 33: first we calculate D(m) with m=Ht: */
	float alpha2 = alpha_x * alpha_y;
	float cosThetaM = dot(N, Ht);
	float cosThetaM2 = cosThetaM * cosThetaM;
	float tanThetaM2 = (1 - cosThetaM2) / cosThetaM2;
	float cosThetaM4 = cosThetaM2 * cosThetaM2;
	D = alpha2 / (M_PI_F * cosThetaM4 * (alpha2 + tanThetaM2) * (alpha2 + tanThetaM2));

	/* eq. 34: now calculate G1(i,m) and G1(o,m) */
	G1o = 2 / (1 + safe_sqrtf(1 + alpha2 * (1 - cosNO * cosNO) / (cosNO * cosNO)));
	G1i = 2 / (1 + safe_sqrtf(1 + alpha2 * (1 - cosNI * cosNI) / (cosNI * cosNI))); 

	float G = G1o * G1i;

	/* probability */
	float Ht2 = dot(ht, ht);

	/* eq. 2 in distribution of visible normals sampling
	 * pm = Dw = G1o * dot(m, I) * D / dot(N, I); */

	/* out = fabsf(cosHI * cosHO) * (m_eta * m_eta) * G * D / (cosNO * Ht2)
	 * pdf = pm * (m_eta * m_eta) * fabsf(cosHI) / Ht2 */
	float common = D * (m_eta * m_eta) / (cosNO * Ht2);
	float out = G * fabsf(cosHI * cosHO) * common;
	*pdf = G1o * cosHO * fabsf(cosHI) * common;

	return make_float3(out, out, out);
}

ccl_device int bsdf_microfacet_ggx_sample(const ShaderClosure *sc, float3 Ng, float3 I, float3 dIdx, float3 dIdy, float randu, float randv, float3 *eval, float3 *omega_in, float3 *domega_in_dx, float3 *domega_in_dy, float *pdf)
{
	float alpha_x = sc->data0;
	float alpha_y = sc->data1;
	int m_refractive = sc->type == CLOSURE_BSDF_MICROFACET_GGX_REFRACTION_ID;
	float3 N = sc->N;

	float cosNO = dot(N, I);
	if(cosNO > 0) {
		float3 X, Y, Z = N;

		if(alpha_x == alpha_y)
			make_orthonormals(Z, &X, &Y);
		else
			make_orthonormals_tangent(Z, sc->T, &X, &Y);

		/* importance sampling with distribution of visible normals. vectors are
		 * transformed to local space before and after */
		float3 local_I = make_float3(dot(X, I), dot(Y, I), cosNO);
		float3 local_m;
		float G1o;

		local_m = microfacet_sample_stretched(local_I, alpha_x, alpha_y,
			randu, randv, false, &G1o);

		float3 m = X*local_m.x + Y*local_m.y + Z*local_m.z;
		float cosThetaM = local_m.z;

		/* reflection or refraction? */
		if(!m_refractive) {
			float cosMO = dot(m, I);

			if(cosMO > 0) {
				/* eq. 39 - compute actual reflected direction */
				*omega_in = 2 * cosMO * m - I;

				if(dot(Ng, *omega_in) > 0) {
					if(fmaxf(alpha_x, alpha_y) <= 1e-4f) {
						/* some high number for MIS */
						*pdf = 1e6f;
						*eval = make_float3(1e6f, 1e6f, 1e6f);
					}
					else {
						/* microfacet normal is visible to this ray */
						/* eq. 33 */
						float alpha2 = alpha_x * alpha_y;
						float D, G1i;

						if(alpha_x == alpha_y) {
							/* isotropic */
							float cosThetaM2 = cosThetaM * cosThetaM;
							float cosThetaM4 = cosThetaM2 * cosThetaM2;
							float tanThetaM2 = 1/(cosThetaM2) - 1;
							D = alpha2 / (M_PI_F * cosThetaM4 * (alpha2 + tanThetaM2) * (alpha2 + tanThetaM2));

							/* eval BRDF*cosNI */
							float cosNI = dot(N, *omega_in);

							/* eq. 34: now calculate G1(i,m) */
							G1i = 2 / (1 + safe_sqrtf(1 + alpha2 * (1 - cosNI * cosNI) / (cosNI * cosNI))); 
						}
						else {
							/* anisotropic distribution */
							float3 local_m = make_float3(dot(X, m), dot(Y, m), dot(Z, m));
							float slope_x = -local_m.x/(local_m.z*alpha_x);
							float slope_y = -local_m.y/(local_m.z*alpha_y);
							float slope_len = 1 + slope_x*slope_x + slope_y*slope_y;

							float cosThetaM = local_m.z;
							float cosThetaM2 = cosThetaM * cosThetaM;
							float cosThetaM4 = cosThetaM2 * cosThetaM2;

							D = 1 / ((slope_len * slope_len) * M_PI_F * alpha2 * cosThetaM4);

							/* calculate G1(i,m) */
							float cosNI = dot(N, *omega_in);

							float tanThetaI2 = (1 - cosNI * cosNI) / (cosNI * cosNI);
							float cosPhiI = dot(*omega_in, X);
							float sinPhiI = dot(*omega_in, Y);

							float alphaI2 = (cosPhiI*cosPhiI)*(alpha_x*alpha_x) + (sinPhiI*sinPhiI)*(alpha_y*alpha_y);
							alphaI2 /= cosPhiI*cosPhiI + sinPhiI*sinPhiI;

							G1i = 2 / (1 + safe_sqrtf(1 + alphaI2 * tanThetaI2));
						}

						/* see eval function for derivation */
						float common = (G1o * D) * 0.25f / cosNO;
						float out = G1i * common;
						*pdf = common;

						*eval = make_float3(out, out, out);
					}

#ifdef __RAY_DIFFERENTIALS__
					*domega_in_dx = (2 * dot(m, dIdx)) * m - dIdx;
					*domega_in_dy = (2 * dot(m, dIdy)) * m - dIdy;
#endif
				}
			}
		}
		else {
			/* CAUTION: the i and o variables are inverted relative to the paper
			 * eq. 39 - compute actual refractive direction */
			float3 R, T;
#ifdef __RAY_DIFFERENTIALS__
			float3 dRdx, dRdy, dTdx, dTdy;
#endif
			float m_eta = sc->data2;
			bool inside;

			fresnel_dielectric(m_eta, m, I, &R, &T,
#ifdef __RAY_DIFFERENTIALS__
				dIdx, dIdy, &dRdx, &dRdy, &dTdx, &dTdy,
#endif
				&inside);
			
			if(!inside) {

				*omega_in = T;
#ifdef __RAY_DIFFERENTIALS__
				*domega_in_dx = dTdx;
				*domega_in_dy = dTdy;
#endif

				if(fmaxf(alpha_x, alpha_y) <= 1e-4f || fabsf(m_eta - 1.0f) < 1e-4f) {
					/* some high number for MIS */
					*pdf = 1e6f;
					*eval = make_float3(1e6f, 1e6f, 1e6f);
				}
				else {
					/* eq. 33 */
					float alpha2 = alpha_x * alpha_y;
					float cosThetaM2 = cosThetaM * cosThetaM;
					float cosThetaM4 = cosThetaM2 * cosThetaM2;
					float tanThetaM2 = 1/(cosThetaM2) - 1;
					float D = alpha2 / (M_PI_F * cosThetaM4 * (alpha2 + tanThetaM2) * (alpha2 + tanThetaM2));

					/* eval BRDF*cosNI */
					float cosNI = dot(N, *omega_in);

					/* eq. 34: now calculate G1(i,m) */
					float G1i = 2 / (1 + safe_sqrtf(1 + alpha2 * (1 - cosNI * cosNI) / (cosNI * cosNI))); 

					/* eq. 21 */
					float cosHI = dot(m, *omega_in);
					float cosHO = dot(m, I);
					float Ht2 = m_eta * cosHI + cosHO;
					Ht2 *= Ht2;

					/* see eval function for derivation */
					float common = (G1o * D) * (m_eta * m_eta) / (cosNO * Ht2);
					float out = G1i * fabsf(cosHI * cosHO) * common;
					*pdf = cosHO * fabsf(cosHI) * common;

					*eval = make_float3(out, out, out);
				}
			}
		}
	}
	return (m_refractive) ? LABEL_TRANSMIT|LABEL_GLOSSY : LABEL_REFLECT|LABEL_GLOSSY;
}

/* Beckmann microfacet with Smith shadow-masking from:
 *
 * Microfacet Models for Refraction through Rough Surfaces
 * B. Walter, S. R. Marschner, H. Li, K. E. Torrance, EGSR 2007 */

ccl_device int bsdf_microfacet_beckmann_setup(ShaderClosure *sc)
{
	sc->data0 = clamp(sc->data0, 0.0f, 1.0f); /* alpha_x */
	sc->data1 = sc->data0; /* alpha_y */

	sc->type = CLOSURE_BSDF_MICROFACET_BECKMANN_ID;
	return SD_BSDF|SD_BSDF_HAS_EVAL|SD_BSDF_GLOSSY;
}

ccl_device int bsdf_microfacet_beckmann_aniso_setup(ShaderClosure *sc)
{
	sc->data0 = clamp(sc->data0, 0.0f, 1.0f); /* alpha_x */
	sc->data1 = clamp(sc->data1, 0.0f, 1.0f); /* alpha_y */

	sc->type = CLOSURE_BSDF_MICROFACET_BECKMANN_ANISO_ID;
	return SD_BSDF|SD_BSDF_HAS_EVAL|SD_BSDF_GLOSSY;
}

ccl_device int bsdf_microfacet_beckmann_refraction_setup(ShaderClosure *sc)
{
	sc->data0 = clamp(sc->data0, 0.0f, 1.0f); /* alpha_x */
	sc->data1 = sc->data1; /* alpha_y */

	sc->type = CLOSURE_BSDF_MICROFACET_BECKMANN_REFRACTION_ID;
	return SD_BSDF|SD_BSDF_HAS_EVAL|SD_BSDF_GLOSSY;
}

ccl_device void bsdf_microfacet_beckmann_blur(ShaderClosure *sc, float roughness)
{
	sc->data0 = fmaxf(roughness, sc->data0); /* alpha_x */
	sc->data1 = fmaxf(roughness, sc->data1); /* alpha_y */
}

ccl_device float3 bsdf_microfacet_beckmann_eval_reflect(const ShaderClosure *sc, const float3 I, const float3 omega_in, float *pdf)
{
	float alpha_x = sc->data0;
	float alpha_y = sc->data1;
	int m_refractive = sc->type == CLOSURE_BSDF_MICROFACET_BECKMANN_REFRACTION_ID;
	float3 N = sc->N;

	if(m_refractive || fmaxf(alpha_x, alpha_y) <= 1e-4f)
		return make_float3(0, 0, 0);

	float cosNO = dot(N, I);
	float cosNI = dot(N, omega_in);

	if(cosNO > 0 && cosNI > 0) {
		/* get half vector */
		float3 m = normalize(omega_in + I);

		float alpha2 = alpha_x * alpha_y;
		float D, G1o, G1i;

		if(alpha_x == alpha_y) {
			/* isotropic
			 * eq. 20: (F*G*D)/(4*in*on)
			 * eq. 25: first we calculate D(m) */
			float cosThetaM = dot(N, m);
			float cosThetaM2 = cosThetaM * cosThetaM;
			float tanThetaM2 = (1 - cosThetaM2) / cosThetaM2;
			float cosThetaM4 = cosThetaM2 * cosThetaM2;
			D = expf(-tanThetaM2 / alpha2) / (M_PI_F * alpha2 * cosThetaM4);

			/* eq. 26, 27: now calculate G1(i,m) and G1(o,m) */
			float ao = 1 / (alpha_x * safe_sqrtf((1 - cosNO * cosNO) / (cosNO * cosNO)));
			float ai = 1 / (alpha_x * safe_sqrtf((1 - cosNI * cosNI) / (cosNI * cosNI)));
			G1o = ao < 1.6f ? (3.535f * ao + 2.181f * ao * ao) / (1 + 2.276f * ao + 2.577f * ao * ao) : 1.0f;
			G1i = ai < 1.6f ? (3.535f * ai + 2.181f * ai * ai) / (1 + 2.276f * ai + 2.577f * ai * ai) : 1.0f;
		}
		else {
			/* anisotropic */
			float3 X, Y, Z = N;
			make_orthonormals_tangent(Z, sc->T, &X, &Y);

			/* distribution */
			float3 local_m = make_float3(dot(X, m), dot(Y, m), dot(Z, m));
			float slope_x = -local_m.x/(local_m.z*alpha_x);
			float slope_y = -local_m.y/(local_m.z*alpha_y);

			float cosThetaM = local_m.z;
			float cosThetaM2 = cosThetaM * cosThetaM;
			float cosThetaM4 = cosThetaM2 * cosThetaM2;

			D = expf(-slope_x*slope_x - slope_y*slope_y) / (M_PI_F * alpha2 * cosThetaM4);

			/* G1(i,m) and G1(o,m) */
			float tanThetaO2 = (1 - cosNO * cosNO) / (cosNO * cosNO);
			float cosPhiO = dot(I, X);
			float sinPhiO = dot(I, Y);

			float alphaO2 = (cosPhiO*cosPhiO)*(alpha_x*alpha_x) + (sinPhiO*sinPhiO)*(alpha_y*alpha_y);
			alphaO2 /= cosPhiO*cosPhiO + sinPhiO*sinPhiO;

			float tanThetaI2 = (1 - cosNI * cosNI) / (cosNI * cosNI);
			float cosPhiI = dot(omega_in, X);
			float sinPhiI = dot(omega_in, Y);

			float alphaI2 = (cosPhiI*cosPhiI)*(alpha_x*alpha_x) + (sinPhiI*sinPhiI)*(alpha_y*alpha_y);
			alphaI2 /= cosPhiI*cosPhiI + sinPhiI*sinPhiI;

			float ao = 1 / (safe_sqrtf(alphaO2 * tanThetaO2));
			float ai = 1 / (safe_sqrtf(alphaI2 * tanThetaI2));
			G1o = ao < 1.6f ? (3.535f * ao + 2.181f * ao * ao) / (1 + 2.276f * ao + 2.577f * ao * ao) : 1.0f;
			G1i = ai < 1.6f ? (3.535f * ai + 2.181f * ai * ai) / (1 + 2.276f * ai + 2.577f * ai * ai) : 1.0f;
		}

		float G = G1o * G1i;

		/* eq. 20 */
		float common = D * 0.25f / cosNO;
		float out = G * common;

		/* eq. 2 in distribution of visible normals sampling
		 * pm = Dw = G1o * dot(m, I) * D / dot(N, I); */

		/* eq. 38 - but see also:
		 * eq. 17 in http://www.graphics.cornell.edu/~bjw/wardnotes.pdf
		 * pdf = pm * 0.25 / dot(m, I); */
		*pdf = G1o * common;

		return make_float3(out, out, out);
	}

	return make_float3(0, 0, 0);
}

ccl_device float3 bsdf_microfacet_beckmann_eval_transmit(const ShaderClosure *sc, const float3 I, const float3 omega_in, float *pdf)
{
	float alpha_x = sc->data0;
	float alpha_y = sc->data1;
	float m_eta = sc->data2;
	int m_refractive = sc->type == CLOSURE_BSDF_MICROFACET_BECKMANN_REFRACTION_ID;
	float3 N = sc->N;

	if(!m_refractive || fmaxf(alpha_x, alpha_y) <= 1e-4f)
		return make_float3(0, 0, 0);

	float cosNO = dot(N, I);
	float cosNI = dot(N, omega_in);

	if(cosNO <= 0 || cosNI >= 0)
		return make_float3(0, 0, 0);

	/* compute half-vector of the refraction (eq. 16) */
	float3 ht = -(m_eta * omega_in + I);
	float3 Ht = normalize(ht);
	float cosHO = dot(Ht, I);
	float cosHI = dot(Ht, omega_in);

	/* eq. 33: first we calculate D(m) with m=Ht: */
	float alpha2 = alpha_x * alpha_y;
	float cosThetaM = min(dot(N, Ht), 1.0f);
	float cosThetaM2 = cosThetaM * cosThetaM;
	float tanThetaM2 = (1 - cosThetaM2) / cosThetaM2;
	float cosThetaM4 = cosThetaM2 * cosThetaM2;
	float D = expf(-tanThetaM2 / alpha2) / (M_PI_F * alpha2 *  cosThetaM4);

	/* eq. 26, 27: now calculate G1(i,m) and G1(o,m) */
	float ao = 1 / (alpha_x * safe_sqrtf((1 - cosNO * cosNO) / (cosNO * cosNO)));
	float ai = 1 / (alpha_x * safe_sqrtf((1 - cosNI * cosNI) / (cosNI * cosNI)));
	float G1o = ao < 1.6f ? (3.535f * ao + 2.181f * ao * ao) / (1 + 2.276f * ao + 2.577f * ao * ao) : 1.0f;
	float G1i = ai < 1.6f ? (3.535f * ai + 2.181f * ai * ai) / (1 + 2.276f * ai + 2.577f * ai * ai) : 1.0f;
	float G = G1o * G1i;

	/* probability */
	float Ht2 = dot(ht, ht);

	/* eq. 2 in distribution of visible normals sampling
	 * pm = Dw = G1o * dot(m, I) * D / dot(N, I); */

	/* out = fabsf(cosHI * cosHO) * (m_eta * m_eta) * G * D / (cosNO * Ht2)
	 * pdf = pm * (m_eta * m_eta) * fabsf(cosHI) / Ht2 */
	float common = D * (m_eta * m_eta) / (cosNO * Ht2);
	float out = G * fabsf(cosHI * cosHO) * common;
	*pdf = G1o * cosHO * fabsf(cosHI) * common;

	return make_float3(out, out, out);
}

ccl_device int bsdf_microfacet_beckmann_sample(const ShaderClosure *sc, float3 Ng, float3 I, float3 dIdx, float3 dIdy, float randu, float randv, float3 *eval, float3 *omega_in, float3 *domega_in_dx, float3 *domega_in_dy, float *pdf)
{
	float alpha_x = sc->data0;
	float alpha_y = sc->data1;
	int m_refractive = sc->type == CLOSURE_BSDF_MICROFACET_BECKMANN_REFRACTION_ID;
	float3 N = sc->N;

	float cosNO = dot(N, I);
	if(cosNO > 0) {
		float3 X, Y, Z = N;

<<<<<<< HEAD
		float sinThetaM = cosThetaM * tanThetaM;
		float phiM = M_2PI_F * randv;
		
		float sin_phiM, cos_phiM;
		sincos(phiM, &sin_phiM, &cos_phiM);
		float3 m = (cos_phiM * sinThetaM) * X +
		           (sin_phiM * sinThetaM) * Y +
		           (             cosThetaM) * Z;
=======
		if(alpha_x == alpha_y)
			make_orthonormals(Z, &X, &Y);
		else
			make_orthonormals_tangent(Z, sc->T, &X, &Y);

		/* importance sampling with distribution of visible normals. vectors are
		 * transformed to local space before and after */
		float3 local_I = make_float3(dot(X, I), dot(Y, I), cosNO);
		float3 local_m;
		float G1o;
>>>>>>> ea3bca75

		local_m = microfacet_sample_stretched(local_I, alpha_x, alpha_x,
			randu, randv, true, &G1o);

		float3 m = X*local_m.x + Y*local_m.y + Z*local_m.z;
		float cosThetaM = local_m.z;

		/* reflection or refraction? */
		if(!m_refractive) {
			float cosMO = dot(m, I);

			if(cosMO > 0) {
				/* eq. 39 - compute actual reflected direction */
				*omega_in = 2 * cosMO * m - I;

				if(dot(Ng, *omega_in) > 0) {
					if(fmaxf(alpha_x, alpha_y) <= 1e-4f) {
						/* some high number for MIS */
						*pdf = 1e6f;
						*eval = make_float3(1e6f, 1e6f, 1e6f);
					}
					else {
						/* microfacet normal is visible to this ray
						 * eq. 25 */
						float alpha2 = alpha_x * alpha_y;
						float D, G1i;

						if(alpha_x == alpha_y) {
							/* istropic distribution */
							float cosThetaM2 = cosThetaM * cosThetaM;
							float cosThetaM4 = cosThetaM2 * cosThetaM2;
							float tanThetaM2 = 1/(cosThetaM2) - 1;
							D = expf(-tanThetaM2 / alpha2) / (M_PI_F * alpha2 *  cosThetaM4);

							/* eval BRDF*cosNI */
							float cosNI = dot(N, *omega_in);

							/* eq. 26, 27: now calculate G1(i,m) */
							float ai = 1 / (alpha_x * safe_sqrtf((1 - cosNI * cosNI) / (cosNI * cosNI)));
							G1i = ai < 1.6f ? (3.535f * ai + 2.181f * ai * ai) / (1 + 2.276f * ai + 2.577f * ai * ai) : 1.0f;
						}
						else {
							/* anisotropic distribution */
							float3 local_m = make_float3(dot(X, m), dot(Y, m), dot(Z, m));
							float slope_x = -local_m.x/(local_m.z*alpha_x);
							float slope_y = -local_m.y/(local_m.z*alpha_y);

							float cosThetaM = local_m.z;
							float cosThetaM2 = cosThetaM * cosThetaM;
							float cosThetaM4 = cosThetaM2 * cosThetaM2;

							D = expf(-slope_x*slope_x - slope_y*slope_y) / (M_PI_F * alpha2 * cosThetaM4);

							/* G1(i,m) */
							float cosNI = dot(N, *omega_in);
							float tanThetaI2 = (1 - cosNI * cosNI) / (cosNI * cosNI);
							float cosPhiI = dot(*omega_in, X);
							float sinPhiI = dot(*omega_in, Y);

							float alphaI2 = (cosPhiI*cosPhiI)*(alpha_x*alpha_x) + (sinPhiI*sinPhiI)*(alpha_y*alpha_y);
							alphaI2 /= cosPhiI*cosPhiI + sinPhiI*sinPhiI;

							float ai = 1 / (safe_sqrtf(alphaI2 * tanThetaI2));
							G1i = ai < 1.6f ? (3.535f * ai + 2.181f * ai * ai) / (1 + 2.276f * ai + 2.577f * ai * ai) : 1.0f;
						}

						float G = G1o * G1i;

						/* see eval function for derivation */
						float common = D * 0.25f / cosNO;
						float out = G * common;
						*pdf = G1o * common;

						*eval = make_float3(out, out, out);
					}

#ifdef __RAY_DIFFERENTIALS__
					*domega_in_dx = (2 * dot(m, dIdx)) * m - dIdx;
					*domega_in_dy = (2 * dot(m, dIdy)) * m - dIdy;
#endif
				}
			}
		}
		else {
			/* CAUTION: the i and o variables are inverted relative to the paper
			 * eq. 39 - compute actual refractive direction */
			float3 R, T;
#ifdef __RAY_DIFFERENTIALS__
			float3 dRdx, dRdy, dTdx, dTdy;
#endif
			float m_eta = sc->data2;
			bool inside;

			fresnel_dielectric(m_eta, m, I, &R, &T,
#ifdef __RAY_DIFFERENTIALS__
				dIdx, dIdy, &dRdx, &dRdy, &dTdx, &dTdy,
#endif
				&inside);

			if(!inside) {
				*omega_in = T;

#ifdef __RAY_DIFFERENTIALS__
				*domega_in_dx = dTdx;
				*domega_in_dy = dTdy;
#endif

				if(fmaxf(alpha_x, alpha_y) <= 1e-4f || fabsf(m_eta - 1.0f) < 1e-4f) {
					/* some high number for MIS */
					*pdf = 1e6f;
					*eval = make_float3(1e6f, 1e6f, 1e6f);
				}
				else {
					/* eq. 33 */
					float alpha2 = alpha_x * alpha_y;
					float cosThetaM2 = cosThetaM * cosThetaM;
					float cosThetaM4 = cosThetaM2 * cosThetaM2;
					float tanThetaM2 = 1/(cosThetaM2) - 1;
					float D = expf(-tanThetaM2 / alpha2) / (M_PI_F * alpha2 *  cosThetaM4);

					/* eval BRDF*cosNI */
					float cosNI = dot(N, *omega_in);

					/* eq. 26, 27: now calculate G1(i,m) */
					float ai = 1 / (alpha_x * safe_sqrtf((1 - cosNI * cosNI) / (cosNI * cosNI)));
					float G1i = ai < 1.6f ? (3.535f * ai + 2.181f * ai * ai) / (1 + 2.276f * ai + 2.577f * ai * ai) : 1.0f;
					float G = G1o * G1i;

					/* eq. 21 */
					float cosHI = dot(m, *omega_in);
					float cosHO = dot(m, I);
					float Ht2 = m_eta * cosHI + cosHO;
					Ht2 *= Ht2;

					/* see eval function for derivation */
					float common = D * (m_eta * m_eta) / (cosNO * Ht2);
					float out = G * fabsf(cosHI * cosHO) * common;
					*pdf = G1o * cosHO * fabsf(cosHI) * common;

					*eval = make_float3(out, out, out);
				}
			}
		}
	}
	return (m_refractive) ? LABEL_TRANSMIT|LABEL_GLOSSY : LABEL_REFLECT|LABEL_GLOSSY;
}

CCL_NAMESPACE_END

#endif /* __BSDF_MICROFACET_H__ */
<|MERGE_RESOLUTION|>--- conflicted
+++ resolved
@@ -889,16 +889,6 @@
 	if(cosNO > 0) {
 		float3 X, Y, Z = N;
 
-<<<<<<< HEAD
-		float sinThetaM = cosThetaM * tanThetaM;
-		float phiM = M_2PI_F * randv;
-		
-		float sin_phiM, cos_phiM;
-		sincos(phiM, &sin_phiM, &cos_phiM);
-		float3 m = (cos_phiM * sinThetaM) * X +
-		           (sin_phiM * sinThetaM) * Y +
-		           (             cosThetaM) * Z;
-=======
 		if(alpha_x == alpha_y)
 			make_orthonormals(Z, &X, &Y);
 		else
@@ -909,7 +899,6 @@
 		float3 local_I = make_float3(dot(X, I), dot(Y, I), cosNO);
 		float3 local_m;
 		float G1o;
->>>>>>> ea3bca75
 
 		local_m = microfacet_sample_stretched(local_I, alpha_x, alpha_x,
 			randu, randv, true, &G1o);
