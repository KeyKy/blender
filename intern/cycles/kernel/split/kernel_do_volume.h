/*
 * Copyright 2011-2017 Blender Foundation
 *
 * Licensed under the Apache License, Version 2.0 (the "License");
 * you may not use this file except in compliance with the License.
 * You may obtain a copy of the License at
 *
 * http://www.apache.org/licenses/LICENSE-2.0
 *
 * Unless required by applicable law or agreed to in writing, software
 * distributed under the License is distributed on an "AS IS" BASIS,
 * WITHOUT WARRANTIES OR CONDITIONS OF ANY KIND, either express or implied.
 * See the License for the specific language governing permissions and
 * limitations under the License.
 */

CCL_NAMESPACE_BEGIN


ccl_device void kernel_do_volume(KernelGlobals *kg)
{
#ifdef __VOLUME__
	/* We will empty this queue in this kernel. */
	if(ccl_global_id(0) == 0 && ccl_global_id(1) == 0) {
		kernel_split_params.queue_index[QUEUE_ACTIVE_AND_REGENERATED_RAYS] = 0;
	}
	/* Fetch use_queues_flag. */
	char local_use_queues_flag = *kernel_split_params.use_queues_flag;
	ccl_barrier(CCL_LOCAL_MEM_FENCE);

	int ray_index = ccl_global_id(1) * ccl_global_size(0) + ccl_global_id(0);
	if(local_use_queues_flag) {
		ray_index = get_ray_index(kg, ray_index,
		                          QUEUE_ACTIVE_AND_REGENERATED_RAYS,
		                          kernel_split_state.queue_data,
		                          kernel_split_params.queue_size,
		                          1);
		if(ray_index == QUEUE_EMPTY_SLOT) {
			return;
		}
	}

	if(IS_STATE(kernel_split_state.ray_state, ray_index, RAY_ACTIVE) ||
	   IS_STATE(kernel_split_state.ray_state, ray_index, RAY_HIT_BACKGROUND)) {

		bool hit = ! IS_STATE(kernel_split_state.ray_state, ray_index, RAY_HIT_BACKGROUND);

		PathRadiance *L = &kernel_split_state.path_radiance[ray_index];
		ccl_global PathState *state = &kernel_split_state.path_state[ray_index];

		ccl_global float3 *throughput = &kernel_split_state.throughput[ray_index];
		ccl_global Ray *ray = &kernel_split_state.ray[ray_index];
		RNG rng = kernel_split_state.rng[ray_index];
		ccl_global Intersection *isect = &kernel_split_state.isect[ray_index];
		ShaderData *sd = &kernel_split_state.sd[ray_index];
		ShaderData *sd_input = &kernel_split_state.sd_DL_shadow[ray_index];

		/* Sanitize volume stack. */
		if(!hit) {
			kernel_volume_clean_stack(kg, state->volume_stack);
		}
		/* volume attenuation, emission, scatter */
		if(state->volume_stack[0].shader != SHADER_NONE) {
			Ray volume_ray = *ray;
			volume_ray.t = (hit)? isect->t: FLT_MAX;

			bool heterogeneous = volume_stack_is_heterogeneous(kg, state->volume_stack);

			{
				/* integrate along volume segment with distance sampling */
				VolumeIntegrateResult result = kernel_volume_integrate(
					kg, state, sd, &volume_ray, L, throughput, &rng, heterogeneous);

#  ifdef __VOLUME_SCATTER__
				if(result == VOLUME_PATH_SCATTERED) {
					/* direct lighting */
<<<<<<< HEAD
					kernel_path_volume_connect_light(kg, rng, sd, sd_input, *throughput, state, L, 0x00000, 0x00000);
=======
					kernel_path_volume_connect_light(kg, &rng, sd, sd_input, *throughput, state, L);
>>>>>>> d7f5520f

					/* indirect light bounce */
					if(kernel_path_volume_bounce(kg, &rng, sd, throughput, state, L, ray))
						ASSIGN_RAY_STATE(kernel_split_state.ray_state, ray_index, RAY_REGENERATED);
					else
						ASSIGN_RAY_STATE(kernel_split_state.ray_state, ray_index, RAY_UPDATE_BUFFER);
				}
#  endif
			}
		}
		kernel_split_state.rng[ray_index] = rng;
	}

#endif
}


CCL_NAMESPACE_END<|MERGE_RESOLUTION|>--- conflicted
+++ resolved
@@ -74,11 +74,7 @@
 #  ifdef __VOLUME_SCATTER__
 				if(result == VOLUME_PATH_SCATTERED) {
 					/* direct lighting */
-<<<<<<< HEAD
-					kernel_path_volume_connect_light(kg, rng, sd, sd_input, *throughput, state, L, 0x00000, 0x00000);
-=======
-					kernel_path_volume_connect_light(kg, &rng, sd, sd_input, *throughput, state, L);
->>>>>>> d7f5520f
+					kernel_path_volume_connect_light(kg, &rng, sd, sd_input, *throughput, state, L, 0x00000, 0x00000);
 
 					/* indirect light bounce */
 					if(kernel_path_volume_bounce(kg, &rng, sd, throughput, state, L, ray))
