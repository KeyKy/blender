--- conflicted
+++ resolved
@@ -67,12 +67,8 @@
 	/* note we read this extra node before weight check, so offset is added */
 	uint4 data_node = read_node(kg, offset);
 
-<<<<<<< HEAD
 	/* Only compute BSDF for surfaces, transparent variable is shared with volume extinction. */
 	if(mix_weight == 0.0f || shader_type != SHADER_TYPE_SURFACE) {
-=======
-	if(mix_weight == 0.0f) {
->>>>>>> 9a21afd1
 		if(type == CLOSURE_BSDF_PRINCIPLED_ID) {
 			/* Read all principled BSDF extra data to get the right offset. */
 			read_node(kg, offset);
@@ -275,11 +271,12 @@
 					bsdf->extra->color = base_color;
 					bsdf->extra->clearcoat = 0.0f;
 
-					/* setup bsdf */
-					if(distribution == CLOSURE_BSDF_MICROFACET_GGX_GLASS_ID || roughness <= 0.075f) /* use single-scatter GGX */
-						sd->flag |= bsdf_microfacet_ggx_aniso_fresnel_setup(bsdf, sd);
-					else /* use multi-scatter GGX */
-						sd->flag |= bsdf_microfacet_multi_ggx_aniso_fresnel_setup(bsdf, sd);
+						/* setup bsdf */
+						if(distribution == CLOSURE_BSDF_MICROFACET_GGX_GLASS_ID || roughness <= 0.075f) /* use single-scatter GGX */
+							sd->flag |= bsdf_microfacet_ggx_aniso_fresnel_setup(bsdf, sd);
+						else /* use multi-scatter GGX */
+							sd->flag |= bsdf_microfacet_multi_ggx_aniso_fresnel_setup(bsdf, sd);
+					}
 				}
 #ifdef __CAUSTICS_TRICKS__
 			}
