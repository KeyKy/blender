--- conflicted
+++ resolved
@@ -63,7 +63,6 @@
 	strength = max(strength, 0.0f);
 
 	/* compute and output perturbed normal */
-<<<<<<< HEAD
 	float3 normal_out = safe_normalize(absdet*normal_in - distance*signf(det)*surfgrad);
 	if(is_zero(normal_out)) {
 		normal_out = normal_in;
@@ -71,15 +70,11 @@
 	else {
 		normal_out = normalize(strength*normal_out + (1.0f - strength)*normal_in);
 	}
-=======
-	float3 normal_out = normalize(absdet*normal_in - distance*signf(det)*surfgrad);
-	normal_out = normalize(strength*normal_out + (1.0f - strength)*normal_in);
 
 	if(use_object_space) {
 		object_normal_transform(kg, sd, &normal_out);
 	}
 
->>>>>>> a1aa3a8b
 	stack_store_float3(stack, node.w, normal_out);
 #endif
 }
