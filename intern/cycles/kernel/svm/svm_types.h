--- conflicted
+++ resolved
@@ -130,14 +130,10 @@
 	NODE_HAIR_INFO,
 	NODE_UVMAP,
 	NODE_TEX_VOXEL,
-<<<<<<< HEAD
-	NODE_OPENVDB,
-} NodeType;
-=======
 	NODE_ENTER_BUMP_EVAL,
 	NODE_LEAVE_BUMP_EVAL,
+	NODE_OPENVDB,
 } ShaderNodeType;
->>>>>>> ce785868
 
 typedef enum NodeAttributeType {
 	NODE_ATTR_FLOAT = 0,
