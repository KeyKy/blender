/*
 * Copyright 2011-2013 Blender Foundation
 *
 * Licensed under the Apache License, Version 2.0 (the "License");
 * you may not use this file except in compliance with the License.
 * You may obtain a copy of the License at
 *
 * http://www.apache.org/licenses/LICENSE-2.0
 *
 * Unless required by applicable law or agreed to in writing, software
 * distributed under the License is distributed on an "AS IS" BASIS,
 * WITHOUT WARRANTIES OR CONDITIONS OF ANY KIND, either express or implied.
 * See the License for the specific language governing permissions and
 * limitations under the License.
 */

#include <stdlib.h>

#include "buffers.h"
#include "device.h"

#include "util_debug.h"
#include "util_foreach.h"
#include "util_hash.h"
#include "util_image.h"
#include "util_math.h"
#include "util_opengl.h"
#include "util_time.h"
#include "util_types.h"

CCL_NAMESPACE_BEGIN

/* Buffer Params */

BufferParams::BufferParams()
{
	width = 0;
	height = 0;

	full_x = 0;
	full_y = 0;
	full_width = 0;
	full_height = 0;
	final_width = 0;
	final_height = 0;

	denoising_passes = false;
	selective_denoising = false;
	overscan = 0;

	Pass::add(PASS_COMBINED, passes);
}

void BufferParams::get_offset_stride(int& offset, int& stride)
{
	offset = -(full_x + full_y*width);
	stride = width;
}

bool BufferParams::modified(const BufferParams& params)
{
	return !(full_x == params.full_x
		&& full_y == params.full_y
		&& width == params.width
		&& height == params.height
		&& full_width == params.full_width
		&& full_height == params.full_height
		&& final_width == params.final_width
		&& final_height == params.final_height
	        && overscan == params.overscan
		&& Pass::equals(passes, params.passes));
}

int BufferParams::get_passes_size()
{
	int size = 0;

<<<<<<< HEAD
	foreach(Pass& pass, passes)
		size += pass.components;

	if(denoising_passes) {
		/* Feature passes: 7 Channels (3 Color, 3 Normal, 1 Depth) + 7 Variance
		 * Color passes: 3 Noisy (RGB) + 3 Variance [+ 3 Skip (RGB)] */
		size += selective_denoising? 23: 20;
	}

=======
	for(size_t i = 0; i < passes.size(); i++)
		size += passes[i].components;
	
>>>>>>> b27322e7
	return align_up(size, 4);
}

int BufferParams::get_denoise_offset()
{
	int offset = 0;

	foreach(Pass& pass, passes)
		offset += pass.components;

	return offset;
}

/* Render Buffer Task */

RenderTile::RenderTile()
{
	x = 0;
	y = 0;
	w = 0;
	h = 0;

	sample = 0;
	start_sample = 0;
	num_samples = 0;
	resolution = 0;

	offset = 0;
	stride = 0;

	buffer = 0;
	rng_state = 0;

	buffers = NULL;
}

/* Render Buffers */

RenderBuffers::RenderBuffers(Device *device_)
{
	device = device_;
}

RenderBuffers::~RenderBuffers()
{
	device_free();
}

void RenderBuffers::device_free()
{
	if(buffer.device_pointer) {
		device->mem_free(buffer);
		buffer.clear();
	}

	if(rng_state.device_pointer) {
		device->mem_free(rng_state);
		rng_state.clear();
	}
}

void RenderBuffers::reset(Device *device, BufferParams& params_)
{
	params = params_;

	/* free existing buffers */
	device_free();
	
	/* allocate buffer */
	buffer.resize(params.width*params.height*params.get_passes_size());
	device->mem_alloc(buffer, MEM_READ_WRITE);
	device->mem_zero(buffer);

	/* allocate rng state */
	rng_state.resize(params.width, params.height);

	uint *init_state = rng_state.resize(params.width, params.height);
	int x, y, width = params.width, height = params.height;
	
	for(y = 0; y < height; y++)
		for(x = 0; x < width; x++)
			init_state[y*width + x] = hash_int_2d(params.full_x+x, params.full_y+y);

	device->mem_alloc(rng_state, MEM_READ_WRITE);
	device->mem_copy_to(rng_state);
}

bool RenderBuffers::copy_from_device()
{
	if(!buffer.device_pointer)
		return false;

	device->mem_copy_from(buffer, 0, params.width, params.height, params.get_passes_size()*sizeof(float));

	return true;
}

bool RenderBuffers::get_denoising_rect(int type, float exposure, int sample, int components, float *pixels)
{
	if(!params.denoising_passes)
		/* The RenderBuffer doesn't have denoising passes. */
		return false;
	if(!(type & EX_TYPE_DENOISE_ALL))
		/* The type doesn't correspond to any denoising pass. */
		return false;

	float scale = 1.0f;
	int type_offset = 0;
	switch(type) {
		case EX_TYPE_NONE: assert(0); break;
		case EX_TYPE_DENOISE_NORMAL:     type_offset =  0; scale = 1.0f/sample; break;
		case EX_TYPE_DENOISE_NORMAL_VAR: type_offset =  3; scale = 1.0f/sample; break;
		case EX_TYPE_DENOISE_ALBEDO:     type_offset =  6; scale = 1.0f/sample; break;
		case EX_TYPE_DENOISE_ALBEDO_VAR: type_offset =  9; scale = 1.0f/sample; break;
		case EX_TYPE_DENOISE_DEPTH:      type_offset = 12; scale = 1.0f/sample; break;
		case EX_TYPE_DENOISE_DEPTH_VAR:  type_offset = 13; scale = 1.0f/sample; break;
		case EX_TYPE_DENOISE_NOISY:      type_offset = 14; scale = exposure/sample; break;
		case EX_TYPE_DENOISE_NOISY_VAR:  type_offset = 17; scale = exposure*exposure/sample; break;
		case EX_TYPE_DENOISE_CLEAN:      type_offset = 20; scale = exposure/sample; break;
	}

	int pass_offset = params.get_denoise_offset() + type_offset;

	float *in = (float*)buffer.data_pointer + pass_offset;
	int pass_stride = params.get_passes_size();

#define FOREACH_PIXEL in += (params.overscan*(params.width + 1))*pass_stride; \
                      for(int y = params.overscan; y < params.height - params.overscan; y++, in += 2*params.overscan*pass_stride) \
                          for(int x = params.overscan; x < params.width - params.overscan; x++, in += pass_stride, pixels += components)

	if(components == 1) {
		assert(type & (EX_TYPE_DENOISE_DEPTH | EX_TYPE_DENOISE_DEPTH_VAR));
		FOREACH_PIXEL
			pixels[0] = *in;
	}
	else {
		assert(components == 3);
		assert(!(type & (EX_TYPE_DENOISE_DEPTH | EX_TYPE_DENOISE_DEPTH_VAR)));

		FOREACH_PIXEL {
			pixels[0] = in[0] * scale;
			pixels[1] = in[1] * scale;
			pixels[2] = in[2] * scale;
		}
	}

	return true;
}

bool RenderBuffers::get_pass_rect(PassType type, float exposure, int sample, int components, float *pixels)
{
	int pass_offset = 0;

	for(size_t j = 0; j < params.passes.size(); j++) {
		Pass& pass = params.passes[j];

		if(pass.type != type) {
			pass_offset += pass.components;
			continue;
		}

		float *in = (float*)buffer.data_pointer + pass_offset;
		int pass_stride = params.get_passes_size();

		float scale = (pass.filter)? 1.0f/(float)sample: 1.0f;
		float scale_exposure = (pass.exposure)? scale*exposure: scale;

		if(components == 1) {
			assert(pass.components == components);

			/* scalar */
			if(type == PASS_DEPTH) {
				FOREACH_PIXEL {
					float f = *in;
					pixels[0] = (f == 0.0f)? 1e10f: f*scale_exposure;
				}
			}
			else if(type == PASS_MIST) {
				FOREACH_PIXEL {
					float f = *in;
					pixels[0] = saturate(f*scale_exposure);
				}
			}
#ifdef WITH_CYCLES_DEBUG
			else if(type == PASS_BVH_TRAVERSAL_STEPS) {
				FOREACH_PIXEL {
					float f = *in;
					pixels[0] = f*scale;
				}
			}
			else if(type == PASS_RAY_BOUNCES) {
				FOREACH_PIXEL {
					float f = *in;
					pixels[0] = f*scale;
				}
			}
#endif
			else {
				FOREACH_PIXEL {
					float f = *in;
					pixels[0] = f*scale_exposure;
				}
			}
		}
		else if(components == 3) {
			assert(pass.components == 4);

			/* RGBA */
			if(type == PASS_SHADOW) {
				FOREACH_PIXEL {
					float4 f = make_float4(in[0], in[1], in[2], in[3]);
					float invw = (f.w > 0.0f)? 1.0f/f.w: 1.0f;

					pixels[0] = f.x*invw;
					pixels[1] = f.y*invw;
					pixels[2] = f.z*invw;
				}
			}
			else if(pass.divide_type != PASS_NONE) {
				int divide_offset = -pass_offset;
				/* RGB lighting passes that need to divide out color */
<<<<<<< HEAD
				foreach(Pass& color_pass, params.passes) {
=======
				pass_offset = 0;
				for(size_t k = 0; k < params.passes.size(); k++) {
					Pass& color_pass = params.passes[k];
>>>>>>> b27322e7
					if(color_pass.type == pass.divide_type)
						break;
					divide_offset += color_pass.components;
				}

				FOREACH_PIXEL {
					float3 f = make_float3(in[0], in[1], in[2]);
					float3 f_divide = make_float3(in[divide_offset], in[divide_offset+1], in[divide_offset+2]);

					f = safe_divide_even_color(f*exposure, f_divide);

					pixels[0] = f.x;
					pixels[1] = f.y;
					pixels[2] = f.z;
				}
			}
			else {
				/* RGB/vector */
				FOREACH_PIXEL {
					float3 f = make_float3(in[0], in[1], in[2]);

					pixels[0] = f.x*scale_exposure;
					pixels[1] = f.y*scale_exposure;
					pixels[2] = f.z*scale_exposure;
				}
			}
		}
		else if(components == 4) {
			assert(pass.components == components);

			/* RGBA */
			if(type == PASS_SHADOW) {
				FOREACH_PIXEL {
					float4 f = make_float4(in[0], in[1], in[2], in[3]);
					float invw = (f.w > 0.0f)? 1.0f/f.w: 1.0f;

					pixels[0] = f.x*invw;
					pixels[1] = f.y*invw;
					pixels[2] = f.z*invw;
					pixels[3] = 1.0f;
				}
			}
			else if(type == PASS_MOTION) {
				int weight_offset = -pass_offset;
				/* need to normalize by number of samples accumulated for motion */
<<<<<<< HEAD
				foreach(Pass& color_pass, params.passes) {
=======
				pass_offset = 0;
				for(size_t k = 0; k < params.passes.size(); k++) {
					Pass& color_pass = params.passes[k];
>>>>>>> b27322e7
					if(color_pass.type == PASS_MOTION_WEIGHT)
						break;
					weight_offset += color_pass.components;
				}

				FOREACH_PIXEL {
					float4 f = make_float4(in[0], in[1], in[2], in[3]);
					float w = in[weight_offset];
					float invw = (w > 0.0f)? 1.0f/w: 0.0f;

					pixels[0] = f.x*invw;
					pixels[1] = f.y*invw;
					pixels[2] = f.z*invw;
					pixels[3] = f.w*invw;
				}
			}
			else {
				FOREACH_PIXEL {
					float4 f = make_float4(in[0], in[1], in[2], in[3]);

					pixels[0] = f.x*scale_exposure;
					pixels[1] = f.y*scale_exposure;
					pixels[2] = f.z*scale_exposure;

					/* clamp since alpha might be > 1.0 due to russian roulette */
					pixels[3] = saturate(f.w*scale);
				}
			}
		}
#undef FOREACH_PIXEL

		return true;
	}

	return false;
}

/* Display Buffer */

DisplayBuffer::DisplayBuffer(Device *device_, bool linear)
{
	device = device_;
	draw_width = 0;
	draw_height = 0;
	transparent = true; /* todo: determine from background */
	half_float = linear;
}

DisplayBuffer::~DisplayBuffer()
{
	device_free();
}

void DisplayBuffer::device_free()
{
	if(rgba_byte.device_pointer) {
		device->pixels_free(rgba_byte);
		rgba_byte.clear();
	}
	if(rgba_half.device_pointer) {
		device->pixels_free(rgba_half);
		rgba_half.clear();
	}
}

void DisplayBuffer::reset(Device *device, BufferParams& params_)
{
	draw_width = 0;
	draw_height = 0;

	params = params_;

	/* free existing buffers */
	device_free();

	/* allocate display pixels */
	if(half_float) {
		rgba_half.resize(params.width, params.height);
		device->pixels_alloc(rgba_half);
	}
	else {
		rgba_byte.resize(params.width, params.height);
		device->pixels_alloc(rgba_byte);
	}
}

void DisplayBuffer::draw_set(int width, int height)
{
	assert(width <= params.width && height <= params.height);

	draw_width = width;
	draw_height = height;
}

void DisplayBuffer::draw(Device *device, const DeviceDrawParams& draw_params)
{
	if(draw_width != 0 && draw_height != 0) {
		device_memory& rgba = rgba_data();

		device->draw_pixels(rgba, 0, draw_width, draw_height, params.full_x, params.full_y, params.width, params.height, transparent, draw_params);
	}
}

bool DisplayBuffer::draw_ready()
{
	return (draw_width != 0 && draw_height != 0);
}

void DisplayBuffer::write(Device *device, const string& filename)
{
	int w = draw_width;
	int h = draw_height;

	if(w == 0 || h == 0)
		return;
	
	if(half_float)
		return;

	/* read buffer from device */
	device_memory& rgba = rgba_data();
	device->pixels_copy_from(rgba, 0, w, h);

	/* write image */
	ImageOutput *out = ImageOutput::create(filename);
	ImageSpec spec(w, h, 4, TypeDesc::UINT8);
	int scanlinesize = w*4*sizeof(uchar);

	out->open(filename, spec);

	/* conversion for different top/bottom convention */
	out->write_image(TypeDesc::UINT8,
		(uchar*)rgba.data_pointer + (h-1)*scanlinesize,
		AutoStride,
		-scanlinesize,
		AutoStride);

	out->close();

	delete out;
}

device_memory& DisplayBuffer::rgba_data()
{
	if(half_float)
		return rgba_half;
	else
		return rgba_byte;
}

CCL_NAMESPACE_END
<|MERGE_RESOLUTION|>--- conflicted
+++ resolved
@@ -75,9 +75,8 @@
 {
 	int size = 0;
 
-<<<<<<< HEAD
-	foreach(Pass& pass, passes)
-		size += pass.components;
+	for(size_t i = 0; i < passes.size(); i++)
+		size += passes[i].components;
 
 	if(denoising_passes) {
 		/* Feature passes: 7 Channels (3 Color, 3 Normal, 1 Depth) + 7 Variance
@@ -85,20 +84,15 @@
 		size += selective_denoising? 23: 20;
 	}
 
-=======
+	return align_up(size, 4);
+}
+
+int BufferParams::get_denoise_offset()
+{
+	int offset = 0;
+
 	for(size_t i = 0; i < passes.size(); i++)
-		size += passes[i].components;
-	
->>>>>>> b27322e7
-	return align_up(size, 4);
-}
-
-int BufferParams::get_denoise_offset()
-{
-	int offset = 0;
-
-	foreach(Pass& pass, passes)
-		offset += pass.components;
+		offset += passes[i].components;
 
 	return offset;
 }
@@ -311,13 +305,8 @@
 			else if(pass.divide_type != PASS_NONE) {
 				int divide_offset = -pass_offset;
 				/* RGB lighting passes that need to divide out color */
-<<<<<<< HEAD
-				foreach(Pass& color_pass, params.passes) {
-=======
-				pass_offset = 0;
 				for(size_t k = 0; k < params.passes.size(); k++) {
 					Pass& color_pass = params.passes[k];
->>>>>>> b27322e7
 					if(color_pass.type == pass.divide_type)
 						break;
 					divide_offset += color_pass.components;
@@ -363,13 +352,8 @@
 			else if(type == PASS_MOTION) {
 				int weight_offset = -pass_offset;
 				/* need to normalize by number of samples accumulated for motion */
-<<<<<<< HEAD
-				foreach(Pass& color_pass, params.passes) {
-=======
-				pass_offset = 0;
 				for(size_t k = 0; k < params.passes.size(); k++) {
 					Pass& color_pass = params.passes[k];
->>>>>>> b27322e7
 					if(color_pass.type == PASS_MOTION_WEIGHT)
 						break;
 					weight_offset += color_pass.components;
