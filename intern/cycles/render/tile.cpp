/*
 * Copyright 2011-2013 Blender Foundation
 *
 * Licensed under the Apache License, Version 2.0 (the "License");
 * you may not use this file except in compliance with the License.
 * You may obtain a copy of the License at
 *
 * http://www.apache.org/licenses/LICENSE-2.0
 *
 * Unless required by applicable law or agreed to in writing, software
 * distributed under the License is distributed on an "AS IS" BASIS,
 * WITHOUT WARRANTIES OR CONDITIONS OF ANY KIND, either express or implied.
 * See the License for the specific language governing permissions and
 * limitations under the License.
 */

#include "render/tile.h"

#include "util/util_algorithm.h"
#include "util/util_types.h"

CCL_NAMESPACE_BEGIN

namespace {

class TileComparator {
public:
	TileComparator(TileOrder order_, int2 center_, Tile *tiles_)
	 :  order(order_),
	    center(center_),
	    tiles(tiles_)
	{}

	bool operator()(int a, int b)
	{
		switch(order) {
			case TILE_CENTER:
			{
				float2 dist_a = make_float2(center.x - (tiles[a].x + tiles[a].w/2),
				                            center.y - (tiles[a].y + tiles[a].h/2));
				float2 dist_b = make_float2(center.x - (tiles[b].x + tiles[b].w/2),
				                            center.y - (tiles[b].y + tiles[b].h/2));
				return dot(dist_a, dist_a) < dot(dist_b, dist_b);
			}
			case TILE_LEFT_TO_RIGHT:
				return (tiles[a].x == tiles[b].x)? (tiles[a].y < tiles[b].y): (tiles[a].x < tiles[b].x);
			case TILE_RIGHT_TO_LEFT:
				return (tiles[a].x == tiles[b].x)? (tiles[a].y < tiles[b].y): (tiles[a].x > tiles[b].x);
			case TILE_TOP_TO_BOTTOM:
				return (tiles[a].y == tiles[b].y)? (tiles[a].x < tiles[b].x): (tiles[a].y > tiles[b].y);
			case TILE_BOTTOM_TO_TOP:
			default:
				return (tiles[a].y == tiles[b].y)? (tiles[a].x < tiles[b].x): (tiles[a].y < tiles[b].y);
		}
	}

protected:
	TileOrder order;
	int2 center;
	Tile *tiles;
};

inline int2 hilbert_index_to_pos(int n, int d)
{
	int2 r, xy = make_int2(0, 0);
	for(int s = 1; s < n; s *= 2) {
		r.x = (d >> 1) & 1;
		r.y = (d ^ r.x) & 1;
		if(!r.y) {
			if(r.x) {
				xy = make_int2(s-1, s-1) - xy;
			}
			swap(xy.x, xy.y);
		}
		xy += r*make_int2(s, s);
		d >>= 2;
	}
	return xy;
}

enum SpiralDirection {
	DIRECTION_UP,
	DIRECTION_LEFT,
	DIRECTION_DOWN,
	DIRECTION_RIGHT,
};

}  /* namespace */

TileManager::TileManager(bool progressive_, int num_samples_, int2 tile_size_, int start_resolution_,
                         bool preserve_tile_device_, bool background_, TileOrder tile_order_, int num_devices_)
{
	progressive = progressive_;
	tile_size = tile_size_;
	tile_order = tile_order_;
	start_resolution = start_resolution_;
	num_samples = num_samples_;
	num_devices = num_devices_;
	preserve_tile_device = preserve_tile_device_;
	background = background_;
	schedule_denoising = false;

	range_start_sample = 0;
	range_num_samples = -1;

	BufferParams buffer_params;
	reset(buffer_params, 0);
}

TileManager::~TileManager()
{
}

<<<<<<< HEAD
static int get_divider(int w, int h, int start_resolution)
{
=======
void TileManager::free_device()
{
	if(schedule_denoising) {
		for(int i = 0; i < state.tiles.size(); i++) {
			delete state.tiles[i].buffers;
			state.tiles[i].buffers = NULL;
		}
	}
}

static int get_divider(int w, int h, int start_resolution)
{
>>>>>>> 5e9132b3
	int divider = 1;
	if(start_resolution != INT_MAX) {
		while(w*h > start_resolution*start_resolution) {
			w = max(1, w/2);
			h = max(1, h/2);

			divider <<= 1;
		}
	}
	return divider;
}

void TileManager::reset(BufferParams& params_, int num_samples_)
{
	params = params_;

	set_samples(num_samples_);

	state.buffer = BufferParams();
	state.sample = range_start_sample - 1;
	state.num_tiles = 0;
	state.num_samples = 0;
	state.resolution_divider = get_divider(params.width, params.height, start_resolution);
<<<<<<< HEAD
=======
	state.render_tiles.clear();
	state.denoising_tiles.clear();
>>>>>>> 5e9132b3
	state.tiles.clear();
}

void TileManager::set_samples(int num_samples_)
{
	num_samples = num_samples_;

	/* No real progress indication is possible when using unlimited samples. */
	if(num_samples == INT_MAX) {
		state.total_pixel_samples = 0;
	}
	else {
		uint64_t pixel_samples = 0;
		/* While rendering in the viewport, the initial preview resolution is increased to the native resolution
		 * before the actual rendering begins. Therefore, additional pixel samples will be rendered. */
		int divider = get_divider(params.width, params.height, start_resolution) / 2;
		while(divider > 1) {
			int image_w = max(1, params.width/divider);
			int image_h = max(1, params.height/divider);
			pixel_samples += image_w * image_h;
			divider >>= 1;
		}

		state.total_pixel_samples = pixel_samples + (uint64_t)get_num_effective_samples() * params.width*params.height;
<<<<<<< HEAD
=======
		if(schedule_denoising) {
			state.total_pixel_samples += params.width*params.height;
		}
>>>>>>> 5e9132b3
	}
}

/* If sliced is false, splits image into tiles and assigns equal amount of tiles to every render device.
 * If sliced is true, slice image into as much pieces as how many devices are rendering this image. */
int TileManager::gen_tiles(bool sliced)
{
	int resolution = state.resolution_divider;
	int image_w = max(1, params.width/resolution);
	int image_h = max(1, params.height/resolution);
	int2 center = make_int2(image_w/2, image_h/2);

	int num_logical_devices = preserve_tile_device? num_devices: 1;
	int num = min(image_h, num_logical_devices);
	int slice_num = sliced? num: 1;
	int tile_w = (tile_size.x >= image_w) ? 1 : divide_up(image_w, tile_size.x);

	state.tiles.clear();
	state.render_tiles.clear();
	state.denoising_tiles.clear();
	state.render_tiles.resize(num);
	state.denoising_tiles.resize(num);
	state.tile_stride = tile_w;
	vector<list<int> >::iterator tile_list;
	tile_list = state.render_tiles.begin();

	if(tile_order == TILE_HILBERT_SPIRAL) {
		assert(!sliced);

		int tile_h = (tile_size.y >= image_h) ? 1 : divide_up(image_h, tile_size.y);
		state.tiles.resize(tile_w*tile_h);

		/* Size of blocks in tiles, must be a power of 2 */
		const int hilbert_size = (max(tile_size.x, tile_size.y) <= 12)? 8: 4;

		int tiles_per_device = divide_up(tile_w * tile_h, num);
		int cur_device = 0, cur_tiles = 0;

		int2 block_size = tile_size * make_int2(hilbert_size, hilbert_size);
		/* Number of blocks to fill the image */
		int blocks_x = (block_size.x >= image_w)? 1: divide_up(image_w, block_size.x);
		int blocks_y = (block_size.y >= image_h)? 1: divide_up(image_h, block_size.y);
		int n = max(blocks_x, blocks_y) | 0x1; /* Side length of the spiral (must be odd) */
		/* Offset of spiral (to keep it centered) */
		int2 offset = make_int2((image_w - n*block_size.x)/2, (image_h - n*block_size.y)/2);
		offset = (offset / tile_size) * tile_size; /* Round to tile border. */

		int2 block = make_int2(0, 0); /* Current block */
		SpiralDirection prev_dir = DIRECTION_UP, dir = DIRECTION_UP;
		for(int i = 0;;) {
			/* Generate the tiles in the current block. */
			for(int hilbert_index = 0; hilbert_index < hilbert_size*hilbert_size; hilbert_index++) {
				int2 tile, hilbert_pos = hilbert_index_to_pos(hilbert_size, hilbert_index);
				/* Rotate block according to spiral direction. */
				if(prev_dir == DIRECTION_UP && dir == DIRECTION_UP) {
					tile = make_int2(hilbert_pos.y, hilbert_pos.x);
				}
				else if(dir == DIRECTION_LEFT || prev_dir == DIRECTION_LEFT) {
					tile = hilbert_pos;
				}
				else if(dir == DIRECTION_DOWN) {
					tile = make_int2(hilbert_size-1-hilbert_pos.y, hilbert_size-1-hilbert_pos.x);
				}
				else {
					tile = make_int2(hilbert_size-1-hilbert_pos.x, hilbert_size-1-hilbert_pos.y);
				}

				int2 pos = block*block_size + tile*tile_size + offset;
				/* Only add tiles which are in the image (tiles outside of the image can be generated since the spiral is always square). */
				if(pos.x >= 0 && pos.y >= 0 && pos.x < image_w && pos.y < image_h) {
					int w = min(tile_size.x, image_w - pos.x);
					int h = min(tile_size.y, image_h - pos.y);
					int2 ipos = pos / tile_size;
					int idx = ipos.y*tile_w + ipos.x;
					state.tiles[idx] = Tile(idx, pos.x, pos.y, w, h, cur_device, Tile::RENDER);
					tile_list->push_front(idx);
					cur_tiles++;

					if(cur_tiles == tiles_per_device) {
						tile_list++;
						cur_tiles = 0;
						cur_device++;
					}
				}
			}

			/* Stop as soon as the spiral has reached the center block. */
			if(block.x == (n-1)/2 && block.y == (n-1)/2)
				break;

			/* Advance to next block. */
			prev_dir = dir;
			switch(dir) {
				case DIRECTION_UP:
					block.y++;
					if(block.y == (n-i-1)) {
						dir = DIRECTION_LEFT;
					}
					break;
				case DIRECTION_LEFT:
					block.x++;
					if(block.x == (n-i-1)) {
						dir = DIRECTION_DOWN;
					}
					break;
				case DIRECTION_DOWN:
					block.y--;
					if(block.y == i) {
						dir = DIRECTION_RIGHT;
					}
					break;
				case DIRECTION_RIGHT:
					block.x--;
					if(block.x == i+1) {
						dir = DIRECTION_UP;
						i++;
					}
					break;
			}
		}
		return tile_w*tile_h;
	}

	int idx = 0;
	for(int slice = 0; slice < slice_num; slice++) {
		int slice_y = (image_h/slice_num)*slice;
		int slice_h = (slice == slice_num-1)? image_h - slice*(image_h/slice_num): image_h/slice_num;

		int tile_h = (tile_size.y >= slice_h)? 1: divide_up(slice_h, tile_size.y);

		int tiles_per_device = divide_up(tile_w * tile_h, num);
		int cur_device = 0, cur_tiles = 0;

		for(int tile_y = 0; tile_y < tile_h; tile_y++) {
			for(int tile_x = 0; tile_x < tile_w; tile_x++, idx++) {
				int x = tile_x * tile_size.x;
				int y = tile_y * tile_size.y;
				int w = (tile_x == tile_w-1)? image_w - x: tile_size.x;
				int h = (tile_y == tile_h-1)? slice_h - y: tile_size.y;

				state.tiles.push_back(Tile(idx, x, y + slice_y, w, h, sliced? slice: cur_device, Tile::RENDER));
				tile_list->push_back(idx);

				if(!sliced) {
					cur_tiles++;

					if(cur_tiles == tiles_per_device) {
						/* Tiles are already generated in Bottom-to-Top order, so no sort is necessary in that case. */
						if(tile_order != TILE_BOTTOM_TO_TOP) {
							tile_list->sort(TileComparator(tile_order, center, &state.tiles[0]));
						}
						tile_list++;
						cur_tiles = 0;
						cur_device++;
					}
				}
			}
		}
		if(sliced) {
			tile_list++;
		}
	}

	return idx;
}

void TileManager::set_tiles()
{
	int resolution = state.resolution_divider;
	int image_w = max(1, params.width/resolution);
	int image_h = max(1, params.height/resolution);

	state.num_tiles = gen_tiles(!background);

	state.buffer.width = image_w;
	state.buffer.height = image_h;

	state.buffer.full_x = params.full_x/resolution;
	state.buffer.full_y = params.full_y/resolution;
	state.buffer.full_width = max(1, params.full_width/resolution);
	state.buffer.full_height = max(1, params.full_height/resolution);
}

int TileManager::get_neighbor_index(int index, int neighbor)
{
	static const int dx[] = {-1, 0, 1, -1, 1, -1, 0, 1, 0}, dy[] = {-1, -1, -1, 0, 0, 1, 1, 1, 0};

	int resolution = state.resolution_divider;
	int image_w = max(1, params.width/resolution);
	int image_h = max(1, params.height/resolution);
	int tile_w = (tile_size.x >= image_w)? 1: divide_up(image_w, tile_size.x);
	int tile_h = (tile_size.y >= image_h)? 1: divide_up(image_h, tile_size.y);

	int nx = state.tiles[index].x/tile_size.x + dx[neighbor], ny = state.tiles[index].y/tile_size.y + dy[neighbor];
	if(nx < 0 || ny < 0 || nx >= tile_w || ny >= tile_h)
		return -1;

	return ny*state.tile_stride + nx;
}

/* Checks whether all neighbors of a tile (as well as the tile itself) are at least at state min_state. */
bool TileManager::check_neighbor_state(int index, Tile::State min_state)
{
	if(index < 0 || state.tiles[index].state < min_state) {
		return false;
	}
	for(int neighbor = 0; neighbor < 9; neighbor++) {
		int nindex = get_neighbor_index(index, neighbor);
		/* Out-of-bounds tiles don't matter. */
		if(nindex >= 0 && state.tiles[nindex].state < min_state) {
			return false;
		}
	}

	return true;
}

/* Returns whether the tile should be written (and freed if no denoising is used) instead of updating. */
bool TileManager::finish_tile(int index, bool &delete_tile)
{
	delete_tile = false;

	switch(state.tiles[index].state) {
		case Tile::RENDER:
		{
			if(!schedule_denoising) {
				state.tiles[index].state = Tile::DONE;
				delete_tile = true;
				return true;
			}
			state.tiles[index].state = Tile::RENDERED;
			/* For each neighbor and the tile itself, check whether all of its neighbors have been rendered. If yes, it can be denoised. */
			for(int neighbor = 0; neighbor < 9; neighbor++) {
				int nindex = get_neighbor_index(index, neighbor);
				if(check_neighbor_state(nindex, Tile::RENDERED)) {
					state.tiles[nindex].state = Tile::DENOISE;
					state.denoising_tiles[state.tiles[nindex].device].push_back(nindex);
				}
			}
			return false;
		}
		case Tile::DENOISE:
		{
			state.tiles[index].state = Tile::DENOISED;
			/* For each neighbor and the tile itself, check whether all of its neighbors have been denoised. If yes, it can be freed. */
			for(int neighbor = 0; neighbor < 9; neighbor++) {
				int nindex = get_neighbor_index(index, neighbor);
				if(check_neighbor_state(nindex, Tile::DENOISED)) {
					state.tiles[nindex].state = Tile::DONE;
					/* It can happen that the tile just finished denoising and already can be freed here.
					 * However, in that case it still has to be written before deleting, so we can't delete it yet. */
					if(neighbor == 8) {
						delete_tile = true;
					}
					else {
						delete state.tiles[nindex].buffers;
						state.tiles[nindex].buffers = NULL;
					}
				}
			}
			return true;
		}
		default:
			assert(false);
			return true;
	}
}

bool TileManager::next_tile(Tile* &tile, int device)
{
	int logical_device = preserve_tile_device? device: 0;

	if(logical_device >= state.render_tiles.size())
		return false;

	if(!state.denoising_tiles[logical_device].empty()) {
		int idx = state.denoising_tiles[logical_device].front();
		state.denoising_tiles[logical_device].pop_front();
		tile = &state.tiles[idx];
		return true;
	}

	if(state.render_tiles[logical_device].empty())
		return false;

	int idx = state.render_tiles[logical_device].front();
	state.render_tiles[logical_device].pop_front();
	tile = &state.tiles[idx];
	return true;
}

bool TileManager::done()
{
	int end_sample = (range_num_samples == -1)
	                     ? num_samples
	                     : range_start_sample + range_num_samples;
	return (state.resolution_divider == 1) &&
	       (state.sample+state.num_samples >= end_sample);
}

bool TileManager::next()
{
	if(done())
		return false;

	if(progressive && state.resolution_divider > 1) {
		state.sample = 0;
		state.resolution_divider /= 2;
		state.num_samples = 1;
		set_tiles();
	}
	else {
		state.sample++;

		if(progressive)
			state.num_samples = 1;
		else if(range_num_samples == -1)
			state.num_samples = num_samples;
		else
			state.num_samples = range_num_samples;

		state.resolution_divider = 1;
		set_tiles();
	}

	return true;
}

int TileManager::get_num_effective_samples()
{
	return (range_num_samples == -1) ? num_samples
	                                 : range_num_samples;
}

CCL_NAMESPACE_END
<|MERGE_RESOLUTION|>--- conflicted
+++ resolved
@@ -111,10 +111,6 @@
 {
 }
 
-<<<<<<< HEAD
-static int get_divider(int w, int h, int start_resolution)
-{
-=======
 void TileManager::free_device()
 {
 	if(schedule_denoising) {
@@ -127,7 +123,6 @@
 
 static int get_divider(int w, int h, int start_resolution)
 {
->>>>>>> 5e9132b3
 	int divider = 1;
 	if(start_resolution != INT_MAX) {
 		while(w*h > start_resolution*start_resolution) {
@@ -151,11 +146,8 @@
 	state.num_tiles = 0;
 	state.num_samples = 0;
 	state.resolution_divider = get_divider(params.width, params.height, start_resolution);
-<<<<<<< HEAD
-=======
 	state.render_tiles.clear();
 	state.denoising_tiles.clear();
->>>>>>> 5e9132b3
 	state.tiles.clear();
 }
 
@@ -180,12 +172,9 @@
 		}
 
 		state.total_pixel_samples = pixel_samples + (uint64_t)get_num_effective_samples() * params.width*params.height;
-<<<<<<< HEAD
-=======
 		if(schedule_denoising) {
 			state.total_pixel_samples += params.width*params.height;
 		}
->>>>>>> 5e9132b3
 	}
 }
 
