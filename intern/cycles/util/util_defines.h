
/*
 * Copyright 2011-2017 Blender Foundation
 *
 * Licensed under the Apache License, Version 2.0 (the "License");
 * you may not use this file except in compliance with the License.
 * You may obtain a copy of the License at
 *
 * http://www.apache.org/licenses/LICENSE-2.0
 *
 * Unless required by applicable law or agreed to in writing, software
 * distributed under the License is distributed on an "AS IS" BASIS,
 * WITHOUT WARRANTIES OR CONDITIONS OF ANY KIND, either express or implied.
 * See the License for the specific language governing permissions and
 * limitations under the License.
 */

/* clang-format off */

/* #define __forceinline triggers a bug in some clang-format versions, disable
 * format for entire file to keep results consistent. */

#ifndef __UTIL_DEFINES_H__
#define __UTIL_DEFINES_H__

/* Bitness */

#if defined(__ppc64__) || defined(__PPC64__) || defined(__x86_64__) || defined(__ia64__) || \
    defined(_M_X64)
#  define __KERNEL_64_BIT__
#endif

/* Qualifiers for kernel code shared by CPU and GPU */

#ifndef __KERNEL_GPU__
#  define ccl_device static inline
#  define ccl_device_noinline static
<<<<<<< HEAD
=======
#  define ccl_device_noinline_cpu ccl_device_noinline
>>>>>>> 0e280b96
#  define ccl_global
#  define ccl_static_constant static const
#  define ccl_constant const
#  define ccl_local
#  define ccl_local_param
#  define ccl_private
#  define ccl_restrict __restrict
#  define ccl_ref &
<<<<<<< HEAD
=======
#  define ccl_optional_struct_init
#  define ccl_loop_no_unroll
>>>>>>> 0e280b96
#  define __KERNEL_WITH_SSE_ALIGN__

#  if defined(_WIN32) && !defined(FREE_WINDOWS)
#    define ccl_device_inline static __forceinline
#    define ccl_device_forceinline static __forceinline
#    define ccl_align(...) __declspec(align(__VA_ARGS__))
#    ifdef __KERNEL_64_BIT__
#      define ccl_try_align(...) __declspec(align(__VA_ARGS__))
#    else /* __KERNEL_64_BIT__ */
#      undef __KERNEL_WITH_SSE_ALIGN__
/* No support for function arguments (error C2719). */
#      define ccl_try_align(...)
#    endif /* __KERNEL_64_BIT__ */
#    define ccl_may_alias
#    define ccl_always_inline __forceinline
#    define ccl_never_inline __declspec(noinline)
#    define ccl_maybe_unused
#  else /* _WIN32 && !FREE_WINDOWS */
#    define ccl_device_inline static inline __attribute__((always_inline))
#    define ccl_device_forceinline static inline __attribute__((always_inline))
#    define ccl_align(...) __attribute__((aligned(__VA_ARGS__)))
#    ifndef FREE_WINDOWS64
#      define __forceinline inline __attribute__((always_inline))
#    endif
#    define ccl_try_align(...) __attribute__((aligned(__VA_ARGS__)))
#    define ccl_may_alias __attribute__((__may_alias__))
#    define ccl_always_inline __attribute__((always_inline))
#    define ccl_never_inline __attribute__((noinline))
#    define ccl_maybe_unused __attribute__((used))
#  endif /* _WIN32 && !FREE_WINDOWS */

/* Use to suppress '-Wimplicit-fallthrough' (in place of 'break'). */
#  ifndef ATTR_FALLTHROUGH
#    if defined(__GNUC__) && (__GNUC__ >= 7) /* gcc7.0+ only */
#      define ATTR_FALLTHROUGH __attribute__((fallthrough))
#    else
#      define ATTR_FALLTHROUGH ((void)0)
#    endif
#  endif
#endif /* __KERNEL_GPU__ */

/* macros */

/* hints for branch prediction, only use in code that runs a _lot_ */
#if defined(__GNUC__) && defined(__KERNEL_CPU__)
#  define LIKELY(x) __builtin_expect(!!(x), 1)
#  define UNLIKELY(x) __builtin_expect(!!(x), 0)
#else
#  define LIKELY(x) (x)
#  define UNLIKELY(x) (x)
#endif

#if defined(__GNUC__) || defined(__clang__)
#  if defined(__cplusplus)
/* Some magic to be sure we don't have reference in the type. */
template<typename T> static inline T decltype_helper(T x)
{
  return x;
}
#    define TYPEOF(x) decltype(decltype_helper(x))
#  else
#    define TYPEOF(x) typeof(x)
#  endif
#endif

/* Causes warning:
 * incompatible types when assigning to type 'Foo' from type 'Bar'
 * ... the compiler optimizes away the temp var */
#ifdef __GNUC__
#  define CHECK_TYPE(var, type) \
    { \
      TYPEOF(var) * __tmp; \
      __tmp = (type *)NULL; \
      (void)__tmp; \
    } \
    (void)0

#  define CHECK_TYPE_PAIR(var_a, var_b) \
    { \
      TYPEOF(var_a) * __tmp; \
      __tmp = (typeof(var_b) *)NULL; \
      (void)__tmp; \
    } \
    (void)0
#else
#  define CHECK_TYPE(var, type)
#  define CHECK_TYPE_PAIR(var_a, var_b)
#endif

/* can be used in simple macros */
#define CHECK_TYPE_INLINE(val, type) ((void)(((type)0) != (val)))

#ifndef __KERNEL_GPU__
#  include <cassert>
#  define util_assert(statement) assert(statement)
#else
#  define util_assert(statement)
#endif

#endif /* __UTIL_DEFINES_H__ */<|MERGE_RESOLUTION|>--- conflicted
+++ resolved
@@ -35,10 +35,7 @@
 #ifndef __KERNEL_GPU__
 #  define ccl_device static inline
 #  define ccl_device_noinline static
-<<<<<<< HEAD
-=======
 #  define ccl_device_noinline_cpu ccl_device_noinline
->>>>>>> 0e280b96
 #  define ccl_global
 #  define ccl_static_constant static const
 #  define ccl_constant const
@@ -47,11 +44,8 @@
 #  define ccl_private
 #  define ccl_restrict __restrict
 #  define ccl_ref &
-<<<<<<< HEAD
-=======
 #  define ccl_optional_struct_init
 #  define ccl_loop_no_unroll
->>>>>>> 0e280b96
 #  define __KERNEL_WITH_SSE_ALIGN__
 
 #  if defined(_WIN32) && !defined(FREE_WINDOWS)
