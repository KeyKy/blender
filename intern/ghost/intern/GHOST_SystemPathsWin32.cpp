<<<<<<< HEAD
/**
 * $Id: GHOST_SystemPathsWin32.cpp 34372 2011-01-17 19:39:25Z elubie $
=======
/*
 * $Id$
>>>>>>> 99ee18c6
 * ***** BEGIN GPL LICENSE BLOCK *****
 *
 * This program is free software; you can redistribute it and/or
 * modify it under the terms of the GNU General Public License
 * as published by the Free Software Foundation; either version 2
 * of the License, or (at your option) any later version.
 *
 * This program is distributed in the hope that it will be useful,
 * but WITHOUT ANY WARRANTY; without even the implied warranty of
 * MERCHANTABILITY or FITNESS FOR A PARTICULAR PURPOSE.  See the
 * GNU General Public License for more details.
 *
 * You should have received a copy of the GNU General Public License
 * along with this program; if not, write to the Free Software Foundation,
 * Inc., 51 Franklin Street, Fifth Floor, Boston, MA 02110-1301, USA.
 *
 * The Original Code is Copyright (C) 2011 Blender Foundation.
 * All rights reserved.
 * 
 * Contributor(s): Blender Foundation
 *                 Andrea Weikert
 *
 * ***** END GPL LICENSE BLOCK *****
 */

/** \file ghost/intern/GHOST_SystemPathsWin32.cpp
 *  \ingroup GHOST
 */


#include "GHOST_SystemPathsWin32.h"

#define WIN32_LEAN_AND_MEAN
#ifdef _WIN32_IE
#undef _WIN32_IE
#endif
#define _WIN32_IE 0x0501
#include <windows.h>
#include <shlobj.h>

#if defined(__MINGW32__) || defined(__CYGWIN__)

#if !defined(SHARD_PIDL)
#define SHARD_PIDL      0x00000001L
#endif

#if !defined(SHARD_PATHA)
#define SHARD_PATHA     0x00000002L
#endif

#if !defined(SHARD_PATHA)
#define SHARD_PATHW     0x00000003L
#endif

#if !defined(SHARD_PATH)
#ifdef UNICODE
#define SHARD_PATH  SHARD_PATHW
#else
#define SHARD_PATH  SHARD_PATHA
#endif
#endif

#endif

GHOST_SystemPathsWin32::GHOST_SystemPathsWin32()
{
}

GHOST_SystemPathsWin32::~GHOST_SystemPathsWin32()
{
}

const GHOST_TUns8* GHOST_SystemPathsWin32::getSystemDir() const
{
	static char knownpath[MAX_PATH];
	HRESULT hResult = SHGetFolderPath(NULL, CSIDL_COMMON_APPDATA, NULL, SHGFP_TYPE_CURRENT, knownpath);

	if (hResult == S_OK)
	{
		return (GHOST_TUns8*)knownpath;
	}

	return NULL;
}

const GHOST_TUns8* GHOST_SystemPathsWin32::getUserDir() const
{
	static char knownpath[MAX_PATH];
	HRESULT hResult = SHGetFolderPath(NULL, CSIDL_APPDATA, NULL, SHGFP_TYPE_CURRENT, knownpath);

	if (hResult == S_OK)
	{
		return (GHOST_TUns8*)knownpath;
	}

	return NULL;
}

const GHOST_TUns8* GHOST_SystemPathsWin32::getBinaryDir() const
{
	static char fullname[MAX_PATH];
	if(GetModuleFileName(0, fullname, MAX_PATH)) {
		return (GHOST_TUns8*)fullname;
	}

	return NULL;
}

void GHOST_SystemPathsWin32::addToSystemRecentFiles(const char* filename) const
{
	/* SHARD_PATH resolves to SHARD_PATHA for non-UNICODE build */
	SHAddToRecentDocs(SHARD_PATH,filename);
}<|MERGE_RESOLUTION|>--- conflicted
+++ resolved
@@ -1,10 +1,5 @@
-<<<<<<< HEAD
-/**
- * $Id: GHOST_SystemPathsWin32.cpp 34372 2011-01-17 19:39:25Z elubie $
-=======
 /*
  * $Id$
->>>>>>> 99ee18c6
  * ***** BEGIN GPL LICENSE BLOCK *****
  *
  * This program is free software; you can redistribute it and/or
