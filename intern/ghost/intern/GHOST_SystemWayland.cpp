--- conflicted
+++ resolved
@@ -1481,11 +1481,8 @@
   getMainDisplayDimensions(width, height);
 }
 
-<<<<<<< HEAD
-GHOST_IContext *GHOST_SystemWayland::createOffscreenContext(GHOST_TDrawingContextType /* type */)
-=======
-GHOST_IContext *GHOST_SystemWayland::createOffscreenContext(GHOST_GLSettings glSettings)
->>>>>>> fe5efccd
+GHOST_IContext *GHOST_SystemWayland::createOffscreenContext(GHOST_TDrawingContextType /* type */,
+                                                            GHOST_GLSettings glSettings)
 {
   /* Create new off-screen window. */
   wl_surface *os_surface = wl_compositor_create_surface(compositor());
