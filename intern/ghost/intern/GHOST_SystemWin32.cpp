/*
 * This program is free software; you can redistribute it and/or
 * modify it under the terms of the GNU General Public License
 * as published by the Free Software Foundation; either version 2
 * of the License, or (at your option) any later version.
 *
 * This program is distributed in the hope that it will be useful,
 * but WITHOUT ANY WARRANTY; without even the implied warranty of
 * MERCHANTABILITY or FITNESS FOR A PARTICULAR PURPOSE.  See the
 * GNU General Public License for more details.
 *
 * You should have received a copy of the GNU General Public License
 * along with this program; if not, write to the Free Software Foundation,
 * Inc., 51 Franklin Street, Fifth Floor, Boston, MA 02110-1301, USA.
 *
 * The Original Code is Copyright (C) 2001-2002 by NaN Holding BV.
 * All rights reserved.
 */

/** \file
 * \ingroup GHOST
 */

#include "GHOST_SystemWin32.h"
#include "GHOST_ContextD3D.h"
#include "GHOST_EventDragnDrop.h"

#ifndef _WIN32_IE
#  define _WIN32_IE 0x0501 /* shipped before XP, so doesn't impose additional requirements */
#endif

#include <commctrl.h>
#include <psapi.h>
#include <shellapi.h>
#include <shlobj.h>
#include <tlhelp32.h>
#include <windowsx.h>

#include "utf_winfunc.h"
#include "utfconv.h"

#include "GHOST_DisplayManagerWin32.h"
#include "GHOST_EventButton.h"
#include "GHOST_EventCursor.h"
#include "GHOST_EventKey.h"
#include "GHOST_EventWheel.h"
#include "GHOST_TimerManager.h"
#include "GHOST_TimerTask.h"
#include "GHOST_WindowManager.h"
#include "GHOST_WindowWin32.h"

#if defined(WITH_GL_EGL)
#  include "GHOST_ContextEGL.h"
#else
#  include "GHOST_ContextWGL.h"
#endif

#ifdef WITH_INPUT_NDOF
#  include "GHOST_NDOFManagerWin32.h"
#endif

// Key code values not found in winuser.h
#ifndef VK_MINUS
#  define VK_MINUS 0xBD
#endif  // VK_MINUS
#ifndef VK_SEMICOLON
#  define VK_SEMICOLON 0xBA
#endif  // VK_SEMICOLON
#ifndef VK_PERIOD
#  define VK_PERIOD 0xBE
#endif  // VK_PERIOD
#ifndef VK_COMMA
#  define VK_COMMA 0xBC
#endif  // VK_COMMA
#ifndef VK_QUOTE
#  define VK_QUOTE 0xDE
#endif  // VK_QUOTE
#ifndef VK_BACK_QUOTE
#  define VK_BACK_QUOTE 0xC0
#endif  // VK_BACK_QUOTE
#ifndef VK_SLASH
#  define VK_SLASH 0xBF
#endif  // VK_SLASH
#ifndef VK_BACK_SLASH
#  define VK_BACK_SLASH 0xDC
#endif  // VK_BACK_SLASH
#ifndef VK_EQUALS
#  define VK_EQUALS 0xBB
#endif  // VK_EQUALS
#ifndef VK_OPEN_BRACKET
#  define VK_OPEN_BRACKET 0xDB
#endif  // VK_OPEN_BRACKET
#ifndef VK_CLOSE_BRACKET
#  define VK_CLOSE_BRACKET 0xDD
#endif  // VK_CLOSE_BRACKET
#ifndef VK_GR_LESS
#  define VK_GR_LESS 0xE2
#endif  // VK_GR_LESS

#ifndef VK_MEDIA_NEXT_TRACK
#  define VK_MEDIA_NEXT_TRACK 0xB0
#endif  // VK_MEDIA_NEXT_TRACK
#ifndef VK_MEDIA_PREV_TRACK
#  define VK_MEDIA_PREV_TRACK 0xB1
#endif  // VK_MEDIA_PREV_TRACK
#ifndef VK_MEDIA_STOP
#  define VK_MEDIA_STOP 0xB2
#endif  // VK_MEDIA_STOP
#ifndef VK_MEDIA_PLAY_PAUSE
#  define VK_MEDIA_PLAY_PAUSE 0xB3
#endif  // VK_MEDIA_PLAY_PAUSE

// Window message newer than Windows 7
#ifndef WM_DPICHANGED
#  define WM_DPICHANGED 0x02E0
#endif  // WM_DPICHANGED

// WM_POINTER API messages minimum Windows 7
#ifndef WM_POINTERENTER
#  define WM_POINTERENTER 0x0249
#endif  // WM_POINTERENTER
#ifndef WM_POINTERDOWN
#  define WM_POINTERDOWN 0x0246
#endif  // WM_POINTERDOWN
#ifndef WM_POINTERUPDATE
#  define WM_POINTERUPDATE 0x0245
#endif  // WM_POINTERUPDATE
#ifndef WM_POINTERUP
#  define WM_POINTERUP 0x0247
#endif  // WM_POINTERUP
#ifndef WM_POINTERLEAVE
#  define WM_POINTERLEAVE 0x024A
#endif  // WM_POINTERLEAVE

/* Workaround for some laptop touchpads, some of which seems to
 * have driver issues which makes it so window function receives
 * the message, but PeekMessage doesn't pick those messages for
 * some reason.
 *
 * We send a dummy WM_USER message to force PeekMessage to receive
 * something, making it so blender's window manager sees the new
 * messages coming in.
 */
#define BROKEN_PEEK_TOUCHPAD

static void initRawInput()
{
#ifdef WITH_INPUT_NDOF
#  define DEVICE_COUNT 2
#else
#  define DEVICE_COUNT 1
#endif

  RAWINPUTDEVICE devices[DEVICE_COUNT];
  memset(devices, 0, DEVICE_COUNT * sizeof(RAWINPUTDEVICE));

  // Initiates WM_INPUT messages from keyboard
  // That way GHOST can retrieve true keys
  devices[0].usUsagePage = 0x01;
  devices[0].usUsage = 0x06; /* http://msdn.microsoft.com/en-us/windows/hardware/gg487473.aspx */

#ifdef WITH_INPUT_NDOF
  // multi-axis mouse (SpaceNavigator, etc.)
  devices[1].usUsagePage = 0x01;
  devices[1].usUsage = 0x08;
#endif

  if (RegisterRawInputDevices(devices, DEVICE_COUNT, sizeof(RAWINPUTDEVICE)))
    ;  // yay!
  else
    GHOST_PRINTF("could not register for RawInput: %d\n", (int)GetLastError());

#undef DEVICE_COUNT
}

#ifndef DPI_ENUMS_DECLARED
typedef enum PROCESS_DPI_AWARENESS {
  PROCESS_DPI_UNAWARE = 0,
  PROCESS_SYSTEM_DPI_AWARE = 1,
  PROCESS_PER_MONITOR_DPI_AWARE = 2
} PROCESS_DPI_AWARENESS;

typedef enum MONITOR_DPI_TYPE {
  MDT_EFFECTIVE_DPI = 0,
  MDT_ANGULAR_DPI = 1,
  MDT_RAW_DPI = 2,
  MDT_DEFAULT = MDT_EFFECTIVE_DPI
} MONITOR_DPI_TYPE;

#  define USER_DEFAULT_SCREEN_DPI 96

#  define DPI_ENUMS_DECLARED
#endif
typedef HRESULT(API *GHOST_WIN32_SetProcessDpiAwareness)(PROCESS_DPI_AWARENESS);
typedef BOOL(API *GHOST_WIN32_EnableNonClientDpiScaling)(HWND);

GHOST_SystemWin32::GHOST_SystemWin32()
    : m_hasPerformanceCounter(false), m_freq(0), m_start(0), m_lfstart(0)
{
  m_displayManager = new GHOST_DisplayManagerWin32();
  GHOST_ASSERT(m_displayManager, "GHOST_SystemWin32::GHOST_SystemWin32(): m_displayManager==0\n");
  m_displayManager->initialize();

  m_consoleStatus = 1;

  // Tell Windows we are per monitor DPI aware. This disables the default
  // blurry scaling and enables WM_DPICHANGED to allow us to draw at proper DPI.
  HMODULE m_shcore = ::LoadLibrary("Shcore.dll");
  if (m_shcore) {
    GHOST_WIN32_SetProcessDpiAwareness fpSetProcessDpiAwareness =
        (GHOST_WIN32_SetProcessDpiAwareness)::GetProcAddress(m_shcore, "SetProcessDpiAwareness");

    if (fpSetProcessDpiAwareness) {
      fpSetProcessDpiAwareness(PROCESS_PER_MONITOR_DPI_AWARE);
    }
  }

  // Check if current keyboard layout uses AltGr and save keylayout ID for
  // specialized handling if keys like VK_OEM_*. I.e. french keylayout
  // generates VK_OEM_8 for their exclamation key (key left of right shift)
  this->handleKeyboardChange();
  // Require COM for GHOST_DropTargetWin32 created in GHOST_WindowWin32.
  OleInitialize(0);

#ifdef WITH_INPUT_NDOF
  m_ndofManager = new GHOST_NDOFManagerWin32(*this);
#endif
}

GHOST_SystemWin32::~GHOST_SystemWin32()
{
  // Shutdown COM
  OleUninitialize();
  toggleConsole(1);
}

GHOST_TUns64 GHOST_SystemWin32::performanceCounterToMillis(__int64 perf_ticks) const
{
  // Calculate the time passed since system initialization.
  __int64 delta = (perf_ticks - m_start) * 1000;

  GHOST_TUns64 t = (GHOST_TUns64)(delta / m_freq);
  return t;
}

GHOST_TUns64 GHOST_SystemWin32::tickCountToMillis(__int64 ticks) const
{
  return ticks - m_lfstart;
}

GHOST_TUns64 GHOST_SystemWin32::getMilliSeconds() const
{
  // Hardware does not support high resolution timers. We will use GetTickCount instead then.
  if (!m_hasPerformanceCounter) {
    return tickCountToMillis(::GetTickCount());
  }

  // Retrieve current count
  __int64 count = 0;
  ::QueryPerformanceCounter((LARGE_INTEGER *)&count);

  return performanceCounterToMillis(count);
}

GHOST_TUns8 GHOST_SystemWin32::getNumDisplays() const
{
  GHOST_ASSERT(m_displayManager, "GHOST_SystemWin32::getNumDisplays(): m_displayManager==0\n");
  GHOST_TUns8 numDisplays;
  m_displayManager->getNumDisplays(numDisplays);
  return numDisplays;
}

void GHOST_SystemWin32::getMainDisplayDimensions(GHOST_TUns32 &width, GHOST_TUns32 &height) const
{
  width = ::GetSystemMetrics(SM_CXSCREEN);
  height = ::GetSystemMetrics(SM_CYSCREEN);
}

void GHOST_SystemWin32::getAllDisplayDimensions(GHOST_TUns32 &width, GHOST_TUns32 &height) const
{
  width = ::GetSystemMetrics(SM_CXVIRTUALSCREEN);
  height = ::GetSystemMetrics(SM_CYVIRTUALSCREEN);
}

GHOST_IWindow *GHOST_SystemWin32::createWindow(const char *title,
                                               GHOST_TInt32 left,
                                               GHOST_TInt32 top,
                                               GHOST_TUns32 width,
                                               GHOST_TUns32 height,
                                               GHOST_TWindowState state,
                                               GHOST_TDrawingContextType type,
                                               GHOST_GLSettings glSettings,
                                               const bool exclusive,
                                               const bool is_dialog,
                                               const GHOST_IWindow *parentWindow)
{
  GHOST_WindowWin32 *window = new GHOST_WindowWin32(
      this,
      title,
      left,
      top,
      width,
      height,
      state,
      type,
      ((glSettings.flags & GHOST_glStereoVisual) != 0),
      ((glSettings.flags & GHOST_glAlphaBackground) != 0),
      (GHOST_WindowWin32 *)parentWindow,
      ((glSettings.flags & GHOST_glDebugContext) != 0),
      is_dialog);

  if (window->getValid()) {
    // Store the pointer to the window
    m_windowManager->addWindow(window);
    m_windowManager->setActiveWindow(window);
  }
  else {
    GHOST_PRINT("GHOST_SystemWin32::createWindow(): window invalid\n");
    delete window;
    window = NULL;
  }

  return window;
}

/**
 * Create a new offscreen context.
 * Never explicitly delete the window, use #disposeContext() instead.
 * \return The new context (or 0 if creation failed).
 */
<<<<<<< HEAD
GHOST_IContext *GHOST_SystemWin32::createOffscreenContext(GHOST_TDrawingContextType /* type */)
=======
GHOST_IContext *GHOST_SystemWin32::createOffscreenContext(GHOST_GLSettings glSettings)
>>>>>>> fe5efccd
{
  const bool debug_context = (glSettings.flags & GHOST_glDebugContext) != 0;

  GHOST_Context *context;

  HWND wnd = CreateWindowA("STATIC",
                           "BlenderGLEW",
                           WS_OVERLAPPEDWINDOW | WS_CLIPSIBLINGS | WS_CLIPCHILDREN,
                           0,
                           0,
                           64,
                           64,
                           NULL,
                           NULL,
                           GetModuleHandle(NULL),
                           NULL);

  HDC mHDC = GetDC(wnd);
  HDC prev_hdc = wglGetCurrentDC();
  HGLRC prev_context = wglGetCurrentContext();
#if defined(WITH_GL_PROFILE_CORE)
  for (int minor = 5; minor >= 0; --minor) {
    context = new GHOST_ContextWGL(false,
                                   true,
                                   wnd,
                                   mHDC,
                                   WGL_CONTEXT_CORE_PROFILE_BIT_ARB,
                                   4,
                                   minor,
                                   (debug_context ? WGL_CONTEXT_DEBUG_BIT_ARB : 0),
                                   GHOST_OPENGL_WGL_RESET_NOTIFICATION_STRATEGY);

    if (context->initializeDrawingContext()) {
      goto finished;
    }
    else {
      delete context;
    }
  }

  context = new GHOST_ContextWGL(false,
                                 true,
                                 wnd,
                                 mHDC,
                                 WGL_CONTEXT_CORE_PROFILE_BIT_ARB,
                                 3,
                                 3,
                                 (debug_context ? WGL_CONTEXT_DEBUG_BIT_ARB : 0),
                                 GHOST_OPENGL_WGL_RESET_NOTIFICATION_STRATEGY);

  if (context->initializeDrawingContext()) {
    goto finished;
  }
  else {
    delete context;
    return NULL;
  }

#elif defined(WITH_GL_PROFILE_COMPAT)
  // ask for 2.1 context, driver gives any GL version >= 2.1
  // (hopefully the latest compatibility profile)
  // 2.1 ignores the profile bit & is incompatible with core profile
  context = new GHOST_ContextWGL(false,
                                 true,
                                 NULL,
                                 NULL,
                                 0,  // no profile bit
                                 2,
                                 1,
                                 (debug_context ? WGL_CONTEXT_DEBUG_BIT_ARB : 0),
                                 GHOST_OPENGL_WGL_RESET_NOTIFICATION_STRATEGY);

  if (context->initializeDrawingContext()) {
    return context;
  }
  else {
    delete context;
  }
#else
#  error  // must specify either core or compat at build time
#endif
finished:
  wglMakeCurrent(prev_hdc, prev_context);
  return context;
}

/**
 * Dispose of a context.
 * \param   context Pointer to the context to be disposed.
 * \return  Indication of success.
 */
GHOST_TSuccess GHOST_SystemWin32::disposeContext(GHOST_IContext *context)
{
  delete context;

  return GHOST_kSuccess;
}

/**
 * Create a new offscreen DirectX 11 context.
 * Never explicitly delete the window, use #disposeContext() instead.
 * \return The new context (or 0 if creation failed).
 */
GHOST_ContextD3D *GHOST_SystemWin32::createOffscreenContextD3D()
{
  GHOST_ContextD3D *context;

  HWND wnd = CreateWindowA("STATIC",
                           "Blender XR",
                           WS_OVERLAPPEDWINDOW | WS_CLIPSIBLINGS | WS_CLIPCHILDREN,
                           0,
                           0,
                           64,
                           64,
                           NULL,
                           NULL,
                           GetModuleHandle(NULL),
                           NULL);

  context = new GHOST_ContextD3D(false, wnd);
  if (context->initializeDrawingContext() == GHOST_kFailure) {
    delete context;
  }

  return context;
}

GHOST_TSuccess GHOST_SystemWin32::disposeContextD3D(GHOST_ContextD3D *context)
{
  delete context;

  return GHOST_kSuccess;
}

bool GHOST_SystemWin32::processEvents(bool waitForEvent)
{
  MSG msg;
  bool hasEventHandled = false;

  do {
    GHOST_TimerManager *timerMgr = getTimerManager();

    if (waitForEvent && !::PeekMessage(&msg, NULL, 0, 0, PM_NOREMOVE)) {
#if 1
      ::Sleep(1);
#else
      GHOST_TUns64 next = timerMgr->nextFireTime();
      GHOST_TInt64 maxSleep = next - getMilliSeconds();

      if (next == GHOST_kFireTimeNever) {
        ::WaitMessage();
      }
      else if (maxSleep >= 0.0) {
        ::SetTimer(NULL, 0, maxSleep, NULL);
        ::WaitMessage();
        ::KillTimer(NULL, 0);
      }
#endif
    }

    if (timerMgr->fireTimers(getMilliSeconds())) {
      hasEventHandled = true;
    }

    // Process all the events waiting for us
    while (::PeekMessageW(&msg, NULL, 0, 0, PM_REMOVE) != 0) {
      // TranslateMessage doesn't alter the message, and doesn't change our raw keyboard data.
      // Needed for MapVirtualKey or if we ever need to get chars from wm_ime_char or similar.
      ::TranslateMessage(&msg);
      ::DispatchMessageW(&msg);
      hasEventHandled = true;
    }

    /* PeekMessage above is allowed to dispatch messages to the wndproc without us
     * noticing, so we need to check the event manager here to see if there are
     * events waiting in the queue.
     */
    hasEventHandled |= this->m_eventManager->getNumEvents() > 0;

  } while (waitForEvent && !hasEventHandled);

  return hasEventHandled;
}

GHOST_TSuccess GHOST_SystemWin32::getCursorPosition(GHOST_TInt32 &x, GHOST_TInt32 &y) const
{
  POINT point;
  if (::GetCursorPos(&point)) {
    x = point.x;
    y = point.y;
    return GHOST_kSuccess;
  }
  return GHOST_kFailure;
}

GHOST_TSuccess GHOST_SystemWin32::setCursorPosition(GHOST_TInt32 x, GHOST_TInt32 y)
{
  if (!::GetActiveWindow())
    return GHOST_kFailure;
  return ::SetCursorPos(x, y) == TRUE ? GHOST_kSuccess : GHOST_kFailure;
}

GHOST_TSuccess GHOST_SystemWin32::getModifierKeys(GHOST_ModifierKeys &keys) const
{
  bool down = HIBYTE(::GetKeyState(VK_LSHIFT)) != 0;
  keys.set(GHOST_kModifierKeyLeftShift, down);
  down = HIBYTE(::GetKeyState(VK_RSHIFT)) != 0;
  keys.set(GHOST_kModifierKeyRightShift, down);

  down = HIBYTE(::GetKeyState(VK_LMENU)) != 0;
  keys.set(GHOST_kModifierKeyLeftAlt, down);
  down = HIBYTE(::GetKeyState(VK_RMENU)) != 0;
  keys.set(GHOST_kModifierKeyRightAlt, down);

  down = HIBYTE(::GetKeyState(VK_LCONTROL)) != 0;
  keys.set(GHOST_kModifierKeyLeftControl, down);
  down = HIBYTE(::GetKeyState(VK_RCONTROL)) != 0;
  keys.set(GHOST_kModifierKeyRightControl, down);

  bool lwindown = HIBYTE(::GetKeyState(VK_LWIN)) != 0;
  bool rwindown = HIBYTE(::GetKeyState(VK_RWIN)) != 0;
  if (lwindown || rwindown)
    keys.set(GHOST_kModifierKeyOS, true);
  else
    keys.set(GHOST_kModifierKeyOS, false);
  return GHOST_kSuccess;
}

GHOST_TSuccess GHOST_SystemWin32::getButtons(GHOST_Buttons &buttons) const
{
  /* Check for swapped buttons (left-handed mouse buttons)
   * GetAsyncKeyState() will give back the state of the physical mouse buttons.
   */
  bool swapped = ::GetSystemMetrics(SM_SWAPBUTTON) == TRUE;

  bool down = HIBYTE(::GetKeyState(VK_LBUTTON)) != 0;
  buttons.set(swapped ? GHOST_kButtonMaskRight : GHOST_kButtonMaskLeft, down);

  down = HIBYTE(::GetKeyState(VK_MBUTTON)) != 0;
  buttons.set(GHOST_kButtonMaskMiddle, down);

  down = HIBYTE(::GetKeyState(VK_RBUTTON)) != 0;
  buttons.set(swapped ? GHOST_kButtonMaskLeft : GHOST_kButtonMaskRight, down);
  return GHOST_kSuccess;
}

GHOST_TSuccess GHOST_SystemWin32::init()
{
  GHOST_TSuccess success = GHOST_System::init();
  InitCommonControls();

  /* Disable scaling on high DPI displays on Vista */
  HMODULE
  user32 = ::LoadLibraryA("user32.dll");
  typedef BOOL(WINAPI * LPFNSETPROCESSDPIAWARE)();
  LPFNSETPROCESSDPIAWARE SetProcessDPIAware = (LPFNSETPROCESSDPIAWARE)GetProcAddress(
      user32, "SetProcessDPIAware");
  if (SetProcessDPIAware)
    SetProcessDPIAware();
  FreeLibrary(user32);
  initRawInput();

  m_lfstart = ::GetTickCount();
  // Determine whether this system has a high frequency performance counter. */
  m_hasPerformanceCounter = ::QueryPerformanceFrequency((LARGE_INTEGER *)&m_freq) == TRUE;
  if (m_hasPerformanceCounter) {
    GHOST_PRINT("GHOST_SystemWin32::init: High Frequency Performance Timer available\n");
    ::QueryPerformanceCounter((LARGE_INTEGER *)&m_start);
  }
  else {
    GHOST_PRINT("GHOST_SystemWin32::init: High Frequency Performance Timer not available\n");
  }

  if (success) {
    WNDCLASSW wc = {0};
    wc.style = CS_HREDRAW | CS_VREDRAW;
    wc.lpfnWndProc = s_wndProc;
    wc.cbClsExtra = 0;
    wc.cbWndExtra = 0;
    wc.hInstance = ::GetModuleHandle(0);
    wc.hIcon = ::LoadIcon(wc.hInstance, "APPICON");

    if (!wc.hIcon) {
      ::LoadIcon(NULL, IDI_APPLICATION);
    }
    wc.hCursor = ::LoadCursor(0, IDC_ARROW);
    wc.hbrBackground =
#ifdef INW32_COMPISITING
        (HBRUSH)CreateSolidBrush
#endif
        (0x00000000);
    wc.lpszMenuName = 0;
    wc.lpszClassName = L"GHOST_WindowClass";

    // Use RegisterClassEx for setting small icon
    if (::RegisterClassW(&wc) == 0) {
      success = GHOST_kFailure;
    }
  }

  return success;
}

GHOST_TSuccess GHOST_SystemWin32::exit()
{
  return GHOST_System::exit();
}

GHOST_TKey GHOST_SystemWin32::hardKey(RAWINPUT const &raw,
                                      bool *r_keyDown,
                                      bool *r_is_repeated_modifier)
{
  bool is_repeated_modifier = false;

  GHOST_SystemWin32 *system = (GHOST_SystemWin32 *)getSystem();
  GHOST_TKey key = GHOST_kKeyUnknown;
  GHOST_ModifierKeys modifiers;
  system->retrieveModifierKeys(modifiers);

  // RI_KEY_BREAK doesn't work for sticky keys release, so we also
  // check for the up message
  unsigned int msg = raw.data.keyboard.Message;
  *r_keyDown = !(raw.data.keyboard.Flags & RI_KEY_BREAK) && msg != WM_KEYUP && msg != WM_SYSKEYUP;

  key = this->convertKey(raw.data.keyboard.VKey,
                         raw.data.keyboard.MakeCode,
                         (raw.data.keyboard.Flags & (RI_KEY_E1 | RI_KEY_E0)));

  // extra handling of modifier keys: don't send repeats out from GHOST
  if (key >= GHOST_kKeyLeftShift && key <= GHOST_kKeyRightAlt) {
    bool changed = false;
    GHOST_TModifierKeyMask modifier;
    switch (key) {
      case GHOST_kKeyLeftShift: {
        changed = (modifiers.get(GHOST_kModifierKeyLeftShift) != *r_keyDown);
        modifier = GHOST_kModifierKeyLeftShift;
        break;
      }
      case GHOST_kKeyRightShift: {
        changed = (modifiers.get(GHOST_kModifierKeyRightShift) != *r_keyDown);
        modifier = GHOST_kModifierKeyRightShift;
        break;
      }
      case GHOST_kKeyLeftControl: {
        changed = (modifiers.get(GHOST_kModifierKeyLeftControl) != *r_keyDown);
        modifier = GHOST_kModifierKeyLeftControl;
        break;
      }
      case GHOST_kKeyRightControl: {
        changed = (modifiers.get(GHOST_kModifierKeyRightControl) != *r_keyDown);
        modifier = GHOST_kModifierKeyRightControl;
        break;
      }
      case GHOST_kKeyLeftAlt: {
        changed = (modifiers.get(GHOST_kModifierKeyLeftAlt) != *r_keyDown);
        modifier = GHOST_kModifierKeyLeftAlt;
        break;
      }
      case GHOST_kKeyRightAlt: {
        changed = (modifiers.get(GHOST_kModifierKeyRightAlt) != *r_keyDown);
        modifier = GHOST_kModifierKeyRightAlt;
        break;
      }
      default:
        break;
    }

    if (changed) {
      modifiers.set(modifier, *r_keyDown);
      system->storeModifierKeys(modifiers);
    }
    else {
      is_repeated_modifier = true;
    }
  }

  *r_is_repeated_modifier = is_repeated_modifier;
  return key;
}

//! note: this function can be extended to include other exotic cases as they arise.
// This function was added in response to bug [#25715]
// This is going to be a long list [T42426]
GHOST_TKey GHOST_SystemWin32::processSpecialKey(short vKey, short scanCode) const
{
  GHOST_TKey key = GHOST_kKeyUnknown;
  switch (PRIMARYLANGID(m_langId)) {
    case LANG_FRENCH:
      if (vKey == VK_OEM_8)
        key = GHOST_kKeyF13;  // oem key; used purely for shortcuts .
      break;
    case LANG_ENGLISH:
      if (SUBLANGID(m_langId) == SUBLANG_ENGLISH_UK && vKey == VK_OEM_8)  // "`¬"
        key = GHOST_kKeyAccentGrave;
      break;
  }

  return key;
}

GHOST_TKey GHOST_SystemWin32::convertKey(short vKey, short scanCode, short extend) const
{
  GHOST_TKey key;

  if ((vKey >= '0') && (vKey <= '9')) {
    // VK_0 thru VK_9 are the same as ASCII '0' thru '9' (0x30 - 0x39)
    key = (GHOST_TKey)(vKey - '0' + GHOST_kKey0);
  }
  else if ((vKey >= 'A') && (vKey <= 'Z')) {
    // VK_A thru VK_Z are the same as ASCII 'A' thru 'Z' (0x41 - 0x5A)
    key = (GHOST_TKey)(vKey - 'A' + GHOST_kKeyA);
  }
  else if ((vKey >= VK_F1) && (vKey <= VK_F24)) {
    key = (GHOST_TKey)(vKey - VK_F1 + GHOST_kKeyF1);
  }
  else {
    switch (vKey) {
      case VK_RETURN:
        key = (extend) ? GHOST_kKeyNumpadEnter : GHOST_kKeyEnter;
        break;

      case VK_BACK:
        key = GHOST_kKeyBackSpace;
        break;
      case VK_TAB:
        key = GHOST_kKeyTab;
        break;
      case VK_ESCAPE:
        key = GHOST_kKeyEsc;
        break;
      case VK_SPACE:
        key = GHOST_kKeySpace;
        break;

      case VK_INSERT:
      case VK_NUMPAD0:
        key = (extend) ? GHOST_kKeyInsert : GHOST_kKeyNumpad0;
        break;
      case VK_END:
      case VK_NUMPAD1:
        key = (extend) ? GHOST_kKeyEnd : GHOST_kKeyNumpad1;
        break;
      case VK_DOWN:
      case VK_NUMPAD2:
        key = (extend) ? GHOST_kKeyDownArrow : GHOST_kKeyNumpad2;
        break;
      case VK_NEXT:
      case VK_NUMPAD3:
        key = (extend) ? GHOST_kKeyDownPage : GHOST_kKeyNumpad3;
        break;
      case VK_LEFT:
      case VK_NUMPAD4:
        key = (extend) ? GHOST_kKeyLeftArrow : GHOST_kKeyNumpad4;
        break;
      case VK_CLEAR:
      case VK_NUMPAD5:
        key = (extend) ? GHOST_kKeyUnknown : GHOST_kKeyNumpad5;
        break;
      case VK_RIGHT:
      case VK_NUMPAD6:
        key = (extend) ? GHOST_kKeyRightArrow : GHOST_kKeyNumpad6;
        break;
      case VK_HOME:
      case VK_NUMPAD7:
        key = (extend) ? GHOST_kKeyHome : GHOST_kKeyNumpad7;
        break;
      case VK_UP:
      case VK_NUMPAD8:
        key = (extend) ? GHOST_kKeyUpArrow : GHOST_kKeyNumpad8;
        break;
      case VK_PRIOR:
      case VK_NUMPAD9:
        key = (extend) ? GHOST_kKeyUpPage : GHOST_kKeyNumpad9;
        break;
      case VK_DECIMAL:
      case VK_DELETE:
        key = (extend) ? GHOST_kKeyDelete : GHOST_kKeyNumpadPeriod;
        break;

      case VK_SNAPSHOT:
        key = GHOST_kKeyPrintScreen;
        break;
      case VK_PAUSE:
        key = GHOST_kKeyPause;
        break;
      case VK_MULTIPLY:
        key = GHOST_kKeyNumpadAsterisk;
        break;
      case VK_SUBTRACT:
        key = GHOST_kKeyNumpadMinus;
        break;
      case VK_DIVIDE:
        key = GHOST_kKeyNumpadSlash;
        break;
      case VK_ADD:
        key = GHOST_kKeyNumpadPlus;
        break;

      case VK_SEMICOLON:
        key = GHOST_kKeySemicolon;
        break;
      case VK_EQUALS:
        key = GHOST_kKeyEqual;
        break;
      case VK_COMMA:
        key = GHOST_kKeyComma;
        break;
      case VK_MINUS:
        key = GHOST_kKeyMinus;
        break;
      case VK_PERIOD:
        key = GHOST_kKeyPeriod;
        break;
      case VK_SLASH:
        key = GHOST_kKeySlash;
        break;
      case VK_BACK_QUOTE:
        key = GHOST_kKeyAccentGrave;
        break;
      case VK_OPEN_BRACKET:
        key = GHOST_kKeyLeftBracket;
        break;
      case VK_BACK_SLASH:
        key = GHOST_kKeyBackslash;
        break;
      case VK_CLOSE_BRACKET:
        key = GHOST_kKeyRightBracket;
        break;
      case VK_QUOTE:
        key = GHOST_kKeyQuote;
        break;
      case VK_GR_LESS:
        key = GHOST_kKeyGrLess;
        break;

      case VK_SHIFT:
        /* Check single shift presses */
        if (scanCode == 0x36) {
          key = GHOST_kKeyRightShift;
        }
        else if (scanCode == 0x2a) {
          key = GHOST_kKeyLeftShift;
        }
        else {
          /* Must be a combination SHIFT (Left or Right) + a Key
           * Ignore this as the next message will contain
           * the desired "Key" */
          key = GHOST_kKeyUnknown;
        }
        break;
      case VK_CONTROL:
        key = (extend) ? GHOST_kKeyRightControl : GHOST_kKeyLeftControl;
        break;
      case VK_MENU:
        key = (extend) ? GHOST_kKeyRightAlt : GHOST_kKeyLeftAlt;
        break;
      case VK_LWIN:
      case VK_RWIN:
        key = GHOST_kKeyOS;
        break;
      case VK_APPS:
        key = GHOST_kKeyApp;
        break;
      case VK_NUMLOCK:
        key = GHOST_kKeyNumLock;
        break;
      case VK_SCROLL:
        key = GHOST_kKeyScrollLock;
        break;
      case VK_CAPITAL:
        key = GHOST_kKeyCapsLock;
        break;
      case VK_OEM_8:
        key = ((GHOST_SystemWin32 *)getSystem())->processSpecialKey(vKey, scanCode);
        break;
      case VK_MEDIA_PLAY_PAUSE:
        key = GHOST_kKeyMediaPlay;
        break;
      case VK_MEDIA_STOP:
        key = GHOST_kKeyMediaStop;
        break;
      case VK_MEDIA_PREV_TRACK:
        key = GHOST_kKeyMediaFirst;
        break;
      case VK_MEDIA_NEXT_TRACK:
        key = GHOST_kKeyMediaLast;
        break;
      default:
        key = GHOST_kKeyUnknown;
        break;
    }
  }

  return key;
}

GHOST_EventButton *GHOST_SystemWin32::processButtonEvent(GHOST_TEventType type,
                                                         GHOST_WindowWin32 *window,
                                                         GHOST_TButtonMask mask)
{
  GHOST_SystemWin32 *system = (GHOST_SystemWin32 *)getSystem();

  if (type == GHOST_kEventButtonDown) {
    window->updateMouseCapture(MousePressed);
  }
  else if (type == GHOST_kEventButtonUp) {
    window->updateMouseCapture(MouseReleased);
  }

  if (window->m_tabletInRange) {
    if (window->useTabletAPI(GHOST_kTabletNative)) {
      // Win32 Pointer processing handles input while in-range and in-contact events.
      return NULL;
    }
  }

  return new GHOST_EventButton(
      system->getMilliSeconds(), type, window, mask, window->getTabletData());
}

void GHOST_SystemWin32::processPointerEvents(
    UINT type, GHOST_WindowWin32 *window, WPARAM wParam, LPARAM lParam, bool &eventHandled)
{
  std::vector<GHOST_PointerInfoWin32> pointerInfo;
  GHOST_SystemWin32 *system = (GHOST_SystemWin32 *)getSystem();

  if (!window->useTabletAPI(GHOST_kTabletNative)) {
    return;
  }

  if (window->getPointerInfo(pointerInfo, wParam, lParam) != GHOST_kSuccess) {
    return;
  }

  if (!pointerInfo[0].isPrimary) {
    eventHandled = true;
    return;  // For multi-touch displays we ignore these events
  }

  switch (type) {
    case WM_POINTERENTER:
      window->m_tabletInRange = true;
      system->pushEvent(new GHOST_EventCursor(pointerInfo[0].time,
                                              GHOST_kEventCursorMove,
                                              window,
                                              pointerInfo[0].pixelLocation.x,
                                              pointerInfo[0].pixelLocation.y,
                                              pointerInfo[0].tabletData));
      break;
    case WM_POINTERDOWN:
      // Move cursor to point of contact because GHOST_EventButton does not include position.
      system->pushEvent(new GHOST_EventCursor(pointerInfo[0].time,
                                              GHOST_kEventCursorMove,
                                              window,
                                              pointerInfo[0].pixelLocation.x,
                                              pointerInfo[0].pixelLocation.y,
                                              pointerInfo[0].tabletData));
      system->pushEvent(new GHOST_EventButton(pointerInfo[0].time,
                                              GHOST_kEventButtonDown,
                                              window,
                                              pointerInfo[0].buttonMask,
                                              pointerInfo[0].tabletData));
      window->updateMouseCapture(MousePressed);
      break;
    case WM_POINTERUPDATE:
      // Coalesced pointer events are reverse chronological order, reorder chronologically.
      // Only contiguous move events are coalesced.
      for (GHOST_TUns32 i = pointerInfo.size(); i-- > 0;) {
        system->pushEvent(new GHOST_EventCursor(pointerInfo[i].time,
                                                GHOST_kEventCursorMove,
                                                window,
                                                pointerInfo[i].pixelLocation.x,
                                                pointerInfo[i].pixelLocation.y,
                                                pointerInfo[i].tabletData));
      }
      break;
    case WM_POINTERUP:
      system->pushEvent(new GHOST_EventButton(pointerInfo[0].time,
                                              GHOST_kEventButtonUp,
                                              window,
                                              pointerInfo[0].buttonMask,
                                              pointerInfo[0].tabletData));
      window->updateMouseCapture(MouseReleased);
      break;
    case WM_POINTERLEAVE:
      window->m_tabletInRange = false;
      system->pushEvent(new GHOST_EventButton(pointerInfo[0].time,
                                              GHOST_kEventCursorMove,
                                              window,
                                              pointerInfo[0].buttonMask,
                                              pointerInfo[0].tabletData));
      break;
    default:
      break;
  }

  eventHandled = true;
  system->setCursorPosition(pointerInfo[0].pixelLocation.x, pointerInfo[0].pixelLocation.y);
}

GHOST_EventCursor *GHOST_SystemWin32::processCursorEvent(GHOST_WindowWin32 *window)
{
  GHOST_TInt32 x_screen, y_screen;
  GHOST_SystemWin32 *system = (GHOST_SystemWin32 *)getSystem();

  if (window->m_tabletInRange) {
    if (window->useTabletAPI(GHOST_kTabletNative)) {
      // Tablet input handled in WM_POINTER* events. WM_MOUSEMOVE events in response to tablet
      // input aren't normally generated when using WM_POINTER events, but manually moving the
      // system cursor as we do in WM_POINTER handling does.
      return NULL;
    }
  }

  system->getCursorPosition(x_screen, y_screen);

  if (window->getCursorGrabModeIsWarp() && !window->m_tabletInRange) {
    GHOST_TInt32 x_new = x_screen;
    GHOST_TInt32 y_new = y_screen;
    GHOST_TInt32 x_accum, y_accum;
    GHOST_Rect bounds;

    /* fallback to window bounds */
    if (window->getCursorGrabBounds(bounds) == GHOST_kFailure) {
      window->getClientBounds(bounds);
    }

    /* Could also clamp to screen bounds wrap with a window outside the view will fail atm.
     * Use offset of 8 in case the window is at screen bounds. */
    bounds.wrapPoint(x_new, y_new, 2, window->getCursorGrabAxis());

    window->getCursorGrabAccum(x_accum, y_accum);
    if (x_new != x_screen || y_new != y_screen) {
      /* when wrapping we don't need to add an event because the
       * setCursorPosition call will cause a new event after */
      system->setCursorPosition(x_new, y_new); /* wrap */
      window->setCursorGrabAccum(x_accum + (x_screen - x_new), y_accum + (y_screen - y_new));
    }
    else {
      return new GHOST_EventCursor(system->getMilliSeconds(),
                                   GHOST_kEventCursorMove,
                                   window,
                                   x_screen + x_accum,
                                   y_screen + y_accum,
                                   window->getTabletData());
    }
  }
  else {
    return new GHOST_EventCursor(system->getMilliSeconds(),
                                 GHOST_kEventCursorMove,
                                 window,
                                 x_screen,
                                 y_screen,
                                 window->getTabletData());
  }
  return NULL;
}

void GHOST_SystemWin32::processWheelEvent(GHOST_WindowWin32 *window, WPARAM wParam, LPARAM lParam)
{
  GHOST_SystemWin32 *system = (GHOST_SystemWin32 *)getSystem();

  int acc = system->m_wheelDeltaAccum;
  int delta = GET_WHEEL_DELTA_WPARAM(wParam);

  if (acc * delta < 0) {
    // scroll direction reversed.
    acc = 0;
  }
  acc += delta;
  int direction = (acc >= 0) ? 1 : -1;
  acc = abs(acc);

  while (acc >= WHEEL_DELTA) {
    system->pushEvent(new GHOST_EventWheel(system->getMilliSeconds(), window, direction));
    acc -= WHEEL_DELTA;
  }
  system->m_wheelDeltaAccum = acc * direction;
}

GHOST_EventKey *GHOST_SystemWin32::processKeyEvent(GHOST_WindowWin32 *window, RAWINPUT const &raw)
{
  bool keyDown = false;
  bool is_repeated_modifier = false;
  GHOST_SystemWin32 *system = (GHOST_SystemWin32 *)getSystem();
  GHOST_TKey key = system->hardKey(raw, &keyDown, &is_repeated_modifier);
  GHOST_EventKey *event;

  /* We used to check `if (key != GHOST_kKeyUnknown)`, but since the message
   * values `WM_SYSKEYUP`, `WM_KEYUP` and `WM_CHAR` are ignored, we capture
   * those events here as well. */
  if (!is_repeated_modifier) {
    char vk = raw.data.keyboard.VKey;
    char utf8_char[6] = {0};
    char ascii = 0;
    bool is_repeat = false;

    /* Unlike on Linux, not all keys can send repeat events. E.g. modifier keys don't. */
    if (keyDown) {
      if (system->m_keycode_last_repeat_key == vk) {
        is_repeat = true;
      }
      system->m_keycode_last_repeat_key = vk;
    }
    else {
      if (system->m_keycode_last_repeat_key == vk) {
        system->m_keycode_last_repeat_key = 0;
      }
    }

    wchar_t utf16[3] = {0};
    BYTE state[256] = {0};
    int r;
    GetKeyboardState((PBYTE)state);
    bool ctrl_pressed = state[VK_CONTROL] & 0x80;
    bool alt_pressed = state[VK_MENU] & 0x80;

    /* No text with control key pressed (Alt can be used to insert special characters though!). */
    if (ctrl_pressed && !alt_pressed) {
      utf8_char[0] = '\0';
    }
    // Don't call ToUnicodeEx on dead keys as it clears the buffer and so won't allow diacritical
    // composition.
    else if (MapVirtualKeyW(vk, 2) != 0) {
      // todo: ToUnicodeEx can respond with up to 4 utf16 chars (only 2 here).
      // Could be up to 24 utf8 bytes.
      if ((r = ToUnicodeEx(
               vk, raw.data.keyboard.MakeCode, state, utf16, 2, 0, system->m_keylayout))) {
        if ((r > 0 && r < 3)) {
          utf16[r] = 0;
          conv_utf_16_to_8(utf16, utf8_char, 6);
        }
        else if (r == -1) {
          utf8_char[0] = '\0';
        }
      }
    }

    if (!keyDown) {
      utf8_char[0] = '\0';
      ascii = '\0';
    }
    else {
      ascii = utf8_char[0] & 0x80 ? '?' : utf8_char[0];
    }

    event = new GHOST_EventKey(system->getMilliSeconds(),
                               keyDown ? GHOST_kEventKeyDown : GHOST_kEventKeyUp,
                               window,
                               key,
                               ascii,
                               utf8_char,
                               is_repeat);

    // GHOST_PRINTF("%c\n", ascii); // we already get this info via EventPrinter
  }
  else {
    event = NULL;
  }

  return event;
}

GHOST_Event *GHOST_SystemWin32::processWindowEvent(GHOST_TEventType type,
                                                   GHOST_WindowWin32 *window)
{
  GHOST_SystemWin32 *system = (GHOST_SystemWin32 *)getSystem();

  if (type == GHOST_kEventWindowActivate) {
    system->getWindowManager()->setActiveWindow(window);
    window->bringTabletContextToFront();
  }

  return new GHOST_Event(system->getMilliSeconds(), type, window);
}

#ifdef WITH_INPUT_IME
GHOST_Event *GHOST_SystemWin32::processImeEvent(GHOST_TEventType type,
                                                GHOST_WindowWin32 *window,
                                                GHOST_TEventImeData *data)
{
  GHOST_SystemWin32 *system = (GHOST_SystemWin32 *)getSystem();
  return new GHOST_EventIME(system->getMilliSeconds(), type, window, data);
}
#endif

GHOST_TSuccess GHOST_SystemWin32::pushDragDropEvent(GHOST_TEventType eventType,
                                                    GHOST_TDragnDropTypes draggedObjectType,
                                                    GHOST_WindowWin32 *window,
                                                    int mouseX,
                                                    int mouseY,
                                                    void *data)
{
  GHOST_SystemWin32 *system = (GHOST_SystemWin32 *)getSystem();
  return system->pushEvent(new GHOST_EventDragnDrop(
      system->getMilliSeconds(), eventType, draggedObjectType, window, mouseX, mouseY, data));
}

void GHOST_SystemWin32::processMinMaxInfo(MINMAXINFO *minmax)
{
  minmax->ptMinTrackSize.x = 320;
  minmax->ptMinTrackSize.y = 240;
}

#ifdef WITH_INPUT_NDOF
bool GHOST_SystemWin32::processNDOF(RAWINPUT const &raw)
{
  bool eventSent = false;
  GHOST_TUns64 now = getMilliSeconds();

  static bool firstEvent = true;
  if (firstEvent) {  // determine exactly which device is plugged in
    RID_DEVICE_INFO info;
    unsigned infoSize = sizeof(RID_DEVICE_INFO);
    info.cbSize = infoSize;

    GetRawInputDeviceInfo(raw.header.hDevice, RIDI_DEVICEINFO, &info, &infoSize);
    if (info.dwType == RIM_TYPEHID)
      m_ndofManager->setDevice(info.hid.dwVendorId, info.hid.dwProductId);
    else
      GHOST_PRINT("<!> not a HID device... mouse/kb perhaps?\n");

    firstEvent = false;
  }

  // The NDOF manager sends button changes immediately, and *pretends* to
  // send motion. Mark as 'sent' so motion will always get dispatched.
  eventSent = true;

  BYTE const *data = raw.data.hid.bRawData;

  BYTE packetType = data[0];
  switch (packetType) {
    case 1:  // translation
    {
      const short *axis = (short *)(data + 1);
      // massage into blender view coords (same goes for rotation)
      const int t[3] = {axis[0], -axis[2], axis[1]};
      m_ndofManager->updateTranslation(t, now);

      if (raw.data.hid.dwSizeHid == 13) {
        // this report also includes rotation
        const int r[3] = {-axis[3], axis[5], -axis[4]};
        m_ndofManager->updateRotation(r, now);

        // I've never gotten one of these, has anyone else?
        GHOST_PRINT("ndof: combined T + R\n");
      }
      break;
    }
    case 2:  // rotation
    {
      const short *axis = (short *)(data + 1);
      const int r[3] = {-axis[0], axis[2], -axis[1]};
      m_ndofManager->updateRotation(r, now);
      break;
    }
    case 3:  // buttons
    {
      int button_bits;
      memcpy(&button_bits, data + 1, sizeof(button_bits));
      m_ndofManager->updateButtons(button_bits, now);
      break;
    }
  }
  return eventSent;
}
#endif  // WITH_INPUT_NDOF

LRESULT WINAPI GHOST_SystemWin32::s_wndProc(HWND hwnd, UINT msg, WPARAM wParam, LPARAM lParam)
{
  GHOST_Event *event = NULL;
  bool eventHandled = false;

  LRESULT lResult = 0;
  GHOST_SystemWin32 *system = (GHOST_SystemWin32 *)getSystem();
#ifdef WITH_INPUT_IME
  GHOST_EventManager *eventManager = system->getEventManager();
#endif
  GHOST_ASSERT(system, "GHOST_SystemWin32::s_wndProc(): system not initialized");

  if (hwnd) {

    if (msg == WM_NCCREATE) {
      // Tell Windows to automatically handle scaling of non-client areas
      // such as the caption bar. EnableNonClientDpiScaling was introduced in Windows 10
      HMODULE m_user32 = ::LoadLibrary("User32.dll");
      if (m_user32) {
        GHOST_WIN32_EnableNonClientDpiScaling fpEnableNonClientDpiScaling =
            (GHOST_WIN32_EnableNonClientDpiScaling)::GetProcAddress(m_user32,
                                                                    "EnableNonClientDpiScaling");
        if (fpEnableNonClientDpiScaling) {
          fpEnableNonClientDpiScaling(hwnd);
        }
      }
    }

    GHOST_WindowWin32 *window = (GHOST_WindowWin32 *)::GetWindowLongPtr(hwnd, GWLP_USERDATA);
    if (window) {
      switch (msg) {
        // we need to check if new key layout has AltGr
        case WM_INPUTLANGCHANGE: {
          system->handleKeyboardChange();
#ifdef WITH_INPUT_IME
          window->getImeInput()->SetInputLanguage();
#endif
          break;
        }
        ////////////////////////////////////////////////////////////////////////
        // Keyboard events, processed
        ////////////////////////////////////////////////////////////////////////
        case WM_INPUT: {
          // check WM_INPUT from input sink when ghost window is not in the foreground
          if (wParam == RIM_INPUTSINK) {
            if (GetFocus() != hwnd)  // WM_INPUT message not for this window
              return 0;
          }  // else wParam == RIM_INPUT

          RAWINPUT raw;
          RAWINPUT *raw_ptr = &raw;
          UINT rawSize = sizeof(RAWINPUT);

          GetRawInputData((HRAWINPUT)lParam, RID_INPUT, raw_ptr, &rawSize, sizeof(RAWINPUTHEADER));

          switch (raw.header.dwType) {
            case RIM_TYPEKEYBOARD:
              event = processKeyEvent(window, raw);
              if (!event) {
                GHOST_PRINT("GHOST_SystemWin32::wndProc: key event ");
                GHOST_PRINT(msg);
                GHOST_PRINT(" key ignored\n");
              }
              break;
#ifdef WITH_INPUT_NDOF
            case RIM_TYPEHID:
              if (system->processNDOF(raw)) {
                eventHandled = true;
              }
              break;
#endif
          }
          break;
        }
#ifdef WITH_INPUT_IME
        ////////////////////////////////////////////////////////////////////////
        // IME events, processed, read more in GHOST_IME.h
        ////////////////////////////////////////////////////////////////////////
        case WM_IME_SETCONTEXT: {
          GHOST_ImeWin32 *ime = window->getImeInput();
          ime->SetInputLanguage();
          ime->CreateImeWindow(hwnd);
          ime->CleanupComposition(hwnd);
          ime->CheckFirst(hwnd);
          break;
        }
        case WM_IME_STARTCOMPOSITION: {
          GHOST_ImeWin32 *ime = window->getImeInput();
          eventHandled = true;
          /* remove input event before start comp event, avoid redundant input */
          eventManager->removeTypeEvents(GHOST_kEventKeyDown, window);
          ime->CreateImeWindow(hwnd);
          ime->ResetComposition(hwnd);
          event = processImeEvent(GHOST_kEventImeCompositionStart, window, &ime->eventImeData);
          break;
        }
        case WM_IME_COMPOSITION: {
          GHOST_ImeWin32 *ime = window->getImeInput();
          eventHandled = true;
          ime->UpdateImeWindow(hwnd);
          ime->UpdateInfo(hwnd);
          if (ime->eventImeData.result_len) {
            /* remove redundant IME event */
            eventManager->removeTypeEvents(GHOST_kEventImeComposition, window);
          }
          event = processImeEvent(GHOST_kEventImeComposition, window, &ime->eventImeData);
          break;
        }
        case WM_IME_ENDCOMPOSITION: {
          GHOST_ImeWin32 *ime = window->getImeInput();
          eventHandled = true;
          /* remove input event after end comp event, avoid redundant input */
          eventManager->removeTypeEvents(GHOST_kEventKeyDown, window);
          ime->ResetComposition(hwnd);
          ime->DestroyImeWindow(hwnd);
          event = processImeEvent(GHOST_kEventImeCompositionEnd, window, &ime->eventImeData);
          break;
        }
#endif /* WITH_INPUT_IME */
        ////////////////////////////////////////////////////////////////////////
        // Keyboard events, ignored
        ////////////////////////////////////////////////////////////////////////
        case WM_KEYDOWN:
        case WM_SYSKEYDOWN:
        case WM_KEYUP:
        case WM_SYSKEYUP:
        /* These functions were replaced by WM_INPUT*/
        case WM_CHAR:
        /* The WM_CHAR message is posted to the window with the keyboard focus when
         * a WM_KEYDOWN message is translated by the TranslateMessage function. WM_CHAR
         * contains the character code of the key that was pressed.
         */
        case WM_DEADCHAR:
          /* The WM_DEADCHAR message is posted to the window with the keyboard focus when a
           * WM_KEYUP message is translated by the TranslateMessage function. WM_DEADCHAR
           * specifies a character code generated by a dead key. A dead key is a key that
           * generates a character, such as the umlaut (double-dot), that is combined with
           * another character to form a composite character. For example, the umlaut-O
           * character (Ö) is generated by typing the dead key for the umlaut character, and
           * then typing the O key.
           */
          break;
        case WM_SYSDEADCHAR:
        /* The WM_SYSDEADCHAR message is sent to the window with the keyboard focus when
         * a WM_SYSKEYDOWN message is translated by the TranslateMessage function.
         * WM_SYSDEADCHAR specifies the character code of a system dead key - that is,
         * a dead key that is pressed while holding down the alt key.
         */
        case WM_SYSCHAR:
          /* The WM_SYSCHAR message is sent to the window with the keyboard focus when
           * a WM_SYSCHAR message is translated by the TranslateMessage function.
           * WM_SYSCHAR specifies the character code of a dead key - that is,
           * a dead key that is pressed while holding down the alt key.
           * To prevent the sound, DefWindowProc must be avoided by return
           */
          break;
        case WM_SYSCOMMAND:
          /* The WM_SYSCHAR message is sent to the window when system commands such as
           * maximize, minimize  or close the window are triggered. Also it is sent when ALT
           * button is press for menu. To prevent this we must return preventing DefWindowProc.
           */
          if (wParam == SC_KEYMENU) {
            eventHandled = true;
          }
          break;
        ////////////////////////////////////////////////////////////////////////
        // Tablet events, processed
        ////////////////////////////////////////////////////////////////////////
        case WT_PACKET:
          window->processWin32TabletEvent(wParam, lParam);
          break;
        case WT_CSRCHANGE:
        case WT_PROXIMITY:
          window->processWin32TabletInitEvent();
          break;
        ////////////////////////////////////////////////////////////////////////
        // Pointer events, processed
        ////////////////////////////////////////////////////////////////////////
        case WM_POINTERENTER:
        case WM_POINTERDOWN:
        case WM_POINTERUPDATE:
        case WM_POINTERUP:
        case WM_POINTERLEAVE:
          processPointerEvents(msg, window, wParam, lParam, eventHandled);
          break;
        ////////////////////////////////////////////////////////////////////////
        // Mouse events, processed
        ////////////////////////////////////////////////////////////////////////
        case WM_LBUTTONDOWN:
          event = processButtonEvent(GHOST_kEventButtonDown, window, GHOST_kButtonMaskLeft);
          break;
        case WM_MBUTTONDOWN:
          event = processButtonEvent(GHOST_kEventButtonDown, window, GHOST_kButtonMaskMiddle);
          break;
        case WM_RBUTTONDOWN:
          event = processButtonEvent(GHOST_kEventButtonDown, window, GHOST_kButtonMaskRight);
          break;
        case WM_XBUTTONDOWN:
          if ((short)HIWORD(wParam) == XBUTTON1) {
            event = processButtonEvent(GHOST_kEventButtonDown, window, GHOST_kButtonMaskButton4);
          }
          else if ((short)HIWORD(wParam) == XBUTTON2) {
            event = processButtonEvent(GHOST_kEventButtonDown, window, GHOST_kButtonMaskButton5);
          }
          break;
        case WM_LBUTTONUP:
          event = processButtonEvent(GHOST_kEventButtonUp, window, GHOST_kButtonMaskLeft);
          break;
        case WM_MBUTTONUP:
          event = processButtonEvent(GHOST_kEventButtonUp, window, GHOST_kButtonMaskMiddle);
          break;
        case WM_RBUTTONUP:
          event = processButtonEvent(GHOST_kEventButtonUp, window, GHOST_kButtonMaskRight);
          break;
        case WM_XBUTTONUP:
          if ((short)HIWORD(wParam) == XBUTTON1) {
            event = processButtonEvent(GHOST_kEventButtonUp, window, GHOST_kButtonMaskButton4);
          }
          else if ((short)HIWORD(wParam) == XBUTTON2) {
            event = processButtonEvent(GHOST_kEventButtonUp, window, GHOST_kButtonMaskButton5);
          }
          break;
        case WM_MOUSEMOVE:
          event = processCursorEvent(window);
          break;
        case WM_MOUSEWHEEL: {
          /* The WM_MOUSEWHEEL message is sent to the focus window
           * when the mouse wheel is rotated. The DefWindowProc
           * function propagates the message to the window's parent.
           * There should be no internal forwarding of the message,
           * since DefWindowProc propagates it up the parent chain
           * until it finds a window that processes it.
           */

          /* Get the window under the mouse and send event to its queue. */
          POINT mouse_pos = {GET_X_LPARAM(lParam), GET_Y_LPARAM(lParam)};
          HWND mouse_hwnd = ChildWindowFromPoint(HWND_DESKTOP, mouse_pos);
          GHOST_WindowWin32 *mouse_window = (GHOST_WindowWin32 *)::GetWindowLongPtr(mouse_hwnd,
                                                                                    GWLP_USERDATA);

          processWheelEvent(mouse_window ? mouse_window : window, wParam, lParam);
          eventHandled = true;
#ifdef BROKEN_PEEK_TOUCHPAD
          PostMessage(hwnd, WM_USER, 0, 0);
#endif
          break;
        }
        case WM_SETCURSOR:
          /* The WM_SETCURSOR message is sent to a window if the mouse causes the cursor
           * to move within a window and mouse input is not captured.
           * This means we have to set the cursor shape every time the mouse moves!
           * The DefWindowProc function uses this message to set the cursor to an
           * arrow if it is not in the client area.
           */
          if (LOWORD(lParam) == HTCLIENT) {
            // Load the current cursor
            window->loadCursor(window->getCursorVisibility(), window->getCursorShape());
            // Bypass call to DefWindowProc
            return 0;
          }
          else {
            // Outside of client area show standard cursor
            window->loadCursor(true, GHOST_kStandardCursorDefault);
          }
          break;

        ////////////////////////////////////////////////////////////////////////
        // Mouse events, ignored
        ////////////////////////////////////////////////////////////////////////
        case WM_NCMOUSEMOVE:
        /* The WM_NCMOUSEMOVE message is posted to a window when the cursor is moved
         * within the non-client area of the window. This message is posted to the window that
         * contains the cursor. If a window has captured the mouse, this message is not posted.
         */
        case WM_NCHITTEST:
          /* The WM_NCHITTEST message is sent to a window when the cursor moves, or
           * when a mouse button is pressed or released. If the mouse is not captured,
           * the message is sent to the window beneath the cursor. Otherwise, the message
           * is sent to the window that has captured the mouse.
           */
          break;

        ////////////////////////////////////////////////////////////////////////
        // Window events, processed
        ////////////////////////////////////////////////////////////////////////
        case WM_CLOSE:
          /* The WM_CLOSE message is sent as a signal that a window
           * or an application should terminate. Restore if minimized. */
          if (IsIconic(hwnd)) {
            ShowWindow(hwnd, SW_RESTORE);
          }
          event = processWindowEvent(GHOST_kEventWindowClose, window);
          break;
        case WM_ACTIVATE:
          /* The WM_ACTIVATE message is sent to both the window being activated and the window
           * being deactivated. If the windows use the same input queue, the message is sent
           * synchronously, first to the window procedure of the top-level window being
           * deactivated, then to the window procedure of the top-level window being activated.
           * If the windows use different input queues, the message is sent asynchronously,
           * so the window is activated immediately. */
          {
            GHOST_ModifierKeys modifiers;
            modifiers.clear();
            system->storeModifierKeys(modifiers);
            system->m_wheelDeltaAccum = 0;
            system->m_keycode_last_repeat_key = 0;
            event = processWindowEvent(LOWORD(wParam) ? GHOST_kEventWindowActivate :
                                                        GHOST_kEventWindowDeactivate,
                                       window);
            /* WARNING: Let DefWindowProc handle WM_ACTIVATE, otherwise WM_MOUSEWHEEL
             * will not be dispatched to OUR active window if we minimize one of OUR windows. */
            if (LOWORD(wParam) == WA_INACTIVE)
              window->lostMouseCapture();
            window->processWin32TabletActivateEvent(GET_WM_ACTIVATE_STATE(wParam, lParam));
            lResult = ::DefWindowProc(hwnd, msg, wParam, lParam);
            break;
          }
        case WM_ENTERSIZEMOVE:
          /* The WM_ENTERSIZEMOVE message is sent one time to a window after it enters the moving
           * or sizing modal loop. The window enters the moving or sizing modal loop when the user
           * clicks the window's title bar or sizing border, or when the window passes the
           * WM_SYSCOMMAND message to the DefWindowProc function and the wParam parameter of the
           * message specifies the SC_MOVE or SC_SIZE value. The operation is complete when
           * DefWindowProc returns.
           */
          window->m_inLiveResize = 1;
          break;
        case WM_EXITSIZEMOVE:
          window->m_inLiveResize = 0;
          break;
        case WM_PAINT:
          /* An application sends the WM_PAINT message when the system or another application
           * makes a request to paint a portion of an application's window. The message is sent
           * when the UpdateWindow or RedrawWindow function is called, or by the DispatchMessage
           * function when the application obtains a WM_PAINT message by using the GetMessage or
           * PeekMessage function.
           */
          if (!window->m_inLiveResize) {
            event = processWindowEvent(GHOST_kEventWindowUpdate, window);
            ::ValidateRect(hwnd, NULL);
          }
          else {
            eventHandled = true;
          }
          break;
        case WM_GETMINMAXINFO:
          /* The WM_GETMINMAXINFO message is sent to a window when the size or
           * position of the window is about to change. An application can use
           * this message to override the window's default maximized size and
           * position, or its default minimum or maximum tracking size.
           */
          processMinMaxInfo((MINMAXINFO *)lParam);
          /* Let DefWindowProc handle it. */
          break;
        case WM_SIZING:
        case WM_SIZE:
          /* The WM_SIZE message is sent to a window after its size has changed.
           * The WM_SIZE and WM_MOVE messages are not sent if an application handles the
           * WM_WINDOWPOSCHANGED message without calling DefWindowProc. It is more efficient
           * to perform any move or size change processing during the WM_WINDOWPOSCHANGED
           * message without calling DefWindowProc.
           */
          /* we get first WM_SIZE before we fully init.
           * So, do not dispatch before we continuously resizing. */
          if (window->m_inLiveResize) {
            system->pushEvent(processWindowEvent(GHOST_kEventWindowSize, window));
            system->dispatchEvents();
          }
          else {
            event = processWindowEvent(GHOST_kEventWindowSize, window);
          }
          break;
        case WM_CAPTURECHANGED:
          window->lostMouseCapture();
          break;
        case WM_MOVING:
          /* The WM_MOVING message is sent to a window that the user is moving. By processing
           * this message, an application can monitor the size and position of the drag rectangle
           * and, if needed, change its size or position.
           */
        case WM_MOVE:
          /* The WM_SIZE and WM_MOVE messages are not sent if an application handles the
           * WM_WINDOWPOSCHANGED message without calling DefWindowProc. It is more efficient
           * to perform any move or size change processing during the WM_WINDOWPOSCHANGED
           * message without calling DefWindowProc.
           */
          /* see WM_SIZE comment*/
          if (window->m_inLiveResize) {
            system->pushEvent(processWindowEvent(GHOST_kEventWindowMove, window));
            system->dispatchEvents();
          }
          else {
            event = processWindowEvent(GHOST_kEventWindowMove, window);
          }

          break;
        case WM_DPICHANGED:
          /* The WM_DPICHANGED message is sent when the effective dots per inch (dpi) for a
           * window has changed. The DPI is the scale factor for a window. There are multiple
           * events that can cause the DPI to change such as when the window is moved to a monitor
           * with a different DPI.
           */
          {
            // The suggested new size and position of the window.
            RECT *const suggestedWindowRect = (RECT *)lParam;

            // Push DPI change event first
            system->pushEvent(processWindowEvent(GHOST_kEventWindowDPIHintChanged, window));
            system->dispatchEvents();
            eventHandled = true;

            // Then move and resize window
            SetWindowPos(hwnd,
                         NULL,
                         suggestedWindowRect->left,
                         suggestedWindowRect->top,
                         suggestedWindowRect->right - suggestedWindowRect->left,
                         suggestedWindowRect->bottom - suggestedWindowRect->top,
                         SWP_NOZORDER | SWP_NOACTIVATE);
          }
          break;
        ////////////////////////////////////////////////////////////////////////
        // Window events, ignored
        ////////////////////////////////////////////////////////////////////////
        case WM_WINDOWPOSCHANGED:
        /* The WM_WINDOWPOSCHANGED message is sent to a window whose size, position, or place
         * in the Z order has changed as a result of a call to the SetWindowPos function or
         * another window-management function.
         * The WM_SIZE and WM_MOVE messages are not sent if an application handles the
         * WM_WINDOWPOSCHANGED message without calling DefWindowProc. It is more efficient
         * to perform any move or size change processing during the WM_WINDOWPOSCHANGED
         * message without calling DefWindowProc.
         */
        case WM_ERASEBKGND:
        /* An application sends the WM_ERASEBKGND message when the window background must be
         * erased (for example, when a window is resized). The message is sent to prepare an
         * invalidated portion of a window for painting.
         */
        case WM_NCPAINT:
        /* An application sends the WM_NCPAINT message to a window
         * when its frame must be painted. */
        case WM_NCACTIVATE:
        /* The WM_NCACTIVATE message is sent to a window when its non-client area needs to be
         * changed to indicate an active or inactive state. */
        case WM_DESTROY:
        /* The WM_DESTROY message is sent when a window is being destroyed. It is sent to the
         * window procedure of the window being destroyed after the window is removed from the
         * screen. This message is sent first to the window being destroyed and then to the child
         * windows (if any) as they are destroyed. During the processing of the message, it can
         * be assumed that all child windows still exist. */
        case WM_NCDESTROY:
          /* The WM_NCDESTROY message informs a window that its non-client area is being
           * destroyed. The DestroyWindow function sends the WM_NCDESTROY message to the window
           * following the WM_DESTROY message. WM_DESTROY is used to free the allocated memory
           * object associated with the window.
           */
          break;
        case WM_KILLFOCUS:
          /* The WM_KILLFOCUS message is sent to a window immediately before it loses the
           * keyboard focus. We want to prevent this if a window is still active and it loses
           * focus to nowhere. */
          if (!wParam && hwnd == ::GetActiveWindow())
            ::SetFocus(hwnd);
        case WM_SHOWWINDOW:
        /* The WM_SHOWWINDOW message is sent to a window when the window is
         * about to be hidden or shown. */
        case WM_WINDOWPOSCHANGING:
        /* The WM_WINDOWPOSCHANGING message is sent to a window whose size, position, or place in
         * the Z order is about to change as a result of a call to the SetWindowPos function or
         * another window-management function.
         */
        case WM_SETFOCUS:
          /* The WM_SETFOCUS message is sent to a window after it has gained the keyboard focus. */
          break;
        ////////////////////////////////////////////////////////////////////////
        // Other events
        ////////////////////////////////////////////////////////////////////////
        case WM_GETTEXT:
        /* An application sends a WM_GETTEXT message to copy the text that
         * corresponds to a window into a buffer provided by the caller.
         */
        case WM_ACTIVATEAPP:
        /* The WM_ACTIVATEAPP message is sent when a window belonging to a
         * different application than the active window is about to be activated.
         * The message is sent to the application whose window is being activated
         * and to the application whose window is being deactivated.
         */
        case WM_TIMER:
          /* The WIN32 docs say:
           * The WM_TIMER message is posted to the installing thread's message queue
           * when a timer expires. You can process the message by providing a WM_TIMER
           * case in the window procedure. Otherwise, the default window procedure will
           * call the TimerProc callback function specified in the call to the SetTimer
           * function used to install the timer.
           *
           * In GHOST, we let DefWindowProc call the timer callback.
           */
          break;
      }
    }
    else {
      // Event found for a window before the pointer to the class has been set.
      GHOST_PRINT("GHOST_SystemWin32::wndProc: GHOST window event before creation\n");
      /* These are events we typically miss at this point:
       * WM_GETMINMAXINFO 0x24
       * WM_NCCREATE          0x81
       * WM_NCCALCSIZE        0x83
       * WM_CREATE            0x01
       * We let DefWindowProc do the work.
       */
    }
  }
  else {
    // Events without valid hwnd
    GHOST_PRINT("GHOST_SystemWin32::wndProc: event without window\n");
  }

  if (event) {
    system->pushEvent(event);
    eventHandled = true;
  }

  if (!eventHandled)
    lResult = ::DefWindowProcW(hwnd, msg, wParam, lParam);

  return lResult;
}

GHOST_TUns8 *GHOST_SystemWin32::getClipboard(bool selection) const
{
  char *temp_buff;

  if (IsClipboardFormatAvailable(CF_UNICODETEXT) && OpenClipboard(NULL)) {
    wchar_t *buffer;
    HANDLE hData = GetClipboardData(CF_UNICODETEXT);
    if (hData == NULL) {
      CloseClipboard();
      return NULL;
    }
    buffer = (wchar_t *)GlobalLock(hData);
    if (!buffer) {
      CloseClipboard();
      return NULL;
    }

    temp_buff = alloc_utf_8_from_16(buffer, 0);

    /* Buffer mustn't be accessed after CloseClipboard
     * it would like accessing free-d memory */
    GlobalUnlock(hData);
    CloseClipboard();

    return (GHOST_TUns8 *)temp_buff;
  }
  else if (IsClipboardFormatAvailable(CF_TEXT) && OpenClipboard(NULL)) {
    char *buffer;
    size_t len = 0;
    HANDLE hData = GetClipboardData(CF_TEXT);
    if (hData == NULL) {
      CloseClipboard();
      return NULL;
    }
    buffer = (char *)GlobalLock(hData);
    if (!buffer) {
      CloseClipboard();
      return NULL;
    }

    len = strlen(buffer);
    temp_buff = (char *)malloc(len + 1);
    strncpy(temp_buff, buffer, len);
    temp_buff[len] = '\0';

    /* Buffer mustn't be accessed after CloseClipboard
     * it would like accessing free-d memory */
    GlobalUnlock(hData);
    CloseClipboard();

    return (GHOST_TUns8 *)temp_buff;
  }
  else {
    return NULL;
  }
}

void GHOST_SystemWin32::putClipboard(GHOST_TInt8 *buffer, bool selection) const
{
  if (selection) {
    return;
  }  // for copying the selection, used on X11

  if (OpenClipboard(NULL)) {
    HLOCAL clipbuffer;
    wchar_t *data;

    if (buffer) {
      size_t len = count_utf_16_from_8(buffer);
      EmptyClipboard();

      clipbuffer = LocalAlloc(LMEM_FIXED, sizeof(wchar_t) * len);
      data = (wchar_t *)GlobalLock(clipbuffer);

      conv_utf_8_to_16(buffer, data, len);

      LocalUnlock(clipbuffer);
      SetClipboardData(CF_UNICODETEXT, clipbuffer);
    }
    CloseClipboard();
  }
  else {
    return;
  }
}

/** \name Message Box
 * \{ */
GHOST_TSuccess GHOST_SystemWin32::showMessageBox(const char *title,
                                                 const char *message,
                                                 const char *help_label,
                                                 const char *continue_label,
                                                 const char *link,
                                                 GHOST_DialogOptions dialog_options) const
{
  const wchar_t *title_16 = alloc_utf16_from_8(title, 0);
  const wchar_t *message_16 = alloc_utf16_from_8(message, 0);
  const wchar_t *help_label_16 = alloc_utf16_from_8(help_label, 0);
  const wchar_t *continue_label_16 = alloc_utf16_from_8(continue_label, 0);

  int nButtonPressed = 0;
  TASKDIALOGCONFIG config = {0};
  const TASKDIALOG_BUTTON buttons[] = {{IDOK, help_label_16}, {IDCONTINUE, continue_label_16}};

  config.cbSize = sizeof(config);
  config.hInstance = 0;
  config.dwCommonButtons = 0;
  config.pszMainIcon = (dialog_options & GHOST_DialogError ?
                            TD_ERROR_ICON :
                            dialog_options & GHOST_DialogWarning ? TD_WARNING_ICON :
                                                                   TD_INFORMATION_ICON);
  config.pszWindowTitle = L"Blender";
  config.pszMainInstruction = title_16;
  config.pszContent = message_16;
  config.pButtons = (link) ? buttons : buttons + 1;
  config.cButtons = (link) ? 2 : 1;

  TaskDialogIndirect(&config, &nButtonPressed, NULL, NULL);
  switch (nButtonPressed) {
    case IDOK:
      ShellExecute(NULL, "open", link, NULL, NULL, SW_SHOWNORMAL);
      break;
    case IDCONTINUE:
      break;
    default:
      break;  // should never happen
  }

  free((void *)title_16);
  free((void *)message_16);
  free((void *)help_label_16);
  free((void *)continue_label_16);

  return GHOST_kSuccess;
}
/* \} */

static DWORD GetParentProcessID(void)
{
  HANDLE snapshot;
  PROCESSENTRY32 pe32 = {0};
  DWORD ppid = 0, pid = GetCurrentProcessId();
  snapshot = CreateToolhelp32Snapshot(TH32CS_SNAPPROCESS, 0);
  if (snapshot == INVALID_HANDLE_VALUE) {
    return -1;
  }
  pe32.dwSize = sizeof(pe32);
  if (!Process32First(snapshot, &pe32)) {
    CloseHandle(snapshot);
    return -1;
  }
  do {
    if (pe32.th32ProcessID == pid) {
      ppid = pe32.th32ParentProcessID;
      break;
    }
  } while (Process32Next(snapshot, &pe32));
  CloseHandle(snapshot);
  return ppid;
}

static bool getProcessName(int pid, char *buffer, int max_len)
{
  bool result = false;
  HANDLE handle = OpenProcess(PROCESS_QUERY_INFORMATION | PROCESS_VM_READ, FALSE, pid);
  if (handle) {
    GetModuleFileNameEx(handle, 0, buffer, max_len);
    result = true;
  }
  CloseHandle(handle);
  return result;
}

static bool isStartedFromCommandPrompt()
{
  HWND hwnd = GetConsoleWindow();

  if (hwnd) {
    DWORD pid = (DWORD)-1;
    DWORD ppid = GetParentProcessID();
    char parent_name[MAX_PATH];
    bool start_from_launcher = false;

    GetWindowThreadProcessId(hwnd, &pid);
    if (getProcessName(ppid, parent_name, sizeof(parent_name))) {
      char *filename = strrchr(parent_name, '\\');
      if (filename != NULL) {
        start_from_launcher = strstr(filename, "blender.exe") != NULL;
      }
    }

    /* When we're starting from a wrapper we need to compare with parent process ID. */
    if (pid != (start_from_launcher ? ppid : GetCurrentProcessId()))
      return true;
  }

  return false;
}

int GHOST_SystemWin32::toggleConsole(int action)
{
  HWND wnd = GetConsoleWindow();

  switch (action) {
    case 3:  // startup: hide if not started from command prompt
    {
      if (!isStartedFromCommandPrompt()) {
        ShowWindow(wnd, SW_HIDE);
        m_consoleStatus = 0;
      }
      break;
    }
    case 0:  // hide
      ShowWindow(wnd, SW_HIDE);
      m_consoleStatus = 0;
      break;
    case 1:  // show
      ShowWindow(wnd, SW_SHOW);
      if (!isStartedFromCommandPrompt()) {
        DeleteMenu(GetSystemMenu(wnd, FALSE), SC_CLOSE, MF_BYCOMMAND);
      }
      m_consoleStatus = 1;
      break;
    case 2:  // toggle
      ShowWindow(wnd, m_consoleStatus ? SW_HIDE : SW_SHOW);
      m_consoleStatus = !m_consoleStatus;
      if (m_consoleStatus && !isStartedFromCommandPrompt()) {
        DeleteMenu(GetSystemMenu(wnd, FALSE), SC_CLOSE, MF_BYCOMMAND);
      }
      break;
  }

  return m_consoleStatus;
}<|MERGE_RESOLUTION|>--- conflicted
+++ resolved
@@ -328,11 +328,8 @@
  * Never explicitly delete the window, use #disposeContext() instead.
  * \return The new context (or 0 if creation failed).
  */
-<<<<<<< HEAD
-GHOST_IContext *GHOST_SystemWin32::createOffscreenContext(GHOST_TDrawingContextType /* type */)
-=======
-GHOST_IContext *GHOST_SystemWin32::createOffscreenContext(GHOST_GLSettings glSettings)
->>>>>>> fe5efccd
+GHOST_IContext *GHOST_SystemWin32::createOffscreenContext(GHOST_TDrawingContextType /* type */,
+                                                          GHOST_GLSettings glSettings)
 {
   const bool debug_context = (glSettings.flags & GHOST_glDebugContext) != 0;
 
