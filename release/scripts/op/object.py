--- conflicted
+++ resolved
@@ -503,13 +503,9 @@
 
             mesh = bpy.data.meshes.new(data.name + "_dupli")
 
-<<<<<<< HEAD
-            mesh.add_geometry(int(len(face_verts) / 3), 0, int(len(face_verts) / (4 * 3)))
-=======
             mesh.vertices.add(len(face_verts) // 3)
             mesh.faces.add(len(face_verts) // 12)
 
->>>>>>> d59304e8
             mesh.vertices.foreach_set("co", face_verts)
             mesh.faces.foreach_set("vertices_raw", faces)
             mesh.update() # generates edge data
