--- conflicted
+++ resolved
@@ -170,23 +170,17 @@
 
             col.prop(st, "interocular_distance")
 
-<<<<<<< HEAD
             if is_spherical_stereo:
                 col.separator()
-                col.prop(st, "use_spherical_stereo")
-=======
-        if is_spherical_stereo:
-            col.separator()
-            row = col.row()
-            row.prop(st, "use_spherical_stereo")
-            sub = row.row()
-            sub.active = st.use_spherical_stereo
-            sub.prop(st, "use_pole_merge")
-            row = col.row(align=True)
-            row.active = st.use_pole_merge
-            row.prop(st, "pole_merge_angle_from")
-            row.prop(st, "pole_merge_angle_to")
->>>>>>> 75a31c36
+                row = col.row()
+                row.prop(st, "use_spherical_stereo")
+                sub = row.row()
+                sub.active = st.use_spherical_stereo
+                sub.prop(st, "use_pole_merge")
+                row = col.row(align=True)
+                row.active = st.use_pole_merge
+                row.prop(st, "pole_merge_angle_from")
+                row.prop(st, "pole_merge_angle_to")
 
         col.label(text="Pivot:")
         row = col.row()
