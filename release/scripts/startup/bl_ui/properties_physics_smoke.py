--- conflicted
+++ resolved
@@ -484,8 +484,6 @@
         col.prop(domain, "vector_draw_type")
         col.prop(domain, "vector_scale")
 
-<<<<<<< HEAD
-=======
         layout.separator()
         layout.label(text="Color Mapping:")
         layout.prop(domain, "use_color_ramp")
@@ -494,7 +492,5 @@
         col.prop(domain, "coba_field")
         col.template_color_ramp(domain, "color_ramp", expand=True)
 
-
->>>>>>> b6713dcb
 if __name__ == "__main__":  # only for live edit.
     bpy.utils.register_module(__name__)