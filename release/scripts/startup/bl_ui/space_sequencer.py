--- conflicted
+++ resolved
@@ -71,11 +71,7 @@
         row.prop(scene, "lock_frame_selection_to_range", text="", toggle=True)
 
         layout.prop(st, "view_type", expand=True, text="")
-<<<<<<< HEAD
-        layout.prop(st, "waveform_draw", text="")
-=======
         layout.prop(st, "waveform_draw_type", text="")
->>>>>>> 435eaa79
 
         if st.view_type in {'PREVIEW', 'SEQUENCER_PREVIEW'}:
             layout.prop(st, "display_mode", expand=True, text="")
@@ -87,11 +83,7 @@
 
             layout.separator()
             layout.operator("sequencer.refresh_all")
-<<<<<<< HEAD
-            layout.prop(st, "backdrop")
-=======
             layout.prop(st, "show_backdrop")
->>>>>>> 435eaa79
         else:
             if st.view_type == 'SEQUENCER_PREVIEW':
                 layout.separator()
@@ -745,11 +737,7 @@
 
             row.prop(sound, "use_memory_cache")
 
-<<<<<<< HEAD
-        if st.waveform_draw == 'DEFAULT_WAVEFORMS':
-=======
         if st.waveform_draw_type == 'DEFAULT_WAVEFORMS':
->>>>>>> 435eaa79
             layout.prop(strip, "show_waveform")
 
         layout.prop(strip, "volume")
