--- conflicted
+++ resolved
@@ -49,12 +49,8 @@
 #include "blf_internal_types.h"
 #include "blf_internal.h"
 
-<<<<<<< HEAD
 #include "GPU_compatibility.h"
 
-
-=======
->>>>>>> 7748133b
 /* Max number of font in memory.
  * Take care that now every font have a glyph cache per size/dpi,
  * so we don't need load the same font with different size, just
