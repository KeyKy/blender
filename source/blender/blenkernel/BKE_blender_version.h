/*
 * This program is free software; you can redistribute it and/or
 * modify it under the terms of the GNU General Public License
 * as published by the Free Software Foundation; either version 2
 * of the License, or (at your option) any later version.
 *
 * This program is distributed in the hope that it will be useful,
 * but WITHOUT ANY WARRANTY; without even the implied warranty of
 * MERCHANTABILITY or FITNESS FOR A PARTICULAR PURPOSE.  See the
 * GNU General Public License for more details.
 *
 * You should have received a copy of the GNU General Public License
 * along with this program; if not, write to the Free Software Foundation,
 * Inc., 51 Franklin Street, Fifth Floor, Boston, MA 02110-1301, USA.
 */
#ifndef __BKE_BLENDER_VERSION_H__
#define __BKE_BLENDER_VERSION_H__

/** \file
 * \ingroup bke
 */

/**
 * The lines below use regex from scripts to extract their values,
 * Keep this in mind when modifying this file and keep this comment above the defines.
 *
 * \note Use #STRINGIFY() rather than defining with quotes.
 */
#define BLENDER_VERSION         280
<<<<<<< HEAD
#define BLENDER_SUBVERSION      54
/* Several breakages with 280, e.g. collections vs layers */
=======
#define BLENDER_SUBVERSION      57
/** Several breakages with 280, e.g. collections vs layers. */
>>>>>>> b3dabc20
#define BLENDER_MINVERSION      280
#define BLENDER_MINSUBVERSION   0

/** Used by packaging tools. */
/** Can be left blank, otherwise a,b,c... etc with no quotes. */
#define BLENDER_VERSION_CHAR
/** alpha/beta/rc/release, docs use this. */
#define BLENDER_VERSION_CYCLE   beta

/** Defined in from blender.c */
extern char versionstr[];

#endif  /* __BKE_BLENDER_VERSION_H__ */<|MERGE_RESOLUTION|>--- conflicted
+++ resolved
@@ -27,13 +27,8 @@
  * \note Use #STRINGIFY() rather than defining with quotes.
  */
 #define BLENDER_VERSION         280
-<<<<<<< HEAD
-#define BLENDER_SUBVERSION      54
-/* Several breakages with 280, e.g. collections vs layers */
-=======
-#define BLENDER_SUBVERSION      57
+#define BLENDER_SUBVERSION      58
 /** Several breakages with 280, e.g. collections vs layers. */
->>>>>>> b3dabc20
 #define BLENDER_MINVERSION      280
 #define BLENDER_MINSUBVERSION   0
 
