/*
 * ***** BEGIN GPL LICENSE BLOCK *****
 *
 * This program is free software; you can redistribute it and/or
 * modify it under the terms of the GNU General Public License
 * as published by the Free Software Foundation; either version 2
 * of the License, or (at your option) any later version.
 *
 * This program is distributed in the hope that it will be useful,
 * but WITHOUT ANY WARRANTY; without even the implied warranty of
 * MERCHANTABILITY or FITNESS FOR A PARTICULAR PURPOSE.  See the
 * GNU General Public License for more details.
 *
 * You should have received a copy of the GNU General Public License
 * along with this program; if not, write to the Free Software Foundation,
 * Inc., 51 Franklin Street, Fifth Floor, Boston, MA 02110-1301, USA.
 *
 * The Original Code is Copyright (C) 2001-2002 by NaN Holding BV.
 * All rights reserved.
 *
 * The Original Code is: all of this file.
 *
 * Contributor(s): none yet.
 *
 * ***** END GPL LICENSE BLOCK *****
 */

#ifndef __BKE_CAMERA_H__
#define __BKE_CAMERA_H__

/** \file BKE_camera.h
 *  \ingroup bke
 *  \brief Camera datablock and utility functions.
 */
#ifdef __cplusplus
extern "C" {
#endif

#include "DNA_vec_types.h"

struct Camera;
struct Main;
struct Object;
struct RegionView3D;
struct RenderData;
struct Scene;
struct rctf;
struct View3D;
<<<<<<< HEAD
struct GPUFXOptions;
=======
struct GPUFXSettings;
>>>>>>> 90a9415c

/* Camera Datablock */

void *BKE_camera_add(struct Main *bmain, const char *name);
struct Camera *BKE_camera_copy(struct Camera *cam);
void BKE_camera_make_local(struct Camera *cam);
void BKE_camera_free(struct Camera *ca);

/* Camera Usage */

float BKE_camera_object_dof_distance(struct Object *ob);
void BKE_camera_object_mode(struct RenderData *rd, struct Object *ob);

int BKE_camera_sensor_fit(int sensor_fit, float sizex, float sizey);
float BKE_camera_sensor_size(int sensor_fit, float sensor_x, float sensor_y);

/* Camera Parameters:
 *
 * Intermediate struct for storing camera parameters from various sources,
 * to unify computation of viewplane, window matrix, ... */

typedef struct CameraParams {
	/* lens */
	bool is_ortho;
	float lens;
	float ortho_scale;
	float zoom;

	float shiftx;
	float shifty;
	float offsetx;
	float offsety;

	/* sensor */
	float sensor_x;
	float sensor_y;
	int sensor_fit;

	/* clipping */
	float clipsta;
	float clipend;

	/* fields */
	int use_fields;
	int field_second;
	int field_odd;

	/* computed viewplane */
	float ycor;
	float viewdx;
	float viewdy;
	rctf viewplane;

	/* computed matrix */
	float winmat[4][4];
} CameraParams;

void BKE_camera_params_init(CameraParams *params);
void BKE_camera_params_from_object(CameraParams *params, struct Object *camera);
void BKE_camera_params_from_view3d(CameraParams *params, struct View3D *v3d, struct RegionView3D *rv3d);

void BKE_camera_params_compute_viewplane(CameraParams *params, int winx, int winy, float aspx, float aspy);
void BKE_camera_params_compute_matrix(CameraParams *params);

/* Camera View Frame */

void BKE_camera_view_frame_ex(struct Scene *scene, struct Camera *camera, float drawsize, const bool do_clip, const float scale[3],
                              float r_asp[2], float r_shift[2], float *r_drawsize, float r_vec[4][3]);

void BKE_camera_view_frame(struct Scene *scene, struct Camera *camera, float r_vec[4][3]);

bool BKE_camera_view_frame_fit_to_scene(struct Scene *scene, struct View3D *v3d, struct Object *camera_ob,
                                        float r_co[3], float *r_scale);
bool BKE_camera_view_frame_fit_to_coords(struct Scene *scene, float (*cos)[3], int num_cos,
                                         struct Object *camera_ob, float r_co[3], float *r_scale);

<<<<<<< HEAD
void BKE_GPU_dof_from_camera(struct Object *camera, struct GPUFXOptions *options);
=======
void BKE_camera_to_gpu_dof(struct Object *camera, struct GPUFXSettings *r_fx_settings);
>>>>>>> 90a9415c

#ifdef __cplusplus
}
#endif

#endif
<|MERGE_RESOLUTION|>--- conflicted
+++ resolved
@@ -46,11 +46,7 @@
 struct Scene;
 struct rctf;
 struct View3D;
-<<<<<<< HEAD
-struct GPUFXOptions;
-=======
 struct GPUFXSettings;
->>>>>>> 90a9415c
 
 /* Camera Datablock */
 
@@ -127,11 +123,7 @@
 bool BKE_camera_view_frame_fit_to_coords(struct Scene *scene, float (*cos)[3], int num_cos,
                                          struct Object *camera_ob, float r_co[3], float *r_scale);
 
-<<<<<<< HEAD
-void BKE_GPU_dof_from_camera(struct Object *camera, struct GPUFXOptions *options);
-=======
 void BKE_camera_to_gpu_dof(struct Object *camera, struct GPUFXSettings *r_fx_settings);
->>>>>>> 90a9415c
 
 #ifdef __cplusplus
 }
