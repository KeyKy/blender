/*
 * ***** BEGIN GPL LICENSE BLOCK *****
 *
 * This program is free software; you can redistribute it and/or
 * modify it under the terms of the GNU General Public License
 * as published by the Free Software Foundation; either version 2
 * of the License, or (at your option) any later version.
 *
 * This program is distributed in the hope that it will be useful,
 * but WITHOUT ANY WARRANTY; without even the implied warranty of
 * MERCHANTABILITY or FITNESS FOR A PARTICULAR PURPOSE.  See the
 * GNU General Public License for more details.
 *
 * You should have received a copy of the GNU General Public License
 * along with this program; if not, write to the Free Software Foundation,
 * Inc., 51 Franklin Street, Fifth Floor, Boston, MA 02110-1301, USA.
 *
 * The Original Code is Copyright (C) 2015 Blender Foundation.
 * All rights reserved.
 *
 * Original Author: Joshua Leung
 * Contributor(s): None Yet
 *
 * ***** END GPL LICENSE BLOCK *****
 *
 * Defines and code for core node types
 */

#include "MEM_guardedalloc.h"

#include "BLI_utildefines.h"
#include "BLI_listbase.h"
#include "BLI_math.h"

#include "DNA_armature_types.h"
#include "DNA_constraint_types.h"
#include "DNA_object_types.h"
#include "DNA_scene_types.h"

#include "BKE_action.h"
#include "BKE_anim.h"
#include "BKE_armature.h"
#include "BKE_curve.h"
#include "BKE_displist.h"
#include "BKE_fcurve.h"
#include "BKE_scene.h"

#include "BIK_api.h"

#include "BKE_global.h"
#include "BKE_main.h"

#define DEBUG_PRINT if (G.debug & G_DEBUG_DEPSGRAPH) printf

/* ********************** SPLINE IK SOLVER ******************* */

/* Temporary evaluation tree data used for Spline IK */
typedef struct tSplineIK_Tree {
	struct tSplineIK_Tree *next, *prev;

	int type;                    /* type of IK that this serves (CONSTRAINT_TYPE_KINEMATIC or ..._SPLINEIK) */

	bool free_points;            /* free the point positions array */
	short chainlen;              /* number of bones in the chain */

	float *points;               /* parametric positions for the joints along the curve */
	bPoseChannel **chain;        /* chain of bones to affect using Spline IK (ordered from the tip) */

	bPoseChannel *root;          /* bone that is the root node of the chain */

	bConstraint *con;            /* constraint for this chain */
	bSplineIKConstraint *ikData; /* constraint settings for this chain */
} tSplineIK_Tree;

/* ----------- */

/* Tag the bones in the chain formed by the given bone for IK */
static void splineik_init_tree_from_pchan(Scene *scene, Object *UNUSED(ob), bPoseChannel *pchan_tip)
{
	bPoseChannel *pchan, *pchanRoot = NULL;
	bPoseChannel *pchanChain[255];
	bConstraint *con = NULL;
	bSplineIKConstraint *ikData = NULL;
	float boneLengths[255], *jointPoints;
	float totLength = 0.0f;
	bool free_joints = 0;
	int segcount = 0;

	/* find the SplineIK constraint */
	for (con = pchan_tip->constraints.first; con; con = con->next) {
		if (con->type == CONSTRAINT_TYPE_SPLINEIK) {
			ikData = con->data;

			/* target can only be curve */
			if ((ikData->tar == NULL) || (ikData->tar->type != OB_CURVE))
				continue;
			/* skip if disabled */
			if ((con->enforce == 0.0f) || (con->flag & (CONSTRAINT_DISABLE | CONSTRAINT_OFF)))
				continue;

			/* otherwise, constraint is ok... */
			break;
		}
	}
	if (con == NULL)
		return;

	/* make sure that the constraint targets are ok
	 *     - this is a workaround for a depsgraph bug...
	 */
	if (ikData->tar) {
		/* note: when creating constraints that follow path, the curve gets the CU_PATH set now,
		 *       currently for paths to work it needs to go through the bevlist/displist system (ton)
		 */

		/* only happens on reload file, but violates depsgraph still... fix! */
		if (ELEM(NULL,  ikData->tar->curve_cache, ikData->tar->curve_cache->path, ikData->tar->curve_cache->path->data)) {
			BKE_displist_make_curveTypes(scene, ikData->tar, 0);
			
			/* path building may fail in EditMode after removing verts [#33268]*/
			if (ELEM(NULL, ikData->tar->curve_cache->path, ikData->tar->curve_cache->path->data)) {
				/* BLI_assert(cu->path != NULL); */
				return;
			}
		}
	}

	/* find the root bone and the chain of bones from the root to the tip
	 * NOTE: this assumes that the bones are connected, but that may not be true... */
	for (pchan = pchan_tip; pchan && (segcount < ikData->chainlen); pchan = pchan->parent, segcount++) {
		/* store this segment in the chain */
		pchanChain[segcount] = pchan;

		/* if performing rebinding, calculate the length of the bone */
		boneLengths[segcount] = pchan->bone->length;
		totLength += boneLengths[segcount];
	}

	if (segcount == 0)
		return;
	else
		pchanRoot = pchanChain[segcount - 1];

	/* perform binding step if required */
	if ((ikData->flag & CONSTRAINT_SPLINEIK_BOUND) == 0) {
		float segmentLen = (1.0f / (float)segcount);
		int i;

		/* setup new empty array for the points list */
		if (ikData->points)
			MEM_freeN(ikData->points);
		ikData->numpoints = ikData->chainlen + 1;
		ikData->points = MEM_mallocN(sizeof(float) * ikData->numpoints, "Spline IK Binding");

		/* bind 'tip' of chain (i.e. first joint = tip of bone with the Spline IK Constraint) */
		ikData->points[0] = 1.0f;

		/* perform binding of the joints to parametric positions along the curve based
		 * proportion of the total length that each bone occupies
		 */
		for (i = 0; i < segcount; i++) {
			/* 'head' joints, traveling towards the root of the chain
			 *  - 2 methods; the one chosen depends on whether we've got usable lengths
			 */
			if ((ikData->flag & CONSTRAINT_SPLINEIK_EVENSPLITS) || (totLength == 0.0f)) {
				/* 1) equi-spaced joints */
				ikData->points[i + 1] = ikData->points[i] - segmentLen;
			}
			else {
				/* 2) to find this point on the curve, we take a step from the previous joint
				 *    a distance given by the proportion that this bone takes
				 */
				ikData->points[i + 1] = ikData->points[i] - (boneLengths[i] / totLength);
			}
		}

		/* spline has now been bound */
		ikData->flag |= CONSTRAINT_SPLINEIK_BOUND;
	}

	/* disallow negative values (happens with float precision) */
	CLAMP_MIN(ikData->points[segcount], 0.0f);

	/* apply corrections for sensitivity to scaling on a copy of the bind points,
	 * since it's easier to determine the positions of all the joints beforehand this way
	 */
	if ((ikData->flag & CONSTRAINT_SPLINEIK_SCALE_LIMITED) && (totLength != 0.0f)) {
		float splineLen, maxScale;
		int i;

		/* make a copy of the points array, that we'll store in the tree
		 *     - although we could just multiply the points on the fly, this approach means that
		 *       we can introduce per-segment stretchiness later if it is necessary
		 */
		jointPoints = MEM_dupallocN(ikData->points);
		free_joints = 1;

		/* get the current length of the curve */
		/* NOTE: this is assumed to be correct even after the curve was resized */
		splineLen = ikData->tar->curve_cache->path->totdist;

		/* calculate the scale factor to multiply all the path values by so that the
		 * bone chain retains its current length, such that
		 *     maxScale * splineLen = totLength
		 */
		maxScale = totLength / splineLen;

		/* apply scaling correction to all of the temporary points */
		/* TODO: this is really not adequate enough on really short chains */
		for (i = 0; i < segcount; i++)
			jointPoints[i] *= maxScale;
	}
	else {
		/* just use the existing points array */
		jointPoints = ikData->points;
		free_joints = 0;
	}

	/* make a new Spline-IK chain, and store it in the IK chains */
	/* TODO: we should check if there is already an IK chain on this, since that would take precedence... */
	{
		/* make new tree */
		tSplineIK_Tree *tree = MEM_callocN(sizeof(tSplineIK_Tree), "SplineIK Tree");
		tree->type = CONSTRAINT_TYPE_SPLINEIK;

		tree->chainlen = segcount;

		/* copy over the array of links to bones in the chain (from tip to root) */
		tree->chain = MEM_mallocN(sizeof(bPoseChannel *) * segcount, "SplineIK Chain");
		memcpy(tree->chain, pchanChain, sizeof(bPoseChannel *) * segcount);

		/* store reference to joint position array */
		tree->points = jointPoints;
		tree->free_points = free_joints;

		/* store references to different parts of the chain */
		tree->root = pchanRoot;
		tree->con = con;
		tree->ikData = ikData;

		/* AND! link the tree to the root */
		BLI_addtail(&pchanRoot->siktree, tree);
	}

	/* mark root channel having an IK tree */
	pchanRoot->flag |= POSE_IKSPLINE;
}

/* Tag which bones are members of Spline IK chains */
static void splineik_init_tree(Scene *scene, Object *ob, float UNUSED(ctime))
{
	bPoseChannel *pchan;

	/* find the tips of Spline IK chains, which are simply the bones which have been tagged as such */
	for (pchan = ob->pose->chanbase.first; pchan; pchan = pchan->next) {
		if (pchan->constflag & PCHAN_HAS_SPLINEIK)
			splineik_init_tree_from_pchan(scene, ob, pchan);
	}
}

/* ----------- */

/* Evaluate spline IK for a given bone */
static void splineik_evaluate_bone(tSplineIK_Tree *tree, Scene *scene, Object *ob, bPoseChannel *pchan,
                                   int index, float ctime)
{
	bSplineIKConstraint *ikData = tree->ikData;
	float poseHead[3], poseTail[3], poseMat[4][4];
	float splineVec[3], scaleFac, radius = 1.0f;

	/* firstly, calculate the bone matrix the standard way, since this is needed for roll control */
	BKE_pose_where_is_bone(scene, ob, pchan, ctime, 1);

	copy_v3_v3(poseHead, pchan->pose_head);
	copy_v3_v3(poseTail, pchan->pose_tail);

	/* step 1: determine the positions for the endpoints of the bone */
	{
		float vec[4], dir[3], rad;
		float tailBlendFac = 1.0f;

		/* determine if the bone should still be affected by SplineIK */
		if (tree->points[index + 1] >= 1.0f) {
			/* spline doesn't affect the bone anymore, so done... */
			pchan->flag |= POSE_DONE;
			return;
		}
		else if ((tree->points[index] >= 1.0f) && (tree->points[index + 1] < 1.0f)) {
			/* blending factor depends on the amount of the bone still left on the chain */
			tailBlendFac = (1.0f - tree->points[index + 1]) / (tree->points[index] - tree->points[index + 1]);
		}

		/* tail endpoint */
		if (where_on_path(ikData->tar, tree->points[index], vec, dir, NULL, &rad, NULL)) {
			/* apply curve's object-mode transforms to the position
			 * unless the option to allow curve to be positioned elsewhere is activated (i.e. no root)
			 */
			if ((ikData->flag & CONSTRAINT_SPLINEIK_NO_ROOT) == 0)
				mul_m4_v3(ikData->tar->obmat, vec);

			/* convert the position to pose-space, then store it */
			mul_m4_v3(ob->imat, vec);
			interp_v3_v3v3(poseTail, pchan->pose_tail, vec, tailBlendFac);

			/* set the new radius */
			radius = rad;
		}

		/* head endpoint */
		if (where_on_path(ikData->tar, tree->points[index + 1], vec, dir, NULL, &rad, NULL)) {
			/* apply curve's object-mode transforms to the position
			 * unless the option to allow curve to be positioned elsewhere is activated (i.e. no root)
			 */
			if ((ikData->flag & CONSTRAINT_SPLINEIK_NO_ROOT) == 0)
				mul_m4_v3(ikData->tar->obmat, vec);

			/* store the position, and convert it to pose space */
			mul_m4_v3(ob->imat, vec);
			copy_v3_v3(poseHead, vec);

			/* set the new radius (it should be the average value) */
			radius = (radius + rad) / 2;
		}
	}

	/* step 2: determine the implied transform from these endpoints
	 *     - splineVec: the vector direction that the spline applies on the bone
	 *     - scaleFac: the factor that the bone length is scaled by to get the desired amount
	 */
	sub_v3_v3v3(splineVec, poseTail, poseHead);
	scaleFac = len_v3(splineVec) / pchan->bone->length;

	/* step 3: compute the shortest rotation needed to map from the bone rotation to the current axis
	 *      - this uses the same method as is used for the Damped Track Constraint (see the code there for details)
	 */
	{
		float dmat[3][3], rmat[3][3], tmat[3][3];
		float raxis[3], rangle;

		/* compute the raw rotation matrix from the bone's current matrix by extracting only the
		 * orientation-relevant axes, and normalizing them
		 */
		copy_v3_v3(rmat[0], pchan->pose_mat[0]);
		copy_v3_v3(rmat[1], pchan->pose_mat[1]);
		copy_v3_v3(rmat[2], pchan->pose_mat[2]);
		normalize_m3(rmat);

		/* also, normalize the orientation imposed by the bone, now that we've extracted the scale factor */
		normalize_v3(splineVec);

		/* calculate smallest axis-angle rotation necessary for getting from the
		 * current orientation of the bone, to the spline-imposed direction
		 */
		cross_v3_v3v3(raxis, rmat[1], splineVec);

		rangle = dot_v3v3(rmat[1], splineVec);
		CLAMP(rangle, -1.0f, 1.0f);
		rangle = acosf(rangle);

		/* multiply the magnitude of the angle by the influence of the constraint to
		 * control the influence of the SplineIK effect
		 */
		rangle *= tree->con->enforce;

		/* construct rotation matrix from the axis-angle rotation found above
		 *	- this call takes care to make sure that the axis provided is a unit vector first
		 */
		axis_angle_to_mat3(dmat, raxis, rangle);

		/* combine these rotations so that the y-axis of the bone is now aligned as the spline dictates,
		 * while still maintaining roll control from the existing bone animation
		 */
		mul_m3_m3m3(tmat, dmat, rmat); /* m1, m3, m2 */
		normalize_m3(tmat); /* attempt to reduce shearing, though I doubt this'll really help too much now... */
		copy_m4_m3(poseMat, tmat);
	}

	/* step 4: set the scaling factors for the axes */
	{
		/* only multiply the y-axis by the scaling factor to get nice volume-preservation */
		mul_v3_fl(poseMat[1], scaleFac);

		/* set the scaling factors of the x and z axes from... */
		switch (ikData->xzScaleMode) {
			case CONSTRAINT_SPLINEIK_XZS_ORIGINAL:
			{
				/* original scales get used */
				float scale;

				/* x-axis scale */
				scale = len_v3(pchan->pose_mat[0]);
				mul_v3_fl(poseMat[0], scale);
				/* z-axis scale */
				scale = len_v3(pchan->pose_mat[2]);
				mul_v3_fl(poseMat[2], scale);
				break;
			}
			case CONSTRAINT_SPLINEIK_XZS_INVERSE:
			{
				/* old 'volume preservation' method using the inverse scale */
				float scale;

				/* calculate volume preservation factor which is
				 * basically the inverse of the y-scaling factor
				 */
				if (fabsf(scaleFac) != 0.0f) {
					scale = 1.0f / fabsf(scaleFac);

					/* we need to clamp this within sensible values */
					/* NOTE: these should be fine for now, but should get sanitised in future */
					CLAMP(scale, 0.0001f, 100000.0f);
				}
				else
					scale = 1.0f;

				/* apply the scaling */
				mul_v3_fl(poseMat[0], scale);
				mul_v3_fl(poseMat[2], scale);
				break;
			}
			case CONSTRAINT_SPLINEIK_XZS_VOLUMETRIC:
			{
				/* improved volume preservation based on the Stretch To constraint */
				float final_scale;
				
				/* as the basis for volume preservation, we use the inverse scale factor... */
				if (fabsf(scaleFac) != 0.0f) {
					/* NOTE: The method here is taken wholesale from the Stretch To constraint */
					float bulge = powf(1.0f / fabsf(scaleFac), ikData->bulge);
					
					if (bulge > 1.0f) {
						if (ikData->flag & CONSTRAINT_SPLINEIK_USE_BULGE_MAX) {
							float bulge_max = max_ff(ikData->bulge_max, 1.0f);
							float hard = min_ff(bulge, bulge_max);
							
							float range = bulge_max - 1.0f;
							float scale = (range > 0.0f) ? 1.0f / range : 0.0f;
							float soft = 1.0f + range * atanf((bulge - 1.0f) * scale) / (float)M_PI_2;
							
							bulge = interpf(soft, hard, ikData->bulge_smooth);
						}
					}
					if (bulge < 1.0f) {
						if (ikData->flag & CONSTRAINT_SPLINEIK_USE_BULGE_MIN) {
							float bulge_min = CLAMPIS(ikData->bulge_min, 0.0f, 1.0f);
							float hard = max_ff(bulge, bulge_min);
							
							float range = 1.0f - bulge_min;
							float scale = (range > 0.0f) ? 1.0f / range : 0.0f;
							float soft = 1.0f - range * atanf((1.0f - bulge) * scale) / (float)M_PI_2;
							
							bulge = interpf(soft, hard, ikData->bulge_smooth);
						}
					}
					
					/* compute scale factor for xz axes from this value */
					final_scale = sqrtf(bulge);
				}
				else {
					/* no scaling, so scale factor is simple */
					final_scale = 1.0f;
				}
				
				/* apply the scaling (assuming normalised scale) */
				mul_v3_fl(poseMat[0], final_scale);
				mul_v3_fl(poseMat[2], final_scale);
				break;
			}
		}

		/* finally, multiply the x and z scaling by the radius of the curve too,
		 * to allow automatic scales to get tweaked still
		 */
		if ((ikData->flag & CONSTRAINT_SPLINEIK_NO_CURVERAD) == 0) {
			mul_v3_fl(poseMat[0], radius);
			mul_v3_fl(poseMat[2], radius);
		}
	}

	/* step 5: set the location of the bone in the matrix */
	if (ikData->flag & CONSTRAINT_SPLINEIK_NO_ROOT) {
		/* when the 'no-root' option is affected, the chain can retain
		 * the shape but be moved elsewhere
		 */
		copy_v3_v3(poseHead, pchan->pose_head);
	}
	else if (tree->con->enforce < 1.0f) {
		/* when the influence is too low
		 *	- blend the positions for the 'root' bone
		 *	- stick to the parent for any other
		 */
		if (pchan->parent) {
			copy_v3_v3(poseHead, pchan->pose_head);
		}
		else {
			/* FIXME: this introduces popping artifacts when we reach 0.0 */
			interp_v3_v3v3(poseHead, pchan->pose_head, poseHead, tree->con->enforce);
		}
	}
	copy_v3_v3(poseMat[3], poseHead);

	/* finally, store the new transform */
	copy_m4_m4(pchan->pose_mat, poseMat);
	copy_v3_v3(pchan->pose_head, poseHead);

	/* recalculate tail, as it's now outdated after the head gets adjusted above! */
	BKE_pose_where_is_bone_tail(pchan);

	/* done! */
	pchan->flag |= POSE_DONE;
}

/* Evaluate the chain starting from the nominated bone */
static void splineik_execute_tree(Scene *scene, Object *ob, bPoseChannel *pchan_root, float ctime)
{
	tSplineIK_Tree *tree;

	/* for each pose-tree, execute it if it is spline, otherwise just free it */
	while ((tree = pchan_root->siktree.first) != NULL) {
		int i;

		/* walk over each bone in the chain, calculating the effects of spline IK
		 *     - the chain is traversed in the opposite order to storage order (i.e. parent to children)
		 *       so that dependencies are correct
		 */
		for (i = tree->chainlen - 1; i >= 0; i--) {
			bPoseChannel *pchan = tree->chain[i];
			splineik_evaluate_bone(tree, scene, ob, pchan, i, ctime);
		}

		/* free the tree info specific to SplineIK trees now */
		if (tree->chain)
			MEM_freeN(tree->chain);
		if (tree->free_points)
			MEM_freeN(tree->points);

		/* free this tree */
		BLI_freelinkN(&pchan_root->siktree, tree);
	}
}

void BKE_pose_splineik_init_tree(Scene *scene, Object *ob, float ctime)
{
	splineik_init_tree(scene, ob, ctime);
}

void BKE_splineik_execute_tree(Scene *scene, Object *ob, bPoseChannel *pchan_root, float ctime)
{
	splineik_execute_tree(scene, ob, pchan_root, ctime);
}

/* *************** Depsgraph evaluation callbacks ************ */

void BKE_pose_eval_init(struct EvaluationContext *UNUSED(eval_ctx),
                        Scene *scene,
                        Object *ob,
                        bPose *pose)
{
	float ctime = BKE_scene_frame_get(scene); /* not accurate... */
	bPoseChannel *pchan;

	DEBUG_PRINT("%s on %s\n", __func__, ob->id.name);

	BLI_assert(ob->type == OB_ARMATURE);

	/* We demand having proper pose. */
	BLI_assert(ob->pose != NULL);
	BLI_assert((ob->pose->flag & POSE_RECALC) == 0);

	/* imat is needed for solvers. */
	invert_m4_m4(ob->imat, ob->obmat);

	/* 1. clear flags */
	for (pchan = pose->chanbase.first; pchan != NULL; pchan = pchan->next) {
		pchan->flag &= ~(POSE_DONE | POSE_CHAIN | POSE_IKTREE | POSE_IKSPLINE);
	}

	/* 2a. construct the IK tree (standard IK) */
	BIK_initialize_tree(scene, ob, ctime);

	/* 2b. construct the Spline IK trees
	 *  - this is not integrated as an IK plugin, since it should be able
	 *	  to function in conjunction with standard IK
	 */
	BKE_pose_splineik_init_tree(scene, ob, ctime);
}

void BKE_pose_eval_bone(struct EvaluationContext *UNUSED(eval_ctx),
                        Scene *scene,
                        Object *ob,
                        bPoseChannel *pchan)
{
	bArmature *arm = (bArmature *)ob->data;
	DEBUG_PRINT("%s on %s pchan %s\n", __func__, ob->id.name, pchan->name);
	BLI_assert(ob->type == OB_ARMATURE);
	if (arm->edbo || (arm->flag & ARM_RESTPOS)) {
		Bone *bone = pchan->bone;
		if (bone) {
			copy_m4_m4(pchan->pose_mat, bone->arm_mat);
			copy_v3_v3(pchan->pose_head, bone->arm_head);
			copy_v3_v3(pchan->pose_tail, bone->arm_tail);
		}
	}
	else {
		/* TODO(sergey): Currently if there are constraints full transform is being
		 * evaluated in BKE_pose_constraints_evaluate.
		 */
		if (pchan->constraints.first == NULL) {
			if (pchan->flag & POSE_IKTREE || pchan->flag & POSE_IKSPLINE) {
				/* pass */
			}
			else {
				if ((pchan->flag & POSE_DONE) == 0) {
					/* TODO(sergey): Use time source node for time. */
					float ctime = BKE_scene_frame_get(scene); /* not accurate... */
					BKE_pose_where_is_bone(scene, ob, pchan, ctime, 1);
				}
			}
		}
	}
}

<<<<<<< HEAD
void BKE_pose_constraints_evaluate(struct EvaluationContext *UNUSED(eval_ctx),
=======
void BKE_pose_constraints_evaluate(EvaluationContext *UNUSED(eval_ctx),
                                   Scene *scene,
>>>>>>> 70018eb1
                                   Object *ob,
                                   bPoseChannel *pchan)
{
	DEBUG_PRINT("%s on %s pchan %s\n", __func__, ob->id.name, pchan->name);
	bArmature *arm = (bArmature *)ob->data;
	if (arm->flag & ARM_RESTPOS) {
		return;
	}
	else if (pchan->flag & POSE_IKTREE || pchan->flag & POSE_IKSPLINE) {
		/* IK are being solved separately/ */
	}
	else {
		if ((pchan->flag & POSE_DONE) == 0) {
			float ctime = BKE_scene_frame_get(scene); /* not accurate... */
			BKE_pose_where_is_bone(scene, ob, pchan, ctime, 1);
		}
	}
}

void BKE_pose_bone_done(struct EvaluationContext *UNUSED(eval_ctx),
                        bPoseChannel *pchan)
{
	float imat[4][4];
	DEBUG_PRINT("%s on pchan %s\n", __func__, pchan->name);
	if (pchan->bone) {
		invert_m4_m4(imat, pchan->bone->arm_mat);
		mul_m4_m4m4(pchan->chan_mat, pchan->pose_mat, imat);
	}
}

void BKE_pose_iktree_evaluate(struct EvaluationContext *UNUSED(eval_ctx),
                              Scene *scene,
                              Object *ob,
                              bPoseChannel *rootchan)
{
	float ctime = BKE_scene_frame_get(scene); /* not accurate... */
	DEBUG_PRINT("%s on %s pchan %s\n", __func__, ob->id.name, rootchan->name);
	BIK_execute_tree(scene, ob, rootchan, ctime);
}

void BKE_pose_splineik_evaluate(struct EvaluationContext *UNUSED(eval_ctx),
                                Scene *scene,
                                Object *ob,
                                bPoseChannel *rootchan)
{
	float ctime = BKE_scene_frame_get(scene); /* not accurate... */
	DEBUG_PRINT("%s on %s pchan %s\n", __func__, ob->id.name, rootchan->name);
	BKE_splineik_execute_tree(scene, ob, rootchan, ctime);
}

void BKE_pose_eval_flush(struct EvaluationContext *UNUSED(eval_ctx),
                         Scene *scene,
                         Object *ob,
                         bPose *UNUSED(pose))
{
	float ctime = BKE_scene_frame_get(scene); /* not accurate... */
	DEBUG_PRINT("%s on %s\n", __func__, ob->id.name);
	BLI_assert(ob->type == OB_ARMATURE);

	/* 6. release the IK tree */
	BIK_release_tree(scene, ob, ctime);

	ob->recalc &= ~OB_RECALC_ALL;
}

void BKE_pose_eval_proxy_copy(struct EvaluationContext *UNUSED(eval_ctx), Object *ob)
{
	BLI_assert(ID_IS_LINKED_DATABLOCK(ob) && ob->proxy_from != NULL);
	DEBUG_PRINT("%s on %s\n", __func__, ob->id.name);
	if (BKE_pose_copy_result(ob->pose, ob->proxy_from->pose) == false) {
		printf("Proxy copy error, lib Object: %s proxy Object: %s\n",
		       ob->id.name + 2, ob->proxy_from->id.name + 2);
	}
}<|MERGE_RESOLUTION|>--- conflicted
+++ resolved
@@ -620,12 +620,8 @@
 	}
 }
 
-<<<<<<< HEAD
 void BKE_pose_constraints_evaluate(struct EvaluationContext *UNUSED(eval_ctx),
-=======
-void BKE_pose_constraints_evaluate(EvaluationContext *UNUSED(eval_ctx),
                                    Scene *scene,
->>>>>>> 70018eb1
                                    Object *ob,
                                    bPoseChannel *pchan)
 {
