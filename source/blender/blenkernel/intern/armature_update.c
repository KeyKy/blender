--- conflicted
+++ resolved
@@ -558,7 +558,6 @@
 
 /* *************** Depsgraph evaluation callbacks ************ */
 
-<<<<<<< HEAD
 static void pose_pchan_index_create(bPose *pose)
 {
 	const int num_channels = BLI_listbase_count(&pose->chanbase);
@@ -569,14 +568,6 @@
 		pose->chan_array[pchan_index++] = pchan;
 	}
 }
-=======
-void BKE_pose_eval_init(EvaluationContext *UNUSED(eval_ctx),
-                        Scene *UNUSED(scene),
-                        Object *ob,
-                        bPose *pose)
-{
-	bPoseChannel *pchan;
->>>>>>> 16b07fb0
 
 BLI_INLINE bPoseChannel *pose_pchan_get_indexed(Object *ob, int pchan_index)
 {
@@ -609,18 +600,6 @@
 	for (bPoseChannel *pchan = pose->chanbase.first; pchan != NULL; pchan = pchan->next) {
 		pchan->flag &= ~(POSE_DONE | POSE_CHAIN | POSE_IKTREE | POSE_IKSPLINE);
 	}
-}
-
-void BKE_pose_eval_init_ik(EvaluationContext *UNUSED(eval_ctx),
-                           Scene *scene,
-                           Object *ob,
-                           bPose *UNUSED(pose))
-{
-	float ctime = BKE_scene_frame_get(scene); /* not accurate... */
-
-	DEBUG_PRINT("%s on %s\n", __func__, ob->id.name);
-
-	pose_pchan_index_create(pose);
 }
 
 void BKE_pose_eval_init_ik(struct Depsgraph *depsgraph,
