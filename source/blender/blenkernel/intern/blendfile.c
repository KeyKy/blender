--- conflicted
+++ resolved
@@ -266,11 +266,7 @@
 		/* Keep state from preferences. */
 		const int fileflags_skip = G_FILE_FLAGS_RUNTIME;
 		G.fileflags = (G.fileflags & fileflags_skip) | (bfd->fileflags & ~fileflags_skip);
-<<<<<<< HEAD
 		CTX_wm_manager_set(C, bmain->wm.first);
-=======
-		CTX_wm_manager_set(C, G.main->wm.first);
->>>>>>> 16b07fb0
 		CTX_wm_screen_set(C, bfd->curscreen);
 		CTX_data_scene_set(C, bfd->curscene);
 		CTX_wm_area_set(C, NULL);
@@ -539,7 +535,6 @@
 	MEM_freeN(mainb);
 
 	return ok;
-<<<<<<< HEAD
 }
 
 /**
@@ -608,34 +603,6 @@
 	MEM_freeN(workspace_config);
 }
 
-=======
-}
-
-/**
- * Only write the userdef in a .blend, merging with the existing blend file.
- * \return success
- *
- * \note In the future we should re-evaluate user preferences,
- * possibly splitting out system/hardware specific prefs.
- */
-bool BKE_blendfile_userdef_write_app_template(const char *filepath, ReportList *reports)
-{
-	/* if it fails, overwrite is OK. */
-	UserDef *userdef_default = BKE_blendfile_userdef_read(filepath, NULL);
-	if (userdef_default == NULL) {
-		return BKE_blendfile_userdef_write(filepath, reports);
-	}
-
-	BKE_blender_userdef_app_template_data_swap(&U, userdef_default);
-	bool ok = BKE_blendfile_userdef_write(filepath, reports);
-	BKE_blender_userdef_app_template_data_swap(&U, userdef_default);
-	BKE_blender_userdef_data_free(userdef_default, false);
-	MEM_freeN(userdef_default);
-	return ok;
-}
-
-
->>>>>>> 16b07fb0
 /** \} */
 
 
