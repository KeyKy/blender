--- conflicted
+++ resolved
@@ -979,11 +979,7 @@
 	const int lasttri = tottri - 1; /* compare agasint this a lot */
 	DMDrawOption draw_option;
 	int i, flush;
-<<<<<<< HEAD
-	const int skip_normals = !glIsEnabled(GL_LIGHTING); /* could be passed as an arg */
-=======
 	const int skip_normals = !(flag & DM_DRAW_NEED_NORMALS);
->>>>>>> c6be3fe9
 	const float (*lnors)[3] = dm->getLoopDataArray(dm, CD_NORMAL);
 	MLoopCol *lcol[3] = {NULL} /* , dummylcol = {0} */;
 	unsigned char(*color_vert_array)[4] = em->derivedVertColor;
@@ -1018,7 +1014,7 @@
 			unsigned int *fi_map;
 			unsigned int start_element = 0;
 
-			findex_buffer = GPU_buffer_alloc(dm->drawObject->tot_loop_verts * sizeof(int), false);
+			findex_buffer = GPU_buffer_alloc(dm->drawObject->tot_loop_verts * sizeof(int));
 			fi_map = GPU_buffer_lock(findex_buffer, GPU_BINDING_ARRAY);
 
 			if (fi_map) {
@@ -1041,7 +1037,7 @@
 			}
 		}
 	}
-	else {
+	else if (!skip_normals){
 		/* no need to setup normals when selecting */
 		GPU_normal_setup(dm);
 	}
