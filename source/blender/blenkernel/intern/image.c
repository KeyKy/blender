--- conflicted
+++ resolved
@@ -2208,107 +2208,4 @@
 		iuser->framenr= imanr;
 		if(iuser->ok==0) iuser->ok= 1;
 	}
-<<<<<<< HEAD
-}
-
-/*
-  Produce image export path.
-
-  Fails returning 0 if image filename is empty or if destination path
-  matches image path (i.e. both are the same file).
-
-  Trailing slash in dest_dir is optional.
-
-  Logic:
-
-  - if an image is "below" current .blend file directory, rebuild the
-    same dir structure in dest_dir
-
-  For example //textures/foo/bar.png becomes
-  [dest_dir]/textures/foo/bar.png.
-
-  - if an image is not "below" current .blend file directory,
-  disregard it's path and copy it in the same directory where 3D file
-  goes.
-
-  For example //../foo/bar.png becomes [dest_dir]/bar.png.
-
-  This logic will help ensure that all image paths are relative and
-  that a user gets his images in one place. It'll also provide
-  consistent behaviour across exporters.
- */
-int BKE_get_image_export_path(struct Image *im, const char *dest_dir, char *abs, int abs_size, char *rel, int rel_size)
-{
-	char path[FILE_MAX];
-	char dir[FILE_MAX];
-	char base[FILE_MAX];
-	char blend_dir[FILE_MAX];	/* directory, where current .blend file resides */
-	char dest_path[FILE_MAX];
-	char rel_dir[FILE_MAX];
-	int len;
-
-	if (abs)
-		abs[0]= 0;
-
-	if (rel)
-		rel[0]= 0;
-
-	BLI_split_dirfile_basic(G.sce, blend_dir, NULL);
-
-	if (!strlen(im->name)) {
-		if (G.f & G_DEBUG) printf("Invalid image type.\n");
-		return 0;
-	}
-
-	BLI_strncpy(path, im->name, sizeof(path));
-
-	/* expand "//" in filename and get absolute path */
-	BLI_convertstringcode(path, G.sce);
-
-	/* get the directory part */
-	BLI_split_dirfile_basic(path, dir, base);
-
-	len= strlen(blend_dir);
-
-	rel_dir[0] = 0;
-
-	/* if image is "below" current .blend file directory */
-	if (!strncmp(path, blend_dir, len)) {
-
-		/* if image is _in_ current .blend file directory */
-		if (!strcmp(dir, blend_dir)) {
-			BLI_join_dirfile(dest_path, dest_dir, base);
-		}
-		/* "below" */
-		else {
-			/* rel = image_path_dir - blend_dir */
-			BLI_strncpy(rel_dir, dir + len, sizeof(rel_dir));
-
-			BLI_join_dirfile(dest_path, dest_dir, rel_dir);
-			BLI_join_dirfile(dest_path, dest_path, base);
-		}
-			
-	}
-	/* image is out of current directory */
-	else {
-		BLI_join_dirfile(dest_path, dest_dir, base);
-	}
-
-	if (abs)
-		BLI_strncpy(abs, dest_path, abs_size);
-
-	if (rel) {
-		strncat(rel, rel_dir, rel_size);
-		strncat(rel, base, rel_size);
-	}
-
-	/* return 2 if src=dest */
-	if (!strcmp(path, dest_path)) {
-		if (G.f & G_DEBUG) printf("%s and %s are the same file\n", path, dest_path);
-		return 2;
-	}
-
-	return 1;
-=======
->>>>>>> 35c0e505
 }