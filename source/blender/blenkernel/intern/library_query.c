--- conflicted
+++ resolved
@@ -672,13 +672,10 @@
 					library_foreach_ID_as_subdata_link((ID **)&material->nodetree, callback, user_data, flag, &data);
 				}
 				CALLBACK_INVOKE(material->group, IDWALK_CB_USER);
-<<<<<<< HEAD
 				CALLBACK_INVOKE(material->edit_image, IDWALK_CB_USER);
-=======
 				if (material->texpaintslot != NULL) {
 					CALLBACK_INVOKE(material->texpaintslot->ima, IDWALK_CB_NOP);
 				}
->>>>>>> 60ff8039
 				break;
 			}
 
