/*
 * This program is free software; you can redistribute it and/or
 * modify it under the terms of the GNU General Public License
 * as published by the Free Software Foundation; either version 2
 * of the License, or (at your option) any later version.
 *
 * This program is distributed in the hope that it will be useful,
 * but WITHOUT ANY WARRANTY; without even the implied warranty of
 * MERCHANTABILITY or FITNESS FOR A PARTICULAR PURPOSE.  See the
 * GNU General Public License for more details.
 *
 * You should have received a copy of the GNU General Public License
 * along with this program; if not, write to the Free Software Foundation,
 * Inc., 51 Franklin Street, Fifth Floor, Boston, MA 02110-1301, USA.
 */

/** \file
 * \ingroup bke
 *
 * Contains management of ID's and libraries remap, unlink and free logic.
 */

#include <stdio.h>
#include <ctype.h>
#include <string.h>
#include <stdlib.h>
#include <stddef.h>
#include <assert.h>

#include "CLG_log.h"

#include "MEM_guardedalloc.h"

/* all types are needed here, in order to do memory operations */
#include "DNA_anim_types.h"
#include "DNA_armature_types.h"
#include "DNA_brush_types.h"
#include "DNA_camera_types.h"
#include "DNA_cachefile_types.h"
#include "DNA_collection_types.h"
#include "DNA_gpencil_types.h"
#include "DNA_ipo_types.h"
#include "DNA_key_types.h"
#include "DNA_light_types.h"
#include "DNA_lattice_types.h"
#include "DNA_linestyle_types.h"
#include "DNA_material_types.h"
#include "DNA_mesh_types.h"
#include "DNA_meta_types.h"
#include "DNA_movieclip_types.h"
#include "DNA_mask_types.h"
#include "DNA_node_types.h"
#include "DNA_object_types.h"
#include "DNA_lightprobe_types.h"
#include "DNA_scene_types.h"
#include "DNA_screen_types.h"
#include "DNA_speaker_types.h"
#include "DNA_sound_types.h"
#include "DNA_text_types.h"
#include "DNA_vfont_types.h"
#include "DNA_windowmanager_types.h"
#include "DNA_workspace_types.h"
#include "DNA_world_types.h"

#include "BLI_blenlib.h"
#include "BLI_utildefines.h"

#include "BKE_action.h"
#include "BKE_animsys.h"
#include "BKE_armature.h"
#include "BKE_brush.h"
#include "BKE_camera.h"
#include "BKE_cachefile.h"
#include "BKE_collection.h"
#include "BKE_curve.h"
#include "BKE_fcurve.h"
#include "BKE_font.h"
#include "BKE_gpencil.h"
#include "BKE_idprop.h"
#include "BKE_image.h"
#include "BKE_ipo.h"
#include "BKE_key.h"
#include "BKE_light.h"
#include "BKE_lattice.h"
#include "BKE_layer.h"
#include "BKE_library.h"
#include "BKE_library_override.h"
#include "BKE_library_query.h"
#include "BKE_library_remap.h"
#include "BKE_linestyle.h"
#include "BKE_mesh.h"
#include "BKE_material.h"
#include "BKE_main.h"
#include "BKE_mask.h"
#include "BKE_mball.h"
#include "BKE_modifier.h"
#include "BKE_movieclip.h"
#include "BKE_multires.h"
#include "BKE_node.h"
#include "BKE_object.h"
#include "BKE_paint.h"
#include "BKE_particle.h"
#include "BKE_lightprobe.h"
#include "BKE_speaker.h"
#include "BKE_sound.h"
#include "BKE_screen.h"
#include "BKE_scene.h"
#include "BKE_text.h"
#include "BKE_texture.h"
#include "BKE_workspace.h"
#include "BKE_world.h"

#include "DEG_depsgraph.h"
#include "DEG_depsgraph_build.h"

#ifdef WITH_PYTHON
#  include "BPY_extern.h"
#endif

static CLG_LogRef LOG = {"bke.library_remap"};

static BKE_library_free_window_manager_cb free_windowmanager_cb = NULL;

void BKE_library_callback_free_window_manager_set(BKE_library_free_window_manager_cb func)
{
  free_windowmanager_cb = func;
}

static BKE_library_free_notifier_reference_cb free_notifier_reference_cb = NULL;

void BKE_library_callback_free_notifier_reference_set(BKE_library_free_notifier_reference_cb func)
{
  free_notifier_reference_cb = func;
}

static BKE_library_remap_editor_id_reference_cb remap_editor_id_reference_cb = NULL;

void BKE_library_callback_remap_editor_id_reference_set(
    BKE_library_remap_editor_id_reference_cb func)
{
  remap_editor_id_reference_cb = func;
}

typedef struct IDRemap {
  Main *bmain; /* Only used to trigger depsgraph updates in the right bmain. */
  ID *old_id;
  ID *new_id;
  ID *id; /* The ID in which we are replacing old_id by new_id usages. */
  short flag;

  /* 'Output' data. */
  short status;
  int skipped_direct; /* Number of direct usecases that could not be remapped (e.g.: obdata when in edit mode). */
  int skipped_indirect;   /* Number of indirect usecases that could not be remapped. */
  int skipped_refcounted; /* Number of skipped usecases that refcount the datablock. */
} IDRemap;

/* IDRemap->flag enums defined in BKE_library.h */

/* IDRemap->status */
enum {
  /* *** Set by callback. *** */
  ID_REMAP_IS_LINKED_DIRECT = 1 << 0,    /* new_id is directly linked in current .blend. */
  ID_REMAP_IS_USER_ONE_SKIPPED = 1 << 1, /* There was some skipped 'user_one' usages of old_id. */
};

static int foreach_libblock_remap_callback(void *user_data, ID *id_self, ID **id_p, int cb_flag)
{
  if (cb_flag & IDWALK_CB_PRIVATE) {
    return IDWALK_RET_NOP;
  }

  IDRemap *id_remap_data = user_data;
  ID *old_id = id_remap_data->old_id;
  ID *new_id = id_remap_data->new_id;
  ID *id = id_remap_data->id;

  if (!old_id) { /* Used to cleanup all IDs used by a specific one. */
    BLI_assert(!new_id);
    old_id = *id_p;
  }

  if (*id_p && (*id_p == old_id)) {
    /* Better remap to NULL than not remapping at all, then we can handle it as a regular remap-to-NULL case... */
    if ((cb_flag & IDWALK_CB_NEVER_SELF) && (new_id == id_self)) {
      new_id = NULL;
    }

    const bool is_reference = (cb_flag & IDWALK_CB_STATIC_OVERRIDE_REFERENCE) != 0;
    const bool is_indirect = (cb_flag & IDWALK_CB_INDIRECT_USAGE) != 0;
    const bool skip_indirect = (id_remap_data->flag & ID_REMAP_SKIP_INDIRECT_USAGE) != 0;
    /* Note: proxy usage implies LIB_TAG_EXTERN, so on this aspect it is direct,
     *       on the other hand since they get reset to lib data on file open/reload it is indirect too...
     *       Edit Mode is also a 'skip direct' case. */
    const bool is_obj = (GS(id->name) == ID_OB);
    const bool is_obj_proxy = (is_obj && (((Object *)id)->proxy || ((Object *)id)->proxy_group));
    const bool is_obj_editmode = (is_obj && BKE_object_is_in_editmode((Object *)id));
    const bool is_never_null = ((cb_flag & IDWALK_CB_NEVER_NULL) && (new_id == NULL) &&
                                (id_remap_data->flag & ID_REMAP_FORCE_NEVER_NULL_USAGE) == 0);
    const bool skip_reference = (id_remap_data->flag & ID_REMAP_SKIP_STATIC_OVERRIDE) != 0;
    const bool skip_never_null = (id_remap_data->flag & ID_REMAP_SKIP_NEVER_NULL_USAGE) != 0;

#ifdef DEBUG_PRINT
    printf(
        "In %s (lib %p): Remapping %s (%p) to %s (%p) "
        "(is_indirect: %d, skip_indirect: %d, is_reference: %d, skip_reference: %d)\n",
        id->name,
        id->lib,
        old_id->name,
        old_id,
        new_id ? new_id->name : "<NONE>",
        new_id,
        is_indirect,
        skip_indirect,
        is_reference,
        skip_reference);
#endif

    if ((id_remap_data->flag & ID_REMAP_FLAG_NEVER_NULL_USAGE) &&
        (cb_flag & IDWALK_CB_NEVER_NULL)) {
      id->tag |= LIB_TAG_DOIT;
    }

    /* Special hack in case it's Object->data and we are in edit mode, and new_id is not NULL
     * (otherwise, we follow common NEVER_NULL flags).
     * (skipped_indirect too). */
    if ((is_never_null && skip_never_null) ||
        (is_obj_editmode && (((Object *)id)->data == *id_p) && new_id != NULL) ||
        (skip_indirect && is_indirect) || (is_reference && skip_reference)) {
      if (is_indirect) {
        id_remap_data->skipped_indirect++;
        if (is_obj) {
          Object *ob = (Object *)id;
          if (ob->data == *id_p && ob->proxy != NULL) {
            /* And another 'Proudly brought to you by Proxy Hell' hack!
             * This will allow us to avoid clearing 'LIB_EXTERN' flag of obdata of proxies... */
            id_remap_data->skipped_direct++;
          }
        }
      }
      else if (is_never_null || is_obj_editmode || is_reference) {
        id_remap_data->skipped_direct++;
      }
      else {
        BLI_assert(0);
      }
      if (cb_flag & IDWALK_CB_USER) {
        id_remap_data->skipped_refcounted++;
      }
      else if (cb_flag & IDWALK_CB_USER_ONE) {
        /* No need to count number of times this happens, just a flag is enough. */
        id_remap_data->status |= ID_REMAP_IS_USER_ONE_SKIPPED;
      }
    }
    else {
      if (!is_never_null) {
        *id_p = new_id;
        DEG_id_tag_update_ex(id_remap_data->bmain,
                             id_self,
                             ID_RECALC_COPY_ON_WRITE | ID_RECALC_TRANSFORM | ID_RECALC_GEOMETRY);
      }
      if (cb_flag & IDWALK_CB_USER) {
        /* NOTE: We don't user-count IDs which are not in the main database.
         * This is because in certain conditions we can have datablocks in
         * the main which are referencing datablocks outside of it.
         * For example, BKE_mesh_new_from_object() called on an evaluated
         * object will cause such situation.
         */
        if ((old_id->tag & LIB_TAG_NO_MAIN) == 0) {
          id_us_min(old_id);
        }
        if (new_id != NULL && (new_id->tag & LIB_TAG_NO_MAIN) == 0) {
          /* We do not want to handle LIB_TAG_INDIRECT/LIB_TAG_EXTERN here. */
          new_id->us++;
        }
      }
      else if (cb_flag & IDWALK_CB_USER_ONE) {
        id_us_ensure_real(new_id);
        /* We cannot affect old_id->us directly, LIB_TAG_EXTRAUSER(_SET) are assumed to be set as needed,
         * that extra user is processed in final handling... */
      }
      if (!is_indirect || is_obj_proxy) {
        id_remap_data->status |= ID_REMAP_IS_LINKED_DIRECT;
      }
    }
  }

  return IDWALK_RET_NOP;
}

static void libblock_remap_data_preprocess(IDRemap *r_id_remap_data)
{
  switch (GS(r_id_remap_data->id->name)) {
    case ID_OB: {
      ID *old_id = r_id_remap_data->old_id;
      if (!old_id || GS(old_id->name) == ID_AR) {
        Object *ob = (Object *)r_id_remap_data->id;
        /* Object's pose holds reference to armature bones... sic */
        /* Note that in theory, we should have to bother about linked/non-linked/never-null/etc. flags/states.
         * Fortunately, this is just a tag, so we can accept to 'over-tag' a bit for pose recalc, and avoid
         * another complex and risky condition nightmare like the one we have in
         * foreach_libblock_remap_callback()... */
        if (ob->pose && (!old_id || ob->data == old_id)) {
          BLI_assert(ob->type == OB_ARMATURE);
          ob->pose->flag |= POSE_RECALC;
          /* We need to clear pose bone pointers immediately, things like undo writefile may be called
           * before pose is actually recomputed, can lead to segfault... */
          BKE_pose_clear_pointers(ob->pose);
        }
      }
      break;
    }
    default:
      break;
  }
}

/* Can be called with both old_ob and new_ob being NULL, this means we have to check whole Main database then. */
static void libblock_remap_data_postprocess_object_update(Main *bmain,
                                                          Object *old_ob,
                                                          Object *new_ob)
{
  if (new_ob == NULL) {
    /* In case we unlinked old_ob (new_ob is NULL), the object has already
     * been removed from the scenes and their collections. We still have
     * to remove the NULL children from collections not used in any scene. */
    BKE_collections_object_remove_nulls(bmain);
  }

  BKE_main_collection_sync_remap(bmain);

  if (old_ob == NULL) {
    for (Object *ob = bmain->objects.first; ob != NULL; ob = ob->id.next) {
      if (ob->type == OB_MBALL && BKE_mball_is_basis(ob)) {
        DEG_id_tag_update(&ob->id, ID_RECALC_GEOMETRY);
      }
    }
  }
  else {
    for (Object *ob = bmain->objects.first; ob != NULL; ob = ob->id.next) {
      if (ob->type == OB_MBALL && BKE_mball_is_basis_for(ob, old_ob)) {
        DEG_id_tag_update(&ob->id, ID_RECALC_GEOMETRY);
        break; /* There is only one basis... */
      }
    }
  }
}

/* Can be called with both old_collection and new_collection being NULL,
 * this means we have to check whole Main database then. */
static void libblock_remap_data_postprocess_collection_update(Main *bmain,
                                                              Collection *UNUSED(old_collection),
                                                              Collection *new_collection)
{
  if (new_collection == NULL) {
    /* XXX Complex cases can lead to NULL pointers in other collections than old_collection,
     * and BKE_main_collection_sync_remap() does not tolerate any of those, so for now always check whole
     * existing collections for NULL pointers.
     * I'd consider optimizing that whole collection remapping process a TODO for later. */
    BKE_collections_child_remove_nulls(bmain, NULL /*old_collection*/);
  }

  BKE_main_collection_sync_remap(bmain);
}

static void libblock_remap_data_postprocess_obdata_relink(Main *bmain, Object *ob, ID *new_id)
{
  if (ob->data == new_id) {
    switch (GS(new_id->name)) {
      case ID_ME:
        multires_force_update(ob);
        break;
      case ID_CU:
        BKE_curve_type_test(ob);
        break;
      default:
        break;
    }
    test_object_modifiers(ob);
    test_object_materials(bmain, ob, new_id);
  }
}

static void libblock_remap_data_postprocess_nodetree_update(Main *bmain, ID *new_id)
{
  /* Verify all nodetree user nodes. */
  ntreeVerifyNodes(bmain, new_id);

  /* Update node trees as necessary. */
  FOREACH_NODETREE_BEGIN (bmain, ntree, id) {
    /* make an update call for the tree */
    ntreeUpdateTree(bmain, ntree);
  }
  FOREACH_NODETREE_END;
}

/**
 * Execute the 'data' part of the remapping (that is, all ID pointers from other ID datablocks).
 *
 * Behavior differs depending on whether given \a id is NULL or not:
 * - \a id NULL: \a old_id must be non-NULL, \a new_id may be NULL (unlinking \a old_id) or not
 *   (remapping \a old_id to \a new_id). The whole \a bmain database is checked, and all pointers to \a old_id
 *   are remapped to \a new_id.
 * - \a id is non-NULL:
 *   + If \a old_id is NULL, \a new_id must also be NULL, and all ID pointers from \a id are cleared (i.e. \a id
 *     does not references any other datablock anymore).
 *   + If \a old_id is non-NULL, behavior is as with a NULL \a id, but only within given \a id.
 *
 * \param bmain: the Main data storage to operate on (must never be NULL).
 * \param id: the datablock to operate on (can be NULL, in which case we operate over all IDs from given bmain).
 * \param old_id: the datablock to dereference (may be NULL if \a id is non-NULL).
 * \param new_id: the new datablock to replace \a old_id references with (may be NULL).
 * \param r_id_remap_data: if non-NULL, the IDRemap struct to use (uselful to retrieve info about remapping process).
 */
ATTR_NONNULL(1)
static void libblock_remap_data(
    Main *bmain, ID *id, ID *old_id, ID *new_id, const short remap_flags, IDRemap *r_id_remap_data)
{
  IDRemap id_remap_data;
  const int foreach_id_flags = (remap_flags & ID_REMAP_NO_INDIRECT_PROXY_DATA_USAGE) != 0 ?
                                   IDWALK_NO_INDIRECT_PROXY_DATA_USAGE :
                                   IDWALK_NOP;

  if (r_id_remap_data == NULL) {
    r_id_remap_data = &id_remap_data;
  }
  r_id_remap_data->bmain = bmain;
  r_id_remap_data->old_id = old_id;
  r_id_remap_data->new_id = new_id;
  r_id_remap_data->id = NULL;
  r_id_remap_data->flag = remap_flags;
  r_id_remap_data->status = 0;
  r_id_remap_data->skipped_direct = 0;
  r_id_remap_data->skipped_indirect = 0;
  r_id_remap_data->skipped_refcounted = 0;

  if (id) {
#ifdef DEBUG_PRINT
    printf("\tchecking id %s (%p, %p)\n", id->name, id, id->lib);
#endif
    r_id_remap_data->id = id;
    libblock_remap_data_preprocess(r_id_remap_data);
    BKE_library_foreach_ID_link(
        NULL, id, foreach_libblock_remap_callback, (void *)r_id_remap_data, foreach_id_flags);
  }
  else {
    /* Note that this is a very 'brute force' approach, maybe we could use some depsgraph to only process
     * objects actually using given old_id... sounds rather unlikely currently, though, so this will do for now. */
    ID *id_curr;

    FOREACH_MAIN_ID_BEGIN(bmain, id_curr)
    {
      if (BKE_library_id_can_use_idtype(id_curr, GS(old_id->name))) {
        /* Note that we cannot skip indirect usages of old_id here (if requested), we still need to check it for
         * the user count handling...
         * XXX No more true (except for debug usage of those skipping counters). */
        r_id_remap_data->id = id_curr;
        libblock_remap_data_preprocess(r_id_remap_data);
        BKE_library_foreach_ID_link(NULL,
                                    id_curr,
                                    foreach_libblock_remap_callback,
                                    (void *)r_id_remap_data,
                                    foreach_id_flags);
      }
    }
    FOREACH_MAIN_ID_END;
  }

  /* XXX We may not want to always 'transfer' fakeuser from old to new id... Think for now it's desired behavior
   *     though, we can always add an option (flag) to control this later if needed. */
  if (old_id && (old_id->flag & LIB_FAKEUSER)) {
    id_fake_user_clear(old_id);
    id_fake_user_set(new_id);
  }

  id_us_clear_real(old_id);

  if (new_id && (new_id->tag & LIB_TAG_INDIRECT) &&
      (r_id_remap_data->status & ID_REMAP_IS_LINKED_DIRECT)) {
    new_id->tag &= ~LIB_TAG_INDIRECT;
    new_id->tag |= LIB_TAG_EXTERN;
  }

#ifdef DEBUG_PRINT
  printf("%s: %d occurrences skipped (%d direct and %d indirect ones)\n",
         __func__,
         r_id_remap_data->skipped_direct + r_id_remap_data->skipped_indirect,
         r_id_remap_data->skipped_direct,
         r_id_remap_data->skipped_indirect);
#endif
}

/**
 * Replace all references in given Main to \a old_id by \a new_id
 * (if \a new_id is NULL, it unlinks \a old_id).
 */
void BKE_libblock_remap_locked(Main *bmain, void *old_idv, void *new_idv, const short remap_flags)
{
  IDRemap id_remap_data;
  ID *old_id = old_idv;
  ID *new_id = new_idv;
  int skipped_direct, skipped_refcounted;

  BLI_assert(old_id != NULL);
  BLI_assert((new_id == NULL) || GS(old_id->name) == GS(new_id->name));
  BLI_assert(old_id != new_id);

  libblock_remap_data(bmain, NULL, old_id, new_id, remap_flags, &id_remap_data);

  if (free_notifier_reference_cb) {
    free_notifier_reference_cb(old_id);
  }

  /* We assume editors do not hold references to their IDs... This is false in some cases
   * (Image is especially tricky here), editors' code is to handle refcount (id->us) itself then. */
  if (remap_editor_id_reference_cb) {
    remap_editor_id_reference_cb(old_id, new_id);
  }

  skipped_direct = id_remap_data.skipped_direct;
  skipped_refcounted = id_remap_data.skipped_refcounted;

  /* If old_id was used by some ugly 'user_one' stuff (like Image or Clip editors...), and user count has actually
   * been incremented for that, we have to decrease once more its user count... unless we had to skip
   * some 'user_one' cases. */
  if ((old_id->tag & LIB_TAG_EXTRAUSER_SET) &&
      !(id_remap_data.status & ID_REMAP_IS_USER_ONE_SKIPPED)) {
    id_us_clear_real(old_id);
  }

  if (old_id->us - skipped_refcounted < 0) {
    CLOG_ERROR(&LOG,
               "Error in remapping process from '%s' (%p) to '%s' (%p): "
               "wrong user count in old ID after process (summing up to %d)",
               old_id->name,
               old_id,
               new_id ? new_id->name : "<NULL>",
               new_id,
               old_id->us - skipped_refcounted);
    BLI_assert(0);
  }

  if (skipped_direct == 0) {
    /* old_id is assumed to not be used directly anymore... */
    if (old_id->lib && (old_id->tag & LIB_TAG_EXTERN)) {
      old_id->tag &= ~LIB_TAG_EXTERN;
      old_id->tag |= LIB_TAG_INDIRECT;
    }
  }

  /* Some after-process updates.
   * This is a bit ugly, but cannot see a way to avoid it. Maybe we should do a per-ID callback for this instead?
   */
  switch (GS(old_id->name)) {
    case ID_OB:
      libblock_remap_data_postprocess_object_update(bmain, (Object *)old_id, (Object *)new_id);
      break;
    case ID_GR:
      libblock_remap_data_postprocess_collection_update(
          bmain, (Collection *)old_id, (Collection *)new_id);
      break;
    case ID_ME:
    case ID_CU:
    case ID_MB:
      if (new_id) { /* Only affects us in case obdata was relinked (changed). */
        for (Object *ob = bmain->objects.first; ob; ob = ob->id.next) {
          libblock_remap_data_postprocess_obdata_relink(bmain, ob, new_id);
        }
      }
      break;
    default:
      break;
  }

  /* Node trees may virtually use any kind of data-block... */
  /* XXX Yuck!!!! nodetree update can do pretty much any thing when talking about py nodes,
   *     including creating new data-blocks (see T50385), so we need to unlock main here. :(
   *     Why can't we have re-entrent locks? */
  BKE_main_unlock(bmain);
  libblock_remap_data_postprocess_nodetree_update(bmain, new_id);
  BKE_main_lock(bmain);

  /* Full rebuild of DEG! */
  DEG_relations_tag_update(bmain);
}

void BKE_libblock_remap(Main *bmain, void *old_idv, void *new_idv, const short remap_flags)
{
  BKE_main_lock(bmain);

  BKE_libblock_remap_locked(bmain, old_idv, new_idv, remap_flags);

  BKE_main_unlock(bmain);
}

/**
 * Unlink given \a id from given \a bmain (does not touch to indirect, i.e. library, usages of the ID).
 *
 * \param do_flag_never_null: If true, all IDs using \a idv in a 'non-NULL' way are flagged by \a LIB_TAG_DOIT flag
 * (quite obviously, 'non-NULL' usages can never be unlinked by this function...).
 */
void BKE_libblock_unlink(Main *bmain,
                         void *idv,
                         const bool do_flag_never_null,
                         const bool do_skip_indirect)
{
  const short remap_flags = (do_skip_indirect ? ID_REMAP_SKIP_INDIRECT_USAGE : 0) |
                            (do_flag_never_null ? ID_REMAP_FLAG_NEVER_NULL_USAGE : 0);

  BKE_main_lock(bmain);

  BKE_libblock_remap_locked(bmain, idv, NULL, remap_flags);

  BKE_main_unlock(bmain);
}

/** Similar to libblock_remap, but only affects IDs used by given \a idv ID.
 *
 * \param old_idv: Unlike BKE_libblock_remap, can be NULL,
 * in which case all ID usages by given \a idv will be cleared.
 * \param us_min_never_null: If \a true and new_id is NULL,
 * 'NEVER_NULL' ID usages keep their old id, but this one still gets its user count decremented
 * (needed when given \a idv is going to be deleted right after being unlinked).
 */
/* Should be able to replace all _relink() funcs (constraints, rigidbody, etc.) ? */
/* XXX Arg! Naming... :(
 *     _relink? avoids confusion with _remap, but is confusing with _unlink
 *     _remap_used_ids?
 *     _remap_datablocks?
 *     BKE_id_remap maybe?
 *     ... sigh
 */
void BKE_libblock_relink_ex(
    Main *bmain, void *idv, void *old_idv, void *new_idv, const bool us_min_never_null)
{
  ID *id = idv;
  ID *old_id = old_idv;
  ID *new_id = new_idv;
  int remap_flags = us_min_never_null ? 0 : ID_REMAP_SKIP_NEVER_NULL_USAGE;

  /* No need to lock here, we are only affecting given ID, not bmain database. */

  BLI_assert(id);
  if (old_id) {
    BLI_assert((new_id == NULL) || GS(old_id->name) == GS(new_id->name));
    BLI_assert(old_id != new_id);
  }
  else {
    BLI_assert(new_id == NULL);
  }

  libblock_remap_data(bmain, id, old_id, new_id, remap_flags, NULL);

  /* Some after-process updates.
   * This is a bit ugly, but cannot see a way to avoid it. Maybe we should do a per-ID callback for this instead?
   */
  switch (GS(id->name)) {
    case ID_SCE: {
      if (old_id) {
        switch (GS(old_id->name)) {
          case ID_OB:
            libblock_remap_data_postprocess_object_update(
                bmain, (Object *)old_id, (Object *)new_id);
            break;
          case ID_GR:
            libblock_remap_data_postprocess_collection_update(
                bmain, (Collection *)old_id, (Collection *)new_id);
            break;
          default:
            break;
        }
      }
      else {
        /* No choice but to check whole objects/collections. */
        libblock_remap_data_postprocess_collection_update(bmain, NULL, NULL);
        libblock_remap_data_postprocess_object_update(bmain, NULL, NULL);
      }
      break;
    }
    case ID_OB:
      if (new_id) { /* Only affects us in case obdata was relinked (changed). */
        libblock_remap_data_postprocess_obdata_relink(bmain, (Object *)id, new_id);
      }
      break;
    default:
      break;
  }
}

static int id_relink_to_newid_looper(void *UNUSED(user_data),
                                     ID *UNUSED(self_id),
                                     ID **id_pointer,
                                     const int cb_flag)
{
  if (cb_flag & IDWALK_CB_PRIVATE) {
    return IDWALK_RET_NOP;
  }

  ID *id = *id_pointer;
  if (id) {
    /* See: NEW_ID macro */
    if (id->newid) {
      BKE_library_update_ID_link_user(id->newid, id, cb_flag);
      *id_pointer = id->newid;
    }
    else if (id->tag & LIB_TAG_NEW) {
      id->tag &= ~LIB_TAG_NEW;
      BKE_libblock_relink_to_newid(id);
    }
  }
  return IDWALK_RET_NOP;
}

/** Similar to libblock_relink_ex, but is remapping IDs to their newid value if non-NULL, in given \a id.
 *
 * Very specific usage, not sure we'll keep it on the long run, currently only used in Object/Collection duplication code...
 */
void BKE_libblock_relink_to_newid(ID *id)
{
  if (ID_IS_LINKED(id))
    return;

  BKE_library_foreach_ID_link(NULL, id, id_relink_to_newid_looper, NULL, 0);
}

void BKE_libblock_free_data(ID *id, const bool do_id_user)
{
  if (id->properties) {
    IDP_FreeProperty_ex(id->properties, do_id_user);
    MEM_freeN(id->properties);
  }

  if (id->override_static) {
    BKE_override_static_free(&id->override_static);
  }

<<<<<<< HEAD
	if (id->uuid) {
		MEM_freeN(id->uuid);
	}

	/* XXX TODO remove animdata handling from each type's freeing func, and do it here, like for copy! */
=======
  /* XXX TODO remove animdata handling from each type's freeing func, and do it here, like for copy! */
>>>>>>> e12c08e8
}

void BKE_libblock_free_datablock(ID *id, const int UNUSED(flag))
{
  const short type = GS(id->name);
  switch (type) {
    case ID_SCE:
      BKE_scene_free_ex((Scene *)id, false);
      break;
    case ID_LI:
      BKE_library_free((Library *)id);
      break;
    case ID_OB:
      BKE_object_free((Object *)id);
      break;
    case ID_ME:
      BKE_mesh_free((Mesh *)id);
      break;
    case ID_CU:
      BKE_curve_free((Curve *)id);
      break;
    case ID_MB:
      BKE_mball_free((MetaBall *)id);
      break;
    case ID_MA:
      BKE_material_free((Material *)id);
      break;
    case ID_TE:
      BKE_texture_free((Tex *)id);
      break;
    case ID_IM:
      BKE_image_free((Image *)id);
      break;
    case ID_LT:
      BKE_lattice_free((Lattice *)id);
      break;
    case ID_LA:
      BKE_light_free((Light *)id);
      break;
    case ID_CA:
      BKE_camera_free((Camera *)id);
      break;
    case ID_IP: /* Deprecated. */
      BKE_ipo_free((Ipo *)id);
      break;
    case ID_KE:
      BKE_key_free((Key *)id);
      break;
    case ID_WO:
      BKE_world_free((World *)id);
      break;
    case ID_SCR:
      BKE_screen_free((bScreen *)id);
      break;
    case ID_VF:
      BKE_vfont_free((VFont *)id);
      break;
    case ID_TXT:
      BKE_text_free((Text *)id);
      break;
    case ID_SPK:
      BKE_speaker_free((Speaker *)id);
      break;
    case ID_LP:
      BKE_lightprobe_free((LightProbe *)id);
      break;
    case ID_SO:
      BKE_sound_free((bSound *)id);
      break;
    case ID_GR:
      BKE_collection_free((Collection *)id);
      break;
    case ID_AR:
      BKE_armature_free((bArmature *)id);
      break;
    case ID_AC:
      BKE_action_free((bAction *)id);
      break;
    case ID_NT:
      ntreeFreeTree((bNodeTree *)id);
      break;
    case ID_BR:
      BKE_brush_free((Brush *)id);
      break;
    case ID_PA:
      BKE_particlesettings_free((ParticleSettings *)id);
      break;
    case ID_WM:
      if (free_windowmanager_cb)
        free_windowmanager_cb(NULL, (wmWindowManager *)id);
      break;
    case ID_GD:
      BKE_gpencil_free((bGPdata *)id, true);
      break;
    case ID_MC:
      BKE_movieclip_free((MovieClip *)id);
      break;
    case ID_MSK:
      BKE_mask_free((Mask *)id);
      break;
    case ID_LS:
      BKE_linestyle_free((FreestyleLineStyle *)id);
      break;
    case ID_PAL:
      BKE_palette_free((Palette *)id);
      break;
    case ID_PC:
      BKE_paint_curve_free((PaintCurve *)id);
      break;
    case ID_CF:
      BKE_cachefile_free((CacheFile *)id);
      break;
    case ID_WS:
      BKE_workspace_free((WorkSpace *)id);
      break;
  }
}

/**
 * Complete ID freeing, extended version for corner cases.
 * Can override default (and safe!) freeing process, to gain some speed up.
 *
 * At that point, given id is assumed to not be used by any other data-block already
 * (might not be actually true, in case e.g. several inter-related IDs get freed together...).
 * However, they might still be using (referencing) other IDs, this code takes care of it if
 * \a LIB_TAG_NO_USER_REFCOUNT is not defined.
 *
 * \param bmain: Main database containing the freed ID, can be NULL in case it's a temp ID outside of any Main.
 * \param idv: Pointer to ID to be freed.
 * \param flag: Set of \a LIB_ID_FREE_... flags controlling/overriding usual freeing process,
 * 0 to get default safe behavior.
 * \param use_flag_from_idtag: Still use freeing info flags from given ID datablock,
 * even if some overriding ones are passed in \a flag parameter.
 */
void BKE_id_free_ex(Main *bmain, void *idv, int flag, const bool use_flag_from_idtag)
{
  ID *id = idv;

  if (use_flag_from_idtag) {
    if ((id->tag & LIB_TAG_NO_MAIN) != 0) {
      flag |= LIB_ID_FREE_NO_MAIN | LIB_ID_FREE_NO_UI_USER | LIB_ID_FREE_NO_DEG_TAG;
    }
    else {
      flag &= ~LIB_ID_FREE_NO_MAIN;
    }

    if ((id->tag & LIB_TAG_NO_USER_REFCOUNT) != 0) {
      flag |= LIB_ID_FREE_NO_USER_REFCOUNT;
    }
    else {
      flag &= ~LIB_ID_FREE_NO_USER_REFCOUNT;
    }

    if ((id->tag & LIB_TAG_NOT_ALLOCATED) != 0) {
      flag |= LIB_ID_FREE_NOT_ALLOCATED;
    }
    else {
      flag &= ~LIB_ID_FREE_NOT_ALLOCATED;
    }
  }

  BLI_assert((flag & LIB_ID_FREE_NO_MAIN) != 0 || bmain != NULL);
  BLI_assert((flag & LIB_ID_FREE_NO_MAIN) != 0 || (flag & LIB_ID_FREE_NOT_ALLOCATED) == 0);
  BLI_assert((flag & LIB_ID_FREE_NO_MAIN) != 0 || (flag & LIB_ID_FREE_NO_USER_REFCOUNT) == 0);

  const short type = GS(id->name);

  if (bmain && (flag & LIB_ID_FREE_NO_DEG_TAG) == 0) {
    DEG_id_type_tag(bmain, type);
  }

#ifdef WITH_PYTHON
#  ifdef WITH_PYTHON_SAFETY
  BPY_id_release(id);
#  endif
  if (id->py_instance) {
    BPY_DECREF_RNA_INVALIDATE(id->py_instance);
  }
#endif

  if ((flag & LIB_ID_FREE_NO_USER_REFCOUNT) == 0) {
    BKE_libblock_relink_ex(bmain, id, NULL, NULL, true);
  }

  BKE_libblock_free_datablock(id, flag);

  /* avoid notifying on removed data */
  if ((flag & LIB_ID_FREE_NO_MAIN) == 0) {
    BKE_main_lock(bmain);
  }

  if ((flag & LIB_ID_FREE_NO_UI_USER) == 0) {
    if (free_notifier_reference_cb) {
      free_notifier_reference_cb(id);
    }

    if (remap_editor_id_reference_cb) {
      remap_editor_id_reference_cb(id, NULL);
    }
  }

  if ((flag & LIB_ID_FREE_NO_MAIN) == 0) {
    ListBase *lb = which_libbase(bmain, type);
    BLI_remlink(lb, id);
  }

  BKE_libblock_free_data(id, (flag & LIB_ID_FREE_NO_USER_REFCOUNT) == 0);

  if ((flag & LIB_ID_FREE_NO_MAIN) == 0) {
    BKE_main_unlock(bmain);
  }

  if ((flag & LIB_ID_FREE_NOT_ALLOCATED) == 0) {
    MEM_freeN(id);
  }
}

/**
 * Complete ID freeing, should be usable in most cases (even for out-of-Main IDs).
 *
 * See #BKE_id_free_ex description for full details.
 *
 * \param bmain: Main database containing the freed ID, can be NULL in case it's a temp ID outside of any Main.
 * \param idv: Pointer to ID to be freed.
 */
void BKE_id_free(Main *bmain, void *idv)
{
  BKE_id_free_ex(bmain, idv, 0, true);
}

/**
 * Not really a freeing function by itself, it decrements usercount of given id, and only frees it if it reaches 0.
 */
void BKE_id_free_us(Main *bmain, void *idv) /* test users */
{
  ID *id = idv;

  id_us_min(id);

  /* XXX This is a temp (2.77) hack so that we keep same behavior as in 2.76 regarding collections when deleting an object.
   *     Since only 'user_one' usage of objects is collections, and only 'real user' usage of objects is scenes,
   *     removing that 'user_one' tag when there is no more real (scene) users of an object ensures it gets
   *     fully unlinked.
   *     But only for local objects, not linked ones!
   *     Otherwise, there is no real way to get rid of an object anymore - better handling of this is TODO.
   */
  if ((GS(id->name) == ID_OB) && (id->us == 1) && (id->lib == NULL)) {
    id_us_clear_real(id);
  }

  if (id->us == 0) {
    BKE_libblock_unlink(bmain, id, false, false);

    BKE_id_free(bmain, id);
  }
}

static void id_delete(Main *bmain, const bool do_tagged_deletion)
{
  const int tag = LIB_TAG_DOIT;
  ListBase *lbarray[MAX_LIBARRAY];
  Link dummy_link = {0};
  int base_count, i;

  /* Used by batch tagged deletion, when we call BKE_id_free then, id is no more in Main database,
   * and has already properly unlinked its other IDs usages.
   * UI users are always cleared in BKE_libblock_remap_locked() call, so we can always skip it. */
  const int free_flag = LIB_ID_FREE_NO_UI_USER |
                        (do_tagged_deletion ? LIB_ID_FREE_NO_MAIN | LIB_ID_FREE_NO_USER_REFCOUNT :
                                              0);
  ListBase tagged_deleted_ids = {NULL};

  base_count = set_listbasepointers(bmain, lbarray);

  BKE_main_lock(bmain);
  if (do_tagged_deletion) {
    /* Main idea of batch deletion is to remove all IDs to be deleted from Main database.
     * This means that we won't have to loop over all deleted IDs to remove usages
     * of other deleted IDs.
     * This gives tremendous speed-up when deleting a large amount of IDs from a Main
     * containing thousands of those.
     * This also means that we have to be very careful here, as we by-pass many 'common'
     * processing, hence risking to 'corrupt' at least user counts, if not IDs themselves. */
    bool keep_looping = true;
    while (keep_looping) {
      ID *id, *id_next;
      ID *last_remapped_id = tagged_deleted_ids.last;
      keep_looping = false;

      /* First tag and remove from Main all datablocks directly from target lib.
       * Note that we go forward here, since we want to check dependencies before users
       * (e.g. meshes before objects). Avoids to have to loop twice. */
      for (i = 0; i < base_count; i++) {
        ListBase *lb = lbarray[i];

        for (id = lb->first; id; id = id_next) {
          id_next = id->next;
          /* Note: in case we delete a library, we also delete all its datablocks! */
          if ((id->tag & tag) || (id->lib != NULL && (id->lib->id.tag & tag))) {
            BLI_remlink(lb, id);
            BLI_addtail(&tagged_deleted_ids, id);
            /* Do not tag as no_main now, we want to unlink it first (lower-level ID management code
             * has some specific handling of 'nom main' IDs that would be a problem in that case). */
            id->tag |= tag;
            keep_looping = true;
          }
        }
      }
      if (last_remapped_id == NULL) {
        dummy_link.next = tagged_deleted_ids.first;
        last_remapped_id = (ID *)(&dummy_link);
      }
      for (id = last_remapped_id->next; id; id = id->next) {
        /* Will tag 'never NULL' users of this ID too.
         * Note that we cannot use BKE_libblock_unlink() here, since it would ignore indirect (and proxy!)
         * links, this can lead to nasty crashing here in second, actual deleting loop.
         * Also, this will also flag users of deleted data that cannot be unlinked
         * (object using deleted obdata, etc.), so that they also get deleted. */
        BKE_libblock_remap_locked(
            bmain, id, NULL, ID_REMAP_FLAG_NEVER_NULL_USAGE | ID_REMAP_FORCE_NEVER_NULL_USAGE);
        /* Since we removed ID from Main, we also need to unlink its own other IDs usages ourself. */
        BKE_libblock_relink_ex(bmain, id, NULL, NULL, true);
        /* Now we can safely mark that ID as not being in Main database anymore. */
        id->tag |= LIB_TAG_NO_MAIN;
        /* This is needed because we may not have remapped usages of that ID by other deleted ones. */
        //              id->us = 0;  /* Is it actually? */
      }
    }
  }
  else {
    /* First tag all datablocks directly from target lib.
     * Note that we go forward here, since we want to check dependencies before users (e.g. meshes before objects).
     * Avoids to have to loop twice. */
    for (i = 0; i < base_count; i++) {
      ListBase *lb = lbarray[i];
      ID *id, *id_next;

      for (id = lb->first; id; id = id_next) {
        id_next = id->next;
        /* Note: in case we delete a library, we also delete all its datablocks! */
        if ((id->tag & tag) || (id->lib != NULL && (id->lib->id.tag & tag))) {
          id->tag |= tag;

          /* Will tag 'never NULL' users of this ID too.
           * Note that we cannot use BKE_libblock_unlink() here, since it would ignore indirect (and proxy!)
           * links, this can lead to nasty crashing here in second, actual deleting loop.
           * Also, this will also flag users of deleted data that cannot be unlinked
           * (object using deleted obdata, etc.), so that they also get deleted. */
          BKE_libblock_remap_locked(
              bmain, id, NULL, ID_REMAP_FLAG_NEVER_NULL_USAGE | ID_REMAP_FORCE_NEVER_NULL_USAGE);
        }
      }
    }
  }
  BKE_main_unlock(bmain);

  /* In usual reversed order, such that all usage of a given ID, even 'never NULL' ones, have been already cleared
   * when we reach it (e.g. Objects being processed before meshes, they'll have already released their 'reference'
   * over meshes when we come to freeing obdata). */
  for (i = do_tagged_deletion ? 1 : base_count; i--;) {
    ListBase *lb = lbarray[i];
    ID *id, *id_next;

    for (id = do_tagged_deletion ? tagged_deleted_ids.first : lb->first; id; id = id_next) {
      id_next = id->next;
      if (id->tag & tag) {
        if (id->us != 0) {
#ifdef DEBUG_PRINT
          printf("%s: deleting %s (%d)\n", __func__, id->name, id->us);
#endif
          BLI_assert(id->us == 0);
        }
        BKE_id_free_ex(bmain, id, free_flag, !do_tagged_deletion);
      }
    }
  }

  bmain->is_memfile_undo_written = false;
}

/**
 * Properly delete a single ID from given \a bmain database.
 */
void BKE_id_delete(Main *bmain, void *idv)
{
  BKE_main_id_tag_all(bmain, LIB_TAG_DOIT, false);
  ((ID *)idv)->tag |= LIB_TAG_DOIT;

  id_delete(bmain, false);
}

/**
 * Properly delete all IDs tagged with \a LIB_TAG_DOIT, in given \a bmain database.
 *
 * This is more efficient than calling #BKE_id_delete repetitively on a large set of IDs
 * (several times faster when deleting most of the IDs at once)...
 *
 * \warning Considered experimental for now, seems to be working OK but this is
 *          risky code in a complicated area.
 */
void BKE_id_multi_tagged_delete(Main *bmain)
{
  id_delete(bmain, true);
}<|MERGE_RESOLUTION|>--- conflicted
+++ resolved
@@ -114,7 +114,7 @@
 #include "DEG_depsgraph_build.h"
 
 #ifdef WITH_PYTHON
-#  include "BPY_extern.h"
+#include "BPY_extern.h"
 #endif
 
 static CLG_LogRef LOG = {"bke.library_remap"};
@@ -123,14 +123,14 @@
 
 void BKE_library_callback_free_window_manager_set(BKE_library_free_window_manager_cb func)
 {
-  free_windowmanager_cb = func;
+	free_windowmanager_cb = func;
 }
 
 static BKE_library_free_notifier_reference_cb free_notifier_reference_cb = NULL;
 
 void BKE_library_callback_free_notifier_reference_set(BKE_library_free_notifier_reference_cb func)
 {
-  free_notifier_reference_cb = func;
+	free_notifier_reference_cb = func;
 }
 
 static BKE_library_remap_editor_id_reference_cb remap_editor_id_reference_cb = NULL;
@@ -138,72 +138,72 @@
 void BKE_library_callback_remap_editor_id_reference_set(
     BKE_library_remap_editor_id_reference_cb func)
 {
-  remap_editor_id_reference_cb = func;
+	remap_editor_id_reference_cb = func;
 }
 
 typedef struct IDRemap {
-  Main *bmain; /* Only used to trigger depsgraph updates in the right bmain. */
-  ID *old_id;
-  ID *new_id;
-  ID *id; /* The ID in which we are replacing old_id by new_id usages. */
-  short flag;
-
-  /* 'Output' data. */
-  short status;
-  int skipped_direct; /* Number of direct usecases that could not be remapped (e.g.: obdata when in edit mode). */
-  int skipped_indirect;   /* Number of indirect usecases that could not be remapped. */
-  int skipped_refcounted; /* Number of skipped usecases that refcount the datablock. */
+	Main *bmain;  /* Only used to trigger depsgraph updates in the right bmain. */
+	ID *old_id;
+	ID *new_id;
+	ID *id;  /* The ID in which we are replacing old_id by new_id usages. */
+	short flag;
+
+	/* 'Output' data. */
+	short status;
+	int skipped_direct;  /* Number of direct usecases that could not be remapped (e.g.: obdata when in edit mode). */
+	int skipped_indirect;  /* Number of indirect usecases that could not be remapped. */
+	int skipped_refcounted;  /* Number of skipped usecases that refcount the datablock. */
 } IDRemap;
 
 /* IDRemap->flag enums defined in BKE_library.h */
 
 /* IDRemap->status */
 enum {
-  /* *** Set by callback. *** */
-  ID_REMAP_IS_LINKED_DIRECT = 1 << 0,    /* new_id is directly linked in current .blend. */
-  ID_REMAP_IS_USER_ONE_SKIPPED = 1 << 1, /* There was some skipped 'user_one' usages of old_id. */
+	/* *** Set by callback. *** */
+	ID_REMAP_IS_LINKED_DIRECT       = 1 << 0,  /* new_id is directly linked in current .blend. */
+	ID_REMAP_IS_USER_ONE_SKIPPED    = 1 << 1,  /* There was some skipped 'user_one' usages of old_id. */
 };
 
 static int foreach_libblock_remap_callback(void *user_data, ID *id_self, ID **id_p, int cb_flag)
 {
-  if (cb_flag & IDWALK_CB_PRIVATE) {
-    return IDWALK_RET_NOP;
-  }
-
-  IDRemap *id_remap_data = user_data;
-  ID *old_id = id_remap_data->old_id;
-  ID *new_id = id_remap_data->new_id;
-  ID *id = id_remap_data->id;
-
-  if (!old_id) { /* Used to cleanup all IDs used by a specific one. */
-    BLI_assert(!new_id);
-    old_id = *id_p;
-  }
-
-  if (*id_p && (*id_p == old_id)) {
-    /* Better remap to NULL than not remapping at all, then we can handle it as a regular remap-to-NULL case... */
-    if ((cb_flag & IDWALK_CB_NEVER_SELF) && (new_id == id_self)) {
-      new_id = NULL;
-    }
-
-    const bool is_reference = (cb_flag & IDWALK_CB_STATIC_OVERRIDE_REFERENCE) != 0;
-    const bool is_indirect = (cb_flag & IDWALK_CB_INDIRECT_USAGE) != 0;
-    const bool skip_indirect = (id_remap_data->flag & ID_REMAP_SKIP_INDIRECT_USAGE) != 0;
-    /* Note: proxy usage implies LIB_TAG_EXTERN, so on this aspect it is direct,
-     *       on the other hand since they get reset to lib data on file open/reload it is indirect too...
-     *       Edit Mode is also a 'skip direct' case. */
-    const bool is_obj = (GS(id->name) == ID_OB);
-    const bool is_obj_proxy = (is_obj && (((Object *)id)->proxy || ((Object *)id)->proxy_group));
-    const bool is_obj_editmode = (is_obj && BKE_object_is_in_editmode((Object *)id));
+	if (cb_flag & IDWALK_CB_PRIVATE) {
+		return IDWALK_RET_NOP;
+	}
+
+	IDRemap *id_remap_data = user_data;
+	ID *old_id = id_remap_data->old_id;
+	ID *new_id = id_remap_data->new_id;
+	ID *id = id_remap_data->id;
+
+	if (!old_id) {  /* Used to cleanup all IDs used by a specific one. */
+		BLI_assert(!new_id);
+		old_id = *id_p;
+	}
+
+	if (*id_p && (*id_p == old_id)) {
+		/* Better remap to NULL than not remapping at all, then we can handle it as a regular remap-to-NULL case... */
+		if ((cb_flag & IDWALK_CB_NEVER_SELF) && (new_id == id_self)) {
+			new_id = NULL;
+		}
+
+		const bool is_reference = (cb_flag & IDWALK_CB_STATIC_OVERRIDE_REFERENCE) != 0;
+		const bool is_indirect = (cb_flag & IDWALK_CB_INDIRECT_USAGE) != 0;
+		const bool skip_indirect = (id_remap_data->flag & ID_REMAP_SKIP_INDIRECT_USAGE) != 0;
+		/* Note: proxy usage implies LIB_TAG_EXTERN, so on this aspect it is direct,
+		 *       on the other hand since they get reset to lib data on file open/reload it is indirect too...
+		 *       Edit Mode is also a 'skip direct' case. */
+		const bool is_obj = (GS(id->name) == ID_OB);
+		const bool is_obj_proxy = (is_obj && (((Object *)id)->proxy || ((Object *)id)->proxy_group));
+		const bool is_obj_editmode = (is_obj && BKE_object_is_in_editmode((Object *)id));
     const bool is_never_null = ((cb_flag & IDWALK_CB_NEVER_NULL) && (new_id == NULL) &&
-                                (id_remap_data->flag & ID_REMAP_FORCE_NEVER_NULL_USAGE) == 0);
-    const bool skip_reference = (id_remap_data->flag & ID_REMAP_SKIP_STATIC_OVERRIDE) != 0;
-    const bool skip_never_null = (id_remap_data->flag & ID_REMAP_SKIP_NEVER_NULL_USAGE) != 0;
+		                            (id_remap_data->flag & ID_REMAP_FORCE_NEVER_NULL_USAGE) == 0);
+		const bool skip_reference = (id_remap_data->flag & ID_REMAP_SKIP_STATIC_OVERRIDE) != 0;
+		const bool skip_never_null = (id_remap_data->flag & ID_REMAP_SKIP_NEVER_NULL_USAGE) != 0;
 
 #ifdef DEBUG_PRINT
     printf(
         "In %s (lib %p): Remapping %s (%p) to %s (%p) "
-        "(is_indirect: %d, skip_indirect: %d, is_reference: %d, skip_reference: %d)\n",
+		       "(is_indirect: %d, skip_indirect: %d, is_reference: %d, skip_reference: %d)\n",
         id->name,
         id->lib,
         old_id->name,
@@ -218,101 +218,101 @@
 
     if ((id_remap_data->flag & ID_REMAP_FLAG_NEVER_NULL_USAGE) &&
         (cb_flag & IDWALK_CB_NEVER_NULL)) {
-      id->tag |= LIB_TAG_DOIT;
-    }
-
-    /* Special hack in case it's Object->data and we are in edit mode, and new_id is not NULL
-     * (otherwise, we follow common NEVER_NULL flags).
-     * (skipped_indirect too). */
-    if ((is_never_null && skip_never_null) ||
-        (is_obj_editmode && (((Object *)id)->data == *id_p) && new_id != NULL) ||
+			id->tag |= LIB_TAG_DOIT;
+		}
+
+		/* Special hack in case it's Object->data and we are in edit mode, and new_id is not NULL
+		 * (otherwise, we follow common NEVER_NULL flags).
+		 * (skipped_indirect too). */
+		if ((is_never_null && skip_never_null) ||
+		    (is_obj_editmode && (((Object *)id)->data == *id_p) && new_id != NULL) ||
         (skip_indirect && is_indirect) || (is_reference && skip_reference)) {
-      if (is_indirect) {
-        id_remap_data->skipped_indirect++;
-        if (is_obj) {
-          Object *ob = (Object *)id;
-          if (ob->data == *id_p && ob->proxy != NULL) {
-            /* And another 'Proudly brought to you by Proxy Hell' hack!
-             * This will allow us to avoid clearing 'LIB_EXTERN' flag of obdata of proxies... */
-            id_remap_data->skipped_direct++;
-          }
-        }
-      }
-      else if (is_never_null || is_obj_editmode || is_reference) {
-        id_remap_data->skipped_direct++;
-      }
-      else {
-        BLI_assert(0);
-      }
-      if (cb_flag & IDWALK_CB_USER) {
-        id_remap_data->skipped_refcounted++;
-      }
-      else if (cb_flag & IDWALK_CB_USER_ONE) {
-        /* No need to count number of times this happens, just a flag is enough. */
-        id_remap_data->status |= ID_REMAP_IS_USER_ONE_SKIPPED;
-      }
-    }
-    else {
-      if (!is_never_null) {
-        *id_p = new_id;
+			if (is_indirect) {
+				id_remap_data->skipped_indirect++;
+				if (is_obj) {
+					Object *ob = (Object *)id;
+					if (ob->data == *id_p && ob->proxy != NULL) {
+						/* And another 'Proudly brought to you by Proxy Hell' hack!
+						 * This will allow us to avoid clearing 'LIB_EXTERN' flag of obdata of proxies... */
+						id_remap_data->skipped_direct++;
+					}
+				}
+			}
+			else if (is_never_null || is_obj_editmode || is_reference) {
+				id_remap_data->skipped_direct++;
+			}
+			else {
+				BLI_assert(0);
+			}
+			if (cb_flag & IDWALK_CB_USER) {
+				id_remap_data->skipped_refcounted++;
+			}
+			else if (cb_flag & IDWALK_CB_USER_ONE) {
+				/* No need to count number of times this happens, just a flag is enough. */
+				id_remap_data->status |= ID_REMAP_IS_USER_ONE_SKIPPED;
+			}
+		}
+		else {
+			if (!is_never_null) {
+				*id_p = new_id;
         DEG_id_tag_update_ex(id_remap_data->bmain,
                              id_self,
-                             ID_RECALC_COPY_ON_WRITE | ID_RECALC_TRANSFORM | ID_RECALC_GEOMETRY);
-      }
-      if (cb_flag & IDWALK_CB_USER) {
-        /* NOTE: We don't user-count IDs which are not in the main database.
-         * This is because in certain conditions we can have datablocks in
-         * the main which are referencing datablocks outside of it.
-         * For example, BKE_mesh_new_from_object() called on an evaluated
-         * object will cause such situation.
-         */
-        if ((old_id->tag & LIB_TAG_NO_MAIN) == 0) {
-          id_us_min(old_id);
-        }
-        if (new_id != NULL && (new_id->tag & LIB_TAG_NO_MAIN) == 0) {
-          /* We do not want to handle LIB_TAG_INDIRECT/LIB_TAG_EXTERN here. */
-          new_id->us++;
-        }
-      }
-      else if (cb_flag & IDWALK_CB_USER_ONE) {
-        id_us_ensure_real(new_id);
-        /* We cannot affect old_id->us directly, LIB_TAG_EXTRAUSER(_SET) are assumed to be set as needed,
-         * that extra user is processed in final handling... */
-      }
-      if (!is_indirect || is_obj_proxy) {
-        id_remap_data->status |= ID_REMAP_IS_LINKED_DIRECT;
-      }
-    }
-  }
-
-  return IDWALK_RET_NOP;
+				                     ID_RECALC_COPY_ON_WRITE | ID_RECALC_TRANSFORM | ID_RECALC_GEOMETRY);
+			}
+			if (cb_flag & IDWALK_CB_USER) {
+				/* NOTE: We don't user-count IDs which are not in the main database.
+				 * This is because in certain conditions we can have datablocks in
+				 * the main which are referencing datablocks outside of it.
+				 * For example, BKE_mesh_new_from_object() called on an evaluated
+				 * object will cause such situation.
+				 */
+				if ((old_id->tag & LIB_TAG_NO_MAIN) == 0) {
+					id_us_min(old_id);
+				}
+				if (new_id != NULL && (new_id->tag & LIB_TAG_NO_MAIN) == 0) {
+					/* We do not want to handle LIB_TAG_INDIRECT/LIB_TAG_EXTERN here. */
+					new_id->us++;
+				}
+			}
+			else if (cb_flag & IDWALK_CB_USER_ONE) {
+				id_us_ensure_real(new_id);
+				/* We cannot affect old_id->us directly, LIB_TAG_EXTRAUSER(_SET) are assumed to be set as needed,
+				 * that extra user is processed in final handling... */
+			}
+			if (!is_indirect || is_obj_proxy) {
+				id_remap_data->status |= ID_REMAP_IS_LINKED_DIRECT;
+			}
+		}
+	}
+
+	return IDWALK_RET_NOP;
 }
 
 static void libblock_remap_data_preprocess(IDRemap *r_id_remap_data)
 {
-  switch (GS(r_id_remap_data->id->name)) {
+	switch (GS(r_id_remap_data->id->name)) {
     case ID_OB: {
-      ID *old_id = r_id_remap_data->old_id;
-      if (!old_id || GS(old_id->name) == ID_AR) {
-        Object *ob = (Object *)r_id_remap_data->id;
-        /* Object's pose holds reference to armature bones... sic */
-        /* Note that in theory, we should have to bother about linked/non-linked/never-null/etc. flags/states.
-         * Fortunately, this is just a tag, so we can accept to 'over-tag' a bit for pose recalc, and avoid
-         * another complex and risky condition nightmare like the one we have in
-         * foreach_libblock_remap_callback()... */
-        if (ob->pose && (!old_id || ob->data == old_id)) {
-          BLI_assert(ob->type == OB_ARMATURE);
-          ob->pose->flag |= POSE_RECALC;
-          /* We need to clear pose bone pointers immediately, things like undo writefile may be called
-           * before pose is actually recomputed, can lead to segfault... */
-          BKE_pose_clear_pointers(ob->pose);
-        }
-      }
-      break;
-    }
-    default:
-      break;
-  }
+			ID *old_id = r_id_remap_data->old_id;
+			if (!old_id || GS(old_id->name) == ID_AR) {
+				Object *ob = (Object *)r_id_remap_data->id;
+				/* Object's pose holds reference to armature bones... sic */
+				/* Note that in theory, we should have to bother about linked/non-linked/never-null/etc. flags/states.
+				 * Fortunately, this is just a tag, so we can accept to 'over-tag' a bit for pose recalc, and avoid
+				 * another complex and risky condition nightmare like the one we have in
+				 * foreach_libblock_remap_callback()... */
+				if (ob->pose && (!old_id || ob->data == old_id)) {
+					BLI_assert(ob->type == OB_ARMATURE);
+					ob->pose->flag |= POSE_RECALC;
+					/* We need to clear pose bone pointers immediately, things like undo writefile may be called
+					 * before pose is actually recomputed, can lead to segfault... */
+					BKE_pose_clear_pointers(ob->pose);
+				}
+			}
+			break;
+		}
+		default:
+			break;
+	}
 }
 
 /* Can be called with both old_ob and new_ob being NULL, this means we have to check whole Main database then. */
@@ -320,30 +320,30 @@
                                                           Object *old_ob,
                                                           Object *new_ob)
 {
-  if (new_ob == NULL) {
-    /* In case we unlinked old_ob (new_ob is NULL), the object has already
-     * been removed from the scenes and their collections. We still have
-     * to remove the NULL children from collections not used in any scene. */
-    BKE_collections_object_remove_nulls(bmain);
-  }
-
-  BKE_main_collection_sync_remap(bmain);
-
-  if (old_ob == NULL) {
-    for (Object *ob = bmain->objects.first; ob != NULL; ob = ob->id.next) {
-      if (ob->type == OB_MBALL && BKE_mball_is_basis(ob)) {
-        DEG_id_tag_update(&ob->id, ID_RECALC_GEOMETRY);
-      }
-    }
-  }
-  else {
-    for (Object *ob = bmain->objects.first; ob != NULL; ob = ob->id.next) {
-      if (ob->type == OB_MBALL && BKE_mball_is_basis_for(ob, old_ob)) {
-        DEG_id_tag_update(&ob->id, ID_RECALC_GEOMETRY);
-        break; /* There is only one basis... */
-      }
-    }
-  }
+	if (new_ob == NULL) {
+		/* In case we unlinked old_ob (new_ob is NULL), the object has already
+		 * been removed from the scenes and their collections. We still have
+		 * to remove the NULL children from collections not used in any scene. */
+		BKE_collections_object_remove_nulls(bmain);
+	}
+
+	BKE_main_collection_sync_remap(bmain);
+
+	if (old_ob == NULL) {
+		for (Object *ob = bmain->objects.first; ob != NULL; ob = ob->id.next) {
+			if (ob->type == OB_MBALL && BKE_mball_is_basis(ob)) {
+				DEG_id_tag_update(&ob->id, ID_RECALC_GEOMETRY);
+			}
+		}
+	}
+	else {
+		for (Object *ob = bmain->objects.first; ob != NULL; ob = ob->id.next) {
+			if (ob->type == OB_MBALL && BKE_mball_is_basis_for(ob, old_ob)) {
+				DEG_id_tag_update(&ob->id, ID_RECALC_GEOMETRY);
+				break;  /* There is only one basis... */
+			}
+		}
+	}
 }
 
 /* Can be called with both old_collection and new_collection being NULL,
@@ -352,44 +352,44 @@
                                                               Collection *UNUSED(old_collection),
                                                               Collection *new_collection)
 {
-  if (new_collection == NULL) {
-    /* XXX Complex cases can lead to NULL pointers in other collections than old_collection,
-     * and BKE_main_collection_sync_remap() does not tolerate any of those, so for now always check whole
-     * existing collections for NULL pointers.
-     * I'd consider optimizing that whole collection remapping process a TODO for later. */
-    BKE_collections_child_remove_nulls(bmain, NULL /*old_collection*/);
-  }
-
-  BKE_main_collection_sync_remap(bmain);
+	if (new_collection == NULL) {
+		/* XXX Complex cases can lead to NULL pointers in other collections than old_collection,
+		 * and BKE_main_collection_sync_remap() does not tolerate any of those, so for now always check whole
+		 * existing collections for NULL pointers.
+		 * I'd consider optimizing that whole collection remapping process a TODO for later. */
+		BKE_collections_child_remove_nulls(bmain, NULL /*old_collection*/);
+	}
+
+	BKE_main_collection_sync_remap(bmain);
 }
 
 static void libblock_remap_data_postprocess_obdata_relink(Main *bmain, Object *ob, ID *new_id)
 {
-  if (ob->data == new_id) {
-    switch (GS(new_id->name)) {
-      case ID_ME:
-        multires_force_update(ob);
-        break;
-      case ID_CU:
-        BKE_curve_type_test(ob);
-        break;
-      default:
-        break;
-    }
-    test_object_modifiers(ob);
-    test_object_materials(bmain, ob, new_id);
-  }
+	if (ob->data == new_id) {
+		switch (GS(new_id->name)) {
+			case ID_ME:
+				multires_force_update(ob);
+				break;
+			case ID_CU:
+				BKE_curve_type_test(ob);
+				break;
+			default:
+				break;
+		}
+		test_object_modifiers(ob);
+		test_object_materials(bmain, ob, new_id);
+	}
 }
 
 static void libblock_remap_data_postprocess_nodetree_update(Main *bmain, ID *new_id)
 {
-  /* Verify all nodetree user nodes. */
-  ntreeVerifyNodes(bmain, new_id);
-
-  /* Update node trees as necessary. */
-  FOREACH_NODETREE_BEGIN (bmain, ntree, id) {
-    /* make an update call for the tree */
-    ntreeUpdateTree(bmain, ntree);
+	/* Verify all nodetree user nodes. */
+	ntreeVerifyNodes(bmain, new_id);
+
+	/* Update node trees as necessary. */
+	FOREACH_NODETREE_BEGIN(bmain, ntree, id) {
+		/* make an update call for the tree */
+		ntreeUpdateTree(bmain, ntree);
   }
   FOREACH_NODETREE_END;
 }
@@ -414,77 +414,77 @@
  */
 ATTR_NONNULL(1)
 static void libblock_remap_data(
-    Main *bmain, ID *id, ID *old_id, ID *new_id, const short remap_flags, IDRemap *r_id_remap_data)
-{
-  IDRemap id_remap_data;
+        Main *bmain, ID *id, ID *old_id, ID *new_id, const short remap_flags, IDRemap *r_id_remap_data)
+{
+	IDRemap id_remap_data;
   const int foreach_id_flags = (remap_flags & ID_REMAP_NO_INDIRECT_PROXY_DATA_USAGE) != 0 ?
                                    IDWALK_NO_INDIRECT_PROXY_DATA_USAGE :
                                    IDWALK_NOP;
 
-  if (r_id_remap_data == NULL) {
-    r_id_remap_data = &id_remap_data;
-  }
-  r_id_remap_data->bmain = bmain;
-  r_id_remap_data->old_id = old_id;
-  r_id_remap_data->new_id = new_id;
-  r_id_remap_data->id = NULL;
-  r_id_remap_data->flag = remap_flags;
-  r_id_remap_data->status = 0;
-  r_id_remap_data->skipped_direct = 0;
-  r_id_remap_data->skipped_indirect = 0;
-  r_id_remap_data->skipped_refcounted = 0;
-
-  if (id) {
+	if (r_id_remap_data == NULL) {
+		r_id_remap_data = &id_remap_data;
+	}
+	r_id_remap_data->bmain = bmain;
+	r_id_remap_data->old_id = old_id;
+	r_id_remap_data->new_id = new_id;
+	r_id_remap_data->id = NULL;
+	r_id_remap_data->flag = remap_flags;
+	r_id_remap_data->status = 0;
+	r_id_remap_data->skipped_direct = 0;
+	r_id_remap_data->skipped_indirect = 0;
+	r_id_remap_data->skipped_refcounted = 0;
+
+	if (id) {
 #ifdef DEBUG_PRINT
-    printf("\tchecking id %s (%p, %p)\n", id->name, id, id->lib);
+		printf("\tchecking id %s (%p, %p)\n", id->name, id, id->lib);
 #endif
-    r_id_remap_data->id = id;
-    libblock_remap_data_preprocess(r_id_remap_data);
+		r_id_remap_data->id = id;
+		libblock_remap_data_preprocess(r_id_remap_data);
     BKE_library_foreach_ID_link(
         NULL, id, foreach_libblock_remap_callback, (void *)r_id_remap_data, foreach_id_flags);
-  }
-  else {
-    /* Note that this is a very 'brute force' approach, maybe we could use some depsgraph to only process
-     * objects actually using given old_id... sounds rather unlikely currently, though, so this will do for now. */
-    ID *id_curr;
-
-    FOREACH_MAIN_ID_BEGIN(bmain, id_curr)
-    {
-      if (BKE_library_id_can_use_idtype(id_curr, GS(old_id->name))) {
-        /* Note that we cannot skip indirect usages of old_id here (if requested), we still need to check it for
-         * the user count handling...
-         * XXX No more true (except for debug usage of those skipping counters). */
-        r_id_remap_data->id = id_curr;
-        libblock_remap_data_preprocess(r_id_remap_data);
+	}
+	else {
+		/* Note that this is a very 'brute force' approach, maybe we could use some depsgraph to only process
+		 * objects actually using given old_id... sounds rather unlikely currently, though, so this will do for now. */
+		ID *id_curr;
+
+		FOREACH_MAIN_ID_BEGIN(bmain, id_curr)
+		{
+			if (BKE_library_id_can_use_idtype(id_curr, GS(old_id->name))) {
+				/* Note that we cannot skip indirect usages of old_id here (if requested), we still need to check it for
+				 * the user count handling...
+				 * XXX No more true (except for debug usage of those skipping counters). */
+				r_id_remap_data->id = id_curr;
+				libblock_remap_data_preprocess(r_id_remap_data);
         BKE_library_foreach_ID_link(NULL,
                                     id_curr,
                                     foreach_libblock_remap_callback,
                                     (void *)r_id_remap_data,
                                     foreach_id_flags);
-      }
-    }
-    FOREACH_MAIN_ID_END;
-  }
-
-  /* XXX We may not want to always 'transfer' fakeuser from old to new id... Think for now it's desired behavior
-   *     though, we can always add an option (flag) to control this later if needed. */
-  if (old_id && (old_id->flag & LIB_FAKEUSER)) {
-    id_fake_user_clear(old_id);
-    id_fake_user_set(new_id);
-  }
-
-  id_us_clear_real(old_id);
+			}
+		}
+		FOREACH_MAIN_ID_END;
+	}
+
+	/* XXX We may not want to always 'transfer' fakeuser from old to new id... Think for now it's desired behavior
+	 *     though, we can always add an option (flag) to control this later if needed. */
+	if (old_id && (old_id->flag & LIB_FAKEUSER)) {
+		id_fake_user_clear(old_id);
+		id_fake_user_set(new_id);
+	}
+
+	id_us_clear_real(old_id);
 
   if (new_id && (new_id->tag & LIB_TAG_INDIRECT) &&
       (r_id_remap_data->status & ID_REMAP_IS_LINKED_DIRECT)) {
-    new_id->tag &= ~LIB_TAG_INDIRECT;
-    new_id->tag |= LIB_TAG_EXTERN;
-  }
+		new_id->tag &= ~LIB_TAG_INDIRECT;
+		new_id->tag |= LIB_TAG_EXTERN;
+	}
 
 #ifdef DEBUG_PRINT
   printf("%s: %d occurrences skipped (%d direct and %d indirect ones)\n",
          __func__,
-         r_id_remap_data->skipped_direct + r_id_remap_data->skipped_indirect,
+	       r_id_remap_data->skipped_direct + r_id_remap_data->skipped_indirect,
          r_id_remap_data->skipped_direct,
          r_id_remap_data->skipped_indirect);
 #endif
@@ -496,101 +496,101 @@
  */
 void BKE_libblock_remap_locked(Main *bmain, void *old_idv, void *new_idv, const short remap_flags)
 {
-  IDRemap id_remap_data;
-  ID *old_id = old_idv;
-  ID *new_id = new_idv;
-  int skipped_direct, skipped_refcounted;
-
-  BLI_assert(old_id != NULL);
-  BLI_assert((new_id == NULL) || GS(old_id->name) == GS(new_id->name));
-  BLI_assert(old_id != new_id);
-
-  libblock_remap_data(bmain, NULL, old_id, new_id, remap_flags, &id_remap_data);
-
-  if (free_notifier_reference_cb) {
-    free_notifier_reference_cb(old_id);
-  }
-
-  /* We assume editors do not hold references to their IDs... This is false in some cases
-   * (Image is especially tricky here), editors' code is to handle refcount (id->us) itself then. */
-  if (remap_editor_id_reference_cb) {
-    remap_editor_id_reference_cb(old_id, new_id);
-  }
-
-  skipped_direct = id_remap_data.skipped_direct;
-  skipped_refcounted = id_remap_data.skipped_refcounted;
-
-  /* If old_id was used by some ugly 'user_one' stuff (like Image or Clip editors...), and user count has actually
-   * been incremented for that, we have to decrease once more its user count... unless we had to skip
-   * some 'user_one' cases. */
+	IDRemap id_remap_data;
+	ID *old_id = old_idv;
+	ID *new_id = new_idv;
+	int skipped_direct, skipped_refcounted;
+
+	BLI_assert(old_id != NULL);
+	BLI_assert((new_id == NULL) || GS(old_id->name) == GS(new_id->name));
+	BLI_assert(old_id != new_id);
+
+	libblock_remap_data(bmain, NULL, old_id, new_id, remap_flags, &id_remap_data);
+
+	if (free_notifier_reference_cb) {
+		free_notifier_reference_cb(old_id);
+	}
+
+	/* We assume editors do not hold references to their IDs... This is false in some cases
+	 * (Image is especially tricky here), editors' code is to handle refcount (id->us) itself then. */
+	if (remap_editor_id_reference_cb) {
+		remap_editor_id_reference_cb(old_id, new_id);
+	}
+
+	skipped_direct = id_remap_data.skipped_direct;
+	skipped_refcounted = id_remap_data.skipped_refcounted;
+
+	/* If old_id was used by some ugly 'user_one' stuff (like Image or Clip editors...), and user count has actually
+	 * been incremented for that, we have to decrease once more its user count... unless we had to skip
+	 * some 'user_one' cases. */
   if ((old_id->tag & LIB_TAG_EXTRAUSER_SET) &&
       !(id_remap_data.status & ID_REMAP_IS_USER_ONE_SKIPPED)) {
-    id_us_clear_real(old_id);
-  }
-
-  if (old_id->us - skipped_refcounted < 0) {
+		id_us_clear_real(old_id);
+	}
+
+	if (old_id->us - skipped_refcounted < 0) {
     CLOG_ERROR(&LOG,
                "Error in remapping process from '%s' (%p) to '%s' (%p): "
-               "wrong user count in old ID after process (summing up to %d)",
+		           "wrong user count in old ID after process (summing up to %d)",
                old_id->name,
                old_id,
                new_id ? new_id->name : "<NULL>",
                new_id,
                old_id->us - skipped_refcounted);
-    BLI_assert(0);
-  }
-
-  if (skipped_direct == 0) {
-    /* old_id is assumed to not be used directly anymore... */
-    if (old_id->lib && (old_id->tag & LIB_TAG_EXTERN)) {
-      old_id->tag &= ~LIB_TAG_EXTERN;
-      old_id->tag |= LIB_TAG_INDIRECT;
-    }
-  }
-
-  /* Some after-process updates.
-   * This is a bit ugly, but cannot see a way to avoid it. Maybe we should do a per-ID callback for this instead?
-   */
-  switch (GS(old_id->name)) {
-    case ID_OB:
-      libblock_remap_data_postprocess_object_update(bmain, (Object *)old_id, (Object *)new_id);
-      break;
-    case ID_GR:
+		BLI_assert(0);
+	}
+
+	if (skipped_direct == 0) {
+		/* old_id is assumed to not be used directly anymore... */
+		if (old_id->lib && (old_id->tag & LIB_TAG_EXTERN)) {
+			old_id->tag &= ~LIB_TAG_EXTERN;
+			old_id->tag |= LIB_TAG_INDIRECT;
+		}
+	}
+
+	/* Some after-process updates.
+	 * This is a bit ugly, but cannot see a way to avoid it. Maybe we should do a per-ID callback for this instead?
+	 */
+	switch (GS(old_id->name)) {
+		case ID_OB:
+			libblock_remap_data_postprocess_object_update(bmain, (Object *)old_id, (Object *)new_id);
+			break;
+		case ID_GR:
       libblock_remap_data_postprocess_collection_update(
           bmain, (Collection *)old_id, (Collection *)new_id);
-      break;
-    case ID_ME:
-    case ID_CU:
-    case ID_MB:
-      if (new_id) { /* Only affects us in case obdata was relinked (changed). */
-        for (Object *ob = bmain->objects.first; ob; ob = ob->id.next) {
-          libblock_remap_data_postprocess_obdata_relink(bmain, ob, new_id);
-        }
-      }
-      break;
-    default:
-      break;
-  }
-
-  /* Node trees may virtually use any kind of data-block... */
-  /* XXX Yuck!!!! nodetree update can do pretty much any thing when talking about py nodes,
-   *     including creating new data-blocks (see T50385), so we need to unlock main here. :(
-   *     Why can't we have re-entrent locks? */
-  BKE_main_unlock(bmain);
-  libblock_remap_data_postprocess_nodetree_update(bmain, new_id);
-  BKE_main_lock(bmain);
-
-  /* Full rebuild of DEG! */
-  DEG_relations_tag_update(bmain);
+			break;
+		case ID_ME:
+		case ID_CU:
+		case ID_MB:
+			if (new_id) {  /* Only affects us in case obdata was relinked (changed). */
+				for (Object *ob = bmain->objects.first; ob; ob = ob->id.next) {
+					libblock_remap_data_postprocess_obdata_relink(bmain, ob, new_id);
+				}
+			}
+			break;
+		default:
+			break;
+	}
+
+	/* Node trees may virtually use any kind of data-block... */
+	/* XXX Yuck!!!! nodetree update can do pretty much any thing when talking about py nodes,
+	 *     including creating new data-blocks (see T50385), so we need to unlock main here. :(
+	 *     Why can't we have re-entrent locks? */
+	BKE_main_unlock(bmain);
+	libblock_remap_data_postprocess_nodetree_update(bmain, new_id);
+	BKE_main_lock(bmain);
+
+	/* Full rebuild of DEG! */
+	DEG_relations_tag_update(bmain);
 }
 
 void BKE_libblock_remap(Main *bmain, void *old_idv, void *new_idv, const short remap_flags)
 {
-  BKE_main_lock(bmain);
-
-  BKE_libblock_remap_locked(bmain, old_idv, new_idv, remap_flags);
-
-  BKE_main_unlock(bmain);
+	BKE_main_lock(bmain);
+
+	BKE_libblock_remap_locked(bmain, old_idv, new_idv, remap_flags);
+
+	BKE_main_unlock(bmain);
 }
 
 /**
@@ -604,14 +604,14 @@
                          const bool do_flag_never_null,
                          const bool do_skip_indirect)
 {
-  const short remap_flags = (do_skip_indirect ? ID_REMAP_SKIP_INDIRECT_USAGE : 0) |
-                            (do_flag_never_null ? ID_REMAP_FLAG_NEVER_NULL_USAGE : 0);
-
-  BKE_main_lock(bmain);
-
-  BKE_libblock_remap_locked(bmain, idv, NULL, remap_flags);
-
-  BKE_main_unlock(bmain);
+	const short remap_flags = (do_skip_indirect ? ID_REMAP_SKIP_INDIRECT_USAGE : 0) |
+	                          (do_flag_never_null ? ID_REMAP_FLAG_NEVER_NULL_USAGE : 0);
+
+	BKE_main_lock(bmain);
+
+	BKE_libblock_remap_locked(bmain, idv, NULL, remap_flags);
+
+	BKE_main_unlock(bmain);
 }
 
 /** Similar to libblock_remap, but only affects IDs used by given \a idv ID.
@@ -631,60 +631,60 @@
  *     ... sigh
  */
 void BKE_libblock_relink_ex(
-    Main *bmain, void *idv, void *old_idv, void *new_idv, const bool us_min_never_null)
-{
-  ID *id = idv;
-  ID *old_id = old_idv;
-  ID *new_id = new_idv;
-  int remap_flags = us_min_never_null ? 0 : ID_REMAP_SKIP_NEVER_NULL_USAGE;
-
-  /* No need to lock here, we are only affecting given ID, not bmain database. */
-
-  BLI_assert(id);
-  if (old_id) {
-    BLI_assert((new_id == NULL) || GS(old_id->name) == GS(new_id->name));
-    BLI_assert(old_id != new_id);
-  }
-  else {
-    BLI_assert(new_id == NULL);
-  }
-
-  libblock_remap_data(bmain, id, old_id, new_id, remap_flags, NULL);
-
-  /* Some after-process updates.
-   * This is a bit ugly, but cannot see a way to avoid it. Maybe we should do a per-ID callback for this instead?
-   */
-  switch (GS(id->name)) {
+        Main *bmain, void *idv, void *old_idv, void *new_idv, const bool us_min_never_null)
+{
+	ID *id = idv;
+	ID *old_id = old_idv;
+	ID *new_id = new_idv;
+	int remap_flags = us_min_never_null ? 0 : ID_REMAP_SKIP_NEVER_NULL_USAGE;
+
+	/* No need to lock here, we are only affecting given ID, not bmain database. */
+
+	BLI_assert(id);
+	if (old_id) {
+		BLI_assert((new_id == NULL) || GS(old_id->name) == GS(new_id->name));
+		BLI_assert(old_id != new_id);
+	}
+	else {
+		BLI_assert(new_id == NULL);
+	}
+
+	libblock_remap_data(bmain, id, old_id, new_id, remap_flags, NULL);
+
+	/* Some after-process updates.
+	 * This is a bit ugly, but cannot see a way to avoid it. Maybe we should do a per-ID callback for this instead?
+	 */
+	switch (GS(id->name)) {
     case ID_SCE: {
-      if (old_id) {
-        switch (GS(old_id->name)) {
-          case ID_OB:
+			if (old_id) {
+				switch (GS(old_id->name)) {
+					case ID_OB:
             libblock_remap_data_postprocess_object_update(
                 bmain, (Object *)old_id, (Object *)new_id);
-            break;
-          case ID_GR:
+						break;
+					case ID_GR:
             libblock_remap_data_postprocess_collection_update(
                 bmain, (Collection *)old_id, (Collection *)new_id);
-            break;
-          default:
-            break;
-        }
-      }
-      else {
-        /* No choice but to check whole objects/collections. */
-        libblock_remap_data_postprocess_collection_update(bmain, NULL, NULL);
-        libblock_remap_data_postprocess_object_update(bmain, NULL, NULL);
-      }
-      break;
-    }
-    case ID_OB:
-      if (new_id) { /* Only affects us in case obdata was relinked (changed). */
-        libblock_remap_data_postprocess_obdata_relink(bmain, (Object *)id, new_id);
-      }
-      break;
-    default:
-      break;
-  }
+						break;
+					default:
+						break;
+				}
+			}
+			else {
+				/* No choice but to check whole objects/collections. */
+				libblock_remap_data_postprocess_collection_update(bmain, NULL, NULL);
+				libblock_remap_data_postprocess_object_update(bmain, NULL, NULL);
+			}
+			break;
+		}
+		case ID_OB:
+			if (new_id) {  /* Only affects us in case obdata was relinked (changed). */
+				libblock_remap_data_postprocess_obdata_relink(bmain, (Object *)id, new_id);
+			}
+			break;
+		default:
+			break;
+	}
 }
 
 static int id_relink_to_newid_looper(void *UNUSED(user_data),
@@ -692,23 +692,23 @@
                                      ID **id_pointer,
                                      const int cb_flag)
 {
-  if (cb_flag & IDWALK_CB_PRIVATE) {
-    return IDWALK_RET_NOP;
-  }
-
-  ID *id = *id_pointer;
-  if (id) {
-    /* See: NEW_ID macro */
-    if (id->newid) {
-      BKE_library_update_ID_link_user(id->newid, id, cb_flag);
-      *id_pointer = id->newid;
-    }
-    else if (id->tag & LIB_TAG_NEW) {
-      id->tag &= ~LIB_TAG_NEW;
-      BKE_libblock_relink_to_newid(id);
-    }
-  }
-  return IDWALK_RET_NOP;
+	if (cb_flag & IDWALK_CB_PRIVATE) {
+		return IDWALK_RET_NOP;
+	}
+
+	ID *id = *id_pointer;
+	if (id) {
+		/* See: NEW_ID macro */
+		if (id->newid) {
+			BKE_library_update_ID_link_user(id->newid, id, cb_flag);
+			*id_pointer = id->newid;
+		}
+		else if (id->tag & LIB_TAG_NEW) {
+			id->tag &= ~LIB_TAG_NEW;
+			BKE_libblock_relink_to_newid(id);
+		}
+	}
+	return IDWALK_RET_NOP;
 }
 
 /** Similar to libblock_relink_ex, but is remapping IDs to their newid value if non-NULL, in given \a id.
@@ -717,148 +717,144 @@
  */
 void BKE_libblock_relink_to_newid(ID *id)
 {
-  if (ID_IS_LINKED(id))
-    return;
-
-  BKE_library_foreach_ID_link(NULL, id, id_relink_to_newid_looper, NULL, 0);
+	if (ID_IS_LINKED(id))
+		return;
+
+	BKE_library_foreach_ID_link(NULL, id, id_relink_to_newid_looper, NULL, 0);
 }
 
 void BKE_libblock_free_data(ID *id, const bool do_id_user)
 {
-  if (id->properties) {
-    IDP_FreeProperty_ex(id->properties, do_id_user);
-    MEM_freeN(id->properties);
-  }
-
-  if (id->override_static) {
-    BKE_override_static_free(&id->override_static);
-  }
-
-<<<<<<< HEAD
+	if (id->properties) {
+		IDP_FreeProperty_ex(id->properties, do_id_user);
+		MEM_freeN(id->properties);
+	}
+
+	if (id->override_static) {
+		BKE_override_static_free(&id->override_static);
+	}
+
 	if (id->uuid) {
 		MEM_freeN(id->uuid);
 	}
 
 	/* XXX TODO remove animdata handling from each type's freeing func, and do it here, like for copy! */
-=======
-  /* XXX TODO remove animdata handling from each type's freeing func, and do it here, like for copy! */
->>>>>>> e12c08e8
 }
 
 void BKE_libblock_free_datablock(ID *id, const int UNUSED(flag))
 {
-  const short type = GS(id->name);
-  switch (type) {
-    case ID_SCE:
-      BKE_scene_free_ex((Scene *)id, false);
-      break;
-    case ID_LI:
-      BKE_library_free((Library *)id);
-      break;
-    case ID_OB:
-      BKE_object_free((Object *)id);
-      break;
-    case ID_ME:
-      BKE_mesh_free((Mesh *)id);
-      break;
-    case ID_CU:
-      BKE_curve_free((Curve *)id);
-      break;
-    case ID_MB:
-      BKE_mball_free((MetaBall *)id);
-      break;
-    case ID_MA:
-      BKE_material_free((Material *)id);
-      break;
-    case ID_TE:
-      BKE_texture_free((Tex *)id);
-      break;
-    case ID_IM:
-      BKE_image_free((Image *)id);
-      break;
-    case ID_LT:
-      BKE_lattice_free((Lattice *)id);
-      break;
-    case ID_LA:
-      BKE_light_free((Light *)id);
-      break;
-    case ID_CA:
-      BKE_camera_free((Camera *)id);
-      break;
-    case ID_IP: /* Deprecated. */
-      BKE_ipo_free((Ipo *)id);
-      break;
-    case ID_KE:
-      BKE_key_free((Key *)id);
-      break;
-    case ID_WO:
-      BKE_world_free((World *)id);
-      break;
-    case ID_SCR:
-      BKE_screen_free((bScreen *)id);
-      break;
-    case ID_VF:
-      BKE_vfont_free((VFont *)id);
-      break;
-    case ID_TXT:
-      BKE_text_free((Text *)id);
-      break;
-    case ID_SPK:
-      BKE_speaker_free((Speaker *)id);
-      break;
-    case ID_LP:
-      BKE_lightprobe_free((LightProbe *)id);
-      break;
-    case ID_SO:
-      BKE_sound_free((bSound *)id);
-      break;
-    case ID_GR:
-      BKE_collection_free((Collection *)id);
-      break;
-    case ID_AR:
-      BKE_armature_free((bArmature *)id);
-      break;
-    case ID_AC:
-      BKE_action_free((bAction *)id);
-      break;
-    case ID_NT:
-      ntreeFreeTree((bNodeTree *)id);
-      break;
-    case ID_BR:
-      BKE_brush_free((Brush *)id);
-      break;
-    case ID_PA:
-      BKE_particlesettings_free((ParticleSettings *)id);
-      break;
-    case ID_WM:
-      if (free_windowmanager_cb)
-        free_windowmanager_cb(NULL, (wmWindowManager *)id);
-      break;
-    case ID_GD:
-      BKE_gpencil_free((bGPdata *)id, true);
-      break;
-    case ID_MC:
-      BKE_movieclip_free((MovieClip *)id);
-      break;
-    case ID_MSK:
-      BKE_mask_free((Mask *)id);
-      break;
-    case ID_LS:
-      BKE_linestyle_free((FreestyleLineStyle *)id);
-      break;
-    case ID_PAL:
-      BKE_palette_free((Palette *)id);
-      break;
-    case ID_PC:
-      BKE_paint_curve_free((PaintCurve *)id);
-      break;
-    case ID_CF:
-      BKE_cachefile_free((CacheFile *)id);
-      break;
-    case ID_WS:
-      BKE_workspace_free((WorkSpace *)id);
-      break;
-  }
+	const short type = GS(id->name);
+	switch (type) {
+		case ID_SCE:
+			BKE_scene_free_ex((Scene *)id, false);
+			break;
+		case ID_LI:
+			BKE_library_free((Library *)id);
+			break;
+		case ID_OB:
+			BKE_object_free((Object *)id);
+			break;
+		case ID_ME:
+			BKE_mesh_free((Mesh *)id);
+			break;
+		case ID_CU:
+			BKE_curve_free((Curve *)id);
+			break;
+		case ID_MB:
+			BKE_mball_free((MetaBall *)id);
+			break;
+		case ID_MA:
+			BKE_material_free((Material *)id);
+			break;
+		case ID_TE:
+			BKE_texture_free((Tex *)id);
+			break;
+		case ID_IM:
+			BKE_image_free((Image *)id);
+			break;
+		case ID_LT:
+			BKE_lattice_free((Lattice *)id);
+			break;
+		case ID_LA:
+			BKE_light_free((Light *)id);
+			break;
+		case ID_CA:
+			BKE_camera_free((Camera *) id);
+			break;
+		case ID_IP:  /* Deprecated. */
+			BKE_ipo_free((Ipo *)id);
+			break;
+		case ID_KE:
+			BKE_key_free((Key *)id);
+			break;
+		case ID_WO:
+			BKE_world_free((World *)id);
+			break;
+		case ID_SCR:
+			BKE_screen_free((bScreen *)id);
+			break;
+		case ID_VF:
+			BKE_vfont_free((VFont *)id);
+			break;
+		case ID_TXT:
+			BKE_text_free((Text *)id);
+			break;
+		case ID_SPK:
+			BKE_speaker_free((Speaker *)id);
+			break;
+		case ID_LP:
+			BKE_lightprobe_free((LightProbe *)id);
+			break;
+		case ID_SO:
+			BKE_sound_free((bSound *)id);
+			break;
+		case ID_GR:
+			BKE_collection_free((Collection *)id);
+			break;
+		case ID_AR:
+			BKE_armature_free((bArmature *)id);
+			break;
+		case ID_AC:
+			BKE_action_free((bAction *)id);
+			break;
+		case ID_NT:
+			ntreeFreeTree((bNodeTree *)id);
+			break;
+		case ID_BR:
+			BKE_brush_free((Brush *)id);
+			break;
+		case ID_PA:
+			BKE_particlesettings_free((ParticleSettings *)id);
+			break;
+		case ID_WM:
+			if (free_windowmanager_cb)
+				free_windowmanager_cb(NULL, (wmWindowManager *)id);
+			break;
+		case ID_GD:
+			BKE_gpencil_free((bGPdata *)id, true);
+			break;
+		case ID_MC:
+			BKE_movieclip_free((MovieClip *)id);
+			break;
+		case ID_MSK:
+			BKE_mask_free((Mask *)id);
+			break;
+		case ID_LS:
+			BKE_linestyle_free((FreestyleLineStyle *)id);
+			break;
+		case ID_PAL:
+			BKE_palette_free((Palette *)id);
+			break;
+		case ID_PC:
+			BKE_paint_curve_free((PaintCurve *)id);
+			break;
+		case ID_CF:
+			BKE_cachefile_free((CacheFile *)id);
+			break;
+		case ID_WS:
+			BKE_workspace_free((WorkSpace *)id);
+			break;
+	}
 }
 
 /**
@@ -879,85 +875,85 @@
  */
 void BKE_id_free_ex(Main *bmain, void *idv, int flag, const bool use_flag_from_idtag)
 {
-  ID *id = idv;
-
-  if (use_flag_from_idtag) {
-    if ((id->tag & LIB_TAG_NO_MAIN) != 0) {
-      flag |= LIB_ID_FREE_NO_MAIN | LIB_ID_FREE_NO_UI_USER | LIB_ID_FREE_NO_DEG_TAG;
-    }
-    else {
-      flag &= ~LIB_ID_FREE_NO_MAIN;
-    }
-
-    if ((id->tag & LIB_TAG_NO_USER_REFCOUNT) != 0) {
-      flag |= LIB_ID_FREE_NO_USER_REFCOUNT;
-    }
-    else {
-      flag &= ~LIB_ID_FREE_NO_USER_REFCOUNT;
-    }
-
-    if ((id->tag & LIB_TAG_NOT_ALLOCATED) != 0) {
-      flag |= LIB_ID_FREE_NOT_ALLOCATED;
-    }
-    else {
-      flag &= ~LIB_ID_FREE_NOT_ALLOCATED;
-    }
-  }
-
-  BLI_assert((flag & LIB_ID_FREE_NO_MAIN) != 0 || bmain != NULL);
-  BLI_assert((flag & LIB_ID_FREE_NO_MAIN) != 0 || (flag & LIB_ID_FREE_NOT_ALLOCATED) == 0);
-  BLI_assert((flag & LIB_ID_FREE_NO_MAIN) != 0 || (flag & LIB_ID_FREE_NO_USER_REFCOUNT) == 0);
-
-  const short type = GS(id->name);
-
-  if (bmain && (flag & LIB_ID_FREE_NO_DEG_TAG) == 0) {
-    DEG_id_type_tag(bmain, type);
-  }
+	ID *id = idv;
+
+	if (use_flag_from_idtag) {
+		if ((id->tag & LIB_TAG_NO_MAIN) != 0) {
+			flag |= LIB_ID_FREE_NO_MAIN | LIB_ID_FREE_NO_UI_USER | LIB_ID_FREE_NO_DEG_TAG;
+		}
+		else {
+			flag &= ~LIB_ID_FREE_NO_MAIN;
+		}
+
+		if ((id->tag & LIB_TAG_NO_USER_REFCOUNT) != 0) {
+			flag |= LIB_ID_FREE_NO_USER_REFCOUNT;
+		}
+		else {
+			flag &= ~LIB_ID_FREE_NO_USER_REFCOUNT;
+		}
+
+		if ((id->tag & LIB_TAG_NOT_ALLOCATED) != 0) {
+			flag |= LIB_ID_FREE_NOT_ALLOCATED;
+		}
+		else {
+			flag &= ~LIB_ID_FREE_NOT_ALLOCATED;
+		}
+	}
+
+	BLI_assert((flag & LIB_ID_FREE_NO_MAIN) != 0 || bmain != NULL);
+	BLI_assert((flag & LIB_ID_FREE_NO_MAIN) != 0 || (flag & LIB_ID_FREE_NOT_ALLOCATED) == 0);
+	BLI_assert((flag & LIB_ID_FREE_NO_MAIN) != 0 || (flag & LIB_ID_FREE_NO_USER_REFCOUNT) == 0);
+
+	const short type = GS(id->name);
+
+	if (bmain && (flag & LIB_ID_FREE_NO_DEG_TAG) == 0) {
+		DEG_id_type_tag(bmain, type);
+	}
 
 #ifdef WITH_PYTHON
 #  ifdef WITH_PYTHON_SAFETY
-  BPY_id_release(id);
+	BPY_id_release(id);
 #  endif
-  if (id->py_instance) {
-    BPY_DECREF_RNA_INVALIDATE(id->py_instance);
-  }
+	if (id->py_instance) {
+		BPY_DECREF_RNA_INVALIDATE(id->py_instance);
+	}
 #endif
 
-  if ((flag & LIB_ID_FREE_NO_USER_REFCOUNT) == 0) {
-    BKE_libblock_relink_ex(bmain, id, NULL, NULL, true);
-  }
-
-  BKE_libblock_free_datablock(id, flag);
-
-  /* avoid notifying on removed data */
-  if ((flag & LIB_ID_FREE_NO_MAIN) == 0) {
-    BKE_main_lock(bmain);
-  }
-
-  if ((flag & LIB_ID_FREE_NO_UI_USER) == 0) {
-    if (free_notifier_reference_cb) {
-      free_notifier_reference_cb(id);
-    }
-
-    if (remap_editor_id_reference_cb) {
-      remap_editor_id_reference_cb(id, NULL);
-    }
-  }
-
-  if ((flag & LIB_ID_FREE_NO_MAIN) == 0) {
-    ListBase *lb = which_libbase(bmain, type);
-    BLI_remlink(lb, id);
-  }
-
-  BKE_libblock_free_data(id, (flag & LIB_ID_FREE_NO_USER_REFCOUNT) == 0);
-
-  if ((flag & LIB_ID_FREE_NO_MAIN) == 0) {
-    BKE_main_unlock(bmain);
-  }
-
-  if ((flag & LIB_ID_FREE_NOT_ALLOCATED) == 0) {
-    MEM_freeN(id);
-  }
+	if ((flag & LIB_ID_FREE_NO_USER_REFCOUNT) == 0) {
+		BKE_libblock_relink_ex(bmain, id, NULL, NULL, true);
+	}
+
+	BKE_libblock_free_datablock(id, flag);
+
+	/* avoid notifying on removed data */
+	if ((flag & LIB_ID_FREE_NO_MAIN) == 0) {
+		BKE_main_lock(bmain);
+	}
+
+	if ((flag & LIB_ID_FREE_NO_UI_USER) == 0) {
+		if (free_notifier_reference_cb) {
+			free_notifier_reference_cb(id);
+		}
+
+		if (remap_editor_id_reference_cb) {
+			remap_editor_id_reference_cb(id, NULL);
+		}
+	}
+
+	if ((flag & LIB_ID_FREE_NO_MAIN) == 0) {
+		ListBase *lb = which_libbase(bmain, type);
+		BLI_remlink(lb, id);
+	}
+
+	BKE_libblock_free_data(id, (flag & LIB_ID_FREE_NO_USER_REFCOUNT) == 0);
+
+	if ((flag & LIB_ID_FREE_NO_MAIN) == 0) {
+		BKE_main_unlock(bmain);
+	}
+
+	if ((flag & LIB_ID_FREE_NOT_ALLOCATED) == 0) {
+		MEM_freeN(id);
+	}
 }
 
 /**
@@ -970,157 +966,157 @@
  */
 void BKE_id_free(Main *bmain, void *idv)
 {
-  BKE_id_free_ex(bmain, idv, 0, true);
+	BKE_id_free_ex(bmain, idv, 0, true);
 }
 
 /**
  * Not really a freeing function by itself, it decrements usercount of given id, and only frees it if it reaches 0.
  */
-void BKE_id_free_us(Main *bmain, void *idv) /* test users */
-{
-  ID *id = idv;
-
-  id_us_min(id);
-
-  /* XXX This is a temp (2.77) hack so that we keep same behavior as in 2.76 regarding collections when deleting an object.
-   *     Since only 'user_one' usage of objects is collections, and only 'real user' usage of objects is scenes,
-   *     removing that 'user_one' tag when there is no more real (scene) users of an object ensures it gets
-   *     fully unlinked.
-   *     But only for local objects, not linked ones!
-   *     Otherwise, there is no real way to get rid of an object anymore - better handling of this is TODO.
-   */
-  if ((GS(id->name) == ID_OB) && (id->us == 1) && (id->lib == NULL)) {
-    id_us_clear_real(id);
-  }
-
-  if (id->us == 0) {
-    BKE_libblock_unlink(bmain, id, false, false);
-
-    BKE_id_free(bmain, id);
-  }
+void BKE_id_free_us(Main *bmain, void *idv)      /* test users */
+{
+	ID *id = idv;
+
+	id_us_min(id);
+
+	/* XXX This is a temp (2.77) hack so that we keep same behavior as in 2.76 regarding collections when deleting an object.
+	 *     Since only 'user_one' usage of objects is collections, and only 'real user' usage of objects is scenes,
+	 *     removing that 'user_one' tag when there is no more real (scene) users of an object ensures it gets
+	 *     fully unlinked.
+	 *     But only for local objects, not linked ones!
+	 *     Otherwise, there is no real way to get rid of an object anymore - better handling of this is TODO.
+	 */
+	if ((GS(id->name) == ID_OB) && (id->us == 1) && (id->lib == NULL)) {
+		id_us_clear_real(id);
+	}
+
+	if (id->us == 0) {
+		BKE_libblock_unlink(bmain, id, false, false);
+
+		BKE_id_free(bmain, id);
+	}
 }
 
 static void id_delete(Main *bmain, const bool do_tagged_deletion)
 {
-  const int tag = LIB_TAG_DOIT;
-  ListBase *lbarray[MAX_LIBARRAY];
-  Link dummy_link = {0};
-  int base_count, i;
-
-  /* Used by batch tagged deletion, when we call BKE_id_free then, id is no more in Main database,
-   * and has already properly unlinked its other IDs usages.
-   * UI users are always cleared in BKE_libblock_remap_locked() call, so we can always skip it. */
-  const int free_flag = LIB_ID_FREE_NO_UI_USER |
+	const int tag = LIB_TAG_DOIT;
+	ListBase *lbarray[MAX_LIBARRAY];
+	Link dummy_link = {0};
+	int base_count, i;
+
+	/* Used by batch tagged deletion, when we call BKE_id_free then, id is no more in Main database,
+	 * and has already properly unlinked its other IDs usages.
+	 * UI users are always cleared in BKE_libblock_remap_locked() call, so we can always skip it. */
+	const int free_flag = LIB_ID_FREE_NO_UI_USER |
                         (do_tagged_deletion ? LIB_ID_FREE_NO_MAIN | LIB_ID_FREE_NO_USER_REFCOUNT :
                                               0);
-  ListBase tagged_deleted_ids = {NULL};
-
-  base_count = set_listbasepointers(bmain, lbarray);
-
-  BKE_main_lock(bmain);
-  if (do_tagged_deletion) {
-    /* Main idea of batch deletion is to remove all IDs to be deleted from Main database.
-     * This means that we won't have to loop over all deleted IDs to remove usages
-     * of other deleted IDs.
-     * This gives tremendous speed-up when deleting a large amount of IDs from a Main
-     * containing thousands of those.
-     * This also means that we have to be very careful here, as we by-pass many 'common'
-     * processing, hence risking to 'corrupt' at least user counts, if not IDs themselves. */
-    bool keep_looping = true;
-    while (keep_looping) {
-      ID *id, *id_next;
-      ID *last_remapped_id = tagged_deleted_ids.last;
-      keep_looping = false;
-
-      /* First tag and remove from Main all datablocks directly from target lib.
-       * Note that we go forward here, since we want to check dependencies before users
-       * (e.g. meshes before objects). Avoids to have to loop twice. */
-      for (i = 0; i < base_count; i++) {
-        ListBase *lb = lbarray[i];
-
-        for (id = lb->first; id; id = id_next) {
-          id_next = id->next;
-          /* Note: in case we delete a library, we also delete all its datablocks! */
-          if ((id->tag & tag) || (id->lib != NULL && (id->lib->id.tag & tag))) {
-            BLI_remlink(lb, id);
-            BLI_addtail(&tagged_deleted_ids, id);
-            /* Do not tag as no_main now, we want to unlink it first (lower-level ID management code
-             * has some specific handling of 'nom main' IDs that would be a problem in that case). */
-            id->tag |= tag;
-            keep_looping = true;
-          }
-        }
-      }
-      if (last_remapped_id == NULL) {
-        dummy_link.next = tagged_deleted_ids.first;
-        last_remapped_id = (ID *)(&dummy_link);
-      }
-      for (id = last_remapped_id->next; id; id = id->next) {
-        /* Will tag 'never NULL' users of this ID too.
-         * Note that we cannot use BKE_libblock_unlink() here, since it would ignore indirect (and proxy!)
-         * links, this can lead to nasty crashing here in second, actual deleting loop.
-         * Also, this will also flag users of deleted data that cannot be unlinked
-         * (object using deleted obdata, etc.), so that they also get deleted. */
-        BKE_libblock_remap_locked(
+	ListBase tagged_deleted_ids = {NULL};
+
+	base_count = set_listbasepointers(bmain, lbarray);
+
+	BKE_main_lock(bmain);
+	if (do_tagged_deletion) {
+		/* Main idea of batch deletion is to remove all IDs to be deleted from Main database.
+		 * This means that we won't have to loop over all deleted IDs to remove usages
+		 * of other deleted IDs.
+		 * This gives tremendous speed-up when deleting a large amount of IDs from a Main
+		 * containing thousands of those.
+		 * This also means that we have to be very careful here, as we by-pass many 'common'
+		 * processing, hence risking to 'corrupt' at least user counts, if not IDs themselves. */
+		bool keep_looping = true;
+		while (keep_looping) {
+			ID *id, *id_next;
+			ID *last_remapped_id = tagged_deleted_ids.last;
+			keep_looping = false;
+
+			/* First tag and remove from Main all datablocks directly from target lib.
+			 * Note that we go forward here, since we want to check dependencies before users
+			 * (e.g. meshes before objects). Avoids to have to loop twice. */
+			for (i = 0; i < base_count; i++) {
+				ListBase *lb = lbarray[i];
+
+				for (id = lb->first; id; id = id_next) {
+					id_next = id->next;
+					/* Note: in case we delete a library, we also delete all its datablocks! */
+					if ((id->tag & tag) || (id->lib != NULL && (id->lib->id.tag & tag))) {
+						BLI_remlink(lb, id);
+						BLI_addtail(&tagged_deleted_ids, id);
+						/* Do not tag as no_main now, we want to unlink it first (lower-level ID management code
+						 * has some specific handling of 'nom main' IDs that would be a problem in that case). */
+						id->tag |= tag;
+						keep_looping = true;
+					}
+				}
+			}
+			if (last_remapped_id == NULL) {
+				dummy_link.next = tagged_deleted_ids.first;
+				last_remapped_id = (ID *)(&dummy_link);
+			}
+			for (id = last_remapped_id->next; id; id = id->next) {
+				/* Will tag 'never NULL' users of this ID too.
+				 * Note that we cannot use BKE_libblock_unlink() here, since it would ignore indirect (and proxy!)
+				 * links, this can lead to nasty crashing here in second, actual deleting loop.
+				 * Also, this will also flag users of deleted data that cannot be unlinked
+				 * (object using deleted obdata, etc.), so that they also get deleted. */
+				BKE_libblock_remap_locked(
             bmain, id, NULL, ID_REMAP_FLAG_NEVER_NULL_USAGE | ID_REMAP_FORCE_NEVER_NULL_USAGE);
-        /* Since we removed ID from Main, we also need to unlink its own other IDs usages ourself. */
-        BKE_libblock_relink_ex(bmain, id, NULL, NULL, true);
-        /* Now we can safely mark that ID as not being in Main database anymore. */
-        id->tag |= LIB_TAG_NO_MAIN;
-        /* This is needed because we may not have remapped usages of that ID by other deleted ones. */
-        //              id->us = 0;  /* Is it actually? */
-      }
-    }
-  }
-  else {
-    /* First tag all datablocks directly from target lib.
-     * Note that we go forward here, since we want to check dependencies before users (e.g. meshes before objects).
-     * Avoids to have to loop twice. */
-    for (i = 0; i < base_count; i++) {
-      ListBase *lb = lbarray[i];
-      ID *id, *id_next;
-
-      for (id = lb->first; id; id = id_next) {
-        id_next = id->next;
-        /* Note: in case we delete a library, we also delete all its datablocks! */
-        if ((id->tag & tag) || (id->lib != NULL && (id->lib->id.tag & tag))) {
-          id->tag |= tag;
-
-          /* Will tag 'never NULL' users of this ID too.
-           * Note that we cannot use BKE_libblock_unlink() here, since it would ignore indirect (and proxy!)
-           * links, this can lead to nasty crashing here in second, actual deleting loop.
-           * Also, this will also flag users of deleted data that cannot be unlinked
-           * (object using deleted obdata, etc.), so that they also get deleted. */
-          BKE_libblock_remap_locked(
+				/* Since we removed ID from Main, we also need to unlink its own other IDs usages ourself. */
+				BKE_libblock_relink_ex(bmain, id, NULL, NULL, true);
+				/* Now we can safely mark that ID as not being in Main database anymore. */
+				id->tag |= LIB_TAG_NO_MAIN;
+				/* This is needed because we may not have remapped usages of that ID by other deleted ones. */
+//				id->us = 0;  /* Is it actually? */
+			}
+		}
+	}
+	else {
+		/* First tag all datablocks directly from target lib.
+		 * Note that we go forward here, since we want to check dependencies before users (e.g. meshes before objects).
+		 * Avoids to have to loop twice. */
+		for (i = 0; i < base_count; i++) {
+			ListBase *lb = lbarray[i];
+			ID *id, *id_next;
+
+			for (id = lb->first; id; id = id_next) {
+				id_next = id->next;
+				/* Note: in case we delete a library, we also delete all its datablocks! */
+				if ((id->tag & tag) || (id->lib != NULL && (id->lib->id.tag & tag))) {
+					id->tag |= tag;
+
+					/* Will tag 'never NULL' users of this ID too.
+					 * Note that we cannot use BKE_libblock_unlink() here, since it would ignore indirect (and proxy!)
+					 * links, this can lead to nasty crashing here in second, actual deleting loop.
+					 * Also, this will also flag users of deleted data that cannot be unlinked
+					 * (object using deleted obdata, etc.), so that they also get deleted. */
+					BKE_libblock_remap_locked(
               bmain, id, NULL, ID_REMAP_FLAG_NEVER_NULL_USAGE | ID_REMAP_FORCE_NEVER_NULL_USAGE);
-        }
-      }
-    }
-  }
-  BKE_main_unlock(bmain);
-
-  /* In usual reversed order, such that all usage of a given ID, even 'never NULL' ones, have been already cleared
-   * when we reach it (e.g. Objects being processed before meshes, they'll have already released their 'reference'
-   * over meshes when we come to freeing obdata). */
-  for (i = do_tagged_deletion ? 1 : base_count; i--;) {
-    ListBase *lb = lbarray[i];
-    ID *id, *id_next;
-
-    for (id = do_tagged_deletion ? tagged_deleted_ids.first : lb->first; id; id = id_next) {
-      id_next = id->next;
-      if (id->tag & tag) {
-        if (id->us != 0) {
+				}
+			}
+		}
+	}
+	BKE_main_unlock(bmain);
+
+	/* In usual reversed order, such that all usage of a given ID, even 'never NULL' ones, have been already cleared
+	 * when we reach it (e.g. Objects being processed before meshes, they'll have already released their 'reference'
+	 * over meshes when we come to freeing obdata). */
+	for (i = do_tagged_deletion ? 1 : base_count; i--; ) {
+		ListBase *lb = lbarray[i];
+		ID *id, *id_next;
+
+		for (id = do_tagged_deletion ? tagged_deleted_ids.first : lb->first; id; id = id_next) {
+			id_next = id->next;
+			if (id->tag & tag) {
+				if (id->us != 0) {
 #ifdef DEBUG_PRINT
-          printf("%s: deleting %s (%d)\n", __func__, id->name, id->us);
+					printf("%s: deleting %s (%d)\n", __func__, id->name, id->us);
 #endif
-          BLI_assert(id->us == 0);
-        }
-        BKE_id_free_ex(bmain, id, free_flag, !do_tagged_deletion);
-      }
-    }
-  }
-
-  bmain->is_memfile_undo_written = false;
+					BLI_assert(id->us == 0);
+				}
+				BKE_id_free_ex(bmain, id, free_flag, !do_tagged_deletion);
+			}
+		}
+	}
+
+	bmain->is_memfile_undo_written = false;
 }
 
 /**
@@ -1128,10 +1124,10 @@
  */
 void BKE_id_delete(Main *bmain, void *idv)
 {
-  BKE_main_id_tag_all(bmain, LIB_TAG_DOIT, false);
-  ((ID *)idv)->tag |= LIB_TAG_DOIT;
-
-  id_delete(bmain, false);
+	BKE_main_id_tag_all(bmain, LIB_TAG_DOIT, false);
+	((ID *)idv)->tag |= LIB_TAG_DOIT;
+
+	id_delete(bmain, false);
 }
 
 /**
@@ -1145,5 +1141,5 @@
  */
 void BKE_id_multi_tagged_delete(Main *bmain)
 {
-  id_delete(bmain, true);
+	id_delete(bmain, true);
 }