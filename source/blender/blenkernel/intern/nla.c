--- conflicted
+++ resolved
@@ -162,12 +162,8 @@
 /**
  * Copy NLA strip
  *
-<<<<<<< HEAD
- * \param use_same_action When true, the existing action is used (instead of being duplicated)
- * \param flag Control ID pointers management, see LIB_ID_CREATE_.../LIB_ID_COPY_... flags in BKE_library.h
-=======
  * \param use_same_action: When true, the existing action is used (instead of being duplicated)
->>>>>>> e757c4a3
+ * \param flag: Control ID pointers management, see LIB_ID_CREATE_.../LIB_ID_COPY_... flags in BKE_library.h
  */
 NlaStrip *BKE_nlastrip_copy(Main *bmain, NlaStrip *strip, const bool use_same_action, const int flag)
 {
@@ -216,7 +212,7 @@
 
 /**
  * Copy a single NLA Track.
- * \param flag Control ID pointers management, see LIB_ID_CREATE_.../LIB_ID_COPY_... flags in BKE_library.h
+ * \param flag: Control ID pointers management, see LIB_ID_CREATE_.../LIB_ID_COPY_... flags in BKE_library.h
  */
 NlaTrack *BKE_nlatrack_copy(Main *bmain, NlaTrack *nlt, const bool use_same_actions, const int flag)
 {
@@ -245,7 +241,7 @@
 
 /**
  * Copy all NLA data.
- * \param flag Control ID pointers management, see LIB_ID_CREATE_.../LIB_ID_COPY_... flags in BKE_library.h
+ * \param flag: Control ID pointers management, see LIB_ID_CREATE_.../LIB_ID_COPY_... flags in BKE_library.h
  */
 void BKE_nla_tracks_copy(Main *bmain, ListBase *dst, ListBase *src, const int flag)
 {
