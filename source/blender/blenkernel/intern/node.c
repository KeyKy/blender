--- conflicted
+++ resolved
@@ -3098,80 +3098,6 @@
 }
 
 
-<<<<<<< HEAD
-=======
-/* nodes that use ID data get synced with local data */
-void nodeSynchronizeID(bNode *node, bool copy_to_id)
-{
-	if (node->id == NULL) return;
-
-	if (ELEM(node->type, SH_NODE_MATERIAL, SH_NODE_MATERIAL_EXT)) {
-		bNodeSocket *sock;
-		Material *ma = (Material *)node->id;
-		int a;
-		short check_flags = SOCK_UNAVAIL;
-
-		if (!copy_to_id)
-			check_flags |= SOCK_HIDDEN;
-
-		/* hrmf, case in loop isn't super fast, but we don't edit 100s of material at same time either! */
-		for (a = 0, sock = node->inputs.first; sock; sock = sock->next, a++) {
-			if (!(sock->flag & check_flags)) {
-				if (copy_to_id) {
-					switch (a) {
-						case MAT_IN_COLOR:
-							copy_v3_v3(&ma->r, ((bNodeSocketValueRGBA *)sock->default_value)->value); break;
-						case MAT_IN_SPEC:
-							copy_v3_v3(&ma->specr, ((bNodeSocketValueRGBA *)sock->default_value)->value); break;
-						case MAT_IN_REFL:
-							ma->ref = ((bNodeSocketValueFloat *)sock->default_value)->value; break;
-						case MAT_IN_MIR:
-							copy_v3_v3(&ma->mirr, ((bNodeSocketValueRGBA *)sock->default_value)->value); break;
-						case MAT_IN_AMB:
-							ma->amb = ((bNodeSocketValueFloat *)sock->default_value)->value; break;
-						case MAT_IN_EMIT:
-							ma->emit = ((bNodeSocketValueFloat *)sock->default_value)->value; break;
-						case MAT_IN_SPECTRA:
-							ma->spectra = ((bNodeSocketValueFloat *)sock->default_value)->value; break;
-						case MAT_IN_RAY_MIRROR:
-							ma->ray_mirror = ((bNodeSocketValueFloat *)sock->default_value)->value; break;
-						case MAT_IN_ALPHA:
-							ma->alpha = ((bNodeSocketValueFloat *)sock->default_value)->value; break;
-						case MAT_IN_TRANSLUCENCY:
-							ma->translucency = ((bNodeSocketValueFloat *)sock->default_value)->value; break;
-					}
-				}
-				else {
-					switch (a) {
-						case MAT_IN_COLOR:
-							copy_v3_v3(((bNodeSocketValueRGBA *)sock->default_value)->value, &ma->r); break;
-						case MAT_IN_SPEC:
-							copy_v3_v3(((bNodeSocketValueRGBA *)sock->default_value)->value, &ma->specr); break;
-						case MAT_IN_REFL:
-							((bNodeSocketValueFloat *)sock->default_value)->value = ma->ref; break;
-						case MAT_IN_MIR:
-							copy_v3_v3(((bNodeSocketValueRGBA *)sock->default_value)->value, &ma->mirr); break;
-						case MAT_IN_AMB:
-							((bNodeSocketValueFloat *)sock->default_value)->value = ma->amb; break;
-						case MAT_IN_EMIT:
-							((bNodeSocketValueFloat *)sock->default_value)->value = ma->emit; break;
-						case MAT_IN_SPECTRA:
-							((bNodeSocketValueFloat *)sock->default_value)->value = ma->spectra; break;
-						case MAT_IN_RAY_MIRROR:
-							((bNodeSocketValueFloat *)sock->default_value)->value = ma->ray_mirror; break;
-						case MAT_IN_ALPHA:
-							((bNodeSocketValueFloat *)sock->default_value)->value = ma->alpha; break;
-						case MAT_IN_TRANSLUCENCY:
-							((bNodeSocketValueFloat *)sock->default_value)->value = ma->translucency; break;
-					}
-				}
-			}
-		}
-	}
-}
-
-
->>>>>>> a24b4e60
 /* ************* node type access ********** */
 
 void nodeLabel(bNodeTree *ntree, bNode *node, char *label, int maxlen)
