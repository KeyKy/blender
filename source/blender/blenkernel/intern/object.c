--- conflicted
+++ resolved
@@ -4883,11 +4883,8 @@
   runtime->gpd_eval = NULL;
   runtime->mesh_deform_eval = NULL;
   runtime->curve_cache = NULL;
-<<<<<<< HEAD
+  runtime->object_as_temp_mesh = NULL;
   runtime->geometry_set_eval = NULL;
-=======
-  runtime->object_as_temp_mesh = NULL;
->>>>>>> 91ad33ef
 }
 
 /**
