--- conflicted
+++ resolved
@@ -1661,10 +1661,7 @@
 							
 							for (k = 0, hkey = pa->hair; k < pa->totkey; ++k, ++hkey) {
 								copy_v3_v3(svert->co, hkey->co);
-<<<<<<< HEAD
-=======
 								copy_v3_v3(svert->base, hkey->co); // XXX should be base for child deform, but not accessible here */
->>>>>>> 12dd0093
 								svert->time = hkey->time;
 								svert->weight = hkey->weight;
 								
@@ -1711,11 +1708,7 @@
 			/* skip reading when the cachelib is baking, avoids unnecessary memory allocation */
 			if (!(ob->cache_library->flag & CACHE_LIBRARY_BAKING)) {
 				/* TODO at this point we could apply animation offset */
-<<<<<<< HEAD
-				BKE_cache_read_dupli_cache(ob->cache_library, ob->dup_cache, scene, ob->dup_group, frame, eval_mode);
-=======
 				BKE_cache_read_dupli_cache(ob->cache_library, ob->dup_cache, scene, ob->dup_group, frame, eval_mode, true);
->>>>>>> 12dd0093
 			}
 			
 			ob->dup_cache->flag &= ~DUPCACHE_FLAG_DIRTY;
