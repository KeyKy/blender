--- conflicted
+++ resolved
@@ -124,13 +124,7 @@
 static void copy_dupli_context(DupliContext *r_ctx, const DupliContext *ctx, Object *ob, float mat[4][4], int index)
 {
 	*r_ctx = *ctx;
-<<<<<<< HEAD
-	
-=======
-
-	r_ctx->animated |= animated; /* object animation makes all children animated */
-
->>>>>>> a24b4e60
+
 	/* XXX annoying, previously was done by passing an ID* argument, this at least is more explicit */
 	if (ctx->gen->type == OB_DUPLICOLLECTION)
 		r_ctx->collection = ctx->object->dup_group;
