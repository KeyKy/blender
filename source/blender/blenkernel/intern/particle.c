--- conflicted
+++ resolved
@@ -3645,14 +3645,8 @@
 		expand_local_particlesettings(part);
 	}
 	else if(is_local && is_lib) {
-<<<<<<< HEAD
-		ParticleSettings *partn= psys_copy_settings(part);
-		partn->id.us= 0;
-=======
 		ParticleSettings *part_new= psys_copy_settings(part);
-
 		part_new->id.us= 0;
->>>>>>> c9edbab0
 
 		/* Remap paths of new ID using old library as base. */
 		BKE_id_lib_local_paths(bmain, part->id.lib, &part_new->id);
