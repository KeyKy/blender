/*
 * This program is free software; you can redistribute it and/or
 * modify it under the terms of the GNU General Public License
 * as published by the Free Software Foundation; either version 2
 * of the License, or (at your option) any later version.
 *
 * This program is distributed in the hope that it will be useful,
 * but WITHOUT ANY WARRANTY; without even the implied warranty of
 * MERCHANTABILITY or FITNESS FOR A PARTICULAR PURPOSE.  See the
 * GNU General Public License for more details.
 *
 * You should have received a copy of the GNU General Public License
 * along with this program; if not, write to the Free Software Foundation,
 * Inc., 51 Franklin Street, Fifth Floor, Boston, MA 02110-1301, USA.
 *
 * The Original Code is Copyright (C) 2007 by Janne Karhu.
 * All rights reserved.
 * Adaptive time step
 * Classical SPH
 * Copyright 2011-2012 AutoCRC
 */

/** \file
 * \ingroup bke
 */


#include <stddef.h>

#include <stdlib.h>
#include <math.h>
#include <string.h>

#include "MEM_guardedalloc.h"

#include "DNA_anim_types.h"
#include "DNA_boid_types.h"
#include "DNA_particle_types.h"
#include "DNA_mesh_types.h"
#include "DNA_meshdata_types.h"
#include "DNA_modifier_types.h"
#include "DNA_object_force_types.h"
#include "DNA_object_types.h"
#include "DNA_curve_types.h"
#include "DNA_scene_types.h"
#include "DNA_texture_types.h"
#include "DNA_listBase.h"

#include "BLI_utildefines.h"
#include "BLI_edgehash.h"
#include "BLI_rand.h"
#include "BLI_math.h"
#include "BLI_blenlib.h"
#include "BLI_kdtree.h"
#include "BLI_kdopbvh.h"
#include "BLI_task.h"
#include "BLI_threads.h"
#include "BLI_linklist.h"
#include "BLI_string_utils.h"

#include "BKE_animsys.h"
#include "BKE_boids.h"
#include "BKE_collision.h"
#include "BKE_colortools.h"
#include "BKE_effect.h"
#include "BKE_library.h"
#include "BKE_library_query.h"
#include "BKE_particle.h"

#include "BKE_collection.h"
#include "BKE_object.h"
#include "BKE_material.h"
#include "BKE_cloth.h"
#include "BKE_lattice.h"
#include "BKE_pointcache.h"
#include "BKE_mesh.h"
#include "BKE_modifier.h"
#include "BKE_scene.h"
#include "BKE_bvhutils.h"

#include "DEG_depsgraph.h"
#include "DEG_depsgraph_physics.h"
#include "DEG_depsgraph_query.h"

#include "PIL_time.h"

#include "RE_shader_ext.h"

/* fluid sim particle import */
#ifdef WITH_MOD_FLUID
#include "DNA_object_fluidsim_types.h"
#include "LBM_fluidsim.h"
#include <zlib.h>
#include <string.h>

#endif // WITH_MOD_FLUID

/* manta sim particle import */
#ifdef WITH_MANTA
#	include "DNA_smoke_types.h"
#	include "manta_fluid_API.h"
#endif // WITH_MANTA

static ThreadRWMutex psys_bvhtree_rwlock = BLI_RWLOCK_INITIALIZER;

/************************************************/
/*			Reacting to system events			*/
/************************************************/

static int particles_are_dynamic(ParticleSystem *psys)
{
	if (psys->pointcache->flag & PTCACHE_BAKED)
		return 0;

	if (psys->part->type == PART_HAIR)
		return psys->flag & PSYS_HAIR_DYNAMICS;
	else
		return ELEM(psys->part->phystype, PART_PHYS_NEWTON, PART_PHYS_BOIDS, PART_PHYS_FLUID);
}

float psys_get_current_display_percentage(ParticleSystem *psys, const bool use_render_params)
{
	ParticleSettings *part=psys->part;

	if ((use_render_params && !particles_are_dynamic(psys)) ||  /* non-dynamic particles can be rendered fully */
	    (part->child_nbr && part->childtype)  ||    /* display percentage applies to children */
	    (psys->pointcache->flag & PTCACHE_BAKING))  /* baking is always done with full amount */
	{
		return 1.0f;
	}

	return psys->part->disp/100.0f;
}

static int tot_particles(ParticleSystem *psys, PTCacheID *pid)
{
	if (pid && psys->pointcache->flag & PTCACHE_EXTERNAL)
		return pid->cache->totpoint;
	else if (psys->part->distr == PART_DISTR_GRID && psys->part->from != PART_FROM_VERT)
		return psys->part->grid_res * psys->part->grid_res * psys->part->grid_res - psys->totunexist;
	else
		return psys->part->totpart - psys->totunexist;
}

void psys_reset(ParticleSystem *psys, int mode)
{
	PARTICLE_P;

	if (ELEM(mode, PSYS_RESET_ALL, PSYS_RESET_DEPSGRAPH)) {
		if (mode == PSYS_RESET_ALL || !(psys->flag & PSYS_EDITED)) {
			/* don't free if not absolutely necessary */
			if (psys->totpart != tot_particles(psys, NULL)) {
				psys_free_particles(psys);
				psys->totpart= 0;
			}

			psys->totkeyed= 0;
			psys->flag &= ~(PSYS_HAIR_DONE|PSYS_KEYED);

			if (psys->edit && psys->free_edit) {
				psys->free_edit(psys->edit);
				psys->edit = NULL;
				psys->free_edit = NULL;
			}
		}
	}
	else if (mode == PSYS_RESET_CACHE_MISS) {
		/* set all particles to be skipped */
		LOOP_PARTICLES {
			pa->flag |= PARS_NO_DISP;
		}
	}

	/* reset children */
	if (psys->child) {
		MEM_freeN(psys->child);
		psys->child= NULL;
	}

	psys->totchild= 0;

	/* reset path cache */
	psys_free_path_cache(psys, psys->edit);

	/* reset point cache */
	BKE_ptcache_invalidate(psys->pointcache);

	if (psys->fluid_springs) {
		MEM_freeN(psys->fluid_springs);
		psys->fluid_springs = NULL;
	}

	psys->tot_fluidsprings = psys->alloc_fluidsprings = 0;
}

void psys_unique_name(Object *object, ParticleSystem *psys, const char *defname)
{
	BLI_uniquename(&object->particlesystem, psys, defname, '.',
	    offsetof(ParticleSystem, name), sizeof(psys->name));
}

static void realloc_particles(ParticleSimulationData *sim, int new_totpart)
{
	ParticleSystem *psys = sim->psys;
	ParticleSettings *part = psys->part;
	ParticleData *newpars = NULL;
	BoidParticle *newboids = NULL;
	PARTICLE_P;
	int totpart, totsaved = 0;

	if (new_totpart<0) {
		if ((part->distr == PART_DISTR_GRID) && (part->from != PART_FROM_VERT)) {
			totpart= part->grid_res;
			totpart*=totpart*totpart;
		}
		else
			totpart=part->totpart;
	}
	else
		totpart=new_totpart;

	if (totpart != psys->totpart) {
		if (psys->edit && psys->free_edit) {
			psys->free_edit(psys->edit);
			psys->edit = NULL;
			psys->free_edit = NULL;
		}

		if (totpart) {
			newpars= MEM_callocN(totpart*sizeof(ParticleData), "particles");
			if (newpars == NULL)
				return;

			if (psys->part->phystype == PART_PHYS_BOIDS) {
				newboids= MEM_callocN(totpart*sizeof(BoidParticle), "boid particles");

				if (newboids == NULL) {
					/* allocation error! */
					if (newpars)
						MEM_freeN(newpars);
					return;
				}
			}
		}

		if (psys->particles) {
			totsaved=MIN2(psys->totpart,totpart);
			/*save old pars*/
			if (totsaved) {
				memcpy(newpars,psys->particles,totsaved*sizeof(ParticleData));

				if (psys->particles->boid)
					memcpy(newboids, psys->particles->boid, totsaved*sizeof(BoidParticle));
			}

			if (psys->particles->keys)
				MEM_freeN(psys->particles->keys);

			if (psys->particles->boid)
				MEM_freeN(psys->particles->boid);

			for (p=0, pa=newpars; p<totsaved; p++, pa++) {
				if (pa->keys) {
					pa->keys= NULL;
					pa->totkey= 0;
				}
			}

			for (p=totsaved, pa=psys->particles+totsaved; p<psys->totpart; p++, pa++)
				if (pa->hair) MEM_freeN(pa->hair);

			MEM_freeN(psys->particles);
			psys_free_pdd(psys);
		}

		psys->particles=newpars;
		psys->totpart=totpart;

		if (newboids) {
			LOOP_PARTICLES {
				pa->boid = newboids++;
			}
		}
	}

	if (psys->child) {
		MEM_freeN(psys->child);
		psys->child=NULL;
		psys->totchild=0;
	}
}

int psys_get_child_number(Scene *scene, ParticleSystem *psys, const bool use_render_params)
{
	int nbr;

	if (!psys->part->childtype)
		return 0;

	if (use_render_params)
		nbr= psys->part->ren_child_nbr;
	else
		nbr= psys->part->child_nbr;

	return get_render_child_particle_number(&scene->r, nbr, use_render_params);
}

int psys_get_tot_child(Scene *scene, ParticleSystem *psys, const bool use_render_params)
{
	return psys->totpart*psys_get_child_number(scene, psys, use_render_params);
}

/************************************************/
/*			Distribution						*/
/************************************************/

void psys_calc_dmcache(Object *ob, Mesh *mesh_final, Mesh *mesh_original, ParticleSystem *psys)
{
	/* use for building derived mesh mapping info:
	 *
	 * node: the allocated links - total derived mesh element count
	 * nodearray: the array of nodes aligned with the base mesh's elements, so
	 *            each original elements can reference its derived elements
	 */
	Mesh *me= (Mesh*)ob->data;
	bool use_modifier_stack= psys->part->use_modifier_stack;
	PARTICLE_P;

	/* CACHE LOCATIONS */
	if (!mesh_final->runtime.deformed_only) {
		/* Will use later to speed up subsurf/evaluated mesh. */
		LinkNode *node, *nodedmelem, **nodearray;
		int totdmelem, totelem, i, *origindex, *origindex_poly = NULL;

		if (psys->part->from == PART_FROM_VERT) {
			totdmelem = mesh_final->totvert;

			if (use_modifier_stack) {
				totelem= totdmelem;
				origindex= NULL;
			}
			else {
				totelem= me->totvert;
				origindex = CustomData_get_layer(&mesh_final->vdata, CD_ORIGINDEX);
			}
		}
		else { /* FROM_FACE/FROM_VOLUME */
			totdmelem= mesh_final->totface;

			if (use_modifier_stack) {
				totelem= totdmelem;
				origindex= NULL;
				origindex_poly= NULL;
			}
			else {
				totelem = mesh_original->totface;
				origindex = CustomData_get_layer(&mesh_final->fdata, CD_ORIGINDEX);

				/* for face lookups we need the poly origindex too */
				origindex_poly = CustomData_get_layer(&mesh_final->pdata, CD_ORIGINDEX);
				if (origindex_poly == NULL) {
					origindex= NULL;
				}
			}
		}

		nodedmelem= MEM_callocN(sizeof(LinkNode)*totdmelem, "psys node elems");
		nodearray= MEM_callocN(sizeof(LinkNode *)*totelem, "psys node array");

		for (i=0, node=nodedmelem; i<totdmelem; i++, node++) {
			int origindex_final;
			node->link = POINTER_FROM_INT(i);

			/* may be vertex or face origindex */
			if (use_modifier_stack) {
				origindex_final = i;
			}
			else {
				origindex_final = origindex ? origindex[i] : ORIGINDEX_NONE;

				/* if we have a poly source, do an index lookup */
				if (origindex_poly && origindex_final != ORIGINDEX_NONE) {
					origindex_final = origindex_poly[origindex_final];
				}
			}

			if (origindex_final != ORIGINDEX_NONE && origindex_final < totelem) {
				if (nodearray[origindex_final]) {
					/* prepend */
					node->next = nodearray[origindex_final];
					nodearray[origindex_final] = node;
				}
				else {
					nodearray[origindex_final] = node;
				}
			}
		}

		/* cache the verts/faces! */
		LOOP_PARTICLES {
			if (pa->num < 0) {
				pa->num_dmcache = DMCACHE_NOTFOUND;
				continue;
			}

			if (use_modifier_stack) {
				if (pa->num < totelem)
					pa->num_dmcache = DMCACHE_ISCHILD;
				else
					pa->num_dmcache = DMCACHE_NOTFOUND;
			}
			else {
				if (psys->part->from == PART_FROM_VERT) {
					if (pa->num < totelem && nodearray[pa->num])
						pa->num_dmcache= POINTER_AS_INT(nodearray[pa->num]->link);
					else
						pa->num_dmcache = DMCACHE_NOTFOUND;
				}
				else { /* FROM_FACE/FROM_VOLUME */
					pa->num_dmcache = psys_particle_dm_face_lookup(mesh_final, mesh_original, pa->num, pa->fuv, nodearray);
				}
			}
		}

		MEM_freeN(nodearray);
		MEM_freeN(nodedmelem);
	}
	else {
		/* TODO PARTICLE, make the following line unnecessary, each function
		 * should know to use the num or num_dmcache, set the num_dmcache to
		 * an invalid value, just in case */

		LOOP_PARTICLES {
			pa->num_dmcache = DMCACHE_NOTFOUND;
		}
	}
}

/* threaded child particle distribution and path caching */
void psys_thread_context_init(ParticleThreadContext *ctx, ParticleSimulationData *sim)
{
	memset(ctx, 0, sizeof(ParticleThreadContext));
	ctx->sim = *sim;
	ctx->mesh = ctx->sim.psmd->mesh_final;
	ctx->ma = give_current_material(sim->ob, sim->psys->part->omat);
}

#define MAX_PARTICLES_PER_TASK 256 /* XXX arbitrary - maybe use at least number of points instead for better balancing? */

BLI_INLINE int ceil_ii(int a, int b)
{
	return (a + b - 1) / b;
}

void psys_tasks_create(ParticleThreadContext *ctx, int startpart, int endpart, ParticleTask **r_tasks, int *r_numtasks)
{
	ParticleTask *tasks;
	int numtasks = ceil_ii((endpart - startpart), MAX_PARTICLES_PER_TASK);
	float particles_per_task = (float)(endpart - startpart) / (float)numtasks, p, pnext;
	int i;

	tasks = MEM_callocN(sizeof(ParticleTask) * numtasks, "ParticleThread");
	*r_numtasks = numtasks;
	*r_tasks = tasks;

	p = (float)startpart;
	for (i = 0; i < numtasks; i++, p = pnext) {
		pnext = p + particles_per_task;

		tasks[i].ctx = ctx;
		tasks[i].begin = (int)p;
		tasks[i].end = min_ii((int)pnext, endpart);
	}
}

void psys_tasks_free(ParticleTask *tasks, int numtasks)
{
	int i;

	/* threads */
	for (i = 0; i < numtasks; ++i) {
		if (tasks[i].rng)
			BLI_rng_free(tasks[i].rng);
		if (tasks[i].rng_path)
			BLI_rng_free(tasks[i].rng_path);
	}

	MEM_freeN(tasks);
}

void psys_thread_context_free(ParticleThreadContext *ctx)
{
	/* path caching */
	if (ctx->vg_length)
		MEM_freeN(ctx->vg_length);
	if (ctx->vg_clump)
		MEM_freeN(ctx->vg_clump);
	if (ctx->vg_kink)
		MEM_freeN(ctx->vg_kink);
	if (ctx->vg_rough1)
		MEM_freeN(ctx->vg_rough1);
	if (ctx->vg_rough2)
		MEM_freeN(ctx->vg_rough2);
	if (ctx->vg_roughe)
		MEM_freeN(ctx->vg_roughe);
	if (ctx->vg_twist)
		MEM_freeN(ctx->vg_twist);

	if (ctx->sim.psys->lattice_deform_data) {
		end_latt_deform(ctx->sim.psys->lattice_deform_data);
		ctx->sim.psys->lattice_deform_data = NULL;
	}

	/* distribution */
	if (ctx->jit) MEM_freeN(ctx->jit);
	if (ctx->jitoff) MEM_freeN(ctx->jitoff);
	if (ctx->weight) MEM_freeN(ctx->weight);
	if (ctx->index) MEM_freeN(ctx->index);
	if (ctx->seams) MEM_freeN(ctx->seams);
	//if (ctx->vertpart) MEM_freeN(ctx->vertpart);
	BLI_kdtree_3d_free(ctx->tree);

	if (ctx->clumpcurve != NULL) {
		curvemapping_free(ctx->clumpcurve);
	}
	if (ctx->roughcurve != NULL) {
		curvemapping_free(ctx->roughcurve);
	}
	if (ctx->twistcurve != NULL) {
		curvemapping_free(ctx->twistcurve);
	}
}

static void initialize_particle_texture(ParticleSimulationData *sim, ParticleData *pa, int p)
{
	ParticleSystem *psys = sim->psys;
	ParticleSettings *part = psys->part;
	ParticleTexture ptex;

	psys_get_texture(sim, pa, &ptex, PAMAP_INIT, 0.f);

	if (part->type & PART_EMITTER) {
		if (ptex.exist < psys_frand(psys, p + 125)) {
			pa->flag |= PARS_UNEXIST;
		}
		pa->time = part->sta + (part->end - part->sta)*ptex.time;
	}
	if (part->type & PART_HAIR) {
		if (ptex.exist < psys_frand(psys, p + 125)) {
			pa->flag |= PARS_UNEXIST;
		}
		pa->time = 0.f;
	}
}

/* set particle parameters that don't change during particle's life */
void initialize_particle(ParticleSimulationData *sim, ParticleData *pa)
{
	ParticleSettings *part = sim->psys->part;
	float birth_time = (float)(pa - sim->psys->particles) / (float)sim->psys->totpart;

	pa->flag &= ~PARS_UNEXIST;
	pa->time = part->sta + (part->end - part->sta) * birth_time;

	pa->hair_index = 0;
	/* we can't reset to -1 anymore since we've figured out correct index in distribute_particles */
	/* usage other than straight after distribute has to handle this index by itself - jahka*/
	//pa->num_dmcache = DMCACHE_NOTFOUND; /* assume we don't have a derived mesh face */
}

static void initialize_all_particles(ParticleSimulationData *sim)
{
	ParticleSystem *psys = sim->psys;
	ParticleSettings *part = psys->part;
	/* Grid distributionsets UNEXIST flag, need to take care of
	 * it here because later this flag is being reset.
	 *
	 * We can't do it for any distribution, because it'll then
	 * conflict with texture influence, which does not free
	 * unexisting particles and only sets flag.
	 *
	 * It's not so bad, because only grid distribution sets
	 * UNEXIST flag.
	 */
	const bool emit_from_volume_grid = (part->distr == PART_DISTR_GRID) &&
	                                   (!ELEM(part->from, PART_FROM_VERT, PART_FROM_CHILD));
	PARTICLE_P;
	LOOP_PARTICLES {
		if (!(emit_from_volume_grid && (pa->flag & PARS_UNEXIST) != 0)) {
			initialize_particle(sim, pa);
		}
	}
}

static void free_unexisting_particles(ParticleSimulationData *sim)
{
	ParticleSystem *psys = sim->psys;
	PARTICLE_P;

	psys->totunexist = 0;

	LOOP_PARTICLES {
		if (pa->flag & PARS_UNEXIST) {
			psys->totunexist++;
		}
	}

	if (psys->totpart && psys->totunexist == psys->totpart) {
		if (psys->particles->boid)
			MEM_freeN(psys->particles->boid);

		MEM_freeN(psys->particles);
		psys->particles = NULL;
		psys->totpart = psys->totunexist = 0;
	}

	if (psys->totunexist) {
		int newtotpart = psys->totpart - psys->totunexist;
		ParticleData *npa, *newpars;

		npa = newpars = MEM_callocN(newtotpart * sizeof(ParticleData), "particles");

		for (p=0, pa=psys->particles; p<newtotpart; p++, pa++, npa++) {
			while (pa->flag & PARS_UNEXIST)
				pa++;

			memcpy(npa, pa, sizeof(ParticleData));
		}

		if (psys->particles->boid)
			MEM_freeN(psys->particles->boid);
		MEM_freeN(psys->particles);
		psys->particles = newpars;
		psys->totpart -= psys->totunexist;

		if (psys->particles->boid) {
			BoidParticle *newboids = MEM_callocN(psys->totpart * sizeof(BoidParticle), "boid particles");

			LOOP_PARTICLES {
				pa->boid = newboids++;
			}

		}
	}
}

static void get_angular_velocity_vector(short avemode, ParticleKey *state, float vec[3])
{
	switch (avemode) {
		case PART_AVE_VELOCITY:
			copy_v3_v3(vec, state->vel);
			break;
		case PART_AVE_HORIZONTAL:
		{
			float zvec[3];
			zvec[0] = zvec[1] = 0;
			zvec[2] = 1.f;
			cross_v3_v3v3(vec, state->vel, zvec);
			break;
		}
		case PART_AVE_VERTICAL:
		{
			float zvec[3], temp[3];
			zvec[0] = zvec[1] = 0;
			zvec[2] = 1.f;
			cross_v3_v3v3(temp, state->vel, zvec);
			cross_v3_v3v3(vec, temp, state->vel);
			break;
		}
		case PART_AVE_GLOBAL_X:
			vec[0] = 1.f;
			vec[1] = vec[2] = 0;
			break;
		case PART_AVE_GLOBAL_Y:
			vec[1] = 1.f;
			vec[0] = vec[2] = 0;
			break;
		case PART_AVE_GLOBAL_Z:
			vec[2] = 1.f;
			vec[0] = vec[1] = 0;
			break;
	}
}

void psys_get_birth_coords(ParticleSimulationData *sim, ParticleData *pa, ParticleKey *state, float dtime, float cfra)
{
	Object *ob = sim->ob;
	ParticleSystem *psys = sim->psys;
	ParticleSettings *part = psys->part;
	ParticleTexture ptex;
	float fac, phasefac, nor[3] = {0,0,0},loc[3],vel[3] = {0.0,0.0,0.0},rot[4],q2[4];
	float r_vel[3],r_ave[3],r_rot[4],vec[3],p_vel[3] = {0.0,0.0,0.0};
	float x_vec[3] = {1.0,0.0,0.0}, utan[3] = {0.0,1.0,0.0}, vtan[3] = {0.0,0.0,1.0}, rot_vec[3] = {0.0,0.0,0.0};
	float q_phase[4];

	const bool use_boids = ((part->phystype == PART_PHYS_BOIDS) &&
	                        (pa->boid != NULL));
	const bool use_tangents = ((use_boids == false) &&
	                           ((part->tanfac != 0.0f) || (part->rotmode == PART_ROT_NOR_TAN)));

	int p = pa - psys->particles;

	/* get birth location from object		*/
	if (use_tangents)
		psys_particle_on_emitter(sim->psmd, part->from,pa->num, pa->num_dmcache, pa->fuv,pa->foffset,loc,nor,utan,vtan,0);
	else
		psys_particle_on_emitter(sim->psmd, part->from,pa->num, pa->num_dmcache, pa->fuv,pa->foffset,loc,nor,0,0,0);

	/* get possible textural influence */
	psys_get_texture(sim, pa, &ptex, PAMAP_IVEL, cfra);

	/* particles live in global space so	*/
	/* let's convert:						*/
	/* -location							*/
	mul_m4_v3(ob->obmat, loc);

	/* -normal								*/
	mul_mat3_m4_v3(ob->obmat, nor);
	normalize_v3(nor);

	/* -tangent								*/
	if (use_tangents) {
		//float phase=vg_rot?2.0f*(psys_particle_value_from_verts(sim->psmd->dm,part->from,pa,vg_rot)-0.5f):0.0f;
		float phase=0.0f;
		mul_v3_fl(vtan,-cosf((float)M_PI*(part->tanphase+phase)));
		fac= -sinf((float)M_PI*(part->tanphase+phase));
		madd_v3_v3fl(vtan, utan, fac);

		mul_mat3_m4_v3(ob->obmat,vtan);

		copy_v3_v3(utan, nor);
		mul_v3_fl(utan,dot_v3v3(vtan,nor));
		sub_v3_v3(vtan, utan);

		normalize_v3(vtan);
	}


	/* -velocity (boids need this even if there's no random velocity) */
	if (part->randfac != 0.0f || (part->phystype==PART_PHYS_BOIDS && pa->boid)) {
		r_vel[0] = 2.0f * (psys_frand(psys, p + 10) - 0.5f);
		r_vel[1] = 2.0f * (psys_frand(psys, p + 11) - 0.5f);
		r_vel[2] = 2.0f * (psys_frand(psys, p + 12) - 0.5f);

		mul_mat3_m4_v3(ob->obmat, r_vel);
		normalize_v3(r_vel);
	}

	/* -angular velocity					*/
	if (part->avemode==PART_AVE_RAND) {
		r_ave[0] = 2.0f * (psys_frand(psys, p + 13) - 0.5f);
		r_ave[1] = 2.0f * (psys_frand(psys, p + 14) - 0.5f);
		r_ave[2] = 2.0f * (psys_frand(psys, p + 15) - 0.5f);

		mul_mat3_m4_v3(ob->obmat,r_ave);
		normalize_v3(r_ave);
	}

	/* -rotation							*/
	if (part->randrotfac != 0.0f) {
		r_rot[0] = 2.0f * (psys_frand(psys, p + 16) - 0.5f);
		r_rot[1] = 2.0f * (psys_frand(psys, p + 17) - 0.5f);
		r_rot[2] = 2.0f * (psys_frand(psys, p + 18) - 0.5f);
		r_rot[3] = 2.0f * (psys_frand(psys, p + 19) - 0.5f);
		normalize_qt(r_rot);

		mat4_to_quat(rot,ob->obmat);
		mul_qt_qtqt(r_rot,r_rot,rot);
	}

	if (use_boids) {
		float dvec[3], q[4], mat[3][3];

		copy_v3_v3(state->co,loc);

		/* boids don't get any initial velocity  */
		zero_v3(state->vel);

		/* boids store direction in ave */
		if (fabsf(nor[2])==1.0f) {
			sub_v3_v3v3(state->ave, loc, ob->obmat[3]);
			normalize_v3(state->ave);
		}
		else {
			copy_v3_v3(state->ave, nor);
		}

		/* calculate rotation matrix */
		project_v3_v3v3(dvec, r_vel, state->ave);
		sub_v3_v3v3(mat[0], state->ave, dvec);
		normalize_v3(mat[0]);
		negate_v3_v3(mat[2], r_vel);
		normalize_v3(mat[2]);
		cross_v3_v3v3(mat[1], mat[2], mat[0]);

		/* apply rotation */
		mat3_to_quat_is_ok( q,mat);
		copy_qt_qt(state->rot, q);
	}
	else {
		/* conversion done so now we apply new:	*/
		/* -velocity from:						*/

		/*		*reactions						*/
		if (dtime > 0.f) {
			sub_v3_v3v3(vel, pa->state.vel, pa->prev_state.vel);
		}

		/*		*emitter velocity				*/
		if (dtime != 0.f && part->obfac != 0.f) {
			sub_v3_v3v3(vel, loc, state->co);
			mul_v3_fl(vel, part->obfac/dtime);
		}

		/*		*emitter normal					*/
		if (part->normfac != 0.f)
			madd_v3_v3fl(vel, nor, part->normfac);

		/*		*emitter tangent				*/
		if (sim->psmd && part->tanfac != 0.f)
			madd_v3_v3fl(vel, vtan, part->tanfac);

		/*		*emitter object orientation		*/
		if (part->ob_vel[0] != 0.f) {
			normalize_v3_v3(vec, ob->obmat[0]);
			madd_v3_v3fl(vel, vec, part->ob_vel[0]);
		}
		if (part->ob_vel[1] != 0.f) {
			normalize_v3_v3(vec, ob->obmat[1]);
			madd_v3_v3fl(vel, vec, part->ob_vel[1]);
		}
		if (part->ob_vel[2] != 0.f) {
			normalize_v3_v3(vec, ob->obmat[2]);
			madd_v3_v3fl(vel, vec, part->ob_vel[2]);
		}

		/*		*texture						*/
		/* TODO	*/

		/*		*random							*/
		if (part->randfac != 0.f)
			madd_v3_v3fl(vel, r_vel, part->randfac);

		/*		*particle						*/
		if (part->partfac != 0.f)
			madd_v3_v3fl(vel, p_vel, part->partfac);

		mul_v3_v3fl(state->vel, vel, ptex.ivel);

		/* -location from emitter				*/
		copy_v3_v3(state->co,loc);

		/* -rotation							*/
		unit_qt(state->rot);

		if (part->rotmode) {
			bool use_global_space;

			/* create vector into which rotation is aligned */
			switch (part->rotmode) {
				case PART_ROT_NOR:
				case PART_ROT_NOR_TAN:
					copy_v3_v3(rot_vec, nor);
					use_global_space = false;
					break;
				case PART_ROT_VEL:
					copy_v3_v3(rot_vec, vel);
					use_global_space = true;
					break;
				case PART_ROT_GLOB_X:
				case PART_ROT_GLOB_Y:
				case PART_ROT_GLOB_Z:
					rot_vec[part->rotmode - PART_ROT_GLOB_X] = 1.0f;
					use_global_space = true;
					break;
				case PART_ROT_OB_X:
				case PART_ROT_OB_Y:
				case PART_ROT_OB_Z:
					copy_v3_v3(rot_vec, ob->obmat[part->rotmode - PART_ROT_OB_X]);
					use_global_space = false;
					break;
				default:
					use_global_space = true;
					break;
			}

			/* create rotation quat */


			if (use_global_space) {
				negate_v3(rot_vec);
				vec_to_quat(q2, rot_vec, OB_POSX, OB_POSZ);

				/* randomize rotation quat */
				if (part->randrotfac != 0.0f) {
					interp_qt_qtqt(rot, q2, r_rot, part->randrotfac);
				}
				else {
					copy_qt_qt(rot, q2);
				}
			}
			else {
				/* calculate rotation in local-space */
				float q_obmat[4];
				float q_imat[4];

				mat4_to_quat(q_obmat, ob->obmat);
				invert_qt_qt_normalized(q_imat, q_obmat);


				if (part->rotmode != PART_ROT_NOR_TAN) {
					float rot_vec_local[3];

					/* rot_vec */
					negate_v3(rot_vec);
					copy_v3_v3(rot_vec_local, rot_vec);
					mul_qt_v3(q_imat, rot_vec_local);
					normalize_v3(rot_vec_local);

					vec_to_quat(q2, rot_vec_local, OB_POSX, OB_POSZ);
				}
				else {
					/* (part->rotmode == PART_ROT_NOR_TAN) */
					float tmat[3][3];

					/* note: utan_local is not taken from 'utan', we calculate from rot_vec/vtan */
					/* note: it looks like rotation phase may be applied twice (once with vtan, again below)
					 * however this isn't the case - campbell */
					float *rot_vec_local = tmat[0];
					float *vtan_local    = tmat[1];
					float *utan_local    = tmat[2];

					/* use tangents */
					BLI_assert(use_tangents == true);

					/* rot_vec */
					copy_v3_v3(rot_vec_local, rot_vec);
					mul_qt_v3(q_imat, rot_vec_local);

					/* vtan_local */
					copy_v3_v3(vtan_local, vtan);  /* flips, cant use */
					mul_qt_v3(q_imat, vtan_local);

					/* ensure orthogonal matrix (rot_vec aligned) */
					cross_v3_v3v3(utan_local, vtan_local, rot_vec_local);
					cross_v3_v3v3(vtan_local, utan_local, rot_vec_local);

					/* note: no need to normalize */
					mat3_to_quat(q2, tmat);
				}

				/* randomize rotation quat */
				if (part->randrotfac != 0.0f) {
					mul_qt_qtqt(r_rot, r_rot, q_imat);
					interp_qt_qtqt(rot, q2, r_rot, part->randrotfac);
				}
				else {
					copy_qt_qt(rot, q2);
				}

				mul_qt_qtqt(rot, q_obmat, rot);
			}

			/* rotation phase */
			phasefac = part->phasefac;
			if (part->randphasefac != 0.0f)
				phasefac += part->randphasefac * psys_frand(psys, p + 20);
			axis_angle_to_quat( q_phase,x_vec, phasefac*(float)M_PI);

			/* combine base rotation & phase */
			mul_qt_qtqt(state->rot, rot, q_phase);
		}

		/* -angular velocity					*/

		zero_v3(state->ave);

		if (part->avemode) {
			if (part->avemode == PART_AVE_RAND)
				copy_v3_v3(state->ave, r_ave);
			else
				get_angular_velocity_vector(part->avemode, state, state->ave);

			normalize_v3(state->ave);
			mul_v3_fl(state->ave, part->avefac);
		}
	}
}

/* recursively evaluate emitter parent anim at cfra */
static void evaluate_emitter_anim(struct Depsgraph *depsgraph, Scene *scene, Object *ob, float cfra)
{
	if (ob->parent)
		evaluate_emitter_anim(depsgraph, scene, ob->parent, cfra);

	BKE_object_where_is_calc_time(depsgraph, scene, ob, cfra);
}

/* sets particle to the emitter surface with initial velocity & rotation */
void reset_particle(ParticleSimulationData *sim, ParticleData *pa, float dtime, float cfra)
{
	ParticleSystem *psys = sim->psys;
	ParticleSettings *part;
	ParticleTexture ptex;
	int p = pa - psys->particles;
	part=psys->part;

	/* get precise emitter matrix if particle is born */
	if (part->type != PART_HAIR && dtime > 0.f && pa->time < cfra && pa->time >= sim->psys->cfra) {
		evaluate_emitter_anim(sim->depsgraph, sim->scene, sim->ob, pa->time);

		psys->flag |= PSYS_OB_ANIM_RESTORE;
	}

	psys_get_birth_coords(sim, pa, &pa->state, dtime, cfra);

	/* Initialize particle settings which depends on texture.
	 *
	 * We could only do it now because we'll need to know coordinate
	 * before sampling the texture.
	 */
	initialize_particle_texture(sim, pa, p);

	if (part->phystype==PART_PHYS_BOIDS && pa->boid) {
		BoidParticle *bpa = pa->boid;

		/* and gravity in r_ve */
		bpa->gravity[0] = bpa->gravity[1] = 0.0f;
		bpa->gravity[2] = -1.0f;
		if ((sim->scene->physics_settings.flag & PHYS_GLOBAL_GRAVITY) &&
		    (sim->scene->physics_settings.gravity[2] != 0.0f))
		{
			bpa->gravity[2] = sim->scene->physics_settings.gravity[2];
		}

		bpa->data.health = part->boids->health;
		bpa->data.mode = eBoidMode_InAir;
		bpa->data.state_id = ((BoidState*)part->boids->states.first)->id;
		bpa->data.acc[0]=bpa->data.acc[1]=bpa->data.acc[2]=0.0f;
	}

	if (part->type == PART_HAIR) {
		pa->lifetime = 100.0f;
	}
	else {
		/* initialize the lifetime, in case the texture coordinates
		 * are from Particles/Strands, which would cause undefined values
		 */
		pa->lifetime = part->lifetime * (1.0f - part->randlife * psys_frand(psys, p + 21));
		pa->dietime = pa->time + pa->lifetime;

		/* get possible textural influence */
		psys_get_texture(sim, pa, &ptex, PAMAP_LIFE, cfra);

		pa->lifetime = part->lifetime * ptex.life;

		if (part->randlife != 0.0f)
			pa->lifetime *= 1.0f - part->randlife * psys_frand(psys, p + 21);
	}

	pa->dietime = pa->time + pa->lifetime;

	if ((sim->psys->pointcache) &&
	    (sim->psys->pointcache->flag & PTCACHE_BAKED) &&
	    (sim->psys->pointcache->mem_cache.first))
	{
		float dietime = psys_get_dietime_from_cache(sim->psys->pointcache, p);
		pa->dietime = MIN2(pa->dietime, dietime);
	}

	if (pa->time > cfra)
		pa->alive = PARS_UNBORN;
	else if (pa->dietime <= cfra)
		pa->alive = PARS_DEAD;
	else
		pa->alive = PARS_ALIVE;

	pa->state.time = cfra;
}
static void reset_all_particles(ParticleSimulationData *sim, float dtime, float cfra, int from)
{
	ParticleData *pa;
	int p, totpart=sim->psys->totpart;

	for (p=from, pa=sim->psys->particles+from; p<totpart; p++, pa++)
		reset_particle(sim, pa, dtime, cfra);
}
/************************************************/
/*			Particle targets					*/
/************************************************/
ParticleSystem *psys_get_target_system(Object *ob, ParticleTarget *pt)
{
	ParticleSystem *psys = NULL;

	if (pt->ob == NULL || pt->ob == ob)
		psys = BLI_findlink(&ob->particlesystem, pt->psys-1);
	else
		psys = BLI_findlink(&pt->ob->particlesystem, pt->psys-1);

	if (psys)
		pt->flag |= PTARGET_VALID;
	else
		pt->flag &= ~PTARGET_VALID;

	return psys;
}
/************************************************/
/*			Keyed particles						*/
/************************************************/
/* Counts valid keyed targets */
void psys_count_keyed_targets(ParticleSimulationData *sim)
{
	ParticleSystem *psys = sim->psys, *kpsys;
	ParticleTarget *pt = psys->targets.first;
	int keys_valid = 1;
	psys->totkeyed = 0;

	for (; pt; pt=pt->next) {
		kpsys = psys_get_target_system(sim->ob, pt);

		if (kpsys && kpsys->totpart) {
			psys->totkeyed += keys_valid;
			if (psys->flag & PSYS_KEYED_TIMING && pt->duration != 0.0f)
				psys->totkeyed += 1;
		}
		else {
			keys_valid = 0;
		}
	}

	psys->totkeyed *= psys->flag & PSYS_KEYED_TIMING ? 1 : psys->part->keyed_loops;
}

static void set_keyed_keys(ParticleSimulationData *sim)
{
	ParticleSystem *psys = sim->psys;
	ParticleSimulationData ksim= {0};
	ParticleTarget *pt;
	PARTICLE_P;
	ParticleKey *key;
	int totpart = psys->totpart, k, totkeys = psys->totkeyed;
	int keyed_flag = 0;

	ksim.depsgraph = sim->depsgraph;
	ksim.scene = sim->scene;

	/* no proper targets so let's clear and bail out */
	if (psys->totkeyed==0) {
		free_keyed_keys(psys);
		psys->flag &= ~PSYS_KEYED;
		return;
	}

	if (totpart && psys->particles->totkey != totkeys) {
		free_keyed_keys(psys);

		key = MEM_callocN(totpart*totkeys*sizeof(ParticleKey), "Keyed keys");

		LOOP_PARTICLES {
			pa->keys = key;
			pa->totkey = totkeys;
			key += totkeys;
		}
	}

	psys->flag &= ~PSYS_KEYED;


	pt = psys->targets.first;
	for (k=0; k<totkeys; k++) {
		ksim.ob = pt->ob ? pt->ob : sim->ob;
		ksim.psys = BLI_findlink(&ksim.ob->particlesystem, pt->psys - 1);
		keyed_flag = (ksim.psys->flag & PSYS_KEYED);
		ksim.psys->flag &= ~PSYS_KEYED;

		LOOP_PARTICLES {
			key = pa->keys + k;
			key->time = -1.0; /* use current time */

			psys_get_particle_state(&ksim, p%ksim.psys->totpart, key, 1);

			if (psys->flag & PSYS_KEYED_TIMING) {
				key->time = pa->time + pt->time;
				if (pt->duration != 0.0f && k+1 < totkeys) {
					copy_particle_key(key+1, key, 1);
					(key+1)->time = pa->time + pt->time + pt->duration;
				}
			}
			else if (totkeys > 1)
				key->time = pa->time + (float)k / (float)(totkeys - 1) * pa->lifetime;
			else
				key->time = pa->time;
		}

		if (psys->flag & PSYS_KEYED_TIMING && pt->duration != 0.0f)
			k++;

		ksim.psys->flag |= keyed_flag;

		pt = (pt->next && pt->next->flag & PTARGET_VALID) ? pt->next : psys->targets.first;
	}

	psys->flag |= PSYS_KEYED;
}

/************************************************/
/*			Point Cache							*/
/************************************************/
void psys_make_temp_pointcache(Object *ob, ParticleSystem *psys)
{
	PointCache *cache = psys->pointcache;

	if (cache->flag & PTCACHE_DISK_CACHE && BLI_listbase_is_empty(&cache->mem_cache)) {
		PTCacheID pid;
		BKE_ptcache_id_from_particles(&pid, ob, psys);
		cache->flag &= ~PTCACHE_DISK_CACHE;
		BKE_ptcache_disk_to_mem(&pid);
		cache->flag |= PTCACHE_DISK_CACHE;
	}
}
static void psys_clear_temp_pointcache(ParticleSystem *psys)
{
	if (psys->pointcache->flag & PTCACHE_DISK_CACHE)
		BKE_ptcache_free_mem(&psys->pointcache->mem_cache);
}
void psys_get_pointcache_start_end(Scene *scene, ParticleSystem *psys, int *sfra, int *efra)
{
	ParticleSettings *part = psys->part;

	*sfra = max_ii(1, (int)part->sta);
	*efra = min_ii((int)(part->end + part->lifetime + 1.0f), max_ii(scene->r.pefra, scene->r.efra));
}

/************************************************/
/*			Effectors							*/
/************************************************/
static void psys_update_particle_bvhtree(ParticleSystem *psys, float cfra)
{
	if (psys) {
		PARTICLE_P;
		int totpart = 0;
		bool need_rebuild;

		BLI_rw_mutex_lock(&psys_bvhtree_rwlock, THREAD_LOCK_READ);
		need_rebuild = !psys->bvhtree || psys->bvhtree_frame != cfra;
		BLI_rw_mutex_unlock(&psys_bvhtree_rwlock);

		if (need_rebuild) {
			LOOP_SHOWN_PARTICLES {
				totpart++;
			}

			BLI_rw_mutex_lock(&psys_bvhtree_rwlock, THREAD_LOCK_WRITE);

			BLI_bvhtree_free(psys->bvhtree);
			psys->bvhtree = BLI_bvhtree_new(totpart, 0.0, 4, 6);

			LOOP_SHOWN_PARTICLES {
				if (pa->alive == PARS_ALIVE) {
					if (pa->state.time == cfra)
						BLI_bvhtree_insert(psys->bvhtree, p, pa->prev_state.co, 1);
					else
						BLI_bvhtree_insert(psys->bvhtree, p, pa->state.co, 1);
				}
			}
			BLI_bvhtree_balance(psys->bvhtree);

			psys->bvhtree_frame = cfra;

			BLI_rw_mutex_unlock(&psys_bvhtree_rwlock);
		}
	}
}
void psys_update_particle_tree(ParticleSystem *psys, float cfra)
{
	if (psys) {
		PARTICLE_P;
		int totpart = 0;

		if (!psys->tree || psys->tree_frame != cfra) {
			LOOP_SHOWN_PARTICLES {
				totpart++;
			}

			BLI_kdtree_3d_free(psys->tree);
			psys->tree = BLI_kdtree_3d_new(psys->totpart);

			LOOP_SHOWN_PARTICLES {
				if (pa->alive == PARS_ALIVE) {
					if (pa->state.time == cfra)
						BLI_kdtree_3d_insert(psys->tree, p, pa->prev_state.co);
					else
						BLI_kdtree_3d_insert(psys->tree, p, pa->state.co);
				}
			}
			BLI_kdtree_3d_balance(psys->tree);

			psys->tree_frame = cfra;
		}
	}
}

static void psys_update_effectors(ParticleSimulationData *sim)
{
	BKE_effectors_free(sim->psys->effectors);
	sim->psys->effectors = BKE_effectors_create(sim->depsgraph,
	                                            sim->ob, sim->psys,
	                                            sim->psys->part->effector_weights);
	precalc_guides(sim, sim->psys->effectors);
}

static void integrate_particle(ParticleSettings *part, ParticleData *pa, float dtime, float *external_acceleration,
                               void (*force_func)(void *forcedata, ParticleKey *state, float *force, float *impulse),
                               void *forcedata)
{
#define ZERO_F43 {{0.0f, 0.0f, 0.0f}, {0.0f, 0.0f, 0.0f}, {0.0f, 0.0f, 0.0f}, {0.0f, 0.0f, 0.0f}}

	ParticleKey states[5];
	float force[3], acceleration[3], impulse[3], dx[4][3] = ZERO_F43, dv[4][3] = ZERO_F43, oldpos[3];
	float pa_mass= (part->flag & PART_SIZEMASS ? part->mass * pa->size : part->mass);
	int i, steps=1;
	int integrator = part->integrator;

#undef ZERO_F43

	copy_v3_v3(oldpos, pa->state.co);

	/* Verlet integration behaves strangely with moving emitters, so do first step with euler. */
	if (pa->prev_state.time < 0.f && integrator == PART_INT_VERLET)
		integrator = PART_INT_EULER;

	switch (integrator) {
		case PART_INT_EULER:
			steps=1;
			break;
		case PART_INT_MIDPOINT:
			steps=2;
			break;
		case PART_INT_RK4:
			steps=4;
			break;
		case PART_INT_VERLET:
			steps=1;
			break;
	}

	for (i=0; i<steps; i++) {
		copy_particle_key(states + i, &pa->state, 1);
	}

	states->time = 0.f;

	for (i=0; i<steps; i++) {
		zero_v3(force);
		zero_v3(impulse);

		force_func(forcedata, states+i, force, impulse);

		/* force to acceleration*/
		mul_v3_v3fl(acceleration, force, 1.0f/pa_mass);

		if (external_acceleration)
			add_v3_v3(acceleration, external_acceleration);

		/* calculate next state */
		add_v3_v3(states[i].vel, impulse);

		switch (integrator) {
			case PART_INT_EULER:
				madd_v3_v3v3fl(pa->state.co, states->co, states->vel, dtime);
				madd_v3_v3v3fl(pa->state.vel, states->vel, acceleration, dtime);
				break;
			case PART_INT_MIDPOINT:
				if (i==0) {
					madd_v3_v3v3fl(states[1].co, states->co, states->vel, dtime*0.5f);
					madd_v3_v3v3fl(states[1].vel, states->vel, acceleration, dtime*0.5f);
					states[1].time = dtime*0.5f;
					/*fra=sim->psys->cfra+0.5f*dfra;*/
				}
				else {
					madd_v3_v3v3fl(pa->state.co, states->co, states[1].vel, dtime);
					madd_v3_v3v3fl(pa->state.vel, states->vel, acceleration, dtime);
				}
				break;
			case PART_INT_RK4:
				switch (i) {
					case 0:
						copy_v3_v3(dx[0], states->vel);
						mul_v3_fl(dx[0], dtime);
						copy_v3_v3(dv[0], acceleration);
						mul_v3_fl(dv[0], dtime);

						madd_v3_v3v3fl(states[1].co, states->co, dx[0], 0.5f);
						madd_v3_v3v3fl(states[1].vel, states->vel, dv[0], 0.5f);
						states[1].time = dtime*0.5f;
						/*fra=sim->psys->cfra+0.5f*dfra;*/
						break;
					case 1:
						madd_v3_v3v3fl(dx[1], states->vel, dv[0], 0.5f);
						mul_v3_fl(dx[1], dtime);
						copy_v3_v3(dv[1], acceleration);
						mul_v3_fl(dv[1], dtime);

						madd_v3_v3v3fl(states[2].co, states->co, dx[1], 0.5f);
						madd_v3_v3v3fl(states[2].vel, states->vel, dv[1], 0.5f);
						states[2].time = dtime*0.5f;
						break;
					case 2:
						madd_v3_v3v3fl(dx[2], states->vel, dv[1], 0.5f);
						mul_v3_fl(dx[2], dtime);
						copy_v3_v3(dv[2], acceleration);
						mul_v3_fl(dv[2], dtime);

						add_v3_v3v3(states[3].co, states->co, dx[2]);
						add_v3_v3v3(states[3].vel, states->vel, dv[2]);
						states[3].time = dtime;
						/*fra=cfra;*/
						break;
					case 3:
						add_v3_v3v3(dx[3], states->vel, dv[2]);
						mul_v3_fl(dx[3], dtime);
						copy_v3_v3(dv[3], acceleration);
						mul_v3_fl(dv[3], dtime);

						madd_v3_v3v3fl(pa->state.co, states->co, dx[0], 1.0f/6.0f);
						madd_v3_v3fl(pa->state.co, dx[1], 1.0f/3.0f);
						madd_v3_v3fl(pa->state.co, dx[2], 1.0f/3.0f);
						madd_v3_v3fl(pa->state.co, dx[3], 1.0f/6.0f);

						madd_v3_v3v3fl(pa->state.vel, states->vel, dv[0], 1.0f/6.0f);
						madd_v3_v3fl(pa->state.vel, dv[1], 1.0f/3.0f);
						madd_v3_v3fl(pa->state.vel, dv[2], 1.0f/3.0f);
						madd_v3_v3fl(pa->state.vel, dv[3], 1.0f/6.0f);
				}
				break;
			case PART_INT_VERLET:   /* Verlet integration */
				madd_v3_v3v3fl(pa->state.vel, pa->prev_state.vel, acceleration, dtime);
				madd_v3_v3v3fl(pa->state.co, pa->prev_state.co, pa->state.vel, dtime);

				sub_v3_v3v3(pa->state.vel, pa->state.co, oldpos);
				mul_v3_fl(pa->state.vel, 1.0f/dtime);
				break;
		}
	}
}

/*********************************************************************************************************
 *                    SPH fluid physics
 *
 * In theory, there could be unlimited implementation of SPH simulators
 *
 * This code uses in some parts adapted algorithms from the pseudo code as outlined in the Research paper:
 *
 * Titled: Particle-based Viscoelastic Fluid Simulation.
 * Authors: Simon Clavet, Philippe Beaudoin and Pierre Poulin
 * Website: http://www.iro.umontreal.ca/labs/infographie/papers/Clavet-2005-PVFS/
 *
 * Presented at Siggraph, (2005)
 *
 * ********************************************************************************************************/
#define PSYS_FLUID_SPRINGS_INITIAL_SIZE 256
static ParticleSpring *sph_spring_add(ParticleSystem *psys, ParticleSpring *spring)
{
	/* Are more refs required? */
	if (psys->alloc_fluidsprings == 0 || psys->fluid_springs == NULL) {
		psys->alloc_fluidsprings = PSYS_FLUID_SPRINGS_INITIAL_SIZE;
		psys->fluid_springs = (ParticleSpring*)MEM_callocN(psys->alloc_fluidsprings * sizeof(ParticleSpring), "Particle Fluid Springs");
	}
	else if (psys->tot_fluidsprings == psys->alloc_fluidsprings) {
		/* Double the number of refs allocated */
		psys->alloc_fluidsprings *= 2;
		psys->fluid_springs = (ParticleSpring*)MEM_reallocN(psys->fluid_springs, psys->alloc_fluidsprings * sizeof(ParticleSpring));
	}

	memcpy(psys->fluid_springs + psys->tot_fluidsprings, spring, sizeof(ParticleSpring));
	psys->tot_fluidsprings++;

	return psys->fluid_springs + psys->tot_fluidsprings - 1;
}
static void sph_spring_delete(ParticleSystem *psys, int j)
{
	if (j != psys->tot_fluidsprings - 1)
		psys->fluid_springs[j] = psys->fluid_springs[psys->tot_fluidsprings - 1];

	psys->tot_fluidsprings--;

	if (psys->tot_fluidsprings < psys->alloc_fluidsprings/2 && psys->alloc_fluidsprings > PSYS_FLUID_SPRINGS_INITIAL_SIZE) {
		psys->alloc_fluidsprings /= 2;
		psys->fluid_springs = (ParticleSpring*)MEM_reallocN(psys->fluid_springs,  psys->alloc_fluidsprings * sizeof(ParticleSpring));
	}
}
static void sph_springs_modify(ParticleSystem *psys, float dtime)
{
	SPHFluidSettings *fluid = psys->part->fluid;
	ParticleData *pa1, *pa2;
	ParticleSpring *spring = psys->fluid_springs;

	float h, d, Rij[3], rij, Lij;
	int i;

	float yield_ratio = fluid->yield_ratio;
	float plasticity = fluid->plasticity_constant;
	/* scale things according to dtime */
	float timefix = 25.f * dtime;

	if ((fluid->flag & SPH_VISCOELASTIC_SPRINGS)==0 || fluid->spring_k == 0.f)
		return;

	/* Loop through the springs */
	for (i=0; i<psys->tot_fluidsprings; i++, spring++) {
		pa1 = psys->particles + spring->particle_index[0];
		pa2 = psys->particles + spring->particle_index[1];

		sub_v3_v3v3(Rij, pa2->prev_state.co, pa1->prev_state.co);
		rij = normalize_v3(Rij);

		/* adjust rest length */
		Lij = spring->rest_length;
		d = yield_ratio * timefix * Lij;

		if (rij > Lij + d) // Stretch
			spring->rest_length += plasticity * (rij - Lij - d) * timefix;
		else if (rij < Lij - d) // Compress
			spring->rest_length -= plasticity * (Lij - d - rij) * timefix;

		h = 4.f*pa1->size;

		if (spring->rest_length > h)
			spring->delete_flag = 1;
	}

	/* Loop through springs backwaqrds - for efficient delete function */
	for (i=psys->tot_fluidsprings-1; i >= 0; i--) {
		if (psys->fluid_springs[i].delete_flag)
			sph_spring_delete(psys, i);
	}
}
static EdgeHash *sph_springhash_build(ParticleSystem *psys)
{
	EdgeHash *springhash = NULL;
	ParticleSpring *spring;
	int i = 0;

	springhash = BLI_edgehash_new_ex(__func__, psys->tot_fluidsprings);

	for (i=0, spring=psys->fluid_springs; i<psys->tot_fluidsprings; i++, spring++)
		BLI_edgehash_insert(springhash, spring->particle_index[0], spring->particle_index[1], POINTER_FROM_INT(i+1));

	return springhash;
}

#define SPH_NEIGHBORS 512
typedef struct SPHNeighbor {
	ParticleSystem *psys;
	int index;
} SPHNeighbor;

typedef struct SPHRangeData {
	SPHNeighbor neighbors[SPH_NEIGHBORS];
	int tot_neighbors;

	float *data;

	ParticleSystem *npsys;
	ParticleData *pa;

	float h;
	float mass;
	float massfac;
	int use_size;
} SPHRangeData;

static void sph_evaluate_func(BVHTree *tree, ParticleSystem **psys, float co[3], SPHRangeData *pfr, float interaction_radius, BVHTree_RangeQuery callback)
{
	int i;

	pfr->tot_neighbors = 0;

	for (i=0; i < 10 && psys[i]; i++) {
		pfr->npsys    = psys[i];
		pfr->massfac  = psys[i]->part->mass / pfr->mass;
		pfr->use_size = psys[i]->part->flag & PART_SIZEMASS;

		if (tree) {
			BLI_bvhtree_range_query(tree, co, interaction_radius, callback, pfr);
			break;
		}
		else {
			BLI_rw_mutex_lock(&psys_bvhtree_rwlock, THREAD_LOCK_READ);

			BLI_bvhtree_range_query(psys[i]->bvhtree, co, interaction_radius, callback, pfr);

			BLI_rw_mutex_unlock(&psys_bvhtree_rwlock);
		}
	}
}
static void sph_density_accum_cb(void *userdata, int index, const float co[3], float squared_dist)
{
	SPHRangeData *pfr = (SPHRangeData *)userdata;
	ParticleData *npa = pfr->npsys->particles + index;
	float q;
	float dist;

	UNUSED_VARS(co);

	if (npa == pfr->pa || squared_dist < FLT_EPSILON)
		return;

	/* Ugh! One particle has too many neighbors! If some aren't taken into
	 * account, the forces will be biased by the tree search order. This
	 * effectively adds energy to the system, and results in a churning motion.
	 * But, we have to stop somewhere, and it's not the end of the world.
	 * - jahka and z0r
	 */
	if (pfr->tot_neighbors >= SPH_NEIGHBORS)
		return;

	pfr->neighbors[pfr->tot_neighbors].index = index;
	pfr->neighbors[pfr->tot_neighbors].psys = pfr->npsys;
	pfr->tot_neighbors++;

	dist = sqrtf(squared_dist);
	q = (1.f - dist/pfr->h) * pfr->massfac;

	if (pfr->use_size)
		q *= npa->size;

	pfr->data[0] += q * q;
	pfr->data[1] += q * q * q;
}

/*
 * Find the Courant number for an SPH particle (used for adaptive time step).
 */
static void sph_particle_courant(SPHData *sphdata, SPHRangeData *pfr)
{
	ParticleData *pa, *npa;
	int i;
	float flow[3], offset[3], dist;

	zero_v3(flow);

	dist = 0.0f;
	if (pfr->tot_neighbors > 0) {
		pa = pfr->pa;
		for (i=0; i < pfr->tot_neighbors; i++) {
			npa = pfr->neighbors[i].psys->particles + pfr->neighbors[i].index;
			sub_v3_v3v3(offset, pa->prev_state.co, npa->prev_state.co);
			dist += len_v3(offset);
			add_v3_v3(flow, npa->prev_state.vel);
		}
		dist += sphdata->psys[0]->part->fluid->radius; // TODO: remove this? - z0r
		sphdata->element_size = dist / pfr->tot_neighbors;
		mul_v3_v3fl(sphdata->flow, flow, 1.0f / pfr->tot_neighbors);
	}
	else {
		sphdata->element_size = FLT_MAX;
		copy_v3_v3(sphdata->flow, flow);
	}
}
static void sph_force_cb(void *sphdata_v, ParticleKey *state, float *force, float *UNUSED(impulse))
{
	SPHData *sphdata = (SPHData *)sphdata_v;
	ParticleSystem **psys = sphdata->psys;
	ParticleData *pa = sphdata->pa;
	SPHFluidSettings *fluid = psys[0]->part->fluid;
	ParticleSpring *spring = NULL;
	SPHRangeData pfr;
	SPHNeighbor *pfn;
	float *gravity = sphdata->gravity;
	EdgeHash *springhash = sphdata->eh;

	float q, u, rij, dv[3];
	float pressure, near_pressure;

	float visc = fluid->viscosity_omega;
	float stiff_visc = fluid->viscosity_beta * (fluid->flag & SPH_FAC_VISCOSITY ? fluid->viscosity_omega : 1.f);

	float inv_mass = 1.0f / sphdata->mass;
	float spring_constant = fluid->spring_k;

	/* 4.0 seems to be a pretty good value */
	float interaction_radius = fluid->radius * (fluid->flag & SPH_FAC_RADIUS ? 4.0f * pa->size : 1.0f);
	float h = interaction_radius * sphdata->hfac;
	/* 4.77 is an experimentally determined density factor */
	float rest_density = fluid->rest_density * (fluid->flag & SPH_FAC_DENSITY ? 4.77f : 1.f);
	float rest_length = fluid->rest_length * (fluid->flag & SPH_FAC_REST_LENGTH ? 2.588f * pa->size : 1.f);

	float stiffness = fluid->stiffness_k;
	float stiffness_near_fac = fluid->stiffness_knear * (fluid->flag & SPH_FAC_REPULSION ? fluid->stiffness_k : 1.f);

	ParticleData *npa;
	float vec[3];
	float vel[3];
	float co[3];
	float data[2];
	float density, near_density;

	int i, spring_index, index = pa - psys[0]->particles;

	data[0] = data[1] = 0;
	pfr.data = data;
	pfr.h = h;
	pfr.pa = pa;
	pfr.mass = sphdata->mass;

	sph_evaluate_func( NULL, psys, state->co, &pfr, interaction_radius, sph_density_accum_cb);

	density = data[0];
	near_density = data[1];

	pressure =  stiffness * (density - rest_density);
	near_pressure = stiffness_near_fac * near_density;

	pfn = pfr.neighbors;
	for (i=0; i<pfr.tot_neighbors; i++, pfn++) {
		npa = pfn->psys->particles + pfn->index;

		madd_v3_v3v3fl(co, npa->prev_state.co, npa->prev_state.vel, state->time);

		sub_v3_v3v3(vec, co, state->co);
		rij = normalize_v3(vec);

		q = (1.f - rij/h) * pfn->psys->part->mass * inv_mass;

		if (pfn->psys->part->flag & PART_SIZEMASS)
			q *= npa->size;

		copy_v3_v3(vel, npa->prev_state.vel);

		/* Double Density Relaxation */
		madd_v3_v3fl(force, vec, -(pressure + near_pressure*q)*q);

		/* Viscosity */
		if (visc > 0.f  || stiff_visc > 0.f) {
			sub_v3_v3v3(dv, vel, state->vel);
			u = dot_v3v3(vec, dv);

			if (u < 0.f && visc > 0.f)
				madd_v3_v3fl(force, vec, 0.5f * q * visc * u );

			if (u > 0.f && stiff_visc > 0.f)
				madd_v3_v3fl(force, vec, 0.5f * q * stiff_visc * u );
		}

		if (spring_constant > 0.f) {
			/* Viscoelastic spring force */
			if (pfn->psys == psys[0] && fluid->flag & SPH_VISCOELASTIC_SPRINGS && springhash) {
				/* BLI_edgehash_lookup appears to be thread-safe. - z0r */
				spring_index = POINTER_AS_INT(BLI_edgehash_lookup(springhash, index, pfn->index));

				if (spring_index) {
					spring = psys[0]->fluid_springs + spring_index - 1;

					madd_v3_v3fl(force, vec, -10.f * spring_constant * (1.f - rij/h) * (spring->rest_length - rij));
				}
				else if (fluid->spring_frames == 0 || (pa->prev_state.time-pa->time) <= fluid->spring_frames) {
					ParticleSpring temp_spring;
					temp_spring.particle_index[0] = index;
					temp_spring.particle_index[1] = pfn->index;
					temp_spring.rest_length = (fluid->flag & SPH_CURRENT_REST_LENGTH) ? rij : rest_length;
					temp_spring.delete_flag = 0;

					/* sph_spring_add is not thread-safe. - z0r */
					sph_spring_add(psys[0], &temp_spring);
				}
			}
			else {/* PART_SPRING_HOOKES - Hooke's spring force */
				madd_v3_v3fl(force, vec, -10.f * spring_constant * (1.f - rij/h) * (rest_length - rij));
			}
		}
	}

	/* Artificial buoyancy force in negative gravity direction  */
	if (fluid->buoyancy > 0.f && gravity)
		madd_v3_v3fl(force, gravity, fluid->buoyancy * (density-rest_density));

	if (sphdata->pass == 0 && psys[0]->part->time_flag & PART_TIME_AUTOSF)
		sph_particle_courant(sphdata, &pfr);
	sphdata->pass++;
}

static void sphclassical_density_accum_cb(void *userdata, int index, const float co[3], float UNUSED(squared_dist))
{
	SPHRangeData *pfr = (SPHRangeData *)userdata;
	ParticleData *npa = pfr->npsys->particles + index;
	float q;
	float qfac = 21.0f / (256.f * (float)M_PI);
	float rij, rij_h;
	float vec[3];

	/* Exclude particles that are more than 2h away. Can't use squared_dist here
	 * because it is not accurate enough. Use current state, i.e. the output of
	 * basic_integrate() - z0r */
	sub_v3_v3v3(vec, npa->state.co, co);
	rij = len_v3(vec);
	rij_h = rij / pfr->h;
	if (rij_h > 2.0f)
		return;

	/* Smoothing factor. Utilise the Wendland kernel. gnuplot:
	 *     q1(x) = (2.0 - x)**4 * ( 1.0 + 2.0 * x)
	 *     plot [0:2] q1(x) */
	q  = qfac / pow3f(pfr->h) * pow4f(2.0f - rij_h) * ( 1.0f + 2.0f * rij_h);
	q *= pfr->npsys->part->mass;

	if (pfr->use_size)
		q *= pfr->pa->size;

	pfr->data[0] += q;
	pfr->data[1] += q / npa->sphdensity;
}

static void sphclassical_neighbour_accum_cb(void *userdata, int index, const float co[3], float UNUSED(squared_dist))
{
	SPHRangeData *pfr = (SPHRangeData *)userdata;
	ParticleData *npa = pfr->npsys->particles + index;
	float rij, rij_h;
	float vec[3];

	if (pfr->tot_neighbors >= SPH_NEIGHBORS)
		return;

	/* Exclude particles that are more than 2h away. Can't use squared_dist here
	 * because it is not accurate enough. Use current state, i.e. the output of
	 * basic_integrate() - z0r */
	sub_v3_v3v3(vec, npa->state.co, co);
	rij = len_v3(vec);
	rij_h = rij / pfr->h;
	if (rij_h > 2.0f)
		return;

	pfr->neighbors[pfr->tot_neighbors].index = index;
	pfr->neighbors[pfr->tot_neighbors].psys = pfr->npsys;
	pfr->tot_neighbors++;
}
static void sphclassical_force_cb(void *sphdata_v, ParticleKey *state, float *force, float *UNUSED(impulse))
{
	SPHData *sphdata = (SPHData *)sphdata_v;
	ParticleSystem **psys = sphdata->psys;
	ParticleData *pa = sphdata->pa;
	SPHFluidSettings *fluid = psys[0]->part->fluid;
	SPHRangeData pfr;
	SPHNeighbor *pfn;
	float *gravity = sphdata->gravity;

	float dq, u, rij, dv[3];
	float pressure, npressure;

	float visc = fluid->viscosity_omega;

	float interaction_radius;
	float h, hinv;
	/* 4.77 is an experimentally determined density factor */
	float rest_density = fluid->rest_density * (fluid->flag & SPH_FAC_DENSITY ? 4.77f : 1.0f);

	// Use speed of sound squared
	float stiffness = pow2f(fluid->stiffness_k);

	ParticleData *npa;
	float vec[3];
	float co[3];
	float pressureTerm;

	int i;

	float qfac2 = 42.0f / (256.0f * (float)M_PI);
	float rij_h;

	/* 4.0 here is to be consistent with previous formulation/interface */
	interaction_radius = fluid->radius * (fluid->flag & SPH_FAC_RADIUS ? 4.0f * pa->size : 1.0f);
	h = interaction_radius * sphdata->hfac;
	hinv = 1.0f / h;

	pfr.h = h;
	pfr.pa = pa;

	sph_evaluate_func(NULL, psys, state->co, &pfr, interaction_radius, sphclassical_neighbour_accum_cb);
	pressure =  stiffness * (pow7f(pa->sphdensity / rest_density) - 1.0f);

	/* multiply by mass so that we return a force, not accel */
	qfac2 *= sphdata->mass / pow3f(pfr.h);

	pfn = pfr.neighbors;
	for (i = 0; i < pfr.tot_neighbors; i++, pfn++) {
		npa = pfn->psys->particles + pfn->index;
		if (npa == pa) {
			/* we do not contribute to ourselves */
			continue;
		}

		/* Find vector to neighbor. Exclude particles that are more than 2h
		 * away. Can't use current state here because it may have changed on
		 * another thread - so do own mini integration. Unlike basic_integrate,
		 * SPH integration depends on neighboring particles. - z0r */
		madd_v3_v3v3fl(co, npa->prev_state.co, npa->prev_state.vel, state->time);
		sub_v3_v3v3(vec, co, state->co);
		rij = normalize_v3(vec);
		rij_h = rij / pfr.h;
		if (rij_h > 2.0f)
			continue;

		npressure = stiffness * (pow7f(npa->sphdensity / rest_density) - 1.0f);

		/* First derivative of smoothing factor. Utilise the Wendland kernel.
		 * gnuplot:
		 *     q2(x) = 2.0 * (2.0 - x)**4 - 4.0 * (2.0 - x)**3 * (1.0 + 2.0 * x)
		 *     plot [0:2] q2(x)
		 * Particles > 2h away are excluded above. */
		dq = qfac2 * (2.0f * pow4f(2.0f - rij_h) - 4.0f * pow3f(2.0f - rij_h) * (1.0f + 2.0f * rij_h)  );

		if (pfn->psys->part->flag & PART_SIZEMASS)
			dq *= npa->size;

		pressureTerm = pressure / pow2f(pa->sphdensity) + npressure / pow2f(npa->sphdensity);

		/* Note that 'minus' is removed, because vec = vecBA, not vecAB.
		 * This applies to the viscosity calculation below, too. */
		madd_v3_v3fl(force, vec, pressureTerm * dq);

		/* Viscosity */
		if (visc > 0.0f) {
			sub_v3_v3v3(dv, npa->prev_state.vel, pa->prev_state.vel);
			u = dot_v3v3(vec, dv);
			/* Apply parameters */
			u *= -dq * hinv * visc / (0.5f * npa->sphdensity + 0.5f * pa->sphdensity);
			madd_v3_v3fl(force, vec, u);
		}
	}

	/* Artificial buoyancy force in negative gravity direction  */
	if (fluid->buoyancy > 0.f && gravity)
		madd_v3_v3fl(force, gravity, fluid->buoyancy * (pa->sphdensity - rest_density));

	if (sphdata->pass == 0 && psys[0]->part->time_flag & PART_TIME_AUTOSF)
		sph_particle_courant(sphdata, &pfr);
	sphdata->pass++;
}

static void sphclassical_calc_dens(ParticleData *pa, float UNUSED(dfra), SPHData *sphdata)
{
	ParticleSystem **psys = sphdata->psys;
	SPHFluidSettings *fluid = psys[0]->part->fluid;
	/* 4.0 seems to be a pretty good value */
	float interaction_radius  = fluid->radius * (fluid->flag & SPH_FAC_RADIUS ? 4.0f * psys[0]->part->size : 1.0f);
	SPHRangeData pfr;
	float data[2];

	data[0] = 0;
	data[1] = 0;
	pfr.data = data;
	pfr.h = interaction_radius * sphdata->hfac;
	pfr.pa = pa;
	pfr.mass = sphdata->mass;

	sph_evaluate_func( NULL, psys, pa->state.co, &pfr, interaction_radius, sphclassical_density_accum_cb);
	pa->sphdensity = min_ff(max_ff(data[0], fluid->rest_density * 0.9f), fluid->rest_density * 1.1f);
}

void psys_sph_init(ParticleSimulationData *sim, SPHData *sphdata)
{
	ParticleTarget *pt;
	int i;

	// Add other coupled particle systems.
	sphdata->psys[0] = sim->psys;
	for (i=1, pt=sim->psys->targets.first; i<10; i++, pt=(pt?pt->next:NULL))
		sphdata->psys[i] = pt ? psys_get_target_system(sim->ob, pt) : NULL;

	if (psys_uses_gravity(sim))
		sphdata->gravity = sim->scene->physics_settings.gravity;
	else
		sphdata->gravity = NULL;
	sphdata->eh = sph_springhash_build(sim->psys);

	// These per-particle values should be overridden later, but just for
	// completeness we give them default values now.
	sphdata->pa = NULL;
	sphdata->mass = 1.0f;

	if (sim->psys->part->fluid->solver == SPH_SOLVER_DDR) {
		sphdata->force_cb = sph_force_cb;
		sphdata->density_cb = sph_density_accum_cb;
		sphdata->hfac = 1.0f;
	}
	else {
		/* SPH_SOLVER_CLASSICAL */
		sphdata->force_cb = sphclassical_force_cb;
		sphdata->density_cb = sphclassical_density_accum_cb;
		sphdata->hfac = 0.5f;
	}

}

void psys_sph_finalise(SPHData *sphdata)
{
	if (sphdata->eh) {
		BLI_edgehash_free(sphdata->eh, NULL);
		sphdata->eh = NULL;
	}
}
/* Sample the density field at a point in space. */
void psys_sph_density(BVHTree *tree, SPHData *sphdata, float co[3], float vars[2])
{
	ParticleSystem **psys = sphdata->psys;
	SPHFluidSettings *fluid = psys[0]->part->fluid;
	/* 4.0 seems to be a pretty good value */
	float interaction_radius  = fluid->radius * (fluid->flag & SPH_FAC_RADIUS ? 4.0f * psys[0]->part->size : 1.0f);
	SPHRangeData pfr;
	float density[2];

	density[0] = density[1] = 0.0f;
	pfr.data = density;
	pfr.h = interaction_radius * sphdata->hfac;
	pfr.mass = sphdata->mass;

	sph_evaluate_func(tree, psys, co, &pfr, interaction_radius, sphdata->density_cb);

	vars[0] = pfr.data[0];
	vars[1] = pfr.data[1];
}

static void sph_integrate(ParticleSimulationData *sim, ParticleData *pa, float dfra, SPHData *sphdata)
{
	ParticleSettings *part = sim->psys->part;
	// float timestep = psys_get_timestep(sim); // UNUSED
	float pa_mass = part->mass * (part->flag & PART_SIZEMASS ? pa->size : 1.f);
	float dtime = dfra*psys_get_timestep(sim);
	// int steps = 1; // UNUSED
	float effector_acceleration[3];

	sphdata->pa = pa;
	sphdata->mass = pa_mass;
	sphdata->pass = 0;
	//sphdata.element_size and sphdata.flow are set in the callback.

	/* restore previous state and treat gravity & effectors as external acceleration*/
	sub_v3_v3v3(effector_acceleration, pa->state.vel, pa->prev_state.vel);
	mul_v3_fl(effector_acceleration, 1.f/dtime);

	copy_particle_key(&pa->state, &pa->prev_state, 0);

	integrate_particle(part, pa, dtime, effector_acceleration, sphdata->force_cb, sphdata);
}

/************************************************/
/*			Basic physics						*/
/************************************************/
typedef struct EfData {
	ParticleTexture ptex;
	ParticleSimulationData *sim;
	ParticleData *pa;
} EfData;
static void basic_force_cb(void *efdata_v, ParticleKey *state, float *force, float *impulse)
{
	EfData *efdata = (EfData *)efdata_v;
	ParticleSimulationData *sim = efdata->sim;
	ParticleSettings *part = sim->psys->part;
	ParticleData *pa = efdata->pa;
	EffectedPoint epoint;
	RNG *rng = sim->rng;

	/* add effectors */
	pd_point_from_particle(efdata->sim, efdata->pa, state, &epoint);
	if (part->type != PART_HAIR || part->effector_weights->flag & EFF_WEIGHT_DO_HAIR)
		BKE_effectors_apply(sim->psys->effectors, sim->colliders, part->effector_weights, &epoint, force, impulse);

	mul_v3_fl(force, efdata->ptex.field);
	mul_v3_fl(impulse, efdata->ptex.field);

	/* calculate air-particle interaction */
	if (part->dragfac != 0.0f)
		madd_v3_v3fl(force, state->vel, -part->dragfac * pa->size * pa->size * len_v3(state->vel));

	/* brownian force */
	if (part->brownfac != 0.0f) {
		force[0] += (BLI_rng_get_float(rng)-0.5f) * part->brownfac;
		force[1] += (BLI_rng_get_float(rng)-0.5f) * part->brownfac;
		force[2] += (BLI_rng_get_float(rng)-0.5f) * part->brownfac;
	}

	if (part->flag & PART_ROT_DYN && epoint.ave)
		copy_v3_v3(pa->state.ave, epoint.ave);
}
/* gathers all forces that effect particles and calculates a new state for the particle */
static void basic_integrate(ParticleSimulationData *sim, int p, float dfra, float cfra)
{
	ParticleSettings *part = sim->psys->part;
	ParticleData *pa = sim->psys->particles + p;
	ParticleKey tkey;
	float dtime=dfra*psys_get_timestep(sim), time;
	float *gravity = NULL, gr[3];
	EfData efdata;

	psys_get_texture(sim, pa, &efdata.ptex, PAMAP_PHYSICS, cfra);

	efdata.pa = pa;
	efdata.sim = sim;

	/* add global acceleration (gravitation) */
	if (psys_uses_gravity(sim) &&
		/* normal gravity is too strong for hair so it's disabled by default */
		(part->type != PART_HAIR || part->effector_weights->flag & EFF_WEIGHT_DO_HAIR))
	{
		zero_v3(gr);
		madd_v3_v3fl(gr, sim->scene->physics_settings.gravity, part->effector_weights->global_gravity * efdata.ptex.gravity);
		gravity = gr;
	}

	/* maintain angular velocity */
	copy_v3_v3(pa->state.ave, pa->prev_state.ave);

	integrate_particle(part, pa, dtime, gravity, basic_force_cb, &efdata);

	/* damp affects final velocity */
	if (part->dampfac != 0.f)
		mul_v3_fl(pa->state.vel, 1.f - part->dampfac * efdata.ptex.damp * 25.f * dtime);

	//copy_v3_v3(pa->state.ave, states->ave);

	/* finally we do guides */
	time=(cfra-pa->time)/pa->lifetime;
	CLAMP(time, 0.0f, 1.0f);

	copy_v3_v3(tkey.co,pa->state.co);
	copy_v3_v3(tkey.vel,pa->state.vel);
	tkey.time=pa->state.time;

	if (part->type != PART_HAIR) {
		if (do_guides(sim->depsgraph, sim->psys->part, sim->psys->effectors, &tkey, p, time)) {
			copy_v3_v3(pa->state.co,tkey.co);
			/* guides don't produce valid velocity */
			sub_v3_v3v3(pa->state.vel, tkey.co, pa->prev_state.co);
			mul_v3_fl(pa->state.vel,1.0f/dtime);
			pa->state.time=tkey.time;
		}
	}
}
static void basic_rotate(ParticleSettings *part, ParticleData *pa, float dfra, float timestep)
{
	float rotfac, rot1[4], rot2[4] = {1.0,0.0,0.0,0.0}, dtime=dfra*timestep, extrotfac;

	if ((part->flag & PART_ROTATIONS) == 0) {
		unit_qt(pa->state.rot);
		return;
	}

	if (part->flag & PART_ROT_DYN) {
		extrotfac = len_v3(pa->state.ave);
	}
	else {
		extrotfac = 0.0f;
	}

	if ((part->flag & PART_ROT_DYN) && ELEM(part->avemode, PART_AVE_VELOCITY, PART_AVE_HORIZONTAL, PART_AVE_VERTICAL)) {
		float angle;
		float len1 = len_v3(pa->prev_state.vel);
		float len2 = len_v3(pa->state.vel);
		float vec[3];

		if (len1 == 0.0f || len2 == 0.0f) {
			zero_v3(pa->state.ave);
		}
		else {
			cross_v3_v3v3(pa->state.ave, pa->prev_state.vel, pa->state.vel);
			normalize_v3(pa->state.ave);
			angle = dot_v3v3(pa->prev_state.vel, pa->state.vel) / (len1 * len2);
			mul_v3_fl(pa->state.ave, saacos(angle) / dtime);
		}

		get_angular_velocity_vector(part->avemode, &pa->state, vec);
		axis_angle_to_quat(rot2, vec, dtime*part->avefac);
	}

	rotfac = len_v3(pa->state.ave);
	if (rotfac == 0.0f || (part->flag & PART_ROT_DYN)==0 || extrotfac == 0.0f) {
		unit_qt(rot1);
	}
	else {
		axis_angle_to_quat(rot1,pa->state.ave,rotfac*dtime);
	}
	mul_qt_qtqt(pa->state.rot,rot1,pa->prev_state.rot);
	mul_qt_qtqt(pa->state.rot,rot2,pa->state.rot);

	/* keep rotation quat in good health */
	normalize_qt(pa->state.rot);
}

/************************************************
 * Collisions
 *
 * The algorithm is roughly:
 *  1. Use a BVH tree to search for faces that a particle may collide with.
 *  2. Use Newton's method to find the exact time at which the collision occurs.
 *     https://en.wikipedia.org/wiki/Newton's_method
 *
 ************************************************/
#define COLLISION_MIN_RADIUS 0.001f
#define COLLISION_MIN_DISTANCE 0.0001f
#define COLLISION_ZERO 0.00001f
#define COLLISION_INIT_STEP 0.00008f
typedef float (*NRDistanceFunc)(float *p, float radius, ParticleCollisionElement *pce, float *nor);
static float nr_signed_distance_to_plane(float *p, float radius, ParticleCollisionElement *pce, float *nor)
{
	float p0[3], e1[3], e2[3], d;

	sub_v3_v3v3(e1, pce->x1, pce->x0);
	sub_v3_v3v3(e2, pce->x2, pce->x0);
	sub_v3_v3v3(p0, p, pce->x0);

	cross_v3_v3v3(nor, e1, e2);
	normalize_v3(nor);

	d = dot_v3v3(p0, nor);

	if (pce->inv_nor == -1) {
		if (d < 0.f)
			pce->inv_nor = 1;
		else
			pce->inv_nor = 0;
	}

	if (pce->inv_nor == 1) {
		negate_v3(nor);
		d = -d;
	}

	return d - radius;
}
static float nr_distance_to_edge(float *p, float radius, ParticleCollisionElement *pce, float *UNUSED(nor))
{
	float v0[3], v1[3], v2[3], c[3];

	sub_v3_v3v3(v0, pce->x1, pce->x0);
	sub_v3_v3v3(v1, p, pce->x0);
	sub_v3_v3v3(v2, p, pce->x1);

	cross_v3_v3v3(c, v1, v2);

	return fabsf(len_v3(c)/len_v3(v0)) - radius;
}
static float nr_distance_to_vert(float *p, float radius, ParticleCollisionElement *pce, float *UNUSED(nor))
{
	return len_v3v3(p, pce->x0) - radius;
}
static void collision_interpolate_element(ParticleCollisionElement *pce, float t, float fac, ParticleCollision *col)
{
	/* t is the current time for newton rhapson */
	/* fac is the starting factor for current collision iteration */
	/* the col->fac's are factors for the particle subframe step start and end during collision modifier step */
	float f = fac + t*(1.f-fac);
	float mul = col->fac1 + f * (col->fac2-col->fac1);
	if (pce->tot > 0) {
		madd_v3_v3v3fl(pce->x0, pce->x[0], pce->v[0], mul);

		if (pce->tot > 1) {
			madd_v3_v3v3fl(pce->x1, pce->x[1], pce->v[1], mul);

			if (pce->tot > 2)
				madd_v3_v3v3fl(pce->x2, pce->x[2], pce->v[2], mul);
		}
	}
}
static void collision_point_velocity(ParticleCollisionElement *pce)
{
	float v[3];

	copy_v3_v3(pce->vel, pce->v[0]);

	if (pce->tot > 1) {
		sub_v3_v3v3(v, pce->v[1], pce->v[0]);
		madd_v3_v3fl(pce->vel, v, pce->uv[0]);

		if (pce->tot > 2) {
			sub_v3_v3v3(v, pce->v[2], pce->v[0]);
			madd_v3_v3fl(pce->vel, v, pce->uv[1]);
		}
	}
}
static float collision_point_distance_with_normal(float p[3], ParticleCollisionElement *pce, float fac, ParticleCollision *col, float *nor)
{
	if (fac >= 0.f)
		collision_interpolate_element(pce, 0.f, fac, col);

	switch (pce->tot) {
		case 1:
		{
			sub_v3_v3v3(nor, p, pce->x0);
			return normalize_v3(nor);
		}
		case 2:
		{
			float u, e[3], vec[3];
			sub_v3_v3v3(e, pce->x1, pce->x0);
			sub_v3_v3v3(vec, p, pce->x0);
			u = dot_v3v3(vec, e) / dot_v3v3(e, e);

			madd_v3_v3v3fl(nor, vec, e, -u);
			return normalize_v3(nor);
		}
		case 3:
			return nr_signed_distance_to_plane(p, 0.f, pce, nor);
	}
	return 0;
}
static void collision_point_on_surface(float p[3], ParticleCollisionElement *pce, float fac, ParticleCollision *col, float *co)
{
	collision_interpolate_element(pce, 0.f, fac, col);

	switch (pce->tot) {
		case 1:
		{
			sub_v3_v3v3(co, p, pce->x0);
			normalize_v3(co);
			madd_v3_v3v3fl(co, pce->x0, co, col->radius);
			break;
		}
		case 2:
		{
			float u, e[3], vec[3], nor[3];
			sub_v3_v3v3(e, pce->x1, pce->x0);
			sub_v3_v3v3(vec, p, pce->x0);
			u = dot_v3v3(vec, e) / dot_v3v3(e, e);

			madd_v3_v3v3fl(nor, vec, e, -u);
			normalize_v3(nor);

			madd_v3_v3v3fl(co, pce->x0, e, pce->uv[0]);
			madd_v3_v3fl(co, nor, col->radius);
			break;
		}
		case 3:
		{
			float p0[3], e1[3], e2[3], nor[3];

			sub_v3_v3v3(e1, pce->x1, pce->x0);
			sub_v3_v3v3(e2, pce->x2, pce->x0);
			sub_v3_v3v3(p0, p, pce->x0);

			cross_v3_v3v3(nor, e1, e2);
			normalize_v3(nor);

			if (pce->inv_nor == 1)
				negate_v3(nor);

			madd_v3_v3v3fl(co, pce->x0, nor, col->radius);
			madd_v3_v3fl(co, e1, pce->uv[0]);
			madd_v3_v3fl(co, e2, pce->uv[1]);
			break;
		}
	}
}
/* find first root in range [0-1] starting from 0 */
static float collision_newton_rhapson(ParticleCollision *col, float radius, ParticleCollisionElement *pce, NRDistanceFunc distance_func)
{
	float t0, t1, dt_init, d0, d1, dd, n[3];
	int iter;

	pce->inv_nor = -1;

	if (col->inv_total_time > 0.0f) {
		/* Initial step size should be small, but not too small or floating point
		 * precision errors will appear. - z0r */
		dt_init = COLLISION_INIT_STEP * col->inv_total_time;
	}
	else {
		dt_init = 0.001f;
	}

	/* start from the beginning */
	t0 = 0.f;
	collision_interpolate_element(pce, t0, col->f, col);
	d0 = distance_func(col->co1, radius, pce, n);
	t1 = dt_init;
	d1 = 0.f;

	for (iter=0; iter<10; iter++) {//, itersum++) {
		/* get current location */
		collision_interpolate_element(pce, t1, col->f, col);
		interp_v3_v3v3(pce->p, col->co1, col->co2, t1);

		d1 = distance_func(pce->p, radius, pce, n);

		/* particle already inside face, so report collision */
		if (iter == 0 && d0 < 0.f && d0 > -radius) {
			copy_v3_v3(pce->p, col->co1);
			copy_v3_v3(pce->nor, n);
			pce->inside = 1;
			return 0.f;
		}

		/* Zero gradient (no movement relative to element). Can't step from
		 * here. */
		if (d1 == d0) {
			/* If first iteration, try from other end where the gradient may be
			 * greater. Note: code duplicated below. */
			if (iter == 0) {
				t0 = 1.f;
				collision_interpolate_element(pce, t0, col->f, col);
				d0 = distance_func(col->co2, radius, pce, n);
				t1 = 1.0f - dt_init;
				d1 = 0.f;
				continue;
			}
			else
				return -1.f;
		}

		dd = (t1-t0)/(d1-d0);

		t0 = t1;
		d0 = d1;

		t1 -= d1*dd;

		/* Particle moving away from plane could also mean a strangely rotating
		 * face, so check from end. Note: code duplicated above. */
		if (iter == 0 && t1 < 0.f) {
			t0 = 1.f;
			collision_interpolate_element(pce, t0, col->f, col);
			d0 = distance_func(col->co2, radius, pce, n);
			t1 = 1.0f - dt_init;
			d1 = 0.f;
			continue;
		}
		else if (iter == 1 && (t1 < -COLLISION_ZERO || t1 > 1.f))
			return -1.f;

		if (d1 <= COLLISION_ZERO && d1 >= -COLLISION_ZERO) {
			if (t1 >= -COLLISION_ZERO && t1 <= 1.f) {
				if (distance_func == nr_signed_distance_to_plane)
					copy_v3_v3(pce->nor, n);

				CLAMP(t1, 0.f, 1.f);

				return t1;
			}
			else
				return -1.f;
		}
	}
	return -1.0;
}
static int collision_sphere_to_tri(ParticleCollision *col, float radius, ParticleCollisionElement *pce, float *t)
{
	ParticleCollisionElement *result = &col->pce;
	float ct, u, v;

	pce->inv_nor = -1;
	pce->inside = 0;

	ct = collision_newton_rhapson(col, radius, pce, nr_signed_distance_to_plane);

	if (ct >= 0.f && ct < *t && (result->inside==0 || pce->inside==1) ) {
		float e1[3], e2[3], p0[3];
		float e1e1, e1e2, e1p0, e2e2, e2p0, inv;

		sub_v3_v3v3(e1, pce->x1, pce->x0);
		sub_v3_v3v3(e2, pce->x2, pce->x0);
		/* XXX: add radius correction here? */
		sub_v3_v3v3(p0, pce->p, pce->x0);

		e1e1 = dot_v3v3(e1, e1);
		e1e2 = dot_v3v3(e1, e2);
		e1p0 = dot_v3v3(e1, p0);
		e2e2 = dot_v3v3(e2, e2);
		e2p0 = dot_v3v3(e2, p0);

		inv = 1.f/(e1e1 * e2e2 - e1e2 * e1e2);
		u = (e2e2 * e1p0 - e1e2 * e2p0) * inv;
		v = (e1e1 * e2p0 - e1e2 * e1p0) * inv;

		if (u>=0.f && u<=1.f && v>=0.f && u+v<=1.f) {
			*result = *pce;

			/* normal already calculated in pce */

			result->uv[0] = u;
			result->uv[1] = v;

			*t = ct;
			return 1;
		}
	}
	return 0;
}
static int collision_sphere_to_edges(ParticleCollision *col, float radius, ParticleCollisionElement *pce, float *t)
{
	ParticleCollisionElement edge[3], *cur = NULL, *hit = NULL;
	ParticleCollisionElement *result = &col->pce;

	float ct;
	int i;

	for (i=0; i<3; i++) {
		cur = edge+i;
		cur->x[0] = pce->x[i]; cur->x[1] = pce->x[(i+1)%3];
		cur->v[0] = pce->v[i]; cur->v[1] = pce->v[(i+1)%3];
		cur->tot = 2;
		cur->inside = 0;

		ct = collision_newton_rhapson(col, radius, cur, nr_distance_to_edge);

		if (ct >= 0.f && ct < *t) {
			float u, e[3], vec[3];

			sub_v3_v3v3(e, cur->x1, cur->x0);
			sub_v3_v3v3(vec, cur->p, cur->x0);
			u = dot_v3v3(vec, e) / dot_v3v3(e, e);

			if (u < 0.f || u > 1.f)
				break;

			*result = *cur;

			madd_v3_v3v3fl(result->nor, vec, e, -u);
			normalize_v3(result->nor);

			result->uv[0] = u;


			hit = cur;
			*t = ct;
		}

	}

	return hit != NULL;
}
static int collision_sphere_to_verts(ParticleCollision *col, float radius, ParticleCollisionElement *pce, float *t)
{
	ParticleCollisionElement vert[3], *cur = NULL, *hit = NULL;
	ParticleCollisionElement *result = &col->pce;

	float ct;
	int i;

	for (i=0; i<3; i++) {
		cur = vert+i;
		cur->x[0] = pce->x[i];
		cur->v[0] = pce->v[i];
		cur->tot = 1;
		cur->inside = 0;

		ct = collision_newton_rhapson(col, radius, cur, nr_distance_to_vert);

		if (ct >= 0.f && ct < *t) {
			*result = *cur;

			sub_v3_v3v3(result->nor, cur->p, cur->x0);
			normalize_v3(result->nor);

			hit = cur;
			*t = ct;
		}

	}

	return hit != NULL;
}
/* Callback for BVHTree near test */
void BKE_psys_collision_neartest_cb(void *userdata, int index, const BVHTreeRay *ray, BVHTreeRayHit *hit)
{
	ParticleCollision *col = (ParticleCollision *) userdata;
	ParticleCollisionElement pce;
	const MVertTri *vt = &col->md->tri[index];
	MVert *x = col->md->x;
	MVert *v = col->md->current_v;
	float t = hit->dist/col->original_ray_length;
	int collision = 0;

	pce.x[0] = x[vt->tri[0]].co;
	pce.x[1] = x[vt->tri[1]].co;
	pce.x[2] = x[vt->tri[2]].co;

	pce.v[0] = v[vt->tri[0]].co;
	pce.v[1] = v[vt->tri[1]].co;
	pce.v[2] = v[vt->tri[2]].co;

	pce.tot = 3;
	pce.inside = 0;
	pce.index = index;

	collision = collision_sphere_to_tri(col, ray->radius, &pce, &t);
	if (col->pce.inside == 0) {
		collision += collision_sphere_to_edges(col, ray->radius, &pce, &t);
		collision += collision_sphere_to_verts(col, ray->radius, &pce, &t);
	}

	if (collision) {
		hit->dist = col->original_ray_length * t;
		hit->index = index;

		collision_point_velocity(&col->pce);

		col->hit = col->current;
	}
}
static int collision_detect(ParticleData *pa, ParticleCollision *col, BVHTreeRayHit *hit, ListBase *colliders)
{
	const int raycast_flag = BVH_RAYCAST_DEFAULT & ~(BVH_RAYCAST_WATERTIGHT);
	ColliderCache *coll;
	float ray_dir[3];

	if (BLI_listbase_is_empty(colliders))
		return 0;

	sub_v3_v3v3(ray_dir, col->co2, col->co1);
	hit->index = -1;
	hit->dist = col->original_ray_length = normalize_v3(ray_dir);
	col->pce.inside = 0;

	/* even if particle is stationary we want to check for moving colliders */
	/* if hit.dist is zero the bvhtree_ray_cast will just ignore everything */
	if (hit->dist == 0.0f)
		hit->dist = col->original_ray_length = 0.000001f;

	for (coll = colliders->first; coll; coll=coll->next) {
		/* for boids: don't check with current ground object; also skip if permeated */
		bool skip = false;

		for (int i = 0; i < col->skip_count; i++) {
			if (coll->ob == col->skip[i]) {
				skip = true;
				break;
			}
		}

		if (skip)
			continue;

		/* particles should not collide with emitter at birth */
		if (coll->ob == col->emitter && pa->time < col->cfra && pa->time >= col->old_cfra)
			continue;

		col->current = coll->ob;
		col->md = coll->collmd;
		col->fac1 = (col->old_cfra - coll->collmd->time_x) / (coll->collmd->time_xnew - coll->collmd->time_x);
		col->fac2 = (col->cfra - coll->collmd->time_x) / (coll->collmd->time_xnew - coll->collmd->time_x);

		if (col->md && col->md->bvhtree) {
			BLI_bvhtree_ray_cast_ex(
			        col->md->bvhtree, col->co1, ray_dir, col->radius, hit,
			        BKE_psys_collision_neartest_cb, col, raycast_flag);
		}
	}

	return hit->index >= 0;
}
static int collision_response(ParticleSimulationData *sim, ParticleData *pa, ParticleCollision *col, BVHTreeRayHit *hit, int kill, int dynamic_rotation)
{
	ParticleCollisionElement *pce = &col->pce;
	PartDeflect *pd = col->hit->pd;
	RNG *rng = sim->rng;
	/* point of collision */
	float co[3];
	/* location factor of collision between this iteration */
	float x = hit->dist/col->original_ray_length;
	/* time factor of collision between timestep */
	float f = col->f + x * (1.0f - col->f);
	/* time since previous collision (in seconds) */
	float dt1 = (f - col->f) * col->total_time;
	/* time left after collision (in seconds) */
	float dt2 = (1.0f - f) * col->total_time;
	/* did particle pass through the collision surface? */
	int through = (BLI_rng_get_float(rng) < pd->pdef_perm) ? 1 : 0;

	/* calculate exact collision location */
	interp_v3_v3v3(co, col->co1, col->co2, x);

	/* particle dies in collision */
	if (through == 0 && (kill || pd->flag & PDEFLE_KILL_PART)) {
		pa->alive = PARS_DYING;
		pa->dietime = col->old_cfra + (col->cfra - col->old_cfra) * f;

		copy_v3_v3(pa->state.co, co);
		interp_v3_v3v3(pa->state.vel, pa->prev_state.vel, pa->state.vel, f);
		interp_qt_qtqt(pa->state.rot, pa->prev_state.rot, pa->state.rot, f);
		interp_v3_v3v3(pa->state.ave, pa->prev_state.ave, pa->state.ave, f);

		/* particle is dead so we don't need to calculate further */
		return 0;
	}
	/* figure out velocity and other data after collision */
	else {
		/* velocity directly before collision to be modified into velocity directly after collision */
		float v0[3];
		/* normal component of v0 */
		float v0_nor[3];
		/* tangential component of v0 */
		float v0_tan[3];
		/* tangential component of collision surface velocity */
		float vc_tan[3];
		float v0_dot, vc_dot;
		float damp = pd->pdef_damp + pd->pdef_rdamp * 2 * (BLI_rng_get_float(rng) - 0.5f);
		float frict = pd->pdef_frict + pd->pdef_rfrict * 2 * (BLI_rng_get_float(rng) - 0.5f);
		float distance, nor[3], dot;

		CLAMP(damp,0.0f, 1.0f);
		CLAMP(frict,0.0f, 1.0f);

		/* get exact velocity right before collision */
		madd_v3_v3v3fl(v0, col->ve1, col->acc, dt1);

		/* convert collider velocity from 1/framestep to 1/s TODO: here we assume 1 frame step for collision modifier */
		mul_v3_fl(pce->vel, col->inv_timestep);

		/* calculate tangential particle velocity */
		v0_dot = dot_v3v3(pce->nor, v0);
		madd_v3_v3v3fl(v0_tan, v0, pce->nor, -v0_dot);

		/* calculate tangential collider velocity */
		vc_dot = dot_v3v3(pce->nor, pce->vel);
		madd_v3_v3v3fl(vc_tan, pce->vel, pce->nor, -vc_dot);

		/* handle friction effects (tangential and angular velocity) */
		if (frict > 0.0f) {
			/* angular <-> linear velocity */
			if (dynamic_rotation) {
				float vr_tan[3], v1_tan[3], ave[3];

				/* linear velocity of particle surface */
				cross_v3_v3v3(vr_tan, pce->nor, pa->state.ave);
				mul_v3_fl(vr_tan, pa->size);

				/* change to coordinates that move with the collision plane */
				sub_v3_v3v3(v1_tan, v0_tan, vc_tan);

				/* The resulting velocity is a weighted average of particle cm & surface
				 * velocity. This weight (related to particle's moment of inertia) could
				 * be made a parameter for angular <-> linear conversion.
				 */
				madd_v3_v3fl(v1_tan, vr_tan, -0.4);
				mul_v3_fl(v1_tan, 1.0f/1.4f); /* 1/(1+0.4) */

				/* rolling friction is around 0.01 of sliding friction
				 * (could be made a parameter) */
				mul_v3_fl(v1_tan, 1.0f - 0.01f * frict);

				/* surface_velocity is opposite to cm velocity */
				negate_v3_v3(vr_tan, v1_tan);

				/* get back to global coordinates */
				add_v3_v3(v1_tan, vc_tan);

				/* convert to angular velocity*/
				cross_v3_v3v3(ave, vr_tan, pce->nor);
				mul_v3_fl(ave, 1.0f/MAX2(pa->size, 0.001f));

				/* only friction will cause change in linear & angular velocity */
				interp_v3_v3v3(pa->state.ave, pa->state.ave, ave, frict);
				interp_v3_v3v3(v0_tan, v0_tan, v1_tan, frict);
			}
			else {
				/* just basic friction (unphysical due to the friction model used in Blender) */
				interp_v3_v3v3(v0_tan, v0_tan, vc_tan, frict);
			}
		}

		/* stickiness was possibly added before, so cancel that before calculating new normal velocity */
		/* otherwise particles go flying out of the surface because of high reversed sticky velocity */
		if (v0_dot < 0.0f) {
			v0_dot += pd->pdef_stickness;
			if (v0_dot > 0.0f)
				v0_dot = 0.0f;
		}

		/* damping and flipping of velocity around normal */
		v0_dot *= 1.0f - damp;
		vc_dot *= through ? damp : 1.0f;

		/* calculate normal particle velocity */
		/* special case for object hitting the particle from behind */
		if (through==0 && ((vc_dot>0.0f && v0_dot>0.0f && vc_dot>v0_dot) || (vc_dot<0.0f && v0_dot<0.0f && vc_dot<v0_dot)))
			mul_v3_v3fl(v0_nor, pce->nor, vc_dot);
		else if (v0_dot > 0.f)
			mul_v3_v3fl(v0_nor, pce->nor, vc_dot + v0_dot);
		else
			mul_v3_v3fl(v0_nor, pce->nor, vc_dot + (through ? 1.0f : -1.0f) * v0_dot);

		/* combine components together again */
		add_v3_v3v3(v0, v0_nor, v0_tan);

		if (col->boid) {
			/* keep boids above ground */
			BoidParticle *bpa = pa->boid;
			if (bpa->data.mode == eBoidMode_OnLand || co[2] <= col->boid_z) {
				co[2] = col->boid_z;
				v0[2] = 0.0f;
			}
		}

		/* re-apply acceleration to final location and velocity */
		madd_v3_v3v3fl(pa->state.co, co, v0, dt2);
		madd_v3_v3fl(pa->state.co, col->acc, 0.5f*dt2*dt2);
		madd_v3_v3v3fl(pa->state.vel, v0, col->acc, dt2);

		/* make sure particle stays on the right side of the surface */
		if (!through) {
			distance = collision_point_distance_with_normal(co, pce, -1.f, col, nor);

			if (distance < col->radius + COLLISION_MIN_DISTANCE)
				madd_v3_v3fl(co, nor, col->radius + COLLISION_MIN_DISTANCE - distance);

			dot = dot_v3v3(nor, v0);
			if (dot < 0.f)
				madd_v3_v3fl(v0, nor, -dot);

			distance = collision_point_distance_with_normal(pa->state.co, pce, 1.f, col, nor);

			if (distance < col->radius + COLLISION_MIN_DISTANCE)
				madd_v3_v3fl(pa->state.co, nor, col->radius + COLLISION_MIN_DISTANCE - distance);

			dot = dot_v3v3(nor, pa->state.vel);
			if (dot < 0.f)
				madd_v3_v3fl(pa->state.vel, nor, -dot);
		}

		/* add stickiness to surface */
		madd_v3_v3fl(pa->state.vel, pce->nor, -pd->pdef_stickness);

		/* set coordinates for next iteration */
		copy_v3_v3(col->co1, co);
		copy_v3_v3(col->co2, pa->state.co);

		copy_v3_v3(col->ve1, v0);
		copy_v3_v3(col->ve2, pa->state.vel);

		col->f = f;
	}

	/* if permeability random roll succeeded, disable collider for this sim step */
	if (through) {
		col->skip[col->skip_count++] = col->hit;
	}

	return 1;
}
static void collision_fail(ParticleData *pa, ParticleCollision *col)
{
	/* final chance to prevent total failure, so stick to the surface and hope for the best */
	collision_point_on_surface(col->co1, &col->pce, 1.f, col, pa->state.co);

	copy_v3_v3(pa->state.vel, col->pce.vel);
	mul_v3_fl(pa->state.vel, col->inv_timestep);


	/* printf("max iterations\n"); */
}

/* Particle - Mesh collision detection and response
 * Features:
 * -friction and damping
 * -angular momentum <-> linear momentum
 * -high accuracy by re-applying particle acceleration after collision
 * -handles moving, rotating and deforming meshes
 * -uses Newton-Rhapson iteration to find the collisions
 * -handles spherical particles and (nearly) point like particles
 */
static void collision_check(ParticleSimulationData *sim, int p, float dfra, float cfra)
{
	ParticleSettings *part = sim->psys->part;
	ParticleData *pa = sim->psys->particles + p;
	ParticleCollision col;
	BVHTreeRayHit hit;
	int collision_count=0;

	float timestep = psys_get_timestep(sim);

	memset(&col, 0, sizeof(ParticleCollision));

	col.total_time = timestep * dfra;
	col.inv_total_time = 1.0f/col.total_time;
	col.inv_timestep = 1.0f/timestep;

	col.cfra = cfra;
	col.old_cfra = sim->psys->cfra;

	/* get acceleration (from gravity, forcefields etc. to be re-applied in collision response) */
	sub_v3_v3v3(col.acc, pa->state.vel, pa->prev_state.vel);
	mul_v3_fl(col.acc, 1.f/col.total_time);

	/* set values for first iteration */
	copy_v3_v3(col.co1, pa->prev_state.co);
	copy_v3_v3(col.co2, pa->state.co);
	copy_v3_v3(col.ve1, pa->prev_state.vel);
	copy_v3_v3(col.ve2, pa->state.vel);
	col.f = 0.0f;

	col.radius = ((part->flag & PART_SIZE_DEFL) || (part->phystype == PART_PHYS_BOIDS)) ? pa->size : COLLISION_MIN_RADIUS;

	/* override for boids */
	if (part->phystype == PART_PHYS_BOIDS && part->boids->options & BOID_ALLOW_LAND) {
		col.boid = 1;
		col.boid_z = pa->state.co[2];
		col.skip[col.skip_count++] = pa->boid->ground;
	}

	/* 10 iterations to catch multiple collisions */
	while (collision_count < PARTICLE_COLLISION_MAX_COLLISIONS) {
		if (collision_detect(pa, &col, &hit, sim->colliders)) {

			collision_count++;

			if (collision_count == PARTICLE_COLLISION_MAX_COLLISIONS)
				collision_fail(pa, &col);
			else if (collision_response(sim, pa, &col, &hit, part->flag & PART_DIE_ON_COL, part->flag & PART_ROT_DYN)==0)
				return;
		}
		else
			return;
	}
}
/************************************************/
/*			Hair								*/
/************************************************/
/* check if path cache or children need updating and do it if needed */
static void psys_update_path_cache(ParticleSimulationData *sim, float cfra, const bool use_render_params)
{
	ParticleSystem *psys = sim->psys;
	ParticleSettings *part = psys->part;
	ParticleEditSettings *pset = &sim->scene->toolsettings->particle;
	int distr=0, alloc=0, skip=0;

	if ((psys->part->childtype && psys->totchild != psys_get_tot_child(sim->scene, psys, use_render_params)) || psys->recalc&ID_RECALC_PSYS_RESET)
		alloc=1;

	if (alloc || psys->recalc&ID_RECALC_PSYS_CHILD || (psys->vgroup[PSYS_VG_DENSITY] && (sim->ob && sim->ob->mode & OB_MODE_WEIGHT_PAINT)))
		distr=1;

	if (distr) {
		if (alloc)
			realloc_particles(sim, sim->psys->totpart);

		if (psys_get_tot_child(sim->scene, psys, use_render_params)) {
			/* don't generate children while computing the hair keys */
			if (!(psys->part->type == PART_HAIR) || (psys->flag & PSYS_HAIR_DONE)) {
				distribute_particles(sim, PART_FROM_CHILD);

				if (part->childtype==PART_CHILD_FACES && part->parents != 0.0f)
					psys_find_parents(sim, use_render_params);
			}
		}
		else
			psys_free_children(psys);
	}

	if ((part->type==PART_HAIR || psys->flag&PSYS_KEYED || psys->pointcache->flag & PTCACHE_BAKED)==0)
		skip = 1; /* only hair, keyed and baked stuff can have paths */
	else if (part->ren_as != PART_DRAW_PATH && !(part->type==PART_HAIR && ELEM(part->ren_as, PART_DRAW_OB, PART_DRAW_GR)))
		skip = 1; /* particle visualization must be set as path */
	else if (DEG_get_mode(sim->depsgraph) != DAG_EVAL_RENDER) {
		if (part->draw_as != PART_DRAW_REND)
			skip = 1; /* draw visualization */
		else if (psys->pointcache->flag & PTCACHE_BAKING)
			skip = 1; /* no need to cache paths while baking dynamics */

		else if (psys_in_edit_mode(sim->depsgraph, psys)) {
			if ((pset->flag & PE_DRAW_PART)==0)
				skip = 1;
			else if (part->childtype==0 && (psys->flag & PSYS_HAIR_DYNAMICS && psys->pointcache->flag & PTCACHE_BAKED)==0)
				skip = 1; /* in edit mode paths are needed for child particles and dynamic hair */
		}
	}

	if (!skip) {
		psys_cache_paths(sim, cfra, use_render_params);

		/* for render, child particle paths are computed on the fly */
		if (part->childtype) {
			if (!psys->totchild)
				skip = 1;
			else if (psys->part->type == PART_HAIR && (psys->flag & PSYS_HAIR_DONE)==0)
				skip = 1;

			if (!skip)
				psys_cache_child_paths(sim, cfra, 0, use_render_params);
		}
	}
	else if (psys->pathcache)
		psys_free_path_cache(psys, NULL);
}

static bool psys_hair_use_simulation(ParticleData *pa, float max_length)
{
	/* Minimum segment length relative to average length.
	 * Hairs with segments below this length will be excluded from the simulation,
	 * because otherwise the solver will become unstable.
	 * The hair system should always make sure the hair segments have reasonable length ratios,
	 * but this can happen in old files when e.g. cutting hair.
	 */
	const float min_length = 0.1f * max_length;

	HairKey *key;
	int k;

	if (pa->totkey < 2)
		return false;

	for (k=1, key=pa->hair+1; k<pa->totkey; k++,key++) {
		float length = len_v3v3(key->co, (key-1)->co);
		if (length < min_length)
			return false;
	}

	return true;
}

static MDeformVert *hair_set_pinning(MDeformVert *dvert, float weight)
{
	if (dvert) {
		if (!dvert->totweight) {
			dvert->dw = MEM_callocN(sizeof(MDeformWeight), "deformWeight");
			dvert->totweight = 1;
		}

		dvert->dw->weight = weight;
		dvert++;
	}
	return dvert;
}

static void hair_create_input_mesh(ParticleSimulationData *sim, int totpoint, int totedge, Mesh **r_mesh, ClothHairData **r_hairdata)
{
	ParticleSystem *psys = sim->psys;
	ParticleSettings *part = psys->part;
	Mesh *mesh;
	ClothHairData *hairdata;
	MVert *mvert;
	MEdge *medge;
	MDeformVert *dvert;
	HairKey *key;
	PARTICLE_P;
	int k, hair_index;
	float hairmat[4][4];
	float max_length;
	float hair_radius;

	mesh = *r_mesh;
	if (!mesh) {
		*r_mesh = mesh = BKE_mesh_new_nomain(totpoint, totedge, 0, 0, 0);
		CustomData_add_layer(&mesh->vdata, CD_MDEFORMVERT, CD_CALLOC, NULL, mesh->totvert);
		BKE_mesh_update_customdata_pointers(mesh, false);
	}
	mvert = mesh->mvert;
	medge = mesh->medge;
	dvert = mesh->dvert;

	hairdata = *r_hairdata;
	if (!hairdata) {
		*r_hairdata = hairdata = MEM_mallocN(sizeof(ClothHairData) * totpoint, "hair data");
	}

	/* calculate maximum segment length */
	max_length = 0.0f;
	LOOP_PARTICLES {
		if (!(pa->flag & PARS_UNEXIST)) {
			for (k=1, key=pa->hair+1; k<pa->totkey; k++,key++) {
				float length = len_v3v3(key->co, (key-1)->co);
				if (max_length < length)
					max_length = length;
			}
		}
	}

	psys->clmd->sim_parms->vgroup_mass = 1;

	/* XXX placeholder for more flexible future hair settings */
	hair_radius = part->size;

	/* make vgroup for pin roots etc.. */
	hair_index = 1;
	LOOP_PARTICLES {
		if (!(pa->flag & PARS_UNEXIST)) {
			float root_mat[4][4];
			float bending_stiffness;
			bool use_hair;

			pa->hair_index = hair_index;
			use_hair = psys_hair_use_simulation(pa, max_length);

			psys_mat_hair_to_object(sim->ob, sim->psmd->mesh_final, psys->part->from, pa, hairmat);
			mul_m4_m4m4(root_mat, sim->ob->obmat, hairmat);
			normalize_m4(root_mat);

			bending_stiffness = CLAMPIS(1.0f - part->bending_random * psys_frand(psys, p + 666), 0.0f, 1.0f);

			for (k=0, key=pa->hair; k<pa->totkey; k++,key++) {
				ClothHairData *hair;
				float *co, *co_next;

				co = key->co;
				co_next = (key+1)->co;

				/* create fake root before actual root to resist bending */
				if (k==0) {
					hair = &psys->clmd->hairdata[pa->hair_index - 1];
					copy_v3_v3(hair->loc, root_mat[3]);
					copy_m3_m4(hair->rot, root_mat);

					hair->radius = hair_radius;
					hair->bending_stiffness = bending_stiffness;

					add_v3_v3v3(mvert->co, co, co);
					sub_v3_v3(mvert->co, co_next);
					mul_m4_v3(hairmat, mvert->co);

					medge->v1 = pa->hair_index - 1;
					medge->v2 = pa->hair_index;

					dvert = hair_set_pinning(dvert, 1.0f);

					mvert++;
					medge++;
				}

				/* store root transform in cloth data */
				hair = &psys->clmd->hairdata[pa->hair_index + k];
				copy_v3_v3(hair->loc, root_mat[3]);
				copy_m3_m4(hair->rot, root_mat);

				hair->radius = hair_radius;
				hair->bending_stiffness = bending_stiffness;

				copy_v3_v3(mvert->co, co);
				mul_m4_v3(hairmat, mvert->co);

				if (k) {
					medge->v1 = pa->hair_index + k - 1;
					medge->v2 = pa->hair_index + k;
				}

				/* roots and disabled hairs should be 1.0, the rest can be anything from 0.0 to 1.0 */
				if (use_hair)
					dvert = hair_set_pinning(dvert, key->weight);
				else
					dvert = hair_set_pinning(dvert, 1.0f);

				mvert++;
				if (k)
					medge++;
			}

			hair_index += pa->totkey + 1;
		}
	}
}

static void do_hair_dynamics(ParticleSimulationData *sim)
{
	ParticleSystem *psys = sim->psys;
	PARTICLE_P;
	EffectorWeights *clmd_effweights;
	int totpoint;
	int totedge;
	float (*deformedVerts)[3];
	bool realloc_roots;

	if (!psys->clmd) {
		psys->clmd = (ClothModifierData*)modifier_new(eModifierType_Cloth);
		psys->clmd->sim_parms->goalspring = 0.0f;
		psys->clmd->sim_parms->flags |= CLOTH_SIMSETTINGS_FLAG_RESIST_SPRING_COMPRESS;
		psys->clmd->coll_parms->flags &= ~CLOTH_COLLSETTINGS_FLAG_SELF;
	}

	/* count simulated points */
	totpoint = 0;
	totedge = 0;
	LOOP_PARTICLES {
		if (!(pa->flag & PARS_UNEXIST)) {
			/* "out" dm contains all hairs */
			totedge += pa->totkey;
			totpoint += pa->totkey + 1; /* +1 for virtual root point */
		}
	}

	/* whether hair root info array has to be reallocated */
	realloc_roots = false;
	if (psys->hair_in_mesh) {
		Mesh *mesh = psys->hair_in_mesh;
		if (totpoint != mesh->totvert || totedge != mesh->totedge) {
			BKE_id_free(NULL, mesh);
			psys->hair_in_mesh = NULL;
			realloc_roots = true;
		}
	}

	if (!psys->hair_in_mesh || !psys->clmd->hairdata || realloc_roots) {
		if (psys->clmd->hairdata) {
			MEM_freeN(psys->clmd->hairdata);
			psys->clmd->hairdata = NULL;
		}
	}

	hair_create_input_mesh(sim, totpoint, totedge, &psys->hair_in_mesh, &psys->clmd->hairdata);

	if (psys->hair_out_mesh)
		BKE_id_free(NULL, psys->hair_out_mesh);

	psys->clmd->point_cache = psys->pointcache;
	/* for hair sim we replace the internal cloth effector weights temporarily
	 * to use the particle settings
	 */
	clmd_effweights = psys->clmd->sim_parms->effector_weights;
	psys->clmd->sim_parms->effector_weights = psys->part->effector_weights;

	BKE_id_copy_ex(NULL, &psys->hair_in_mesh->id, (ID **)&psys->hair_out_mesh, LIB_ID_COPY_LOCALIZE);
	deformedVerts = BKE_mesh_vertexCos_get(psys->hair_out_mesh, NULL);
	clothModifier_do(psys->clmd, sim->depsgraph, sim->scene, sim->ob, psys->hair_in_mesh, deformedVerts);
	BKE_mesh_apply_vert_coords(psys->hair_out_mesh, deformedVerts);

	MEM_freeN(deformedVerts);

	/* restore cloth effector weights */
	psys->clmd->sim_parms->effector_weights = clmd_effweights;
}
static void hair_step(ParticleSimulationData *sim, float cfra, const bool use_render_params)
{
	ParticleSystem *psys = sim->psys;
	ParticleSettings *part = psys->part;
	PARTICLE_P;
	float disp = psys_get_current_display_percentage(psys, use_render_params);

	LOOP_PARTICLES {
		pa->size = part->size;
		if (part->randsize > 0.0f)
			pa->size *= 1.0f - part->randsize * psys_frand(psys, p + 1);

		if (psys_frand(psys, p) > disp)
			pa->flag |= PARS_NO_DISP;
		else
			pa->flag &= ~PARS_NO_DISP;
	}

	if (psys->recalc & ID_RECALC_PSYS_RESET) {
		/* need this for changing subsurf levels */
		psys_calc_dmcache(sim->ob, sim->psmd->mesh_final, sim->psmd->mesh_original, psys);

		if (psys->clmd)
			cloth_free_modifier(psys->clmd);
	}

	/* dynamics with cloth simulation, psys->particles can be NULL with 0 particles [#25519] */
	if (psys->part->type==PART_HAIR && psys->flag & PSYS_HAIR_DYNAMICS && psys->particles)
		do_hair_dynamics(sim);

	/* following lines were removed r29079 but cause bug [#22811], see report for details */
	psys_update_effectors(sim);
	psys_update_path_cache(sim, cfra, use_render_params);

	psys->flag |= PSYS_HAIR_UPDATED;
}

static void save_hair(ParticleSimulationData *sim, float UNUSED(cfra))
{
	Object *ob = sim->ob;
	ParticleSystem *psys = sim->psys;
	HairKey *key, *root;
	PARTICLE_P;

	invert_m4_m4(ob->imat, ob->obmat);

	psys->lattice_deform_data= psys_create_lattice_deform_data(sim);

	if (psys->totpart==0) return;

	/* save new keys for elements if needed */
	LOOP_PARTICLES {
		/* first time alloc */
		if (pa->totkey==0 || pa->hair==NULL) {
			pa->hair = MEM_callocN((psys->part->hair_step + 1) * sizeof(HairKey), "HairKeys");
			pa->totkey = 0;
		}

		key = root = pa->hair;
		key += pa->totkey;

		/* convert from global to geometry space */
		copy_v3_v3(key->co, pa->state.co);
		mul_m4_v3(ob->imat, key->co);

		if (pa->totkey) {
			sub_v3_v3(key->co, root->co);
			psys_vec_rot_to_face(sim->psmd->mesh_final, pa, key->co);
		}

		key->time = pa->state.time;

		key->weight = 1.0f - key->time / 100.0f;

		pa->totkey++;

		/* root is always in the origin of hair space so we set it to be so after the last key is saved*/
		if (pa->totkey == psys->part->hair_step + 1) {
			zero_v3(root->co);
		}

	}
}

/* Code for an adaptive time step based on the Courant-Friedrichs-Lewy
 * condition. */
static const float MIN_TIMESTEP = 1.0f / 101.0f;
/* Tolerance of 1.5 means the last subframe neither favors growing nor
 * shrinking (e.g if it were 1.3, the last subframe would tend to be too
 * small). */
static const float TIMESTEP_EXPANSION_FACTOR = 0.1f;
static const float TIMESTEP_EXPANSION_TOLERANCE = 1.5f;

/* Calculate the speed of the particle relative to the local scale of the
 * simulation. This should be called once per particle during a simulation
 * step, after the velocity has been updated. element_size defines the scale of
 * the simulation, and is typically the distance to neighboring particles. */
static void update_courant_num(ParticleSimulationData *sim, ParticleData *pa,
                               float dtime, SPHData *sphdata, SpinLock *spin)
{
	float relative_vel[3];

	sub_v3_v3v3(relative_vel, pa->prev_state.vel, sphdata->flow);

	const float courant_num = len_v3(relative_vel) * dtime / sphdata->element_size;
	if (sim->courant_num < courant_num) {
		BLI_spin_lock(spin);
		if (sim->courant_num < courant_num) {
			sim->courant_num = courant_num;
		}
		BLI_spin_unlock(spin);
	}
}
static float get_base_time_step(ParticleSettings *part)
{
	return 1.0f / (float) (part->subframes + 1);
}
/* Update time step size to suit current conditions. */
static void update_timestep(ParticleSystem *psys, ParticleSimulationData *sim)
{
	float dt_target;
	if (sim->courant_num == 0.0f)
		dt_target = 1.0f;
	else
		dt_target = psys->dt_frac * (psys->part->courant_target / sim->courant_num);

	/* Make sure the time step is reasonable. For some reason, the CLAMP macro
	 * doesn't work here. The time step becomes too large. - z0r */
	if (dt_target < MIN_TIMESTEP)
		dt_target = MIN_TIMESTEP;
	else if (dt_target > get_base_time_step(psys->part))
		dt_target = get_base_time_step(psys->part);

	/* Decrease time step instantly, but increase slowly. */
	if (dt_target > psys->dt_frac)
		psys->dt_frac = interpf(dt_target, psys->dt_frac, TIMESTEP_EXPANSION_FACTOR);
	else
		psys->dt_frac = dt_target;
}

static float sync_timestep(ParticleSystem *psys, float t_frac)
{
	/* Sync with frame end if it's close. */
	if (t_frac == 1.0f)
		return psys->dt_frac;
	else if (t_frac + (psys->dt_frac * TIMESTEP_EXPANSION_TOLERANCE) >= 1.0f)
		return 1.0f - t_frac;
	else
		return psys->dt_frac;
}

/************************************************/
/*			System Core							*/
/************************************************/

typedef struct DynamicStepSolverTaskData {
	ParticleSimulationData *sim;

	float cfra;
	float timestep;
	float dtime;

	SpinLock spin;
} DynamicStepSolverTaskData;

static void dynamics_step_sph_ddr_task_cb_ex(
        void *__restrict userdata,
        const int p,
        const ParallelRangeTLS *__restrict tls)
{
	DynamicStepSolverTaskData *data = userdata;
	ParticleSimulationData *sim = data->sim;
	ParticleSystem *psys = sim->psys;
	ParticleSettings *part = psys->part;

	SPHData *sphdata = tls->userdata_chunk;

	ParticleData *pa;

	if ((pa = psys->particles + p)->state.time <= 0.0f) {
		return;
	}

	/* do global forces & effectors */
	basic_integrate(sim, p, pa->state.time, data->cfra);

	/* actual fluids calculations */
	sph_integrate(sim, pa, pa->state.time, sphdata);

	if (sim->colliders)
		collision_check(sim, p, pa->state.time, data->cfra);

	/* SPH particles are not physical particles, just interpolation
	 * particles,  thus rotation has not a direct sense for them */
	basic_rotate(part, pa, pa->state.time, data->timestep);

	if (part->time_flag & PART_TIME_AUTOSF) {
		update_courant_num(sim, pa, data->dtime, sphdata, &data->spin);
	}
}

static void dynamics_step_sph_classical_basic_integrate_task_cb_ex(
        void *__restrict userdata,
        const int p,
        const ParallelRangeTLS *__restrict UNUSED(tls))
{
	DynamicStepSolverTaskData *data = userdata;
	ParticleSimulationData *sim = data->sim;
	ParticleSystem *psys = sim->psys;

	ParticleData *pa;

	if ((pa = psys->particles + p)->state.time <= 0.0f) {
		return;
	}

	basic_integrate(sim, p, pa->state.time, data->cfra);
}

static void dynamics_step_sph_classical_calc_density_task_cb_ex(
        void *__restrict userdata,
        const int p,
        const ParallelRangeTLS *__restrict tls)
{
	DynamicStepSolverTaskData *data = userdata;
	ParticleSimulationData *sim = data->sim;
	ParticleSystem *psys = sim->psys;

	SPHData *sphdata = tls->userdata_chunk;

	ParticleData *pa;

	if ((pa = psys->particles + p)->state.time <= 0.0f) {
		return;
	}

	sphclassical_calc_dens(pa, pa->state.time, sphdata);
}

static void dynamics_step_sph_classical_integrate_task_cb_ex(
        void *__restrict userdata,
        const int p,
        const ParallelRangeTLS *__restrict tls)
{
	DynamicStepSolverTaskData *data = userdata;
	ParticleSimulationData *sim = data->sim;
	ParticleSystem *psys = sim->psys;
	ParticleSettings *part = psys->part;

	SPHData *sphdata = tls->userdata_chunk;

	ParticleData *pa;

	if ((pa = psys->particles + p)->state.time <= 0.0f) {
		return;
	}

	/* actual fluids calculations */
	sph_integrate(sim, pa, pa->state.time, sphdata);

	if (sim->colliders)
		collision_check(sim, p, pa->state.time, data->cfra);

	/* SPH particles are not physical particles, just interpolation
	 * particles,  thus rotation has not a direct sense for them */
	basic_rotate(part, pa, pa->state.time, data->timestep);

	if (part->time_flag & PART_TIME_AUTOSF) {
		update_courant_num(sim, pa, data->dtime, sphdata, &data->spin);
	}
}

/* unbaked particles are calculated dynamically */
static void dynamics_step(ParticleSimulationData *sim, float cfra)
{
	ParticleSystem *psys = sim->psys;
	ParticleSettings *part=psys->part;
	BoidBrainData bbd;
	ParticleTexture ptex;
	PARTICLE_P;
	float timestep;
	/* frame & time changes */
	float dfra, dtime;
	float birthtime, dietime;

	/* where have we gone in time since last time */
	dfra= cfra - psys->cfra;

	timestep = psys_get_timestep(sim);
	dtime= dfra*timestep;

	if (dfra < 0.0f) {
		LOOP_EXISTING_PARTICLES {
			psys_get_texture(sim, pa, &ptex, PAMAP_SIZE, cfra);
			pa->size = part->size*ptex.size;
			if (part->randsize > 0.0f)
				pa->size *= 1.0f - part->randsize * psys_frand(psys, p + 1);

			reset_particle(sim, pa, dtime, cfra);
		}
		return;
	}

	/* for now do both, boids us 'rng' */
	sim->rng = BLI_rng_new_srandom(31415926 + (int)cfra + psys->seed);

	psys_update_effectors(sim);

	if (part->type != PART_HAIR)
		sim->colliders = BKE_collider_cache_create(sim->depsgraph, sim->ob, part->collision_group);

	/* initialize physics type specific stuff */
	switch (part->phystype) {
		case PART_PHYS_BOIDS:
		{
			ParticleTarget *pt = psys->targets.first;
			bbd.sim = sim;
			bbd.part = part;
			bbd.cfra = cfra;
			bbd.dfra = dfra;
			bbd.timestep = timestep;
			bbd.rng = sim->rng;

			psys_update_particle_tree(psys, cfra);

			boids_precalc_rules(part, cfra);

			for (; pt; pt=pt->next) {
				ParticleSystem *psys_target = psys_get_target_system(sim->ob, pt);
				if (psys_target && psys_target != psys) {
					psys_update_particle_tree(psys_target, cfra);
				}
			}
			break;
		}
		case PART_PHYS_FLUID:
		{
			ParticleTarget *pt = psys->targets.first;
			psys_update_particle_bvhtree(psys, cfra);

			for (; pt; pt=pt->next) {  /* Updating others systems particle tree for fluid-fluid interaction */
				if (pt->ob)
					psys_update_particle_bvhtree(BLI_findlink(&pt->ob->particlesystem, pt->psys-1), cfra);
			}
			break;
		}
	}
	/* initialize all particles for dynamics */
	LOOP_SHOWN_PARTICLES {
		copy_particle_key(&pa->prev_state,&pa->state,1);

		psys_get_texture(sim, pa, &ptex, PAMAP_SIZE, cfra);

		pa->size = part->size*ptex.size;
		if (part->randsize > 0.0f)
			pa->size *= 1.0f - part->randsize * psys_frand(psys, p + 1);

		birthtime = pa->time;
		dietime = pa->dietime;

		/* store this, so we can do multiple loops over particles */
		pa->state.time = dfra;

		if (dietime <= cfra && psys->cfra < dietime) {
			/* particle dies some time between this and last step */
			pa->state.time = dietime - ((birthtime > psys->cfra) ? birthtime : psys->cfra);
			pa->alive = PARS_DYING;
		}
		else if (birthtime <= cfra && birthtime >= psys->cfra) {
			/* particle is born some time between this and last step*/
			reset_particle(sim, pa, dfra*timestep, cfra);
			pa->alive = PARS_ALIVE;
			pa->state.time = cfra - birthtime;
		}
		else if (dietime < cfra) {
			/* nothing to be done when particle is dead */
		}

		/* only reset unborn particles if they're shown or if the particle is born soon*/
		if (pa->alive==PARS_UNBORN && (part->flag & PART_UNBORN || (cfra + psys->pointcache->step > pa->time))) {
			reset_particle(sim, pa, dtime, cfra);
		}
		else if (part->phystype == PART_PHYS_NO) {
			reset_particle(sim, pa, dtime, cfra);
		}

		if (ELEM(pa->alive, PARS_ALIVE, PARS_DYING)==0 || (pa->flag & (PARS_UNEXIST|PARS_NO_DISP)))
			pa->state.time = -1.f;
	}

	switch (part->phystype) {
		case PART_PHYS_NEWTON:
		{
			LOOP_DYNAMIC_PARTICLES {
				/* do global forces & effectors */
				basic_integrate(sim, p, pa->state.time, cfra);

				/* deflection */
				if (sim->colliders)
					collision_check(sim, p, pa->state.time, cfra);

				/* rotations */
				basic_rotate(part, pa, pa->state.time, timestep);
			}
			break;
		}
		case PART_PHYS_BOIDS:
		{
			LOOP_DYNAMIC_PARTICLES {
				bbd.goal_ob = NULL;

				boid_brain(&bbd, p, pa);

				if (pa->alive != PARS_DYING) {
					boid_body(&bbd, pa);

					/* deflection */
					if (sim->colliders)
						collision_check(sim, p, pa->state.time, cfra);
				}
			}
			break;
		}
		case PART_PHYS_FLUID:
		{
			SPHData sphdata;
			psys_sph_init(sim, &sphdata);

			DynamicStepSolverTaskData task_data = {
			    .sim = sim, .cfra = cfra, .timestep = timestep, .dtime = dtime,
			};

			BLI_spin_init(&task_data.spin);

			if (part->fluid->solver == SPH_SOLVER_DDR) {
				/* Apply SPH forces using double-density relaxation algorithm
				 * (Clavat et. al.) */

				ParallelRangeSettings settings;
				BLI_parallel_range_settings_defaults(&settings);
				settings.use_threading = (psys->totpart > 100);
				settings.userdata_chunk = &sphdata;
				settings.userdata_chunk_size = sizeof(sphdata);
				BLI_task_parallel_range(
				        0, psys->totpart,
				        &task_data,
				        dynamics_step_sph_ddr_task_cb_ex,
				        &settings);

				sph_springs_modify(psys, timestep);
			}
			else {
				/* SPH_SOLVER_CLASSICAL */
				/* Apply SPH forces using classical algorithm (due to Gingold
				 * and Monaghan). Note that, unlike double-density relaxation,
				 * this algorithm is separated into distinct loops. */

				{
					ParallelRangeSettings settings;
					BLI_parallel_range_settings_defaults(&settings);
					settings.use_threading = (psys->totpart > 100);
					BLI_task_parallel_range(
					        0, psys->totpart,
					        &task_data,
					        dynamics_step_sph_classical_basic_integrate_task_cb_ex,
					        &settings);
				}

				/* calculate summation density */
				/* Note that we could avoid copying sphdata for each thread here (it's only read here),
				 * but doubt this would gain us anything except confusion... */
				{
					ParallelRangeSettings settings;
					BLI_parallel_range_settings_defaults(&settings);
					settings.use_threading = (psys->totpart > 100);
					settings.userdata_chunk = &sphdata;
					settings.userdata_chunk_size = sizeof(sphdata);
					BLI_task_parallel_range(
					        0, psys->totpart,
					        &task_data,
					        dynamics_step_sph_classical_calc_density_task_cb_ex,
					        &settings);
				}

				/* do global forces & effectors */
				{
					ParallelRangeSettings settings;
					BLI_parallel_range_settings_defaults(&settings);
					settings.use_threading = (psys->totpart > 100);
					settings.userdata_chunk = &sphdata;
					settings.userdata_chunk_size = sizeof(sphdata);
					BLI_task_parallel_range(
					        0, psys->totpart,
					        &task_data,
					        dynamics_step_sph_classical_integrate_task_cb_ex,
					        &settings);
				}
			}

			BLI_spin_end(&task_data.spin);

			psys_sph_finalise(&sphdata);
			break;
		}
	}

	/* finalize particle state and time after dynamics */
	LOOP_DYNAMIC_PARTICLES {
		if (pa->alive == PARS_DYING) {
			pa->alive=PARS_DEAD;
			pa->state.time=pa->dietime;
		}
		else
			pa->state.time=cfra;
	}

	BKE_collider_cache_free(&sim->colliders);
	BLI_rng_free(sim->rng);
	sim->rng = NULL;
}

static void update_children(ParticleSimulationData *sim, const bool use_render_params)
{
	if ((sim->psys->part->type == PART_HAIR) && (sim->psys->flag & PSYS_HAIR_DONE)==0)
	/* don't generate children while growing hair - waste of time */
		psys_free_children(sim->psys);
	else if (sim->psys->part->childtype) {
		if (sim->psys->totchild != psys_get_tot_child(sim->scene, sim->psys, use_render_params))
			distribute_particles(sim, PART_FROM_CHILD);
		else {
			/* Children are up to date, nothing to do. */
		}
	}
	else
		psys_free_children(sim->psys);
}
/* updates cached particles' alive & other flags etc..*/
static void cached_step(ParticleSimulationData *sim, float cfra, const bool use_render_params)
{
	ParticleSystem *psys = sim->psys;
	ParticleSettings *part = psys->part;
	ParticleTexture ptex;
	PARTICLE_P;
	float disp, dietime;

	psys_update_effectors(sim);

	disp= psys_get_current_display_percentage(psys, use_render_params);

	LOOP_PARTICLES {
		psys_get_texture(sim, pa, &ptex, PAMAP_SIZE, cfra);
		pa->size = part->size*ptex.size;
		if (part->randsize > 0.0f)
			pa->size *= 1.0f - part->randsize * psys_frand(psys, p + 1);

		psys->lattice_deform_data = psys_create_lattice_deform_data(sim);

		dietime = pa->dietime;

		/* update alive status and push events */
		if (pa->time > cfra) {
			pa->alive = PARS_UNBORN;
			if (part->flag & PART_UNBORN && (psys->pointcache->flag & PTCACHE_EXTERNAL) == 0)
				reset_particle(sim, pa, 0.0f, cfra);
		}
		else if (dietime <= cfra)
			pa->alive = PARS_DEAD;
		else
			pa->alive = PARS_ALIVE;

		if (psys->lattice_deform_data) {
			end_latt_deform(psys->lattice_deform_data);
			psys->lattice_deform_data = NULL;
		}

		if (psys_frand(psys, p) > disp)
			pa->flag |= PARS_NO_DISP;
		else
			pa->flag &= ~PARS_NO_DISP;
	}
}

static void particles_manta_step(
        ParticleSimulationData *sim, int UNUSED(cfra), const bool use_render_params)
{
	ParticleSystem *psys = sim->psys;
	if (psys->particles) {
		MEM_freeN(psys->particles);
		psys->particles = 0;
		psys->totpart = 0;
	}

#ifdef WITH_MANTA
	{
		Object *ob = sim->ob;
		SmokeModifierData *smd = (SmokeModifierData *)modifiers_findByType(ob, eModifierType_Smoke);

		if (smd && smd->domain && smd->domain->fluid) {
			SmokeDomainSettings *sds= smd->domain;

			ParticleSettings *part = psys->part;
			ParticleData *pa=NULL;

			int p, totpart, tottypepart = 0;
			int flagActivePart, activeParts = 0;
			float posX, posY, posZ, velX, velY, velZ;
			float resX, resY, resZ;
			int upres = 1;
			char debugStrBuffer[256];

			/* Helper variables for scaling */
			float min[3], max[3], size[3], cell_size_scaled[3], max_size;

			/* Sanity check: parts also enabled in fluid domain? */
			if ((part->type & PART_MANTA_FLIP && (sds->particle_type & FLUID_DOMAIN_PARTICLE_FLIP)==0) ||
				(part->type & PART_MANTA_SPRAY && (sds->particle_type & FLUID_DOMAIN_PARTICLE_SPRAY)==0) ||
				(part->type & PART_MANTA_BUBBLE && (sds->particle_type & FLUID_DOMAIN_PARTICLE_BUBBLE)==0) ||
				(part->type & PART_MANTA_FOAM && (sds->particle_type & FLUID_DOMAIN_PARTICLE_FOAM)==0) ||
				(part->type & PART_MANTA_TRACER && (sds->particle_type & FLUID_DOMAIN_PARTICLE_TRACER)==0) )
			{
				BLI_snprintf(debugStrBuffer, sizeof(debugStrBuffer), "particles_manta_step::error - found particle system that is not enabled in fluid domain\n");
				return;
			}

			/* Count particle amount. tottypepart only important for snd particles */
			if (part->type & PART_MANTA_FLIP) {
				tottypepart = totpart = liquid_get_num_flip_particles(sds->fluid);
			}
			if (part->type & (PART_MANTA_SPRAY | PART_MANTA_BUBBLE | PART_MANTA_FOAM | PART_MANTA_TRACER)) {
				totpart = liquid_get_num_snd_particles(sds->fluid);

				/* tottypepart is the amount of particles of a snd particle type */
				for (p=0; p<totpart; p++) {
					flagActivePart = liquid_get_snd_particle_flag_at(sds->fluid, p);
					if ((part->type & PART_MANTA_SPRAY) && (flagActivePart & PSPRAY)) tottypepart++;
					if ((part->type & PART_MANTA_BUBBLE) && (flagActivePart & PBUBBLE)) tottypepart++;
					if ((part->type & PART_MANTA_FOAM) && (flagActivePart & PFOAM)) tottypepart++;
					if ((part->type & PART_MANTA_TRACER) && (flagActivePart & PTRACER)) tottypepart++;
				}
			}
			/* Sanity check: no particles present */
			if (!totpart || !tottypepart)
				return;

			/* How many particles to display? */
			tottypepart = (use_render_params) ? tottypepart : (part->disp*tottypepart) / 100;

			part->totpart = tottypepart;
			part->sta = part->end = 1.0f;
			part->lifetime = sim->scene->r.efra + 1;

			/* Allocate particles */
			realloc_particles(sim, part->totpart);

			/* Randomness when choosing which particles to display */
			srand(123456789); // set seed
			double r, dispProb = (double) part->disp / 100.0;

			/* Loop over *all* particles. Will break out of loop before tottypepart amount exceeded */
			for (p=0, pa=psys->particles; p<totpart; p++) {

				/* Apply some randomness and determine which particles to skip */
				r = (double) rand() / (double)RAND_MAX;
				if (r > dispProb) continue;

				/* flag, res, upres, pos, vel for FLIP and snd particles have different getterss */
				if (part->type & PART_MANTA_FLIP)
				{
					flagActivePart = liquid_get_flip_particle_flag_at(sds->fluid, p);

					resX = (float) fluid_get_res_x(sds->fluid);
					resY = (float) fluid_get_res_y(sds->fluid);
					resZ = (float) fluid_get_res_z(sds->fluid);

					upres = 1;

					posX = liquid_get_flip_particle_position_x_at(sds->fluid, p);
					posY = liquid_get_flip_particle_position_y_at(sds->fluid, p);
					posZ = liquid_get_flip_particle_position_z_at(sds->fluid, p);

					velX = liquid_get_flip_particle_velocity_x_at(sds->fluid, p);
					velY = liquid_get_flip_particle_velocity_y_at(sds->fluid, p);
					velZ = liquid_get_flip_particle_velocity_z_at(sds->fluid, p);
				}
				else if (part->type & (PART_MANTA_SPRAY | PART_MANTA_BUBBLE | PART_MANTA_FOAM | PART_MANTA_TRACER))
				{
					flagActivePart = liquid_get_snd_particle_flag_at(sds->fluid, p);

					resX = (float) liquid_get_particle_res_x(sds->fluid);
					resY = (float) liquid_get_particle_res_y(sds->fluid);
					resZ = (float) liquid_get_particle_res_z(sds->fluid);

					upres = liquid_get_particle_upres(sds->fluid);

					posX = liquid_get_snd_particle_position_x_at(sds->fluid, p);
					posY = liquid_get_snd_particle_position_y_at(sds->fluid, p);
					posZ = liquid_get_snd_particle_position_z_at(sds->fluid, p);

					velX = liquid_get_snd_particle_velocity_x_at(sds->fluid, p);
					velY = liquid_get_snd_particle_velocity_y_at(sds->fluid, p);
					velZ = liquid_get_snd_particle_velocity_z_at(sds->fluid, p);
				}
				else
				{
					BLI_snprintf(debugStrBuffer, sizeof(debugStrBuffer), "particles_manta_step::error - unknown particle system type\n");
					return;
				}
				// printf("part->type: %d, flagActivePart: %d\n", part->type, flagActivePart);

				/* Type of particle must matche current particle system type (only important for snd particles) */
				if ((flagActivePart & PSPRAY) && (part->type & PART_MANTA_SPRAY)==0) continue;
				if ((flagActivePart & PBUBBLE) && (part->type & PART_MANTA_BUBBLE)==0) continue;
				if ((flagActivePart & PFOAM) && (part->type & PART_MANTA_FOAM)==0) continue;
				if ((flagActivePart & PTRACER) && (part->type & PART_MANTA_TRACER)==0) continue;

				// printf("system type is %d and particle type is %d\n", part->type, flagActivePart);

				/* Particle system has allocated tottypeparts particles - so break early before exceeded */
				if (activeParts >= tottypepart) break;

				/* Only show active particles, i.e. filter out dead particles that just Mantaflow needs
				 * Mantaflow convention: PDELETE == inactive particle */
				if ((flagActivePart & PDELETE)==0) {
					activeParts++;

					/* Use particle system settings for particle size */
					pa->size = part->size;
					if (part->randsize > 0.0f)
						pa->size *= 1.0f - part->randsize * psys_frand(psys, p + 1);

					/* Get size (dimension) but considering scaling */
					copy_v3_v3(cell_size_scaled, sds->cell_size);
					mul_v3_v3(cell_size_scaled, ob->size);
					VECMADD(min, sds->p0, cell_size_scaled, sds->res_min);
					VECMADD(max, sds->p0, cell_size_scaled, sds->res_max);
					sub_v3_v3v3(size, max, min);

					/* Biggest dimension will be used for upscaling */
					max_size = MAX3(size[0] / (float) upres, size[1] / (float) upres, size[2] / (float) upres);

					/* Set particle position */
					pa->state.co[0] = posX;
					pa->state.co[1] = posY;
					pa->state.co[2] = posZ;

					/* Normalize to unit cube around 0 */
					pa->state.co[0] -= resX * 0.5f;
					pa->state.co[1] -= resY * 0.5f;
					pa->state.co[2] -= resZ * 0.5f;
					mul_v3_fl(pa->state.co, sds->dx);

					/* Match domain dimension / size */
					pa->state.co[0] *= max_size / fabsf(ob->size[0]);
					pa->state.co[1] *= max_size / fabsf(ob->size[1]);
					pa->state.co[2] *= max_size / fabsf(ob->size[2]);

					/* Match domain scale */
					mul_m4_v3(ob->obmat, pa->state.co);

					// printf("pa->state.co[0]: %f, pa->state.co[1]: %f, pa->state.co[2]: %f\n", pa->state.co[0], pa->state.co[1], pa->state.co[2]);

					/* Set particle velocity */
					pa->state.vel[0] = velX;
					pa->state.vel[1] = velY;
					pa->state.vel[2] = velZ;
					mul_v3_fl(pa->state.vel, sds->dx);

					// printf("pa->state.vel[0]: %f, pa->state.vel[1]: %f, pa->state.vel[2]: %f\n", pa->state.vel[0], pa->state.vel[1], pa->state.vel[2]);

					/* Set default angular velocity and particle rotation */
					zero_v3(pa->state.ave);
					unit_qt(pa->state.rot);

					pa->time = 1.f;
					pa->dietime = sim->scene->r.efra + 1;
					pa->lifetime = sim->scene->r.efra;
					pa->alive = PARS_ALIVE;

					/* Increasing particle settings pointer only for active particles */
					pa++;
				}
			}
			// printf("active parts: %d\n", activeParts);
			totpart = psys->totpart = part->totpart = activeParts;

		} // manta sim particles done
	}
#else
	UNUSED_VARS(use_render_params);
#endif // WITH_MANTA
}

static void particles_fluid_step(
        ParticleSimulationData *sim, int UNUSED(cfra), const bool use_render_params)
{
	ParticleSystem *psys = sim->psys;
	if (psys->particles) {
		MEM_freeN(psys->particles);
		psys->particles = 0;
		psys->totpart = 0;
	}

	/* fluid sim particle import handling, actual loading of particles from file */
#ifdef WITH_MOD_FLUID
	{
		FluidsimModifierData *fluidmd = (FluidsimModifierData *)modifiers_findByType(sim->ob, eModifierType_Fluidsim);

		if ( fluidmd && fluidmd->fss) {
			FluidsimSettings *fss= fluidmd->fss;
			ParticleSettings *part = psys->part;
			ParticleData *pa=NULL;
			char filename[256];
			char debugStrBuffer[256];
			int  curFrame = sim->scene->r.cfra -1; // warning - sync with derived mesh fsmesh loading
			int  p, j, totpart;
			int readMask, activeParts = 0, fileParts = 0;
			gzFile gzf;

// XXX			if (ob==G.obedit) // off...
//				return;

			// ok, start loading
			BLI_join_dirfile(filename, sizeof(filename), fss->surfdataPath, OB_FLUIDSIM_SURF_PARTICLES_FNAME);

			BLI_path_abs(filename, modifier_path_relbase_from_global(sim->ob));

			BLI_path_frame(filename, curFrame, 0); // fixed #frame-no

			gzf = BLI_gzopen(filename, "rb");
			if (!gzf) {
				BLI_snprintf(debugStrBuffer, sizeof(debugStrBuffer),"readFsPartData::error - Unable to open file for reading '%s'\n", filename);
				// XXX bad level call elbeemDebugOut(debugStrBuffer);
				return;
			}

			gzread(gzf, &totpart, sizeof(totpart));
			totpart = (use_render_params) ? totpart:(part->disp*totpart) / 100;

			part->totpart= totpart;
			part->sta=part->end = 1.0f;
			part->lifetime = sim->scene->r.efra + 1;

			/* allocate particles */
			realloc_particles(sim, part->totpart);

			// set up reading mask
			readMask = fss->typeFlags;

			for (p=0, pa=psys->particles; p<totpart; p++, pa++) {
				int ptype=0;

				gzread(gzf, &ptype, sizeof( ptype ));
				if (ptype & readMask) {
					activeParts++;

					gzread(gzf, &(pa->size), sizeof(float));

					pa->size /= 10.0f;

					for (j=0; j<3; j++) {
						float wrf;
						gzread(gzf, &wrf, sizeof( wrf ));
						pa->state.co[j] = wrf;
						//fprintf(stderr,"Rj%d ",j);
					}
					for (j=0; j<3; j++) {
						float wrf;
						gzread(gzf, &wrf, sizeof( wrf ));
						pa->state.vel[j] = wrf;
					}

					zero_v3(pa->state.ave);
					unit_qt(pa->state.rot);

					pa->time = 1.f;
					pa->dietime = sim->scene->r.efra + 1;
					pa->lifetime = sim->scene->r.efra;
					pa->alive = PARS_ALIVE;
					//if (a < 25) fprintf(stderr,"FSPARTICLE debug set %s, a%d = %f,%f,%f, life=%f\n", filename, a, pa->co[0],pa->co[1],pa->co[2], pa->lifetime );
				}
				else {
					// skip...
					for (j=0; j<2*3+1; j++) {
						float wrf; gzread(gzf, &wrf, sizeof( wrf ));
					}
				}
				fileParts++;
			}
			gzclose(gzf);

			totpart = psys->totpart = activeParts;
			BLI_snprintf(debugStrBuffer,sizeof(debugStrBuffer),"readFsPartData::done - particles:%d, active:%d, file:%d, mask:%d\n", psys->totpart,activeParts,fileParts,readMask);
			// bad level call
			// XXX elbeemDebugOut(debugStrBuffer);

		} // fluid sim particles done
	}
#else
	UNUSED_VARS(use_render_params);
#endif // WITH_MOD_FLUID
}

static int emit_particles(ParticleSimulationData *sim, PTCacheID *pid, float UNUSED(cfra))
{
	ParticleSystem *psys = sim->psys;
	int oldtotpart = psys->totpart;
	int totpart = tot_particles(psys, pid);

	if (totpart != oldtotpart)
		realloc_particles(sim, totpart);

	return totpart - oldtotpart;
}

/* Calculates the next state for all particles of the system
 * In particles code most fra-ending are frames, time-ending are fra*timestep (seconds)
 * 1. Emit particles
 * 2. Check cache (if used) and return if frame is cached
 * 3. Do dynamics
 * 4. Save to cache */
static void system_step(ParticleSimulationData *sim, float cfra, const bool use_render_params)
{
	ParticleSystem *psys = sim->psys;
	ParticleSettings *part = psys->part;
	PointCache *cache = psys->pointcache;
	PTCacheID ptcacheid, *pid = NULL;
	PARTICLE_P;
	float disp, cache_cfra = cfra; /*, *vg_vel= 0, *vg_tan= 0, *vg_rot= 0, *vg_size= 0; */
	int startframe = 0, endframe = 100, oldtotpart = 0;

	/* cache shouldn't be used for hair or "continue physics" */
	if (part->type != PART_HAIR) {
		psys_clear_temp_pointcache(psys);

		/* set suitable cache range automatically */
		if ((cache->flag & (PTCACHE_BAKING|PTCACHE_BAKED))==0)
			psys_get_pointcache_start_end(sim->scene, psys, &cache->startframe, &cache->endframe);

		pid = &ptcacheid;
		BKE_ptcache_id_from_particles(pid, sim->ob, psys);

		BKE_ptcache_id_time(pid, sim->scene, 0.0f, &startframe, &endframe, NULL);

		/* clear everything on start frame, or when psys needs full reset! */
		if ((cfra == startframe) || (psys->recalc & ID_RECALC_PSYS_RESET)) {
			BKE_ptcache_id_reset(sim->scene, pid, PTCACHE_RESET_OUTDATED);
			BKE_ptcache_validate(cache, startframe);
			cache->flag &= ~PTCACHE_REDO_NEEDED;
		}

		CLAMP(cache_cfra, startframe, endframe);
	}

/* 1. emit particles and redo particles if needed */
	oldtotpart = psys->totpart;
	if (emit_particles(sim, pid, cfra) || psys->recalc & ID_RECALC_PSYS_RESET) {
		distribute_particles(sim, part->from);
		initialize_all_particles(sim);
		/* reset only just created particles (on startframe all particles are recreated) */
		reset_all_particles(sim, 0.0, cfra, oldtotpart);
		free_unexisting_particles(sim);

		if (psys->fluid_springs) {
			MEM_freeN(psys->fluid_springs);
			psys->fluid_springs = NULL;
		}

		psys->tot_fluidsprings = psys->alloc_fluidsprings = 0;

		/* flag for possible explode modifiers after this system */
		sim->psmd->flag |= eParticleSystemFlag_Pars;

		BKE_ptcache_id_clear(pid, PTCACHE_CLEAR_AFTER, cfra);
	}

/* 2. try to read from the cache */
	if (pid) {
		int cache_result = BKE_ptcache_read(pid, cache_cfra, true);

		if (ELEM(cache_result, PTCACHE_READ_EXACT, PTCACHE_READ_INTERPOLATED)) {
			cached_step(sim, cfra, use_render_params);
			update_children(sim, use_render_params);
			psys_update_path_cache(sim, cfra, use_render_params);

			BKE_ptcache_validate(cache, (int)cache_cfra);

			if (cache_result == PTCACHE_READ_INTERPOLATED && cache->flag & PTCACHE_REDO_NEEDED)
				BKE_ptcache_write(pid, (int)cache_cfra);

			return;
		}
		/* Cache is supposed to be baked, but no data was found so bail out */
		else if (cache->flag & PTCACHE_BAKED) {
			psys_reset(psys, PSYS_RESET_CACHE_MISS);
			return;
		}
		else if (cache_result == PTCACHE_READ_OLD) {
			psys->cfra = (float)cache->simframe;
			cached_step(sim, psys->cfra, use_render_params);
		}

		/* if on second frame, write cache for first frame */
		if (psys->cfra == startframe && (cache->flag & PTCACHE_OUTDATED || cache->last_exact==0))
			BKE_ptcache_write(pid, startframe);
	}
	else
		BKE_ptcache_invalidate(cache);

/* 3. do dynamics */
	/* set particles to be not calculated TODO: can't work with pointcache */
	disp= psys_get_current_display_percentage(psys, use_render_params);

	LOOP_PARTICLES {
		if (psys_frand(psys, p) > disp)
			pa->flag |= PARS_NO_DISP;
		else
			pa->flag &= ~PARS_NO_DISP;
	}

	if (psys->totpart) {
		int dframe, totframesback = 0;
		float t_frac, dt_frac;

		/* handle negative frame start at the first frame by doing
		 * all the steps before the first frame */
		if ((int)cfra == startframe && part->sta < startframe)
			totframesback = (startframe - (int)part->sta);

		if (!(part->time_flag & PART_TIME_AUTOSF)) {
			/* Constant time step */
			psys->dt_frac = get_base_time_step(part);
		}
		else if ((int)cfra == startframe) {
			/* Variable time step; initialise to subframes */
			psys->dt_frac = get_base_time_step(part);
		}
		else if (psys->dt_frac < MIN_TIMESTEP) {
			/* Variable time step; subsequent frames */
			psys->dt_frac = MIN_TIMESTEP;
		}

		for (dframe=-totframesback; dframe<=0; dframe++) {
			/* simulate each subframe */
			dt_frac = psys->dt_frac;
			for (t_frac = dt_frac; t_frac <= 1.0f; t_frac += dt_frac) {
				sim->courant_num = 0.0f;
				dynamics_step(sim, cfra+dframe+t_frac - 1.f);
				psys->cfra = cfra+dframe+t_frac - 1.f;

				if (part->time_flag & PART_TIME_AUTOSF)
					update_timestep(psys, sim);
				/* Even without AUTOSF dt_frac may not add up to 1.0 due to float precision. */
				dt_frac = sync_timestep(psys, t_frac);
			}
		}
	}

/* 4. only write cache starting from second frame */
	if (pid) {
		BKE_ptcache_validate(cache, (int)cache_cfra);
		if ((int)cache_cfra != startframe)
			BKE_ptcache_write(pid, (int)cache_cfra);
	}

	update_children(sim, use_render_params);

/* cleanup */
	if (psys->lattice_deform_data) {
		end_latt_deform(psys->lattice_deform_data);
		psys->lattice_deform_data = NULL;
	}
}

/* system type has changed so set sensible defaults and clear non applicable flags */
void psys_changed_type(Object *ob, ParticleSystem *psys)
{
	ParticleSettings *part = psys->part;
	PTCacheID pid;

	BKE_ptcache_id_from_particles(&pid, ob, psys);

	if (part->phystype != PART_PHYS_KEYED)
		psys->flag &= ~PSYS_KEYED;

	if (part->type == PART_HAIR) {
		if (ELEM(part->ren_as, PART_DRAW_NOT, PART_DRAW_PATH, PART_DRAW_OB, PART_DRAW_GR)==0)
			part->ren_as = PART_DRAW_PATH;

		if (part->distr == PART_DISTR_GRID)
			part->distr = PART_DISTR_JIT;

		if (ELEM(part->draw_as, PART_DRAW_NOT, PART_DRAW_REND, PART_DRAW_PATH)==0)
			part->draw_as = PART_DRAW_REND;

		CLAMP(part->path_start, 0.0f, 100.0f);
		CLAMP(part->path_end, 0.0f, 100.0f);

		BKE_ptcache_id_clear(&pid, PTCACHE_CLEAR_ALL, 0);
	}
	else {
		free_hair(ob, psys, 1);

		CLAMP(part->path_start, 0.0f, MAX2(100.0f, part->end + part->lifetime));
		CLAMP(part->path_end, 0.0f, MAX2(100.0f, part->end + part->lifetime));
	}

	psys_reset(psys, PSYS_RESET_ALL);
}
void psys_check_boid_data(ParticleSystem *psys)
{
		BoidParticle *bpa;
		PARTICLE_P;

		pa = psys->particles;

		if (!pa)
			return;

		if (psys->part && psys->part->phystype==PART_PHYS_BOIDS) {
			if (!pa->boid) {
				bpa = MEM_callocN(psys->totpart * sizeof(BoidParticle), "Boid Data");

				LOOP_PARTICLES {
					pa->boid = bpa++;
				}
			}
		}
		else if (pa->boid) {
			MEM_freeN(pa->boid);
			LOOP_PARTICLES {
				pa->boid = NULL;
			}
		}
}

void BKE_particlesettings_fluid_default_settings(ParticleSettings *part)
{
	SPHFluidSettings *fluid = part->fluid;

	fluid->spring_k = 0.f;
	fluid->plasticity_constant = 0.1f;
	fluid->yield_ratio = 0.1f;
	fluid->rest_length = 1.f;
	fluid->viscosity_omega = 2.f;
	fluid->viscosity_beta = 0.1f;
	fluid->stiffness_k = 1.f;
	fluid->stiffness_knear = 1.f;
	fluid->rest_density = 1.f;
	fluid->buoyancy = 0.f;
	fluid->radius = 1.f;
	fluid->flag |= SPH_FAC_REPULSION|SPH_FAC_DENSITY|SPH_FAC_RADIUS|SPH_FAC_VISCOSITY|SPH_FAC_REST_LENGTH;
}

static void psys_prepare_physics(ParticleSimulationData *sim)
{
	ParticleSettings *part = sim->psys->part;

	if (ELEM(part->phystype, PART_PHYS_NO, PART_PHYS_KEYED)) {
		PTCacheID pid;
		BKE_ptcache_id_from_particles(&pid, sim->ob, sim->psys);
		BKE_ptcache_id_clear(&pid, PTCACHE_CLEAR_ALL, 0);
	}
	else {
		free_keyed_keys(sim->psys);
		sim->psys->flag &= ~PSYS_KEYED;
	}

	/* RNA Update must ensure this is true. */
	if (part->phystype == PART_PHYS_BOIDS) {
		BLI_assert(part->boids != NULL);
	}
	else if (part->phystype == PART_PHYS_FLUID) {
		BLI_assert(part->fluid != NULL);
	}

	psys_check_boid_data(sim->psys);
}
static int hair_needs_recalc(ParticleSystem *psys)
{
	if (!(psys->flag & PSYS_EDITED) && (!psys->edit || !psys->edit->edited) &&
	    ((psys->flag & PSYS_HAIR_DONE)==0 || psys->recalc & ID_RECALC_PSYS_RESET || (psys->part->flag & PART_HAIR_REGROW && !psys->edit)))
	{
		return 1;
	}

	return 0;
}

static ParticleSettings *particle_settings_localize(ParticleSettings *particle_settings)
{
	ParticleSettings *particle_settings_local;
	BKE_id_copy_ex(NULL,
	               (ID *)&particle_settings->id,
	               (ID **)&particle_settings_local,
	               LIB_ID_COPY_LOCALIZE);
	return particle_settings_local;
}

static void particle_settings_free_local(ParticleSettings *particle_settings)
{
	BKE_libblock_free_datablock(&particle_settings->id, 0);
	BKE_libblock_free_data(&particle_settings->id, false);
	MEM_freeN(particle_settings);
}

/* main particle update call, checks that things are ok on the large scale and
 * then advances in to actual particle calculations depending on particle type */
void particle_system_update(struct Depsgraph *depsgraph, Scene *scene, Object *ob, ParticleSystem *psys, const bool use_render_params)
{
	ParticleSimulationData sim= {0};
	ParticleSettings *part = psys->part;
	ParticleSystem *psys_orig = psys_orig_get(psys);
	float cfra;
	ParticleSystemModifierData *psmd = psys_get_modifier(ob, psys);

	/* drawdata is outdated after ANY change */
	if (psys->pdd) psys->pdd->flag &= ~PARTICLE_DRAW_DATA_UPDATED;

	if (!psys_check_enabled(ob, psys, use_render_params))
		return;

	cfra = DEG_get_ctime(depsgraph);

	sim.depsgraph = depsgraph;
	sim.scene = scene;
	sim.ob = ob;
	sim.psys = psys;
	sim.psmd = psmd;

	/* system was already updated from modifier stack */
	if (sim.psmd->flag & eParticleSystemFlag_psys_updated) {
		sim.psmd->flag &= ~eParticleSystemFlag_psys_updated;
		/* make sure it really was updated to cfra */
		if (psys->cfra == cfra)
			return;
	}

	if (!sim.psmd->mesh_final)
		return;

	if (part->from != PART_FROM_VERT) {
		BKE_mesh_tessface_ensure(sim.psmd->mesh_final);
	}

	/* to verify if we need to restore object afterwards */
	psys->flag &= ~PSYS_OB_ANIM_RESTORE;

	if (psys->recalc & ID_RECALC_PSYS_RESET)
		psys->totunexist = 0;

	/* setup necessary physics type dependent additional data if it doesn't yet exist */
	psys_prepare_physics(&sim);

	if (part->type & PART_HAIR)
	{
		/* nothing to do so bail out early */
		if (psys->totpart == 0 && part->totpart == 0) {
			psys_free_path_cache(psys, NULL);
			free_hair(ob, psys, 0);
			psys->flag |= PSYS_HAIR_DONE;
		}
		/* (re-)create hair */
		else if (hair_needs_recalc(psys)) {
			float hcfra=0.0f;
			int i, recalc = psys->recalc;

			free_hair(ob, psys, 0);

<<<<<<< HEAD
			if (psys_orig->edit && psys_orig->free_edit) {
				psys_orig->free_edit(psys_orig->edit);
				psys_orig->edit = NULL;
				psys_orig->free_edit = NULL;
			}

			/* first step is negative so particles get killed and reset */
			psys->cfra= 1.0f;

			for (i=0; i<=part->hair_step; i++) {
				hcfra=100.0f*(float)i/(float)psys->part->hair_step;
				if ((part->flag & PART_HAIR_REGROW)==0)
					BKE_animsys_evaluate_animdata(depsgraph, scene, &part->id, part->adt, hcfra, ADT_RECALC_ANIM);
				system_step(&sim, hcfra, use_render_params);
				psys->cfra = hcfra;
				psys->recalc = 0;
				save_hair(&sim, hcfra);
=======
				/* first step is negative so particles get killed and reset */
				psys->cfra= 1.0f;

				ParticleSettings *part_local = part;
				if ((part->flag & PART_HAIR_REGROW) == 0) {
					part_local = particle_settings_localize(part);
					psys->part = part_local;
				}

				for (i=0; i<=part->hair_step; i++) {
					hcfra=100.0f*(float)i/(float)psys->part->hair_step;
					if ((part->flag & PART_HAIR_REGROW)==0)
						BKE_animsys_evaluate_animdata(depsgraph, scene, &part_local->id, part_local->adt, hcfra, ADT_RECALC_ANIM);
					system_step(&sim, hcfra, use_render_params);
					psys->cfra = hcfra;
					psys->recalc = 0;
					save_hair(&sim, hcfra);
				}

				if (part_local != part) {
					particle_settings_free_local(part_local);
					psys->part = part;
				}

				psys->flag |= PSYS_HAIR_DONE;
				psys->recalc = recalc;
>>>>>>> 287b26f9
			}

			psys->flag |= PSYS_HAIR_DONE;
			psys->recalc = recalc;
		}
<<<<<<< HEAD
		else if (psys->flag & PSYS_EDITED)
			psys->flag |= PSYS_HAIR_DONE;
=======
		default:
		{
			switch (part->phystype) {
				case PART_PHYS_NO:
				case PART_PHYS_KEYED:
				{
					PARTICLE_P;
					float disp = psys_get_current_display_percentage(psys, use_render_params);
					bool free_unexisting = false;

					/* Particles without dynamics haven't been reset yet because they don't use pointcache */
					if (psys->recalc & ID_RECALC_PSYS_RESET)
						psys_reset(psys, PSYS_RESET_ALL);

					if (emit_particles(&sim, NULL, cfra) || (psys->recalc & ID_RECALC_PSYS_RESET)) {
						free_keyed_keys(psys);
						distribute_particles(&sim, part->from);
						initialize_all_particles(&sim);
						free_unexisting = true;

						/* flag for possible explode modifiers after this system */
						sim.psmd->flag |= eParticleSystemFlag_Pars;
					}
>>>>>>> 287b26f9

		if (psys->flag & PSYS_HAIR_DONE)
			hair_step(&sim, cfra, use_render_params);
	}
	else if (part->type & PART_FLUID)
	{
		particles_fluid_step(&sim, (int)cfra, use_render_params);
	}
	else if (part->type & (PART_MANTA_FLIP | PART_MANTA_BUBBLE | PART_MANTA_BUBBLE | PART_MANTA_FOAM | PART_MANTA_TRACER))
	{
		particles_manta_step(&sim, (int)cfra, use_render_params);
	}
	else
	{
		switch (part->phystype) {
			case PART_PHYS_NO:
			case PART_PHYS_KEYED:
			{
				PARTICLE_P;
				float disp = psys_get_current_display_percentage(psys, use_render_params);
				bool free_unexisting = false;

				/* Particles without dynamics haven't been reset yet because they don't use pointcache */
				if (psys->recalc & PSYS_RECALC_RESET)
					psys_reset(psys, PSYS_RESET_ALL);

				if (emit_particles(&sim, NULL, cfra) || (psys->recalc & PSYS_RECALC_RESET)) {
					free_keyed_keys(psys);
					distribute_particles(&sim, part->from);
					initialize_all_particles(&sim);
					free_unexisting = true;

					/* flag for possible explode modifiers after this system */
					sim.psmd->flag |= eParticleSystemFlag_Pars;
				}

				LOOP_EXISTING_PARTICLES {
					pa->size = part->size;
					if (part->randsize > 0.0f)
						pa->size *= 1.0f - part->randsize * psys_frand(psys, p + 1);

					reset_particle(&sim, pa, 0.0, cfra);

					if (psys_frand(psys, p) > disp)
						pa->flag |= PARS_NO_DISP;
					else
						pa->flag &= ~PARS_NO_DISP;
				}

				/* free unexisting after resetting particles */
				if (free_unexisting)
					free_unexisting_particles(&sim);

				if (part->phystype == PART_PHYS_KEYED) {
					psys_count_keyed_targets(&sim);
					set_keyed_keys(&sim);
					psys_update_path_cache(&sim, (int)cfra, use_render_params);
				}
				break;
			}
			default:
			{
				/* the main dynamic particle system step */
				system_step(&sim, cfra, use_render_params);
				break;
			}
		}
	}

	/* make sure emitter is left at correct time (particle emission can change this) */
	if (psys->flag & PSYS_OB_ANIM_RESTORE) {
		evaluate_emitter_anim(depsgraph, scene, ob, cfra);
		psys->flag &= ~PSYS_OB_ANIM_RESTORE;
	}

	if (psys_orig->edit) {
		psys_orig->edit->flags |= PT_CACHE_EDIT_UPDATE_PARTICLE_FROM_EVAL;
	}

	psys->cfra = cfra;
	psys->recalc = 0;

	if (DEG_is_active(depsgraph)) {
		if (psys_orig != psys) {
			if (psys_orig->edit != NULL &&
			    psys_orig->edit->psys == psys_orig)
			{
				psys_orig->edit->psys_eval = psys;
				psys_orig->edit->psmd_eval = psmd;
			}
			psys_orig->flag = (psys->flag & ~PSYS_SHARED_CACHES);
			psys_orig->cfra = psys->cfra;
			psys_orig->recalc = psys->recalc;
		}
	}

	/* save matrix for duplicators, at rendertime the actual dupliobject's matrix is used so don't update! */
	invert_m4_m4(psys->imat, ob->obmat);

	BKE_particle_batch_cache_dirty_tag(psys, BKE_PARTICLE_BATCH_DIRTY_ALL);
}

/* ID looper */

void BKE_particlesystem_id_loop(ParticleSystem *psys, ParticleSystemIDFunc func, void *userdata)
{
	ParticleTarget *pt;

	func(psys, (ID **)&psys->part, userdata, IDWALK_CB_USER | IDWALK_CB_NEVER_NULL);
	func(psys, (ID **)&psys->target_ob, userdata, IDWALK_CB_NOP);
	func(psys, (ID **)&psys->parent, userdata, IDWALK_CB_NOP);

	for (pt = psys->targets.first; pt; pt = pt->next) {
		func(psys, (ID **)&pt->ob, userdata, IDWALK_CB_NOP);
	}

	/* Even though psys->part should never be NULL, this can happen as an exception during deletion.
	 * See ID_REMAP_SKIP/FORCE/FLAG_NEVER_NULL_USAGE in BKE_library_remap. */
	if (psys->part && psys->part->phystype == PART_PHYS_BOIDS) {
		ParticleData *pa;
		int p;

		for (p = 0, pa = psys->particles; p < psys->totpart; p++, pa++) {
			func(psys, (ID **)&pa->boid->ground, userdata, IDWALK_CB_NOP);
		}
	}
}

void BKE_particlesystem_reset_all(struct Object *object)
{
	for (ModifierData *md = object->modifiers.first; md != NULL; md = md->next) {
		if (md->type != eModifierType_ParticleSystem) {
			continue;
		}
		ParticleSystemModifierData *psmd = (ParticleSystemModifierData *)md;
		ParticleSystem *psys = psmd->psys;
		psys->recalc |= ID_RECALC_PSYS_RESET;
	}
}

/* **** Depsgraph evaluation **** */

void BKE_particle_settings_eval_reset(
        struct Depsgraph *depsgraph,
        ParticleSettings *particle_settings)
{
	DEG_debug_print_eval(depsgraph,
	                     __func__,
	                     particle_settings->id.name,
	                     particle_settings);
	particle_settings->id.recalc |= ID_RECALC_PSYS_RESET;
}

void BKE_particle_system_eval_init(struct Depsgraph *depsgraph,
                                   Object *object)
{
	DEG_debug_print_eval(depsgraph, __func__, object->id.name, object);
	for (ParticleSystem *psys = object->particlesystem.first;
	     psys != NULL;
	     psys = psys->next)
	{
		psys->recalc |= (psys->part->id.recalc & ID_RECALC_PSYS_ALL);
	}
}<|MERGE_RESOLUTION|>--- conflicted
+++ resolved
@@ -4482,7 +4482,6 @@
 
 			free_hair(ob, psys, 0);
 
-<<<<<<< HEAD
 			if (psys_orig->edit && psys_orig->free_edit) {
 				psys_orig->free_edit(psys_orig->edit);
 				psys_orig->edit = NULL;
@@ -4492,75 +4491,32 @@
 			/* first step is negative so particles get killed and reset */
 			psys->cfra= 1.0f;
 
+			ParticleSettings *part_local = part;
+			if ((part->flag & PART_HAIR_REGROW) == 0) {
+				part_local = particle_settings_localize(part);
+				psys->part = part_local;
+			}
+
 			for (i=0; i<=part->hair_step; i++) {
 				hcfra=100.0f*(float)i/(float)psys->part->hair_step;
 				if ((part->flag & PART_HAIR_REGROW)==0)
-					BKE_animsys_evaluate_animdata(depsgraph, scene, &part->id, part->adt, hcfra, ADT_RECALC_ANIM);
+					BKE_animsys_evaluate_animdata(depsgraph, scene, &part_local->id, part_local->adt, hcfra, ADT_RECALC_ANIM);
 				system_step(&sim, hcfra, use_render_params);
 				psys->cfra = hcfra;
 				psys->recalc = 0;
 				save_hair(&sim, hcfra);
-=======
-				/* first step is negative so particles get killed and reset */
-				psys->cfra= 1.0f;
-
-				ParticleSettings *part_local = part;
-				if ((part->flag & PART_HAIR_REGROW) == 0) {
-					part_local = particle_settings_localize(part);
-					psys->part = part_local;
-				}
-
-				for (i=0; i<=part->hair_step; i++) {
-					hcfra=100.0f*(float)i/(float)psys->part->hair_step;
-					if ((part->flag & PART_HAIR_REGROW)==0)
-						BKE_animsys_evaluate_animdata(depsgraph, scene, &part_local->id, part_local->adt, hcfra, ADT_RECALC_ANIM);
-					system_step(&sim, hcfra, use_render_params);
-					psys->cfra = hcfra;
-					psys->recalc = 0;
-					save_hair(&sim, hcfra);
-				}
-
-				if (part_local != part) {
-					particle_settings_free_local(part_local);
-					psys->part = part;
-				}
-
-				psys->flag |= PSYS_HAIR_DONE;
-				psys->recalc = recalc;
->>>>>>> 287b26f9
+			}
+
+			if (part_local != part) {
+				particle_settings_free_local(part_local);
+				psys->part = part;
 			}
 
 			psys->flag |= PSYS_HAIR_DONE;
 			psys->recalc = recalc;
 		}
-<<<<<<< HEAD
 		else if (psys->flag & PSYS_EDITED)
 			psys->flag |= PSYS_HAIR_DONE;
-=======
-		default:
-		{
-			switch (part->phystype) {
-				case PART_PHYS_NO:
-				case PART_PHYS_KEYED:
-				{
-					PARTICLE_P;
-					float disp = psys_get_current_display_percentage(psys, use_render_params);
-					bool free_unexisting = false;
-
-					/* Particles without dynamics haven't been reset yet because they don't use pointcache */
-					if (psys->recalc & ID_RECALC_PSYS_RESET)
-						psys_reset(psys, PSYS_RESET_ALL);
-
-					if (emit_particles(&sim, NULL, cfra) || (psys->recalc & ID_RECALC_PSYS_RESET)) {
-						free_keyed_keys(psys);
-						distribute_particles(&sim, part->from);
-						initialize_all_particles(&sim);
-						free_unexisting = true;
-
-						/* flag for possible explode modifiers after this system */
-						sim.psmd->flag |= eParticleSystemFlag_Pars;
-					}
->>>>>>> 287b26f9
 
 		if (psys->flag & PSYS_HAIR_DONE)
 			hair_step(&sim, cfra, use_render_params);
