--- conflicted
+++ resolved
@@ -1207,9 +1207,6 @@
 	return best_marker ? best_marker->name : NULL;
 }
 
-<<<<<<< HEAD
-void BKE_scene_remove_rigidbody_object(struct Main *bmain, Scene *scene, Object *ob)
-=======
 int BKE_scene_frame_snap_by_seconds(Scene *scene, double interval_in_seconds, int cfra)
 {
 	const int fps = round_db_to_int(FPS * interval_in_seconds);
@@ -1220,21 +1217,7 @@
 	return (delta_prev < delta_next) ? second_prev : second_next;
 }
 
-
-Base *BKE_scene_base_add(Scene *sce, Object *ob)
-{
-	Base *b = MEM_callocN(sizeof(*b), __func__);
-	BLI_addhead(&sce->base, b);
-
-	b->object = ob;
-	b->flag = ob->flag;
-	b->lay = ob->lay;
-
-	return b;
-}
-
-void BKE_scene_base_unlink(Scene *sce, Base *base)
->>>>>>> f4379f8b
+void BKE_scene_remove_rigidbody_object(struct Main *bmain, Scene *scene, Object *ob)
 {
 	/* remove rigid body constraint from world before removing object */
 	if (ob->rigidbody_constraint)
