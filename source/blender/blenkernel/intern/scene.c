/*  scene.c
 *  
 * 
 * $Id$
 *
 * ***** BEGIN GPL LICENSE BLOCK *****
 *
 * This program is free software; you can redistribute it and/or
 * modify it under the terms of the GNU General Public License
 * as published by the Free Software Foundation; either version 2
 * of the License, or (at your option) any later version.
 *
 * This program is distributed in the hope that it will be useful,
 * but WITHOUT ANY WARRANTY; without even the implied warranty of
 * MERCHANTABILITY or FITNESS FOR A PARTICULAR PURPOSE.  See the
 * GNU General Public License for more details.
 *
 * You should have received a copy of the GNU General Public License
 * along with this program; if not, write to the Free Software Foundation,
 * Inc., 59 Temple Place - Suite 330, Boston, MA  02111-1307, USA.
 *
 * The Original Code is Copyright (C) 2001-2002 by NaN Holding BV.
 * All rights reserved.
 *
 * The Original Code is: all of this file.
 *
 * Contributor(s): none yet.
 *
 * ***** END GPL LICENSE BLOCK *****
 */

#include <stdio.h>
#include <string.h>

#ifdef HAVE_CONFIG_H
#include <config.h>
#endif

#ifndef WIN32 
#include <unistd.h>
#else
#include <io.h>
#endif
#include "MEM_guardedalloc.h"

#include "DNA_anim_types.h"
#include "DNA_armature_types.h"	
#include "DNA_color_types.h"
#include "DNA_constraint_types.h"
#include "DNA_curve_types.h"
#include "DNA_group_types.h"
#include "DNA_lamp_types.h"
#include "DNA_material_types.h"
#include "DNA_meta_types.h"
#include "DNA_object_types.h"
#include "DNA_scene_types.h"
#include "DNA_screen_types.h"
#include "DNA_texture_types.h"
#include "DNA_userdef_types.h"

#include "BKE_action.h"			
#include "BKE_anim.h"
#include "BKE_animsys.h"
#include "BKE_armature.h"		
#include "BKE_colortools.h"
#include "BKE_colortools.h"
#include "BKE_constraint.h"
#include "BKE_depsgraph.h"
#include "BKE_global.h"
#include "BKE_group.h"
#include "BKE_ipo.h"
#include "BKE_idprop.h"
#include "BKE_image.h"
#include "BKE_key.h"
#include "BKE_library.h"
#include "BKE_main.h"
#include "BKE_node.h"
#include "BKE_object.h"
#include "BKE_paint.h"
#include "BKE_scene.h"
#include "BKE_sequence.h"
#include "BKE_world.h"
#include "BKE_utildefines.h"

//XXX #include "BIF_previewrender.h"
//XXX #include "BIF_editseq.h"

#ifndef DISABLE_PYTHON
#include "BPY_extern.h"
#endif

#include "BLI_arithb.h"
#include "BLI_blenlib.h"

<<<<<<< HEAD
#include "FRS_freestyle_config.h"

=======
>>>>>>> 8ea29046
//XXX #include "nla.h"

#ifdef WIN32
#else
#include <sys/time.h>
#endif

void free_avicodecdata(AviCodecData *acd)
{
	if (acd) {
		if (acd->lpFormat){
			MEM_freeN(acd->lpFormat);
			acd->lpFormat = NULL;
			acd->cbFormat = 0;
		}
		if (acd->lpParms){
			MEM_freeN(acd->lpParms);
			acd->lpParms = NULL;
			acd->cbParms = 0;
		}
	}
}

void free_qtcodecdata(QuicktimeCodecData *qcd)
{
	if (qcd) {
		if (qcd->cdParms){
			MEM_freeN(qcd->cdParms);
			qcd->cdParms = NULL;
			qcd->cdSize = 0;
		}
	}
}

Scene *copy_scene(Main *bmain, Scene *sce, int type)
{
	Scene *scen;
	ToolSettings *ts;
	Base *base, *obase;
	
	if(type == SCE_COPY_EMPTY) {
		ListBase lb;
		scen= add_scene(sce->id.name+2);
		
		lb= scen->r.layers;
		scen->r= sce->r;
		scen->r.layers= lb;
	}
	else {
		scen= copy_libblock(sce);
		BLI_duplicatelist(&(scen->base), &(sce->base));
		
		clear_id_newpoins();
		
		id_us_plus((ID *)scen->world);
		id_us_plus((ID *)scen->set);
		id_us_plus((ID *)scen->ima);
		id_us_plus((ID *)scen->gm.dome.warptext);

		scen->ed= NULL;
		scen->theDag= NULL;
		scen->obedit= NULL;
		scen->toolsettings= MEM_dupallocN(sce->toolsettings);
		scen->stats= NULL;

		ts= scen->toolsettings;
		if(ts) {
			if(ts->vpaint) {
				ts->vpaint= MEM_dupallocN(ts->vpaint);
				ts->vpaint->paintcursor= NULL;
				ts->vpaint->vpaint_prev= NULL;
				ts->vpaint->wpaint_prev= NULL;
				copy_paint(&ts->vpaint->paint, &ts->vpaint->paint);
			}
			if(ts->wpaint) {
				ts->wpaint= MEM_dupallocN(ts->wpaint);
				ts->wpaint->paintcursor= NULL;
				ts->wpaint->vpaint_prev= NULL;
				ts->wpaint->wpaint_prev= NULL;
				copy_paint(&ts->wpaint->paint, &ts->wpaint->paint);
			}
			if(ts->sculpt) {
				ts->sculpt= MEM_dupallocN(ts->sculpt);
				copy_paint(&ts->sculpt->paint, &ts->sculpt->paint);
			}

			copy_paint(&ts->imapaint.paint, &ts->imapaint.paint);
			ts->imapaint.paintcursor= NULL;

			ts->particle.paintcursor= NULL;
		}
		
		BLI_duplicatelist(&(scen->markers), &(sce->markers));
		BLI_duplicatelist(&(scen->transform_spaces), &(sce->transform_spaces));
		BLI_duplicatelist(&(scen->r.layers), &(sce->r.layers));
		BKE_keyingsets_copy(&(scen->keyingsets), &(sce->keyingsets));
		
		scen->nodetree= ntreeCopyTree(sce->nodetree, 0);
		
		obase= sce->base.first;
		base= scen->base.first;
		while(base) {
			id_us_plus(&base->object->id);
			if(obase==sce->basact) scen->basact= base;
	
			obase= obase->next;
			base= base->next;
		}
	}
	
	/* make a private copy of the avicodecdata */
	if(sce->r.avicodecdata) {
		scen->r.avicodecdata = MEM_dupallocN(sce->r.avicodecdata);
		scen->r.avicodecdata->lpFormat = MEM_dupallocN(scen->r.avicodecdata->lpFormat);
		scen->r.avicodecdata->lpParms = MEM_dupallocN(scen->r.avicodecdata->lpParms);
	}
	
	/* make a private copy of the qtcodecdata */
	if(sce->r.qtcodecdata) {
		scen->r.qtcodecdata = MEM_dupallocN(sce->r.qtcodecdata);
		scen->r.qtcodecdata->cdParms = MEM_dupallocN(scen->r.qtcodecdata->cdParms);
	}
	
	/* NOTE: part of SCE_COPY_LINK_DATA and SCE_COPY_FULL operations
	 * are done outside of blenkernel with ED_objects_single_users! */

    /*  camera */
	if(type == SCE_COPY_LINK_DATA || type == SCE_COPY_FULL) {
	    ID_NEW(scen->camera);
	}

	/* world */
	if(type == SCE_COPY_FULL) {
        if(scen->world) {
            id_us_plus((ID *)scen->world);
            scen->world= copy_world(scen->world);
        }
	}

	return scen;
}

/* do not free scene itself */
void free_scene(Scene *sce)
{
	Base *base;

	base= sce->base.first;
	while(base) {
		base->object->id.us--;
		base= base->next;
	}
	/* do not free objects! */
	
	if(sce->gpd) {
		sce->gpd->id.us--;
		sce->gpd= NULL;
	}

	BLI_freelistN(&sce->base);
	seq_free_editing(sce);

	BKE_free_animdata((ID *)sce);
	BKE_keyingsets_free(&sce->keyingsets);
	
	if (sce->r.avicodecdata) {
		free_avicodecdata(sce->r.avicodecdata);
		MEM_freeN(sce->r.avicodecdata);
		sce->r.avicodecdata = NULL;
	}
	if (sce->r.qtcodecdata) {
		free_qtcodecdata(sce->r.qtcodecdata);
		MEM_freeN(sce->r.qtcodecdata);
		sce->r.qtcodecdata = NULL;
	}
	if (sce->r.ffcodecdata.properties) {
		IDP_FreeProperty(sce->r.ffcodecdata.properties);
		MEM_freeN(sce->r.ffcodecdata.properties);
		sce->r.ffcodecdata.properties = NULL;
	}
	
	BLI_freelistN(&sce->markers);
	BLI_freelistN(&sce->transform_spaces);
	BLI_freelistN(&sce->r.layers);
	
	if(sce->toolsettings) {
		if(sce->toolsettings->vpaint) {
			free_paint(&sce->toolsettings->vpaint->paint);
			MEM_freeN(sce->toolsettings->vpaint);
		}
		if(sce->toolsettings->wpaint) {
			free_paint(&sce->toolsettings->wpaint->paint);
			MEM_freeN(sce->toolsettings->wpaint);
		}
		if(sce->toolsettings->sculpt) {
			free_paint(&sce->toolsettings->sculpt->paint);
			MEM_freeN(sce->toolsettings->sculpt);
		}
		free_paint(&sce->toolsettings->imapaint.paint);

		MEM_freeN(sce->toolsettings);
		sce->toolsettings = NULL;	
	}
	
	if (sce->theDag) {
		free_forest(sce->theDag);
		MEM_freeN(sce->theDag);
	}
	
	if(sce->nodetree) {
		ntreeFreeTree(sce->nodetree);
		MEM_freeN(sce->nodetree);
	}

	if(sce->stats)
		MEM_freeN(sce->stats);
}

Scene *add_scene(char *name)
{
	Scene *sce;
	ParticleEditSettings *pset;
	int a;

	sce= alloc_libblock(&G.main->scene, ID_SCE, name);
	sce->lay= 1;
	
	sce->r.mode= R_GAMMA|R_OSA|R_SHADOW|R_SSS|R_ENVMAP|R_RAYTRACE;
	sce->r.cfra= 1;
	sce->r.sfra= 1;
	sce->r.efra= 250;
	sce->r.xsch= 1920;
	sce->r.ysch= 1080;
	sce->r.xasp= 1;
	sce->r.yasp= 1;
	sce->r.xparts= 8;
	sce->r.yparts= 8;
	sce->r.size= 25;
	sce->r.planes= 24;
	sce->r.quality= 90;
	sce->r.framapto= 100;
	sce->r.images= 100;
	sce->r.framelen= 1.0;
	sce->r.frs_sec= 25;
	sce->r.frs_sec_base= 1;
	sce->r.ocres = 128;
	sce->r.color_mgt_flag |= R_COLOR_MANAGEMENT;
	
	sce->r.bake_mode= 1;	/* prevent to include render stuff here */
	sce->r.bake_filter= 8;
	sce->r.bake_osa= 5;
	sce->r.bake_flag= R_BAKE_CLEAR;
	sce->r.bake_normal_space= R_BAKE_SPACE_TANGENT;

	sce->r.scemode= R_DOCOMP|R_DOSEQ|R_EXTENSION;
	sce->r.stamp= R_STAMP_TIME|R_STAMP_FRAME|R_STAMP_DATE|R_STAMP_SCENE|R_STAMP_CAMERA;
	
	sce->r.threads= 1;

	sce->r.simplify_subsurf= 6;
	sce->r.simplify_particles= 1.0f;
	sce->r.simplify_shadowsamples= 16;
	sce->r.simplify_aosss= 1.0f;

	sce->r.cineonblack= 95;
	sce->r.cineonwhite= 685;
	sce->r.cineongamma= 1.7f;
	
	sce->toolsettings = MEM_callocN(sizeof(struct ToolSettings),"Tool Settings Struct");
	sce->toolsettings->cornertype=1;
	sce->toolsettings->degr = 90; 
	sce->toolsettings->step = 9;
	sce->toolsettings->turn = 1; 				
	sce->toolsettings->extr_offs = 1; 
	sce->toolsettings->doublimit = 0.001;
	sce->toolsettings->segments = 32;
	sce->toolsettings->rings = 32;
	sce->toolsettings->vertices = 32;
	sce->toolsettings->editbutflag = 1;
	sce->toolsettings->uvcalc_radius = 1.0f;
	sce->toolsettings->uvcalc_cubesize = 1.0f;
	sce->toolsettings->uvcalc_mapdir = 1;
	sce->toolsettings->uvcalc_mapalign = 1;
	sce->toolsettings->unwrapper = 1;
	sce->toolsettings->select_thresh= 0.01f;
	sce->toolsettings->jointrilimit = 0.8f;

	sce->toolsettings->selectmode= SCE_SELECT_VERTEX;
	sce->toolsettings->normalsize= 0.1;
	sce->toolsettings->autokey_mode= U.autokey_mode;

	sce->toolsettings->skgen_resolution = 100;
	sce->toolsettings->skgen_threshold_internal 	= 0.01f;
	sce->toolsettings->skgen_threshold_external 	= 0.01f;
	sce->toolsettings->skgen_angle_limit	 		= 45.0f;
	sce->toolsettings->skgen_length_ratio			= 1.3f;
	sce->toolsettings->skgen_length_limit			= 1.5f;
	sce->toolsettings->skgen_correlation_limit		= 0.98f;
	sce->toolsettings->skgen_symmetry_limit			= 0.1f;
	sce->toolsettings->skgen_postpro = SKGEN_SMOOTH;
	sce->toolsettings->skgen_postpro_passes = 1;
	sce->toolsettings->skgen_options = SKGEN_FILTER_INTERNAL|SKGEN_FILTER_EXTERNAL|SKGEN_FILTER_SMART|SKGEN_HARMONIC|SKGEN_SUB_CORRELATION|SKGEN_STICK_TO_EMBEDDING;
	sce->toolsettings->skgen_subdivisions[0] = SKGEN_SUB_CORRELATION;
	sce->toolsettings->skgen_subdivisions[1] = SKGEN_SUB_LENGTH;
	sce->toolsettings->skgen_subdivisions[2] = SKGEN_SUB_ANGLE;

	sce->toolsettings->proportional_size = 1.0f;


	sce->unit.scale_length = 1.0f;

	pset= &sce->toolsettings->particle;
	pset->flag= PE_KEEP_LENGTHS|PE_LOCK_FIRST|PE_DEFLECT_EMITTER|PE_AUTO_VELOCITY;
	pset->emitterdist= 0.25f;
	pset->totrekey= 5;
	pset->totaddkey= 5;
	pset->brushtype= PE_BRUSH_NONE;
	pset->draw_step= 2;
	pset->fade_frames= 2;
	for(a=0; a<PE_TOT_BRUSH; a++) {
		pset->brush[a].strength= 50;
		pset->brush[a].size= 50;
		pset->brush[a].step= 10;
	}
	pset->brush[PE_BRUSH_CUT].strength= 100;
	
	sce->jumpframe = 10;
<<<<<<< HEAD
	sce->r.audio.mixrate = 44100;
=======
	sce->r.ffcodecdata.audio_mixrate = 44100;

	sce->audio.distance_model = 2.0;
	sce->audio.doppler_factor = 1.0;
	sce->audio.speed_of_sound = 343.3;
>>>>>>> 8ea29046

	strcpy(sce->r.backbuf, "//backbuf");
	strcpy(sce->r.pic, U.renderdir);

	BLI_init_rctf(&sce->r.safety, 0.1f, 0.9f, 0.1f, 0.9f);
	sce->r.osa= 8;

	/* note; in header_info.c the scene copy happens..., if you add more to renderdata it has to be checked there */
	scene_add_render_layer(sce);
	
	/* game data */
	sce->gm.stereoflag = STEREO_NOSTEREO;
	sce->gm.stereomode = STEREO_ANAGLYPH;
	sce->gm.dome.angle = 180;
	sce->gm.dome.mode = DOME_FISHEYE;
	sce->gm.dome.res = 4;
	sce->gm.dome.resbuf = 1.0f;
	sce->gm.dome.tilt = 0;

	sce->gm.xplay= 800;
	sce->gm.yplay= 600;
	sce->gm.freqplay= 60;
	sce->gm.depth= 32;

	sce->gm.gravity= 9.8f;
	sce->gm.physicsEngine= WOPHY_BULLET;
	sce->gm.mode = 32; //XXX ugly harcoding, still not sure we should drop mode. 32 == 1 << 5 == use_occlusion_culling 
	sce->gm.occlusionRes = 128;
	sce->gm.ticrate = 60;
	sce->gm.maxlogicstep = 5;
	sce->gm.physubstep = 1;
	sce->gm.maxphystep = 5;

	sce->gm.flag = GAME_DISPLAY_LISTS;
	sce->gm.matmode = GAME_MAT_MULTITEX;

	return sce;
}

Base *object_in_scene(Object *ob, Scene *sce)
{
	Base *base;
	
	base= sce->base.first;
	while(base) {
		if(base->object == ob) return base;
		base= base->next;
	}
	return NULL;
}

void set_scene_bg(Scene *scene)
{
	Scene *sce;
	Base *base;
	Object *ob;
	Group *group;
	GroupObject *go;
	int flag;
	
	/* check for cyclic sets, for reading old files but also for definite security (py?) */
	scene_check_setscene(scene);
	
	/* deselect objects (for dataselect) */
	for(ob= G.main->object.first; ob; ob= ob->id.next)
		ob->flag &= ~(SELECT|OB_FROMGROUP);

	/* group flags again */
	for(group= G.main->group.first; group; group= group->id.next) {
		go= group->gobject.first;
		while(go) {
			if(go->ob) go->ob->flag |= OB_FROMGROUP;
			go= go->next;
		}
	}

	/* sort baselist */
	DAG_scene_sort(scene);
	
	/* ensure dags are built for sets */
	for(sce= scene->set; sce; sce= sce->set)
		if(sce->theDag==NULL)
			DAG_scene_sort(sce);

	/* copy layers and flags from bases to objects */
	for(base= scene->base.first; base; base= base->next) {
		ob= base->object;
		ob->lay= base->lay;
		
		/* group patch... */
		base->flag &= ~(OB_FROMGROUP);
		flag= ob->flag & (OB_FROMGROUP);
		base->flag |= flag;
		
		/* not too nice... for recovering objects with lost data */
		//if(ob->pose==NULL) base->flag &= ~OB_POSEMODE;
		ob->flag= base->flag;
		
		ob->ctime= -1234567.0;	/* force ipo to be calculated later */
	}
	/* no full animation update, this to enable render code to work (render code calls own animation updates) */
}

/* called from creator.c */
void set_scene_name(char *name)
{
	Scene *sce;

	for (sce= G.main->scene.first; sce; sce= sce->id.next) {
		if (BLI_streq(name, sce->id.name+2)) {
			set_scene_bg(sce);
			return;
		}
	}
	
	//XXX error("Can't find scene: %s", name);
}

void unlink_scene(Main *bmain, Scene *sce, Scene *newsce)
{
	Scene *sce1;
	bScreen *sc;

	/* check all sets */
	for(sce1= bmain->scene.first; sce1; sce1= sce1->id.next)
		if(sce1->set == sce)
			sce1->set= NULL;
	
	/* check all sequences */
	clear_scene_in_allseqs(sce);

	/* check render layer nodes in other scenes */
	clear_scene_in_nodes(bmain, sce);
	
	/* al screens */
	for(sc= bmain->screen.first; sc; sc= sc->id.next)
		if(sc->scene == sce)
			sc->scene= newsce;

	free_libblock(&bmain->scene, sce);
}

/* used by metaballs
 * doesnt return the original duplicated object, only dupli's
 */
int next_object(Scene *scene, int val, Base **base, Object **ob)
{
	static ListBase *duplilist= NULL;
	static DupliObject *dupob;
	static int fase= F_START, in_next_object= 0;
	int run_again=1;
	
	/* init */
	if(val==0) {
		fase= F_START;
		dupob= NULL;
		
		/* XXX particle systems with metas+dupligroups call this recursively */
		/* see bug #18725 */
		if(in_next_object) {
			printf("ERROR: MetaBall generation called recursively, not supported\n");
			
			return F_ERROR;
		}
	}
	else {
		in_next_object= 1;
		
		/* run_again is set when a duplilist has been ended */
		while(run_again) {
			run_again= 0;

			/* the first base */
			if(fase==F_START) {
				*base= scene->base.first;
				if(*base) {
					*ob= (*base)->object;
					fase= F_SCENE;
				}
				else {
				    /* exception: empty scene */
					if(scene->set && scene->set->base.first) {
						*base= scene->set->base.first;
						*ob= (*base)->object;
						fase= F_SET;
					}
				}
			}
			else {
				if(*base && fase!=F_DUPLI) {
					*base= (*base)->next;
					if(*base) *ob= (*base)->object;
					else {
						if(fase==F_SCENE) {
							/* scene is finished, now do the set */
							if(scene->set && scene->set->base.first) {
								*base= scene->set->base.first;
								*ob= (*base)->object;
								fase= F_SET;
							}
						}
					}
				}
			}
			
			if(*base == NULL) fase= F_START;
			else {
				if(fase!=F_DUPLI) {
					if( (*base)->object->transflag & OB_DUPLI) {
						/* groups cannot be duplicated for mballs yet, 
						this enters eternal loop because of 
						makeDispListMBall getting called inside of group_duplilist */
						if((*base)->object->dup_group == NULL) {
							duplilist= object_duplilist(scene, (*base)->object);
							
							dupob= duplilist->first;

							if(!dupob)
								free_object_duplilist(duplilist);
						}
					}
				}
				/* handle dupli's */
				if(dupob) {
					
					Mat4CpyMat4(dupob->ob->obmat, dupob->mat);
					
					(*base)->flag |= OB_FROMDUPLI;
					*ob= dupob->ob;
					fase= F_DUPLI;
					
					dupob= dupob->next;
				}
				else if(fase==F_DUPLI) {
					fase= F_SCENE;
					(*base)->flag &= ~OB_FROMDUPLI;
					
					for(dupob= duplilist->first; dupob; dupob= dupob->next) {
						Mat4CpyMat4(dupob->ob->obmat, dupob->omat);
					}
					
					free_object_duplilist(duplilist);
					duplilist= NULL;
					run_again= 1;
				}
			}
		}
	}
	
	/* reset recursion test */
	in_next_object= 0;
	
	return fase;
}

Object *scene_find_camera(Scene *sc)
{
	Base *base;
	
	for (base= sc->base.first; base; base= base->next)
		if (base->object->type==OB_CAMERA)
			return base->object;

	return NULL;
}


Base *scene_add_base(Scene *sce, Object *ob)
{
	Base *b= MEM_callocN(sizeof(*b), "scene_add_base");
	BLI_addhead(&sce->base, b);

	b->object= ob;
	b->flag= ob->flag;
	b->lay= ob->lay;

	return b;
}

void scene_deselect_all(Scene *sce)
{
	Base *b;

	for (b= sce->base.first; b; b= b->next) {
		b->flag&= ~SELECT;
		b->object->flag= b->flag;
	}
}

void scene_select_base(Scene *sce, Base *selbase)
{
	scene_deselect_all(sce);

	selbase->flag |= SELECT;
	selbase->object->flag= selbase->flag;

	sce->basact= selbase;
}

/* checks for cycle, returns 1 if it's all OK */
int scene_check_setscene(Scene *sce)
{
	Scene *scene;
	int a, totscene;
	
	if(sce->set==NULL) return 1;
	
	totscene= 0;
	for(scene= G.main->scene.first; scene; scene= scene->id.next)
		totscene++;
	
	for(a=0, scene=sce; scene->set; scene=scene->set, a++) {
		/* more iterations than scenes means we have a cycle */
		if(a > totscene) {
			/* the tested scene gets zero'ed, that's typically current scene */
			sce->set= NULL;
			return 0;
		}
	}

	return 1;
}

/* This (evil) function is needed to cope with two legacy Blender rendering features
* mblur (motion blur that renders 'subframes' and blurs them together), and fields 
* rendering. Thus, the use of ugly globals from object.c
*/
// BAD... EVIL... JUJU...!!!!
// XXX moved here temporarily
float frame_to_float (Scene *scene, int cfra)		/* see also bsystem_time in object.c */
{
	extern float bluroffs;	/* bad stuff borrowed from object.c */
	extern float fieldoffs;
	float ctime;
	
	ctime= (float)cfra;
	ctime+= bluroffs+fieldoffs;
	ctime*= scene->r.framelen;
	
	return ctime;
}

static void scene_update(Scene *sce, unsigned int lay)
{
	Base *base;
	Object *ob;
	float ctime = frame_to_float(sce, sce->r.cfra); 
	
	if(sce->theDag==NULL)
		DAG_scene_sort(sce);
	
	DAG_scene_update_flags(sce, lay);   // only stuff that moves or needs display still
	
	/* All 'standard' (i.e. without any dependencies) animation is handled here,
		* with an 'local' to 'macro' order of evaluation. This should ensure that
		* settings stored nestled within a hierarchy (i.e. settings in a Texture block
	    * can be overridden by settings from Scene, which owns the Texture through a hierarchy 
	    * such as Scene->World->MTex/Texture) can still get correctly overridden.
		*/
	BKE_animsys_evaluate_all_animation(G.main, ctime);
	
	for(base= sce->base.first; base; base= base->next) {
		ob= base->object;
		
		object_handle_update(sce, ob);   // bke_object.h
		
		/* only update layer when an ipo */
			// XXX old animation system
		//if(ob->ipo && has_ipo_code(ob->ipo, OB_LAY) ) {
		//	base->lay= ob->lay;
		//}
	}
}


/* applies changes right away, does all sets too */
void scene_update_for_newframe(Scene *sce, unsigned int lay)
{
	Scene *scene= sce;
	
	/* clear animation overrides */
	// XXX TODO...
	
	/* sets first, we allow per definition current scene to have dependencies on sets */
	for(sce= sce->set; sce; sce= sce->set)
		scene_update(sce, lay);

	scene_update(scene, lay);
}

/* return default layer, also used to patch old files */
void scene_add_render_layer(Scene *sce)
{
	SceneRenderLayer *srl;
	int tot= 1 + BLI_countlist(&sce->r.layers);
	
	srl= MEM_callocN(sizeof(SceneRenderLayer), "new render layer");
	sprintf(srl->name, "%d RenderLayer", tot);
	BLI_addtail(&sce->r.layers, srl);

	/* note, this is also in render, pipeline.c, to make layer when scenedata doesnt have it */
	srl->lay= (1<<20) -1;
	srl->layflag= 0x7FFF;	/* solid ztra halo edge strand */
	srl->passflag= SCE_PASS_COMBINED|SCE_PASS_Z;
<<<<<<< HEAD
	FRS_add_freestyle_config( srl );
=======
>>>>>>> 8ea29046
}

/* render simplification */

int get_render_subsurf_level(RenderData *r, int lvl)
{
	if(G.rt == 1 && (r->mode & R_SIMPLIFY))
		return MIN2(r->simplify_subsurf, lvl);
	else
		return lvl;
}

int get_render_child_particle_number(RenderData *r, int num)
{
	if(G.rt == 1 && (r->mode & R_SIMPLIFY))
		return (int)(r->simplify_particles*num);
	else
		return num;
}

int get_render_shadow_samples(RenderData *r, int samples)
{
	if(G.rt == 1 && (r->mode & R_SIMPLIFY) && samples > 0)
		return MIN2(r->simplify_shadowsamples, samples);
	else
		return samples;
}

float get_render_aosss_error(RenderData *r, float error)
{
	if(G.rt == 1 && (r->mode & R_SIMPLIFY))
		return ((1.0f-r->simplify_aosss)*10.0f + 1.0f)*error;
	else
		return error;
}
<|MERGE_RESOLUTION|>--- conflicted
+++ resolved
@@ -92,11 +92,8 @@
 #include "BLI_arithb.h"
 #include "BLI_blenlib.h"
 
-<<<<<<< HEAD
 #include "FRS_freestyle_config.h"
 
-=======
->>>>>>> 8ea29046
 //XXX #include "nla.h"
 
 #ifdef WIN32
@@ -424,15 +421,11 @@
 	pset->brush[PE_BRUSH_CUT].strength= 100;
 	
 	sce->jumpframe = 10;
-<<<<<<< HEAD
-	sce->r.audio.mixrate = 44100;
-=======
 	sce->r.ffcodecdata.audio_mixrate = 44100;
 
 	sce->audio.distance_model = 2.0;
 	sce->audio.doppler_factor = 1.0;
 	sce->audio.speed_of_sound = 343.3;
->>>>>>> 8ea29046
 
 	strcpy(sce->r.backbuf, "//backbuf");
 	strcpy(sce->r.pic, U.renderdir);
@@ -837,10 +830,7 @@
 	srl->lay= (1<<20) -1;
 	srl->layflag= 0x7FFF;	/* solid ztra halo edge strand */
 	srl->passflag= SCE_PASS_COMBINED|SCE_PASS_Z;
-<<<<<<< HEAD
 	FRS_add_freestyle_config( srl );
-=======
->>>>>>> 8ea29046
 }
 
 /* render simplification */
