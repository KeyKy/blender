--- conflicted
+++ resolved
@@ -5371,11 +5371,7 @@
 	return seq;
 }
 
-<<<<<<< HEAD
-static Sequence *seq_dupli(Scene *scene, Scene *scene_to, Sequence *seq, int dupe_flag, const int flag)
-=======
 static Sequence *seq_dupli(const Scene *scene_src, Scene *scene_dst, Sequence *seq, int dupe_flag, const int flag)
->>>>>>> 33ab011a
 {
 	Sequence *seqn = MEM_dupallocN(seq);
 
@@ -5500,11 +5496,7 @@
 	Sequence *seqn;
 
 	seq->tmp = NULL;
-<<<<<<< HEAD
-	seqn = seq_dupli(scene, scene_to, seq, dupe_flag, 0);
-=======
 	seqn = seq_dupli(scene_src, scene_dst, seq, dupe_flag, 0);
->>>>>>> 33ab011a
 	if (seq->type == SEQ_TYPE_META) {
 		Sequence *s;
 		for (s = seq->seqbase.first; s; s = s->next) {
@@ -5521,31 +5513,19 @@
 }
 
 void BKE_sequence_base_dupli_recursive(
-<<<<<<< HEAD
-        const Scene *scene, Scene *scene_to, ListBase *nseqbase, const ListBase *seqbase,
-=======
         const Scene *scene_src, Scene *scene_dst, ListBase *nseqbase, const ListBase *seqbase,
->>>>>>> 33ab011a
         int dupe_flag, const int flag)
 {
 	Sequence *seq;
 	Sequence *seqn = NULL;
-<<<<<<< HEAD
-	Sequence *last_seq = BKE_sequencer_active_get((Scene *)scene);
-=======
 	Sequence *last_seq = BKE_sequencer_active_get((Scene *)scene_src);
->>>>>>> 33ab011a
 	/* always include meta's strips */
 	int dupe_flag_recursive = dupe_flag | SEQ_DUPE_ALL;
 
 	for (seq = seqbase->first; seq; seq = seq->next) {
 		seq->tmp = NULL;
 		if ((seq->flag & SELECT) || (dupe_flag & SEQ_DUPE_ALL)) {
-<<<<<<< HEAD
-			seqn = seq_dupli((Scene *)scene, scene_to, seq, dupe_flag, flag);
-=======
 			seqn = seq_dupli(scene_src, scene_dst, seq, dupe_flag, flag);
->>>>>>> 33ab011a
 			if (seqn) { /*should never fail */
 				if (dupe_flag & SEQ_DUPE_CONTEXT) {
 					seq->flag &= ~SEQ_ALLSEL;
@@ -5555,21 +5535,13 @@
 				BLI_addtail(nseqbase, seqn);
 				if (seq->type == SEQ_TYPE_META) {
 					BKE_sequence_base_dupli_recursive(
-<<<<<<< HEAD
-					        scene, scene_to, &seqn->seqbase, &seq->seqbase,
-=======
 					        scene_src, scene_dst, &seqn->seqbase, &seq->seqbase,
->>>>>>> 33ab011a
 					        dupe_flag_recursive, flag);
 				}
 
 				if (dupe_flag & SEQ_DUPE_CONTEXT) {
 					if (seq == last_seq) {
-<<<<<<< HEAD
-						BKE_sequencer_active_set(scene_to, seqn);
-=======
 						BKE_sequencer_active_set(scene_dst, seqn);
->>>>>>> 33ab011a
 					}
 				}
 			}
