/*
 * ***** BEGIN GPL LICENSE BLOCK *****
 *
 * This program is free software; you can redistribute it and/or
 * modify it under the terms of the GNU General Public License
 * as published by the Free Software Foundation; either version 2
 * of the License, or (at your option) any later version.
 *
 * This program is distributed in the hope that it will be useful,
 * but WITHOUT ANY WARRANTY; without even the implied warranty of
 * MERCHANTABILITY or FITNESS FOR A PARTICULAR PURPOSE.  See the
 * GNU General Public License for more details.
 *
 * You should have received a copy of the GNU General Public License
 * along with this program; if not, write to the Free Software Foundation,
 * Inc., 51 Franklin Street, Fifth Floor, Boston, MA 02110-1301, USA.
 *
 * The Original Code is Copyright (C) 2001-2002 by NaN Holding BV.
 * All rights reserved.
 *
 * Contributor(s): 
 * - Blender Foundation, 2003-2009
 * - Peter Schlaile <peter [at] schlaile [dot] de> 2005/2006
 *
 * ***** END GPL LICENSE BLOCK *****
 */

/** \file blender/blenkernel/intern/sequencer.c
 *  \ingroup bke
 */

#include <stddef.h>
#include <stdlib.h>
#include <string.h>
#include <math.h>

#include "MEM_guardedalloc.h"

#include "DNA_sequence_types.h"
#include "DNA_movieclip_types.h"
#include "DNA_mask_types.h"
#include "DNA_scene_types.h"
#include "DNA_anim_types.h"
#include "DNA_object_types.h"
#include "DNA_sound_types.h"

#include "BLI_math.h"
#include "BLI_fileops.h"
#include "BLI_listbase.h"
#include "BLI_path_util.h"
#include "BLI_string.h"
#include "BLI_string_utf8.h"
#include "BLI_threads.h"
#include "BLI_utildefines.h"

#include "BLF_translation.h"

#include "BKE_animsys.h"
#include "BKE_depsgraph.h"
#include "BKE_global.h"
#include "BKE_image.h"
#include "BKE_main.h"
#include "BKE_sequencer.h"
#include "BKE_movieclip.h"
#include "BKE_fcurve.h"
#include "BKE_scene.h"
#include "BKE_mask.h"
#include "BKE_library.h"

#include "RNA_access.h"

#include "RE_pipeline.h"

#include <pthread.h>

#include "IMB_imbuf.h"
#include "IMB_imbuf_types.h"
#include "IMB_colormanagement.h"

#include "BKE_context.h"
#include "BKE_sound.h"

#ifdef WITH_AUDASPACE
#  include "AUD_C-API.h"
#endif

static ImBuf *seq_render_strip_stack(const SeqRenderData *context, ListBase *seqbasep, float cfra, int chanshown);
static ImBuf *seq_render_strip(const SeqRenderData *context, Sequence *seq, float cfra);
static void seq_free_animdata(Scene *scene, Sequence *seq);
static ImBuf *seq_render_mask(const SeqRenderData *context, Mask *mask, float nr, bool make_float);

/* **** XXX ******** */
#define SELECT 1
ListBase seqbase_clipboard;
int seqbase_clipboard_frame;
SequencerDrawView sequencer_view3d_cb = NULL; /* NULL in background mode */

#if 0  /* unused function */
static void printf_strip(Sequence *seq)
{
	fprintf(stderr, "name: '%s', len:%d, start:%d, (startofs:%d, endofs:%d), "
	        "(startstill:%d, endstill:%d), machine:%d, (startdisp:%d, enddisp:%d)\n",
	        seq->name, seq->len, seq->start, seq->startofs, seq->endofs, seq->startstill, seq->endstill, seq->machine,
	        seq->startdisp, seq->enddisp);

	fprintf(stderr, "\tseq_tx_set_final_left: %d %d\n\n", seq_tx_get_final_left(seq, 0),
	        seq_tx_get_final_right(seq, 0));
}
#endif

int BKE_sequencer_base_recursive_apply(ListBase *seqbase, int (*apply_func)(Sequence *seq, void *), void *arg)
{
	Sequence *iseq;
	for (iseq = seqbase->first; iseq; iseq = iseq->next) {
		if (BKE_sequencer_recursive_apply(iseq, apply_func, arg) == -1)
			return -1;  /* bail out */
	}
	return 1;
}

int BKE_sequencer_recursive_apply(Sequence *seq, int (*apply_func)(Sequence *, void *), void *arg)
{
	int ret = apply_func(seq, arg);

	if (ret == -1)
		return -1;  /* bail out */

	if (ret && seq->seqbase.first)
		ret = BKE_sequencer_base_recursive_apply(&seq->seqbase, apply_func, arg);

	return ret;
}

/*********************** alloc / free functions *************************/

/* free */

static void free_proxy_seq(Sequence *seq)
{
	if (seq->strip && seq->strip->proxy && seq->strip->proxy->anim) {
		IMB_free_anim(seq->strip->proxy->anim);
		seq->strip->proxy->anim = NULL;
	}
}

static void seq_free_strip(Strip *strip)
{
	strip->us--;
	if (strip->us > 0)
		return;
	if (strip->us < 0) {
		printf("error: negative users in strip\n");
		return;
	}

	if (strip->stripdata) {
		MEM_freeN(strip->stripdata);
	}

	if (strip->proxy) {
		if (strip->proxy->anim) {
			IMB_free_anim(strip->proxy->anim);
		}

		MEM_freeN(strip->proxy);
	}
	if (strip->crop) {
		MEM_freeN(strip->crop);
	}
	if (strip->transform) {
		MEM_freeN(strip->transform);
	}

	MEM_freeN(strip);
}

/* only give option to skip cache locally (static func) */
static void BKE_sequence_free_ex(Scene *scene, Sequence *seq, const bool do_cache)
{
	if (seq->strip)
		seq_free_strip(seq->strip);

	if (seq->anim) {
		IMB_free_anim(seq->anim);
		seq->anim = NULL;
	}

	if (seq->type & SEQ_TYPE_EFFECT) {
		struct SeqEffectHandle sh = BKE_sequence_get_effect(seq);

		sh.free(seq);
	}

	if (seq->sound) {
		((ID *)seq->sound)->us--; 
	}

	/* clipboard has no scene and will never have a sound handle or be active
	 * same goes to sequences copy for proxy rebuild job
	 */
	if (scene) {
		Editing *ed = scene->ed;

		if (ed->act_seq == seq)
			ed->act_seq = NULL;

		if (seq->scene_sound && ELEM(seq->type, SEQ_TYPE_SOUND_RAM, SEQ_TYPE_SCENE))
			sound_remove_scene_sound(scene, seq->scene_sound);

		seq_free_animdata(scene, seq);
	}

	/* free modifiers */
	BKE_sequence_modifier_clear(seq);

	/* free cached data used by this strip,
	 * also invalidate cache for all dependent sequences
	 *
	 * be _very_ careful here, invalidating cache loops over the scene sequences and
	 * assumes the listbase is valid for all strips, this may not be the case if lists are being freed.
	 * this is optional BKE_sequence_invalidate_cache
	 */
	if (do_cache) {
		if (scene) {
			BKE_sequence_invalidate_cache(scene, seq);
		}
	}

	MEM_freeN(seq);
}

void BKE_sequence_free(Scene *scene, Sequence *seq)
{
	BKE_sequence_free_ex(scene, seq, true);
}

/* cache must be freed before calling this function
 * since it leaves the seqbase in an invalid state */
static void seq_free_sequence_recurse(Scene *scene, Sequence *seq)
{
	Sequence *iseq, *iseq_next;

	for (iseq = seq->seqbase.first; iseq; iseq = iseq_next) {
		iseq_next = iseq->next;
		seq_free_sequence_recurse(scene, iseq);
	}

	BKE_sequence_free_ex(scene, seq, false);
}


Editing *BKE_sequencer_editing_get(Scene *scene, bool alloc)
{
	if (alloc) {
		BKE_sequencer_editing_ensure(scene);
	}
	return scene->ed;
}

void BKE_sequencer_free_clipboard(void)
{
	Sequence *seq, *nseq;

	BKE_sequencer_base_clipboard_pointers_free(&seqbase_clipboard);

	for (seq = seqbase_clipboard.first; seq; seq = nseq) {
		nseq = seq->next;
		seq_free_sequence_recurse(NULL, seq);
	}
	BLI_listbase_clear(&seqbase_clipboard);
}

/* -------------------------------------------------------------------- */
/* Manage pointers in the clipboard.
 * note that these pointers should _never_ be access in the sequencer,
 * they are only for storage while in the clipboard
 * notice 'newid' is used for temp pointer storage here, validate on access.
 */
#define ID_PT (*id_pt)
static void seqclipboard_ptr_free(ID **id_pt)
{
	if (ID_PT) {
		BLI_assert(ID_PT->newid != NULL);
		MEM_freeN(ID_PT);
		ID_PT = NULL;
	}
}
static void seqclipboard_ptr_store(ID **id_pt)
{
	if (ID_PT) {
		ID *id_prev = ID_PT;
		ID_PT = MEM_dupallocN(ID_PT);
		ID_PT->newid = id_prev;
	}
}
static void seqclipboard_ptr_restore(Main *bmain, ID **id_pt)
{
	if (ID_PT) {
		const ListBase *lb = which_libbase(bmain, GS(ID_PT->name));
		void *id_restore;

		BLI_assert(ID_PT->newid != NULL);
		if (BLI_findindex(lb, (ID_PT)->newid) != -1) {
			/* the pointer is still valid */
			id_restore = (ID_PT)->newid;
		}
		else {
			/* the pointer of the same name still exists  */
			id_restore = BLI_findstring(lb, (ID_PT)->name + 2, offsetof(ID, name) + 2);
		}

		if (id_restore == NULL) {
			/* check for a data with the same filename */
			switch (GS(ID_PT->name)) {
				case ID_SO:
				{
					id_restore = BLI_findstring(lb, ((bSound *)ID_PT)->name, offsetof(bSound, name));
					if (id_restore == NULL) {
						id_restore = sound_new_file(bmain, ((bSound *)ID_PT)->name);
						(ID_PT)->newid = id_restore;  /* reuse next time */
					}
					break;
				}
				case ID_MC:
				{
					id_restore = BLI_findstring(lb, ((MovieClip *)ID_PT)->name, offsetof(MovieClip, name));
					if (id_restore == NULL) {
						id_restore = BKE_movieclip_file_add(bmain, ((MovieClip *)ID_PT)->name);
						(ID_PT)->newid = id_restore;  /* reuse next time */
					}
					break;
				}
			}
		}

		ID_PT = id_restore;
	}
}
#undef ID_PT

void BKE_sequence_clipboard_pointers_free(Sequence *seq)
{
	seqclipboard_ptr_free((ID **)&seq->scene);
	seqclipboard_ptr_free((ID **)&seq->scene_camera);
	seqclipboard_ptr_free((ID **)&seq->clip);
	seqclipboard_ptr_free((ID **)&seq->mask);
	seqclipboard_ptr_free((ID **)&seq->sound);
}
void BKE_sequence_clipboard_pointers_store(Sequence *seq)
{
	seqclipboard_ptr_store((ID **)&seq->scene);
	seqclipboard_ptr_store((ID **)&seq->scene_camera);
	seqclipboard_ptr_store((ID **)&seq->clip);
	seqclipboard_ptr_store((ID **)&seq->mask);
	seqclipboard_ptr_store((ID **)&seq->sound);
}
void BKE_sequence_clipboard_pointers_restore(Sequence *seq, Main *bmain)
{
	seqclipboard_ptr_restore(bmain, (ID **)&seq->scene);
	seqclipboard_ptr_restore(bmain, (ID **)&seq->scene_camera);
	seqclipboard_ptr_restore(bmain, (ID **)&seq->clip);
	seqclipboard_ptr_restore(bmain, (ID **)&seq->mask);
	seqclipboard_ptr_restore(bmain, (ID **)&seq->sound);
}

/* recursive versions of funcions above */
void BKE_sequencer_base_clipboard_pointers_free(ListBase *seqbase)
{
	Sequence *seq;
	for (seq = seqbase->first; seq; seq = seq->next) {
		BKE_sequence_clipboard_pointers_free(seq);
		BKE_sequencer_base_clipboard_pointers_free(&seq->seqbase);
	}
}
void BKE_sequencer_base_clipboard_pointers_store(ListBase *seqbase)
{
	Sequence *seq;
	for (seq = seqbase->first; seq; seq = seq->next) {
		BKE_sequence_clipboard_pointers_store(seq);
		BKE_sequencer_base_clipboard_pointers_store(&seq->seqbase);
	}
}
void BKE_sequencer_base_clipboard_pointers_restore(ListBase *seqbase, Main *bmain)
{
	Sequence *seq;
	for (seq = seqbase->first; seq; seq = seq->next) {
		BKE_sequence_clipboard_pointers_restore(seq, bmain);
		BKE_sequencer_base_clipboard_pointers_restore(&seq->seqbase, bmain);
	}
}

/* end clipboard pointer mess */


Editing *BKE_sequencer_editing_ensure(Scene *scene)
{
	if (scene->ed == NULL) {
		Editing *ed;

		ed = scene->ed = MEM_callocN(sizeof(Editing), "addseq");
		ed->seqbasep = &ed->seqbase;
	}

	return scene->ed;
}

void BKE_sequencer_editing_free(Scene *scene)
{
	Editing *ed = scene->ed;
	Sequence *seq;

	if (ed == NULL)
		return;

	/* this may not be the active scene!, could be smarter about this */
	BKE_sequencer_cache_cleanup();

	SEQ_BEGIN (ed, seq)
	{
		/* handle cache freeing above */
		BKE_sequence_free_ex(scene, seq, false);
	}
	SEQ_END

	BLI_freelistN(&ed->metastack);

	MEM_freeN(ed);

	scene->ed = NULL;
}

/*********************** Sequencer color space functions  *************************/

static void sequencer_imbuf_assign_spaces(Scene *scene, ImBuf *ibuf)
{
	if (ibuf->rect_float) {
		IMB_colormanagement_assign_float_colorspace(ibuf, scene->sequencer_colorspace_settings.name);
	}
}

void BKE_sequencer_imbuf_to_sequencer_space(Scene *scene, ImBuf *ibuf, bool make_float)
{
	const char *from_colorspace = IMB_colormanagement_role_colorspace_name_get(COLOR_ROLE_SCENE_LINEAR);
	const char *to_colorspace = scene->sequencer_colorspace_settings.name;
	const char *float_colorspace = IMB_colormanagement_get_float_colorspace(ibuf);

	if (!ibuf->rect_float) {
		if (ibuf->rect) {
			const char *byte_colorspace = IMB_colormanagement_get_rect_colorspace(ibuf);
			if (make_float || !STREQ(to_colorspace, byte_colorspace)) {
				/* If byte space is not in sequencer's working space, we deliver float color space,
				 * this is to to prevent data loss.
				 */

				/* when converting byte buffer to float in sequencer we need to make float
				 * buffer be in sequencer's working space, which is currently only doable
				 * from linear space.
				 */

				/*
				 * OCIO_TODO: would be nice to support direct single transform from byte to sequencer's
				 */

				IMB_float_from_rect(ibuf);
			}
			else {
				return;
			}
		}
		else {
			return;
		}
	}

	if (from_colorspace && from_colorspace[0] != '\0') {
		if (ibuf->rect)
			imb_freerectImBuf(ibuf);

		if (!STREQ(float_colorspace, to_colorspace)) {
			IMB_colormanagement_transform_threaded(ibuf->rect_float, ibuf->x, ibuf->y, ibuf->channels,
			                                       from_colorspace, to_colorspace, true);
			sequencer_imbuf_assign_spaces(scene, ibuf);
		}
	}
}

void BKE_sequencer_imbuf_from_sequencer_space(Scene *scene, ImBuf *ibuf)
{
	const char *from_colorspace = scene->sequencer_colorspace_settings.name;
	const char *to_colorspace = IMB_colormanagement_role_colorspace_name_get(COLOR_ROLE_SCENE_LINEAR);

	if (!ibuf->rect_float)
		return;

	if (to_colorspace && to_colorspace[0] != '\0') {
		IMB_colormanagement_transform_threaded(ibuf->rect_float, ibuf->x, ibuf->y, ibuf->channels,
		                                       from_colorspace, to_colorspace, true);
		IMB_colormanagement_assign_float_colorspace(ibuf, to_colorspace);
	}
}

void BKE_sequencer_pixel_from_sequencer_space_v4(struct Scene *scene, float pixel[4])
{
	const char *from_colorspace = scene->sequencer_colorspace_settings.name;
	const char *to_colorspace = IMB_colormanagement_role_colorspace_name_get(COLOR_ROLE_SCENE_LINEAR);

	if (to_colorspace && to_colorspace[0] != '\0') {
		IMB_colormanagement_transform_v4(pixel, from_colorspace, to_colorspace);
	}
	else {
		/* if no color management enables fallback to legacy conversion */
		srgb_to_linearrgb_v4(pixel, pixel);
	}
}

/*********************** sequencer pipeline functions *************************/

SeqRenderData BKE_sequencer_new_render_data(EvaluationContext *eval_ctx,
                                            Main *bmain, Scene *scene, int rectx, int recty,
                                            int preview_render_size)
{
	SeqRenderData rval;

	rval.bmain = bmain;
	rval.scene = scene;
	rval.rectx = rectx;
	rval.recty = recty;
	rval.preview_render_size = preview_render_size;
	rval.motion_blur_samples = 0;
	rval.motion_blur_shutter = 0;
	rval.eval_ctx = eval_ctx;
	rval.skip_cache = false;
	rval.is_proxy_render = false;

	return rval;
}

/* ************************* iterator ************************** */
/* *************** (replaces old WHILE_SEQ) ********************* */
/* **************** use now SEQ_BEGIN () SEQ_END ***************** */

/* sequence strip iterator:
 * - builds a full array, recursively into meta strips
 */

static void seq_count(ListBase *seqbase, int *tot)
{
	Sequence *seq;

	for (seq = seqbase->first; seq; seq = seq->next) {
		(*tot)++;

		if (seq->seqbase.first)
			seq_count(&seq->seqbase, tot);
	}
}

static void seq_build_array(ListBase *seqbase, Sequence ***array, int depth)
{
	Sequence *seq;

	for (seq = seqbase->first; seq; seq = seq->next) {
		seq->depth = depth;

		if (seq->seqbase.first)
			seq_build_array(&seq->seqbase, array, depth + 1);

		**array = seq;
		(*array)++;
	}
}

static void seq_array(Editing *ed, Sequence ***seqarray, int *tot, bool use_pointer)
{
	Sequence **array;

	*seqarray = NULL;
	*tot = 0;

	if (ed == NULL)
		return;

	if (use_pointer)
		seq_count(ed->seqbasep, tot);
	else
		seq_count(&ed->seqbase, tot);

	if (*tot == 0)
		return;

	*seqarray = array = MEM_mallocN(sizeof(Sequence *) * (*tot), "SeqArray");
	if (use_pointer)
		seq_build_array(ed->seqbasep, &array, 0);
	else
		seq_build_array(&ed->seqbase, &array, 0);
}

void BKE_sequence_iterator_begin(Editing *ed, SeqIterator *iter, bool use_pointer)
{
	memset(iter, 0, sizeof(*iter));
	seq_array(ed, &iter->array, &iter->tot, use_pointer);

	if (iter->tot) {
		iter->cur = 0;
		iter->seq = iter->array[iter->cur];
		iter->valid = 1;
	}
}

void BKE_sequence_iterator_next(SeqIterator *iter)
{
	if (++iter->cur < iter->tot)
		iter->seq = iter->array[iter->cur];
	else
		iter->valid = 0;
}

void BKE_sequence_iterator_end(SeqIterator *iter)
{
	if (iter->array)
		MEM_freeN(iter->array);

	iter->valid = 0;
}

static int metaseq_start(Sequence *metaseq)
{
	return metaseq->start + metaseq->startofs;
}

static int metaseq_end(Sequence *metaseq)
{
	return metaseq->start + metaseq->len - metaseq->endofs;
}

static void seq_update_sound_bounds_recursive_rec(Scene *scene, Sequence *metaseq, int start, int end)
{
	Sequence *seq;

	/* for sound we go over full meta tree to update bounds of the sound strips,
	 * since sound is played outside of evaluating the imbufs, */
	for (seq = metaseq->seqbase.first; seq; seq = seq->next) {
		if (seq->type == SEQ_TYPE_META) {
			seq_update_sound_bounds_recursive_rec(scene, seq, max_ii(start, metaseq_start(seq)),
			                                      min_ii(end, metaseq_end(seq)));
		}
		else if (ELEM(seq->type, SEQ_TYPE_SOUND_RAM, SEQ_TYPE_SCENE)) {
			if (seq->scene_sound) {
				int startofs = seq->startofs;
				int endofs = seq->endofs;
				if (seq->startofs + seq->start < start)
					startofs = start - seq->start;

				if (seq->start + seq->len - seq->endofs > end)
					endofs = seq->start + seq->len - end;

				sound_move_scene_sound(scene, seq->scene_sound, seq->start + startofs,
				                       seq->start + seq->len - endofs, startofs + seq->anim_startofs);
			}
		}
	}
}

static void seq_update_sound_bounds_recursive(Scene *scene, Sequence *metaseq)
{
	seq_update_sound_bounds_recursive_rec(scene, metaseq, metaseq_start(metaseq), metaseq_end(metaseq));
}

void BKE_sequence_calc_disp(Scene *scene, Sequence *seq)
{
	if (seq->startofs && seq->startstill)
		seq->startstill = 0;
	if (seq->endofs && seq->endstill)
		seq->endstill = 0;
	
	seq->startdisp = seq->start + seq->startofs - seq->startstill;
	seq->enddisp = seq->start + seq->len - seq->endofs + seq->endstill;
	
	seq->handsize = 10.0;  /* 10 frames */
	if (seq->enddisp - seq->startdisp < 10) {
		seq->handsize = (float)(0.5 * (seq->enddisp - seq->startdisp));
	}
	else if (seq->enddisp - seq->startdisp > 250) {
		seq->handsize = (float)((seq->enddisp - seq->startdisp) / 25);
	}

	if (ELEM(seq->type, SEQ_TYPE_SOUND_RAM, SEQ_TYPE_SCENE)) {
		BKE_sequencer_update_sound_bounds(scene, seq);
	}
	else if (seq->type == SEQ_TYPE_META) {
		seq_update_sound_bounds_recursive(scene, seq);
	}
}

void BKE_sequence_calc(Scene *scene, Sequence *seq)
{
	Sequence *seqm;
	int min, max;

	/* check all metas recursively */
	seqm = seq->seqbase.first;
	while (seqm) {
		if (seqm->seqbase.first) BKE_sequence_calc(scene, seqm);
		seqm = seqm->next;
	}

	/* effects and meta: automatic start and end */

	if (seq->type & SEQ_TYPE_EFFECT) {
		/* pointers */
		if (seq->seq2 == NULL)
			seq->seq2 = seq->seq1;
		if (seq->seq3 == NULL)
			seq->seq3 = seq->seq1;

		/* effecten go from seq1 -> seq2: test */

		/* we take the largest start and smallest end */

		// seq->start = seq->startdisp = MAX2(seq->seq1->startdisp, seq->seq2->startdisp);
		// seq->enddisp = MIN2(seq->seq1->enddisp, seq->seq2->enddisp);

		if (seq->seq1) {
			/* XXX These resets should not be necessary, but users used to be able to
			 *     edit effect's length, leading to strange results. See [#29190] */
			seq->startofs = seq->endofs = seq->startstill = seq->endstill = 0;
			seq->start = seq->startdisp = max_iii(seq->seq1->startdisp, seq->seq2->startdisp, seq->seq3->startdisp);
			seq->enddisp                = min_iii(seq->seq1->enddisp,   seq->seq2->enddisp,   seq->seq3->enddisp);
			/* we cant help if strips don't overlap, it wont give useful results.
			 * but at least ensure 'len' is never negative which causes bad bugs elsewhere. */
			if (seq->enddisp < seq->startdisp) {
				/* simple start/end swap */
				seq->start = seq->enddisp;
				seq->enddisp = seq->startdisp;
				seq->startdisp = seq->start;
				seq->flag |= SEQ_INVALID_EFFECT;
			}
			else {
				seq->flag &= ~SEQ_INVALID_EFFECT;
			}

			seq->len = seq->enddisp - seq->startdisp;
		}
		else {
			BKE_sequence_calc_disp(scene, seq);
		}
	}
	else {
		if (seq->type == SEQ_TYPE_META) {
			seqm = seq->seqbase.first;
			if (seqm) {
				min =  MAXFRAME * 2;
				max = -MAXFRAME * 2;
				while (seqm) {
					if (seqm->startdisp < min) min = seqm->startdisp;
					if (seqm->enddisp > max) max = seqm->enddisp;
					seqm = seqm->next;
				}
				seq->start = min + seq->anim_startofs;
				seq->len = max - min;
				seq->len -= seq->anim_startofs;
				seq->len -= seq->anim_endofs;
			}
			seq_update_sound_bounds_recursive(scene, seq);
		}
		BKE_sequence_calc_disp(scene, seq);
	}
}

/* note: caller should run BKE_sequence_calc(scene, seq) after */
void BKE_sequence_reload_new_file(Scene *scene, Sequence *seq, const bool lock_range)
{
	char str[FILE_MAX];
	int prev_startdisp = 0, prev_enddisp = 0;
	/* note: don't rename the strip, will break animation curves */

	if (ELEM(seq->type,
	          SEQ_TYPE_MOVIE, SEQ_TYPE_IMAGE, SEQ_TYPE_SOUND_RAM,
	          SEQ_TYPE_SCENE, SEQ_TYPE_META, SEQ_TYPE_MOVIECLIP, SEQ_TYPE_MASK) == 0)
	{
		return;
	}

	if (lock_range) {
		/* keep so we don't have to move the actual start and end points (only the data) */
		BKE_sequence_calc_disp(scene, seq);
		prev_startdisp = seq->startdisp;
		prev_enddisp = seq->enddisp;
	}

	switch (seq->type) {
		case SEQ_TYPE_IMAGE:
		{
			/* Hack? */
			size_t olen = MEM_allocN_len(seq->strip->stripdata) / sizeof(StripElem);

			seq->len = olen;
			seq->len -= seq->anim_startofs;
			seq->len -= seq->anim_endofs;
			if (seq->len < 0) {
				seq->len = 0;
			}
			break;
		}
		case SEQ_TYPE_MOVIE:
			BLI_join_dirfile(str, sizeof(str), seq->strip->dir,
			                 seq->strip->stripdata->name);
			BLI_path_abs(str, G.main->name);

			if (seq->anim) IMB_free_anim(seq->anim);

			seq->anim = openanim(str, IB_rect | ((seq->flag & SEQ_FILTERY) ? IB_animdeinterlace : 0),
			                     seq->streamindex, seq->strip->colorspace_settings.name);

			if (!seq->anim) {
				return;
			}

			seq->len = IMB_anim_get_duration(seq->anim, seq->strip->proxy ? seq->strip->proxy->tc : IMB_TC_RECORD_RUN);
	
			seq->anim_preseek = IMB_anim_get_preseek(seq->anim);

			seq->len -= seq->anim_startofs;
			seq->len -= seq->anim_endofs;
			if (seq->len < 0) {
				seq->len = 0;
			}
			break;
		case SEQ_TYPE_MOVIECLIP:
			if (seq->clip == NULL)
				return;

			seq->len = BKE_movieclip_get_duration(seq->clip);

			seq->len -= seq->anim_startofs;
			seq->len -= seq->anim_endofs;
			if (seq->len < 0) {
				seq->len = 0;
			}
			break;
		case SEQ_TYPE_MASK:
			if (seq->mask == NULL)
				return;
			seq->len = BKE_mask_get_duration(seq->mask);
			seq->len -= seq->anim_startofs;
			seq->len -= seq->anim_endofs;
			if (seq->len < 0) {
				seq->len = 0;
			}
			break;
		case SEQ_TYPE_SOUND_RAM:
#ifdef WITH_AUDASPACE
			if (!seq->sound)
				return;
			seq->len = ceil((double)AUD_getInfo(seq->sound->playback_handle).length * FPS);
			seq->len -= seq->anim_startofs;
			seq->len -= seq->anim_endofs;
			if (seq->len < 0) {
				seq->len = 0;
			}
#else
			return;
#endif
			break;
		case SEQ_TYPE_SCENE:
		{
			seq->len = (seq->scene) ? seq->scene->r.efra - seq->scene->r.sfra + 1 : 0;
			seq->len -= seq->anim_startofs;
			seq->len -= seq->anim_endofs;
			if (seq->len < 0) {
				seq->len = 0;
			}
			break;
		}
	}

	free_proxy_seq(seq);

	if (lock_range) {
		BKE_sequence_tx_set_final_left(seq, prev_startdisp);
		BKE_sequence_tx_set_final_right(seq, prev_enddisp);
		BKE_sequence_single_fix(seq);
	}
	
	BKE_sequence_calc(scene, seq);
}

void BKE_sequencer_sort(Scene *scene)
{
	/* all strips together per kind, and in order of y location ("machine") */
	ListBase seqbase, effbase;
	Editing *ed = BKE_sequencer_editing_get(scene, false);
	Sequence *seq, *seqt;

	if (ed == NULL)
		return;

	BLI_listbase_clear(&seqbase);
	BLI_listbase_clear(&effbase);

	while ((seq = BLI_pophead(ed->seqbasep))) {

		if (seq->type & SEQ_TYPE_EFFECT) {
			seqt = effbase.first;
			while (seqt) {
				if (seqt->machine >= seq->machine) {
					BLI_insertlinkbefore(&effbase, seqt, seq);
					break;
				}
				seqt = seqt->next;
			}
			if (seqt == NULL)
				BLI_addtail(&effbase, seq);
		}
		else {
			seqt = seqbase.first;
			while (seqt) {
				if (seqt->machine >= seq->machine) {
					BLI_insertlinkbefore(&seqbase, seqt, seq);
					break;
				}
				seqt = seqt->next;
			}
			if (seqt == NULL)
				BLI_addtail(&seqbase, seq);
		}
	}

	BLI_movelisttolist(&seqbase, &effbase);
	*(ed->seqbasep) = seqbase;
}

static int clear_scene_in_allseqs_cb(Sequence *seq, void *arg_pt)
{
	if (seq->scene == (Scene *)arg_pt)
		seq->scene = NULL;
	return 1;
}

void BKE_sequencer_clear_scene_in_allseqs(Main *bmain, Scene *scene)
{
	Scene *scene_iter;

	/* when a scene is deleted: test all seqs */
	for (scene_iter = bmain->scene.first; scene_iter; scene_iter = scene_iter->id.next) {
		if (scene_iter != scene && scene_iter->ed) {
			BKE_sequencer_base_recursive_apply(&scene_iter->ed->seqbase, clear_scene_in_allseqs_cb, scene);
		}
	}
}

typedef struct SeqUniqueInfo {
	Sequence *seq;
	char name_src[SEQ_NAME_MAXSTR];
	char name_dest[SEQ_NAME_MAXSTR];
	int count;
	int match;
} SeqUniqueInfo;

static void seqbase_unique_name(ListBase *seqbasep, SeqUniqueInfo *sui)
{
	Sequence *seq;
	for (seq = seqbasep->first; seq; seq = seq->next) {
		if ((sui->seq != seq) && STREQ(sui->name_dest, seq->name + 2)) {
			/* SEQ_NAME_MAXSTR -4 for the number, -1 for \0, - 2 for prefix */
			BLI_snprintf(sui->name_dest, sizeof(sui->name_dest), "%.*s.%03d", SEQ_NAME_MAXSTR - 4 - 1 - 2,
			             sui->name_src, sui->count++);
			sui->match = 1; /* be sure to re-scan */
		}
	}
}

static int seqbase_unique_name_recursive_cb(Sequence *seq, void *arg_pt)
{
	if (seq->seqbase.first)
		seqbase_unique_name(&seq->seqbase, (SeqUniqueInfo *)arg_pt);
	return 1;
}

void BKE_sequence_base_unique_name_recursive(ListBase *seqbasep, Sequence *seq)
{
	SeqUniqueInfo sui;
	char *dot;
	sui.seq = seq;
	BLI_strncpy(sui.name_src, seq->name + 2, sizeof(sui.name_src));
	BLI_strncpy(sui.name_dest, seq->name + 2, sizeof(sui.name_dest));

	sui.count = 1;
	sui.match = 1; /* assume the worst to start the loop */

	/* Strip off the suffix */
	if ((dot = strrchr(sui.name_src, '.'))) {
		*dot = '\0';
		dot++;

		if (*dot)
			sui.count = atoi(dot) + 1;
	}

	while (sui.match) {
		sui.match = 0;
		seqbase_unique_name(seqbasep, &sui);
		BKE_sequencer_base_recursive_apply(seqbasep, seqbase_unique_name_recursive_cb, &sui);
	}

	BLI_strncpy(seq->name + 2, sui.name_dest, sizeof(seq->name) - 2);
}

static const char *give_seqname_by_type(int type)
{
	switch (type) {
		case SEQ_TYPE_META:          return "Meta";
		case SEQ_TYPE_IMAGE:         return "Image";
		case SEQ_TYPE_SCENE:         return "Scene";
		case SEQ_TYPE_MOVIE:         return "Movie";
		case SEQ_TYPE_MOVIECLIP:     return "Clip";
		case SEQ_TYPE_MASK:          return "Mask";
		case SEQ_TYPE_SOUND_RAM:     return "Audio";
		case SEQ_TYPE_CROSS:         return "Cross";
		case SEQ_TYPE_GAMCROSS:      return "Gamma Cross";
		case SEQ_TYPE_ADD:           return "Add";
		case SEQ_TYPE_SUB:           return "Sub";
		case SEQ_TYPE_MUL:           return "Mul";
		case SEQ_TYPE_ALPHAOVER:     return "Alpha Over";
		case SEQ_TYPE_ALPHAUNDER:    return "Alpha Under";
		case SEQ_TYPE_OVERDROP:      return "Over Drop";
		case SEQ_TYPE_WIPE:          return "Wipe";
		case SEQ_TYPE_GLOW:          return "Glow";
		case SEQ_TYPE_TRANSFORM:     return "Transform";
		case SEQ_TYPE_COLOR:         return "Color";
		case SEQ_TYPE_MULTICAM:      return "Multicam";
		case SEQ_TYPE_ADJUSTMENT:    return "Adjustment";
		case SEQ_TYPE_SPEED:         return "Speed";
		case SEQ_TYPE_GAUSSIAN_BLUR: return "Gaussian Blur";
		default:
			return NULL;
	}
}

const char *BKE_sequence_give_name(Sequence *seq)
{
	const char *name = give_seqname_by_type(seq->type);

	if (!name) {
		if (seq->type < SEQ_TYPE_EFFECT) {
			return seq->strip->dir;
		}
		else {
			return "Effect";
		}
	}
	return name;
}

/*********************** DO THE SEQUENCE *************************/

static void make_black_ibuf(ImBuf *ibuf)
{
	unsigned int *rect;
	float *rect_float;
	int tot;

	if (ibuf == NULL || (ibuf->rect == NULL && ibuf->rect_float == NULL)) {
		return;
	}

	tot = ibuf->x * ibuf->y;

	rect = ibuf->rect;
	rect_float = ibuf->rect_float;

	if (rect) {
		memset(rect, 0, tot * sizeof(char) * 4);
	}

	if (rect_float) {
		memset(rect_float, 0, tot * sizeof(float) * 4);
	}
}

static void multibuf(ImBuf *ibuf, float fmul)
{
	char *rt;
	float *rt_float;

	int a, mul, icol;

	mul = (int)(256.0f * fmul);
	rt = (char *)ibuf->rect;
	rt_float = ibuf->rect_float;

	if (rt) {
		a = ibuf->x * ibuf->y;
		while (a--) {

			icol = (mul * rt[0]) >> 8;
			if (icol > 254) rt[0] = 255; else rt[0] = icol;
			icol = (mul * rt[1]) >> 8;
			if (icol > 254) rt[1] = 255; else rt[1] = icol;
			icol = (mul * rt[2]) >> 8;
			if (icol > 254) rt[2] = 255; else rt[2] = icol;
			icol = (mul * rt[3]) >> 8;
			if (icol > 254) rt[3] = 255; else rt[3] = icol;
			
			rt += 4;
		}
	}
	if (rt_float) {
		a = ibuf->x * ibuf->y;
		while (a--) {
			rt_float[0] *= fmul;
			rt_float[1] *= fmul;
			rt_float[2] *= fmul;
			rt_float[3] *= fmul;
			
			rt_float += 4;
		}
	}
}

static float give_stripelem_index(Sequence *seq, float cfra)
{
	float nr;
	int sta = seq->start;
	int end = seq->start + seq->len - 1;

	if (seq->type & SEQ_TYPE_EFFECT) {
		end = seq->enddisp;
	}

	if (end < sta) {
		return -1;
	}

	if (seq->flag & SEQ_REVERSE_FRAMES) {
		/*reverse frame in this sequence */
		if (cfra <= sta) nr = end - sta;
		else if (cfra >= end) nr = 0;
		else nr = end - cfra;
	}
	else {
		if (cfra <= sta) nr = 0;
		else if (cfra >= end) nr = end - sta;
		else nr = cfra - sta;
	}
	
	if (seq->strobe < 1.0f) seq->strobe = 1.0f;
	
	if (seq->strobe > 1.0f) {
		nr -= fmodf((double)nr, (double)seq->strobe);
	}

	return nr;
}

StripElem *BKE_sequencer_give_stripelem(Sequence *seq, int cfra)
{
	StripElem *se = seq->strip->stripdata;

	if (seq->type == SEQ_TYPE_IMAGE) {
		/* only IMAGE strips use the whole array, MOVIE strips use only the first element,
		 * all other strips don't use this...
		 */

		int nr = (int) give_stripelem_index(seq, cfra);

		if (nr == -1 || se == NULL)
			return NULL;
	
		se += nr + seq->anim_startofs;
	}
	return se;
}

static int evaluate_seq_frame_gen(Sequence **seq_arr, ListBase *seqbase, int cfra, int chanshown)
{
	Sequence *seq;
	Sequence *effect_inputs[MAXSEQ + 1];
	int i, totseq = 0, num_effect_inputs = 0;

	memset(seq_arr, 0, sizeof(Sequence *) * (MAXSEQ + 1));

	seq = seqbase->first;
	while (seq) {
		if (seq->startdisp <= cfra && seq->enddisp > cfra) {
			if ((seq->type & SEQ_TYPE_EFFECT)) {
				if (seq->seq1) {
					effect_inputs[num_effect_inputs++] = seq->seq1;
				}

				if (seq->seq2) {
					effect_inputs[num_effect_inputs++] = seq->seq2;
				}

				if (seq->seq3) {
					effect_inputs[num_effect_inputs++] = seq->seq3;
				}
			}

			seq_arr[seq->machine] = seq;
			totseq++;
		}
		seq = seq->next;
	}

	/* Drop strips which are used for effect inputs, we don't want
	 * them to blend into render stack in any other way than effect
	 * string rendering.
	 */
	for (i = 0; i < num_effect_inputs; i++) {
		seq = effect_inputs[i];
		/* It's possible that effetc strip would be placed to the same
		 * 'machine' as it's inputs. We don't want to clear such strips
		 * from the stack.
		 */
		if (seq_arr[seq->machine] && seq_arr[seq->machine]->type & SEQ_TYPE_EFFECT) {
			continue;
		}
		/* If we're shown a specified channel, then we want to see the stirps
		 * which belongs to this machine.
		 */
		if (chanshown != 0 && chanshown <= seq->machine) {
			continue;
		}
		seq_arr[seq->machine] = NULL;
	}

	return totseq;
}

int BKE_sequencer_evaluate_frame(Scene *scene, int cfra)
{
	Editing *ed = BKE_sequencer_editing_get(scene, false);
	Sequence *seq_arr[MAXSEQ + 1];

	if (ed == NULL)
		return 0;

	return evaluate_seq_frame_gen(seq_arr, ed->seqbasep, cfra, 0);
}

static bool video_seq_is_rendered(Sequence *seq)
{
	return (seq && !(seq->flag & SEQ_MUTE) && seq->type != SEQ_TYPE_SOUND_RAM);
}

static int get_shown_sequences(ListBase *seqbasep, int cfra, int chanshown, Sequence **seq_arr_out)
{
	Sequence *seq_arr[MAXSEQ + 1];
	int b = chanshown;
	int cnt = 0;

	if (b > MAXSEQ) {
		return 0;
	}

	if (evaluate_seq_frame_gen(seq_arr, seqbasep, cfra, chanshown)) {
		if (b == 0) {
			b = MAXSEQ;
		}
		for (; b > 0; b--) {
			if (video_seq_is_rendered(seq_arr[b])) {
				break;
			}
		}
	}
	
	chanshown = b;

	for (; b > 0; b--) {
		if (video_seq_is_rendered(seq_arr[b])) {
			if (seq_arr[b]->blend_mode == SEQ_BLEND_REPLACE) {
				break;
			}
		}
	}

	for (; b <= chanshown && b >= 0; b++) {
		if (video_seq_is_rendered(seq_arr[b])) {
			seq_arr_out[cnt++] = seq_arr[b];
		}
	}

	return cnt;
}

/*********************** proxy management *************************/

typedef struct SeqIndexBuildContext {
	struct IndexBuildContext *index_context;

	int tc_flags;
	int size_flags;
	int quality;

	Main *bmain;
	Scene *scene;
	Sequence *seq, *orig_seq;
} SeqIndexBuildContext;

#define PROXY_MAXFILE (2 * FILE_MAXDIR + FILE_MAXFILE)

static IMB_Proxy_Size seq_rendersize_to_proxysize(int size)
{
	if (size >= 100) {
		return IMB_PROXY_NONE;
	}
	if (size >= 99) {
		return IMB_PROXY_100;
	}
	if (size >= 75) {
		return IMB_PROXY_75;
	}
	if (size >= 50) {
		return IMB_PROXY_50;
	}
	return IMB_PROXY_25;
}

static double seq_rendersize_to_scale_factor(int size)
{
	if (size >= 99) {
		return 1.0;
	}
	if (size >= 75) {
		return 0.75;
	}
	if (size >= 50) {
		return 0.50;
	}
	return 0.25;
}

static void seq_open_anim_file(Sequence *seq)
{
	char name[FILE_MAX];
	StripProxy *proxy;

	if (seq->anim != NULL) {
		return;
	}

	BLI_join_dirfile(name, sizeof(name),
	                 seq->strip->dir, seq->strip->stripdata->name);
	BLI_path_abs(name, G.main->name);
	
	seq->anim = openanim(name, IB_rect | ((seq->flag & SEQ_FILTERY) ? IB_animdeinterlace : 0),
	                     seq->streamindex, seq->strip->colorspace_settings.name);

	if (seq->anim == NULL) {
		return;
	}

	proxy = seq->strip->proxy;

	if (proxy == NULL) {
		return;
	}

	if (seq->flag & SEQ_USE_PROXY_CUSTOM_DIR) {
		char dir[FILE_MAX];
		BLI_strncpy(dir, seq->strip->proxy->dir, sizeof(dir));
		BLI_path_abs(dir, G.main->name);

		IMB_anim_set_index_dir(seq->anim, dir);
	}
}


static bool seq_proxy_get_fname(Sequence *seq, int cfra, int render_size, char *name)
{
	int frameno;
	char dir[PROXY_MAXFILE];

	if (!seq->strip->proxy) {
		return false;
	}

	/* MOVIE tracks (only exception: custom files) are now handled 
	 * internally by ImBuf module for various reasons: proper time code
	 * support, quicker index build, using one file instead
	 * of a full directory of jpeg files, etc. Trying to support old
	 * and new method at once could lead to funny effects, if people
	 * have both, a directory full of jpeg files and proxy avis, so
	 * sorry folks, please rebuild your proxies... */

	if (seq->flag & (SEQ_USE_PROXY_CUSTOM_DIR | SEQ_USE_PROXY_CUSTOM_FILE)) {
		BLI_strncpy(dir, seq->strip->proxy->dir, sizeof(dir));
	}
	else if (seq->type == SEQ_TYPE_IMAGE) {
		BLI_snprintf(dir, PROXY_MAXFILE, "%s/BL_proxy", seq->strip->dir);
	}
	else {
		return false;
	}

	if (seq->flag & SEQ_USE_PROXY_CUSTOM_FILE) {
		BLI_join_dirfile(name, PROXY_MAXFILE,
		                 dir, seq->strip->proxy->file);
		BLI_path_abs(name, G.main->name);

		return true;
	}

	/* generate a separate proxy directory for each preview size */

	if (seq->type == SEQ_TYPE_IMAGE) {
		BLI_snprintf(name, PROXY_MAXFILE, "%s/images/%d/%s_proxy", dir, render_size,
		             BKE_sequencer_give_stripelem(seq, cfra)->name);
		frameno = 1;
	}
	else {
		frameno = (int)give_stripelem_index(seq, cfra) + seq->anim_startofs;
		BLI_snprintf(name, PROXY_MAXFILE, "%s/proxy_misc/%d/####", dir, render_size);
	}

	BLI_path_abs(name, G.main->name);
	BLI_path_frame(name, frameno, 0);

	strcat(name, ".jpg");

	return true;
}

static ImBuf *seq_proxy_fetch(const SeqRenderData *context, Sequence *seq, int cfra)
{
	char name[PROXY_MAXFILE];
	IMB_Proxy_Size psize = seq_rendersize_to_proxysize(context->preview_render_size);
	int size_flags;
	int render_size = context->preview_render_size;

	/* dirty hack to distinguish 100% render size from PROXY_100 */
	if (render_size == 99) {
		render_size = 100;
	}

	if (!(seq->flag & SEQ_USE_PROXY)) {
		return NULL;
	}

	size_flags = seq->strip->proxy->build_size_flags;

	/* only use proxies, if they are enabled (even if present!) */
	if (psize == IMB_PROXY_NONE || ((size_flags & psize) != psize)) {
		return NULL;
	}

	if (seq->flag & SEQ_USE_PROXY_CUSTOM_FILE) {
		int frameno = (int)give_stripelem_index(seq, cfra) + seq->anim_startofs;
		if (seq->strip->proxy->anim == NULL) {
			if (seq_proxy_get_fname(seq, cfra, render_size, name) == 0) {
				return NULL;
			}

			/* proxies are generated in default color space */
			seq->strip->proxy->anim = openanim(name, IB_rect, 0, NULL);
		}
		if (seq->strip->proxy->anim == NULL) {
			return NULL;
		}
 
		seq_open_anim_file(seq);

		frameno = IMB_anim_index_get_frame_index(seq->anim, seq->strip->proxy->tc, frameno);

		return IMB_anim_absolute(seq->strip->proxy->anim, frameno, IMB_TC_NONE, IMB_PROXY_NONE);
	}
 
	if (seq_proxy_get_fname(seq, cfra, render_size, name) == 0) {
		return NULL;
	}

	if (BLI_exists(name)) {
		ImBuf *ibuf = IMB_loadiffname(name, IB_rect, NULL);

		if (ibuf)
			sequencer_imbuf_assign_spaces(context->scene, ibuf);

		return ibuf;
	}
	else {
		return NULL;
	}
}

static void seq_proxy_build_frame(const SeqRenderData *context, Sequence *seq, int cfra, int proxy_render_size)
{
	char name[PROXY_MAXFILE];
	int quality;
	int rectx, recty;
	int ok;
	ImBuf *ibuf;

	if (!seq_proxy_get_fname(seq, cfra, proxy_render_size, name)) {
		return;
	}

	ibuf = seq_render_strip(context, seq, cfra);

	rectx = (proxy_render_size * ibuf->x) / 100;
	recty = (proxy_render_size * ibuf->y) / 100;

	if (ibuf->x != rectx || ibuf->y != recty) {
		IMB_scalefastImBuf(ibuf, (short)rectx, (short)recty);
	}

	/* depth = 32 is intentionally left in, otherwise ALPHA channels
	 * won't work... */
	quality = seq->strip->proxy->quality;
	ibuf->ftype = JPG | quality;

	/* unsupported feature only confuses other s/w */
	if (ibuf->planes == 32)
		ibuf->planes = 24;

	BLI_make_existing_file(name);

	ok = IMB_saveiff(ibuf, name, IB_rect | IB_zbuf | IB_zbuffloat);
	if (ok == 0) {
		perror(name);
	}

	IMB_freeImBuf(ibuf);
}

SeqIndexBuildContext *BKE_sequencer_proxy_rebuild_context(Main *bmain, Scene *scene, Sequence *seq)
{
	SeqIndexBuildContext *context;
	Sequence *nseq;

	if (!seq->strip || !seq->strip->proxy) {
		return NULL;
	}

	if (!(seq->flag & SEQ_USE_PROXY)) {
		return NULL;
	}

	context = MEM_callocN(sizeof(SeqIndexBuildContext), "seq proxy rebuild context");

	nseq = BKE_sequence_dupli_recursive(scene, scene, seq, 0);

	context->tc_flags   = nseq->strip->proxy->build_tc_flags;
	context->size_flags = nseq->strip->proxy->build_size_flags;
	context->quality    = nseq->strip->proxy->quality;

	context->bmain = bmain;
	context->scene = scene;
	context->orig_seq = seq;
	context->seq = nseq;

	if (nseq->type == SEQ_TYPE_MOVIE) {
		seq_open_anim_file(nseq);

		if (nseq->anim) {
			context->index_context = IMB_anim_index_rebuild_context(nseq->anim,
			        context->tc_flags, context->size_flags, context->quality);
		}
	}

	return context;
}

void BKE_sequencer_proxy_rebuild(SeqIndexBuildContext *context, short *stop, short *do_update, float *progress)
{
	SeqRenderData render_context;
	Sequence *seq = context->seq;
	Scene *scene = context->scene;
	Main *bmain = context->bmain;
	int cfra;

	if (seq->type == SEQ_TYPE_MOVIE) {
		if (context->index_context) {
			IMB_anim_index_rebuild(context->index_context, stop, do_update, progress);
		}

		return;
	}

	if (!(seq->flag & SEQ_USE_PROXY)) {
		return;
	}

	/* that's why it is called custom... */
	if (seq->flag & SEQ_USE_PROXY_CUSTOM_FILE) {
		return;
	}

	/* fail safe code */

	render_context = BKE_sequencer_new_render_data(bmain->eval_ctx, bmain, context->scene,
	                                    (scene->r.size * (float) scene->r.xsch) / 100.0f + 0.5f,
	                                    (scene->r.size * (float) scene->r.ysch) / 100.0f + 0.5f, 100);
	render_context.skip_cache = true;
	render_context.is_proxy_render = true;

	for (cfra = seq->startdisp + seq->startstill;  cfra < seq->enddisp - seq->endstill; cfra++) {
		if (context->size_flags & IMB_PROXY_25) {
			seq_proxy_build_frame(&render_context, seq, cfra, 25);
		}
		if (context->size_flags & IMB_PROXY_50) {
			seq_proxy_build_frame(&render_context, seq, cfra, 50);
		}
		if (context->size_flags & IMB_PROXY_75) {
			seq_proxy_build_frame(&render_context, seq, cfra, 75);
		}
		if (context->size_flags & IMB_PROXY_100) {
			seq_proxy_build_frame(&render_context, seq, cfra, 100);
		}

		*progress = (float) (cfra - seq->startdisp - seq->startstill) / (seq->enddisp - seq->endstill - seq->startdisp - seq->startstill);
		*do_update = true;

		if (*stop || G.is_break)
			break;
	}
}

void BKE_sequencer_proxy_rebuild_finish(SeqIndexBuildContext *context, bool stop)
{
	if (context->index_context) {
		IMB_close_anim_proxies(context->seq->anim);
		IMB_close_anim_proxies(context->orig_seq->anim);
		IMB_anim_index_rebuild_finish(context->index_context, stop);
	}

	seq_free_sequence_recurse(NULL, context->seq);

	MEM_freeN(context);
}

/*********************** color balance *************************/

static StripColorBalance calc_cb(StripColorBalance *cb_)
{
	StripColorBalance cb = *cb_;
	int c;

	for (c = 0; c < 3; c++) {
		cb.lift[c] = 2.0f - cb.lift[c];
	}

	if (cb.flag & SEQ_COLOR_BALANCE_INVERSE_LIFT) {
		for (c = 0; c < 3; c++) {
			/* tweak to give more subtle results
			 * values above 1.0 are scaled */
			if (cb.lift[c] > 1.0f)
				cb.lift[c] = pow(cb.lift[c] - 1.0f, 2.0) + 1.0;

			cb.lift[c] = 2.0f - cb.lift[c];
		}
	}

	if (cb.flag & SEQ_COLOR_BALANCE_INVERSE_GAIN) {
		for (c = 0; c < 3; c++) {
			if (cb.gain[c] != 0.0f) {
				cb.gain[c] = 1.0f / cb.gain[c];
			}
			else {
				cb.gain[c] = 1000000; /* should be enough :) */
			}
		}
	}

	if (!(cb.flag & SEQ_COLOR_BALANCE_INVERSE_GAMMA)) {
		for (c = 0; c < 3; c++) {
			if (cb.gamma[c] != 0.0f) {
				cb.gamma[c] = 1.0f / cb.gamma[c];
			}
			else {
				cb.gamma[c] = 1000000; /* should be enough :) */
			}
		}
	}

	return cb;
}

/* note: lift is actually 2-lift */
MINLINE float color_balance_fl(float in, const float lift, const float gain, const float gamma, const float mul)
{
	float x = (((in - 1.0f) * lift) + 1.0f) * gain;

	/* prevent NaN */
	if (x < 0.f)
		x = 0.f;

	return powf(x, gamma) * mul;
}

static void make_cb_table_float(float lift, float gain, float gamma,
                                float *table, float mul)
{
	int y;

	for (y = 0; y < 256; y++) {
		float v = color_balance_fl((float)y * (1.0f / 255.0f), lift, gain, gamma, mul);

		table[y] = v;
	}
}

static void color_balance_byte_byte(StripColorBalance *cb_, unsigned char *rect, unsigned char *mask_rect, int width, int height, float mul)
{
	//unsigned char cb_tab[3][256];
	unsigned char *cp = rect;
	unsigned char *e = cp + width * 4 * height;
	unsigned char *m = mask_rect;

	StripColorBalance cb = calc_cb(cb_);

	while (cp < e) {
		float p[4];
		int c;

		straight_uchar_to_premul_float(p, cp);

		for (c = 0; c < 3; c++) {
			float t = color_balance_fl(p[c], cb.lift[c], cb.gain[c], cb.gamma[c], mul);

			if (m) {
				float m_normal = (float) m[c] / 255.0f;

				p[c] = p[c] * (1.0f - m_normal) + t * m_normal;
			}
			else
				p[c] = t;
		}
		
		premul_float_to_straight_uchar(cp, p);

		cp += 4;
		if (m)
			m += 4;
	}
}

static void color_balance_byte_float(StripColorBalance *cb_, unsigned char *rect, float *rect_float, unsigned char *mask_rect, int width, int height, float mul)
{
	float cb_tab[4][256];
	int c, i;
	unsigned char *p = rect;
	unsigned char *e = p + width * 4 * height;
	unsigned char *m = mask_rect;
	float *o;
	StripColorBalance cb;

	o = rect_float;

	cb = calc_cb(cb_);

	for (c = 0; c < 3; c++) {
		make_cb_table_float(cb.lift[c], cb.gain[c], cb.gamma[c], cb_tab[c], mul);
	}

	for (i = 0; i < 256; i++) {
		cb_tab[3][i] = ((float)i) * (1.0f / 255.0f);
	}

	while (p < e) {
		if (m) {
			float t[3] = {m[0] / 255.0f, m[1] / 255.0f, m[2] / 255.0f};

			p[0] = p[0] * (1.0f - t[0]) + t[0] * cb_tab[0][p[0]];
			p[1] = p[1] * (1.0f - t[1]) + t[1] * cb_tab[1][p[1]];
			p[2] = p[2] * (1.0f - t[2]) + t[2] * cb_tab[2][p[2]];

			m += 4;
		}
		else {
			o[0] = cb_tab[0][p[0]];
			o[1] = cb_tab[1][p[1]];
			o[2] = cb_tab[2][p[2]];
		}

		o[3] = cb_tab[3][p[3]];

		p += 4; o += 4;
	}
}

static void color_balance_float_float(StripColorBalance *cb_, float *rect_float, float *mask_rect_float, int width, int height, float mul)
{
	float *p = rect_float;
	const float *e = rect_float + width * 4 * height;
	const float *m = mask_rect_float;
	StripColorBalance cb = calc_cb(cb_);

	while (p < e) {
		int c;
		for (c = 0; c < 3; c++) {
			float t = color_balance_fl(p[c], cb.lift[c], cb.gain[c], cb.gamma[c], mul);

			if (m)
				p[c] = p[c] * (1.0f - m[c]) + t * m[c];
			else
				p[c] = t;
		}

		p += 4;
		if (m)
			m += 4;
	}
}

typedef struct ColorBalanceInitData {
	StripColorBalance *cb;
	ImBuf *ibuf;
	float mul;
	ImBuf *mask;
	bool make_float;
} ColorBalanceInitData;

typedef struct ColorBalanceThread {
	StripColorBalance *cb;
	float mul;

	int width, height;

	unsigned char *rect, *mask_rect;
	float *rect_float, *mask_rect_float;

	bool make_float;
} ColorBalanceThread;

static void color_balance_init_handle(void *handle_v, int start_line, int tot_line, void *init_data_v)
{
	ColorBalanceThread *handle = (ColorBalanceThread *) handle_v;
	ColorBalanceInitData *init_data = (ColorBalanceInitData *) init_data_v;
	ImBuf *ibuf = init_data->ibuf;
	ImBuf *mask = init_data->mask;

	int offset = 4 * start_line * ibuf->x;

	memset(handle, 0, sizeof(ColorBalanceThread));

	handle->cb = init_data->cb;
	handle->mul = init_data->mul;
	handle->width = ibuf->x;
	handle->height = tot_line;
	handle->make_float = init_data->make_float;

	if (ibuf->rect)
		handle->rect = (unsigned char *) ibuf->rect + offset;

	if (ibuf->rect_float)
		handle->rect_float = ibuf->rect_float + offset;

	if (mask) {
		if (mask->rect)
			handle->mask_rect = (unsigned char *) mask->rect + offset;

		if (mask->rect_float)
			handle->mask_rect_float = mask->rect_float + offset;
	}
	else {
		handle->mask_rect = NULL;
		handle->mask_rect_float = NULL;
	}
}

static void *color_balance_do_thread(void *thread_data_v)
{
	ColorBalanceThread *thread_data = (ColorBalanceThread *) thread_data_v;
	StripColorBalance *cb = thread_data->cb;
	int width = thread_data->width, height = thread_data->height;
	unsigned char *rect = thread_data->rect;
	unsigned char *mask_rect = thread_data->mask_rect;
	float *rect_float = thread_data->rect_float;
	float *mask_rect_float = thread_data->mask_rect_float;
	float mul = thread_data->mul;

	if (rect_float) {
		color_balance_float_float(cb, rect_float, mask_rect_float, width, height, mul);
	}
	else if (thread_data->make_float) {
		color_balance_byte_float(cb, rect, rect_float, mask_rect, width, height, mul);
	}
	else {
		color_balance_byte_byte(cb, rect, mask_rect, width, height, mul);
	}

	return NULL;
}

ImBuf *BKE_sequencer_render_mask_input(const SeqRenderData *context, int mask_input_type, Sequence *mask_sequence, Mask *mask_id, int cfra, bool make_float)
{
	ImBuf *mask_input = NULL;

	if (mask_input_type == SEQUENCE_MASK_INPUT_STRIP) {
		if (mask_sequence) {
			mask_input = seq_render_strip(context, mask_sequence, cfra);

			if (make_float) {
				if (!mask_input->rect_float)
					IMB_float_from_rect(mask_input);
			}
			else {
				if (!mask_input->rect)
					IMB_rect_from_float(mask_input);
			}
		}
	}
	else if (mask_input_type == SEQUENCE_MASK_INPUT_ID) {
		mask_input = seq_render_mask(context, mask_id, cfra, make_float);
	}

	return mask_input;
}

void BKE_sequencer_color_balance_apply(StripColorBalance *cb, ImBuf *ibuf, float mul, bool make_float, ImBuf *mask_input)
{
	ColorBalanceInitData init_data;

	if (!ibuf->rect_float && make_float)
		imb_addrectfloatImBuf(ibuf);

	init_data.cb = cb;
	init_data.ibuf = ibuf;
	init_data.mul = mul;
	init_data.make_float = make_float;
	init_data.mask = mask_input;

	IMB_processor_apply_threaded(ibuf->y, sizeof(ColorBalanceThread), &init_data,
	                             color_balance_init_handle, color_balance_do_thread);

	/* color balance either happens on float buffer or byte buffer, but never on both,
	 * free byte buffer if there's float buffer since float buffer would be used for
	 * color balance in favor of byte buffer
	 */
	if (ibuf->rect_float && ibuf->rect)
		imb_freerectImBuf(ibuf);
}

/*
 *  input preprocessing for SEQ_TYPE_IMAGE, SEQ_TYPE_MOVIE, SEQ_TYPE_MOVIECLIP and SEQ_TYPE_SCENE
 *
 *  Do all the things you can't really do afterwards using sequence effects
 *  (read: before rescaling to render resolution has been done)
 *
 *  Order is important!
 *
 *  - Deinterlace
 *  - Crop and transform in image source coordinate space
 *  - Flip X + Flip Y (could be done afterwards, backward compatibility)
 *  - Promote image to float data (affects pipeline operations afterwards)
 *  - Color balance (is most efficient in the byte -> float
 *    (future: half -> float should also work fine!)
 *    case, if done on load, since we can use lookup tables)
 *  - Premultiply
 */

bool BKE_sequencer_input_have_to_preprocess(const SeqRenderData *context, Sequence *seq, float UNUSED(cfra))
{
	float mul;

	if (context->is_proxy_render) {
		return false;
	}

	if (seq->flag & (SEQ_FILTERY | SEQ_USE_CROP | SEQ_USE_TRANSFORM | SEQ_FLIPX | SEQ_FLIPY | SEQ_MAKE_FLOAT)) {
		return true;
	}

	mul = seq->mul;

	if (seq->blend_mode == SEQ_BLEND_REPLACE) {
		mul *= seq->blend_opacity / 100.0f;
	}

	if (mul != 1.0f) {
		return true;
	}

	if (seq->sat != 1.0f) {
		return true;
	}

	if (seq->modifiers.first) {
		return true;
	}

	return false;
}

static ImBuf *input_preprocess(const SeqRenderData *context, Sequence *seq, float cfra, ImBuf *ibuf,
                               const bool is_proxy_image, const bool is_preprocessed)
{
	Scene *scene = context->scene;
	float mul;

	ibuf = IMB_makeSingleUser(ibuf);

	if ((seq->flag & SEQ_FILTERY) &&
	    !ELEM(seq->type, SEQ_TYPE_MOVIE, SEQ_TYPE_MOVIECLIP))
	{
		IMB_filtery(ibuf);
	}

	if (seq->flag & (SEQ_USE_CROP | SEQ_USE_TRANSFORM)) {
		StripCrop c = {0};
		StripTransform t = {0};
		int sx, sy, dx, dy;

		if (is_proxy_image) {
			double f = seq_rendersize_to_scale_factor(context->preview_render_size);

			if (f != 1.0) {
				IMB_scalefastImBuf(ibuf, ibuf->x / f, ibuf->y / f);
			}
		}

		if (seq->flag & SEQ_USE_CROP && seq->strip->crop) {
			c = *seq->strip->crop;
		}
		if (seq->flag & SEQ_USE_TRANSFORM && seq->strip->transform) {
			t = *seq->strip->transform;
		}

		if (is_preprocessed) {
			double xscale = scene->r.xsch ? ((double)context->rectx / (double)scene->r.xsch) : 1.0;
			double yscale = scene->r.ysch ? ((double)context->recty / (double)scene->r.ysch) : 1.0;
			if (seq->flag & SEQ_USE_TRANSFORM) {
				t.xofs *= xscale;
				t.yofs *= yscale;
			}
			if (seq->flag & SEQ_USE_CROP) {
				c.left *= xscale;
				c.right *= xscale;
				c.top *= yscale;
				c.bottom *= yscale;
			}
		}

		sx = ibuf->x - c.left - c.right;
		sy = ibuf->y - c.top - c.bottom;

		if (seq->flag & SEQ_USE_TRANSFORM) {
			if (is_preprocessed) {
				dx = context->rectx;
				dy = context->recty;
			}
			else {
				dx = scene->r.xsch;
				dy = scene->r.ysch;
			}
		}
		else {
			dx = sx;
			dy = sy;
		}

		if (c.top  + c.bottom >= ibuf->y ||
		    c.left + c.right  >= ibuf->x ||
		    t.xofs >= dx || t.yofs >= dy)
		{
			make_black_ibuf(ibuf);
		}
		else {
			ImBuf *i = IMB_allocImBuf(dx, dy, 32, ibuf->rect_float ? IB_rectfloat : IB_rect);

			IMB_rectcpy(i, ibuf, t.xofs, t.yofs, c.left, c.bottom, sx, sy);
			sequencer_imbuf_assign_spaces(scene, i);

			IMB_freeImBuf(ibuf);

			ibuf = i;
		}
	}

	if (seq->flag & SEQ_FLIPX) {
		IMB_flipx(ibuf);
	}
	
	if (seq->flag & SEQ_FLIPY) {
		IMB_flipy(ibuf);
	}

	if (seq->sat != 1.0f) {
		IMB_saturation(ibuf, seq->sat);
	}

	mul = seq->mul;

	if (seq->blend_mode == SEQ_BLEND_REPLACE) {
		mul *= seq->blend_opacity / 100.0f;
	}

	if (seq->flag & SEQ_MAKE_FLOAT) {
		if (!ibuf->rect_float) {
			BKE_sequencer_imbuf_to_sequencer_space(scene, ibuf, true);
		}

		if (ibuf->rect) {
			imb_freerectImBuf(ibuf);
		}
	}

	if (mul != 1.0f) {
		multibuf(ibuf, mul);
	}

	if (ibuf->x != context->rectx || ibuf->y != context->recty) {
		if (scene->r.mode & R_OSA) {
			IMB_scaleImBuf(ibuf, (short)context->rectx, (short)context->recty);
		}
		else {
			IMB_scalefastImBuf(ibuf, (short)context->rectx, (short)context->recty);
		}
	}

	if (seq->modifiers.first) {
		ImBuf *ibuf_new = BKE_sequence_modifier_apply_stack(context, seq, ibuf, cfra);

		if (ibuf_new != ibuf) {
			IMB_freeImBuf(ibuf);
			ibuf = ibuf_new;
		}
	}

	return ibuf;
}

static ImBuf *copy_from_ibuf_still(const SeqRenderData *context, Sequence *seq, float nr)
{
	ImBuf *rval = NULL;
	ImBuf *ibuf = NULL;

	if (nr == 0) {
		ibuf = BKE_sequencer_cache_get(context, seq, seq->start, SEQ_STRIPELEM_IBUF_STARTSTILL);
	}
	else if (nr == seq->len - 1) {
		ibuf = BKE_sequencer_cache_get(context, seq, seq->start, SEQ_STRIPELEM_IBUF_ENDSTILL);
	}

	if (ibuf) {
		rval = IMB_dupImBuf(ibuf);
		IMB_freeImBuf(ibuf);
	}

	return rval;
}

static void copy_to_ibuf_still(const SeqRenderData *context, Sequence *seq, float nr, ImBuf *ibuf)
{
	/* warning: ibuf may be NULL if the video fails to load */
	if (nr == 0 || nr == seq->len - 1) {
		/* we have to store a copy, since the passed ibuf
		 * could be preprocessed afterwards (thereby silently
		 * changing the cached image... */
		ibuf = IMB_dupImBuf(ibuf);

		if (ibuf) {
			sequencer_imbuf_assign_spaces(context->scene, ibuf);
		}

		if (nr == 0) {
			BKE_sequencer_cache_put(context, seq, seq->start, SEQ_STRIPELEM_IBUF_STARTSTILL, ibuf);
		}

		if (nr == seq->len - 1) {
			BKE_sequencer_cache_put(context, seq, seq->start, SEQ_STRIPELEM_IBUF_ENDSTILL, ibuf);
		}

		IMB_freeImBuf(ibuf);
	}
}

/*********************** strip rendering functions  *************************/

typedef struct RenderEffectInitData {
	struct SeqEffectHandle *sh;
	const SeqRenderData *context;
	Sequence *seq;
	float cfra, facf0, facf1;
	ImBuf *ibuf1, *ibuf2, *ibuf3;

	ImBuf *out;
} RenderEffectInitData;

typedef struct RenderEffectThread {
	struct SeqEffectHandle *sh;
	const SeqRenderData *context;
	Sequence *seq;
	float cfra, facf0, facf1;
	ImBuf *ibuf1, *ibuf2, *ibuf3;

	ImBuf *out;
	int start_line, tot_line;
} RenderEffectThread;

static void render_effect_execute_init_handle(void *handle_v, int start_line, int tot_line, void *init_data_v)
{
	RenderEffectThread *handle = (RenderEffectThread *) handle_v;
	RenderEffectInitData *init_data = (RenderEffectInitData *) init_data_v;

	handle->sh = init_data->sh;
	handle->context = init_data->context;
	handle->seq = init_data->seq;
	handle->cfra = init_data->cfra;
	handle->facf0 = init_data->facf0;
	handle->facf1 = init_data->facf1;
	handle->ibuf1 = init_data->ibuf1;
	handle->ibuf2 = init_data->ibuf2;
	handle->ibuf3 = init_data->ibuf3;
	handle->out = init_data->out;

	handle->start_line = start_line;
	handle->tot_line = tot_line;
}

static void *render_effect_execute_do_thread(void *thread_data_v)
{
	RenderEffectThread *thread_data = (RenderEffectThread *) thread_data_v;

	thread_data->sh->execute_slice(thread_data->context, thread_data->seq, thread_data->cfra,
	                               thread_data->facf0, thread_data->facf1, thread_data->ibuf1,
	                               thread_data->ibuf2, thread_data->ibuf3, thread_data->start_line,
	                               thread_data->tot_line, thread_data->out);

	return NULL;
}

static ImBuf *seq_render_effect_execute_threaded(struct SeqEffectHandle *sh, const SeqRenderData *context, Sequence *seq,
                                                 float cfra, float facf0, float facf1,
                                                 ImBuf *ibuf1, ImBuf *ibuf2, ImBuf *ibuf3)
{
	RenderEffectInitData init_data;
	ImBuf *out = sh->init_execution(context, ibuf1, ibuf2, ibuf3);

	init_data.sh = sh;
	init_data.context = context;
	init_data.seq = seq;
	init_data.cfra = cfra;
	init_data.facf0 = facf0;
	init_data.facf1 = facf1;
	init_data.ibuf1 = ibuf1;
	init_data.ibuf2 = ibuf2;
	init_data.ibuf3 = ibuf3;
	init_data.out = out;

	IMB_processor_apply_threaded(out->y, sizeof(RenderEffectThread), &init_data,
	                             render_effect_execute_init_handle, render_effect_execute_do_thread);

	return out;
}

static ImBuf *seq_render_effect_strip_impl(const SeqRenderData *context, Sequence *seq, float cfra)
{
	Scene *scene = context->scene;
	float fac, facf;
	int early_out;
	int i;
	struct SeqEffectHandle sh = BKE_sequence_get_effect(seq);
	FCurve *fcu = NULL;
	ImBuf *ibuf[3];
	Sequence *input[3];
	ImBuf *out = NULL;

	ibuf[0] = ibuf[1] = ibuf[2] = NULL;

	input[0] = seq->seq1; input[1] = seq->seq2; input[2] = seq->seq3;

	if (!sh.execute && !(sh.execute_slice && sh.init_execution)) {
		/* effect not supported in this version... */
		out = IMB_allocImBuf(context->rectx, context->recty, 32, IB_rect);
		return out;
	}

	if (seq->flag & SEQ_USE_EFFECT_DEFAULT_FADE) {
		sh.get_default_fac(seq, cfra, &fac, &facf);
		
		if ((scene->r.mode & R_FIELDS) == 0)
			facf = fac;
	}
	else {
		fcu = id_data_find_fcurve(&scene->id, seq, &RNA_Sequence, "effect_fader", 0, NULL);
		if (fcu) {
			fac = facf = evaluate_fcurve(fcu, cfra);
			if (scene->r.mode & R_FIELDS) {
				facf = evaluate_fcurve(fcu, cfra + 0.5f);
			}
		}
		else {
			fac = facf = seq->effect_fader;
		}
	}

	early_out = sh.early_out(seq, fac, facf);

	switch (early_out) {
		case EARLY_NO_INPUT:
			out = sh.execute(context, seq, cfra, fac, facf, NULL, NULL, NULL);
			break;
		case EARLY_DO_EFFECT:
			for (i = 0; i < 3; i++) {
				if (input[i])
					ibuf[i] = seq_render_strip(context, input[i], cfra);
			}

			if (ibuf[0] && ibuf[1]) {
				if (sh.multithreaded)
					out = seq_render_effect_execute_threaded(&sh, context, seq, cfra, fac, facf, ibuf[0], ibuf[1], ibuf[2]);
				else
					out = sh.execute(context, seq, cfra, fac, facf, ibuf[0], ibuf[1], ibuf[2]);
			}
			break;
		case EARLY_USE_INPUT_1:
			if (input[0]) {
				ibuf[0] = seq_render_strip(context, input[0], cfra);
			}
			if (ibuf[0]) {
				if (BKE_sequencer_input_have_to_preprocess(context, seq, cfra)) {
					out = IMB_dupImBuf(ibuf[0]);
				}
				else {
					out = ibuf[0];
					IMB_refImBuf(out);
				}
			}
			break;
		case EARLY_USE_INPUT_2:
			if (input[1]) {
				ibuf[1] = seq_render_strip(context, input[1], cfra);
			}
			if (ibuf[1]) {
				if (BKE_sequencer_input_have_to_preprocess(context, seq, cfra)) {
					out = IMB_dupImBuf(ibuf[1]);
				}
				else {
					out = ibuf[1];
					IMB_refImBuf(out);
				}
			}
			break;
	}

	for (i = 0; i < 3; i++) {
		IMB_freeImBuf(ibuf[i]);
	}

	if (out == NULL) {
		out = IMB_allocImBuf(context->rectx, context->recty, 32, IB_rect);
	}

	return out;
}

static ImBuf *seq_render_movieclip_strip(const SeqRenderData *context, Sequence *seq, float nr)
{
	ImBuf *ibuf = NULL;
	MovieClipUser user;
	float tloc[2], tscale, tangle;

	if (!seq->clip) {
		return NULL;
	}

	memset(&user, 0, sizeof(MovieClipUser));
	
	BKE_movieclip_user_set_frame(&user, nr + seq->anim_startofs + seq->clip->start_frame);

	user.render_size = MCLIP_PROXY_RENDER_SIZE_FULL;

	switch (seq_rendersize_to_proxysize(context->preview_render_size)) {
		case IMB_PROXY_NONE:
			user.render_size = MCLIP_PROXY_RENDER_SIZE_FULL;
			break;
		case IMB_PROXY_100:
			user.render_size = MCLIP_PROXY_RENDER_SIZE_100;
			break;
		case IMB_PROXY_75:
			user.render_size = MCLIP_PROXY_RENDER_SIZE_75;
			break;
		case IMB_PROXY_50:
			user.render_size = MCLIP_PROXY_RENDER_SIZE_50;
			break;
		case IMB_PROXY_25:
			user.render_size = MCLIP_PROXY_RENDER_SIZE_25;
			break;
	}

	if (seq->clip_flag & SEQ_MOVIECLIP_RENDER_UNDISTORTED) {
		user.render_flag = MCLIP_PROXY_RENDER_UNDISTORT;
	}

	if (seq->clip_flag & SEQ_MOVIECLIP_RENDER_STABILIZED) {
		ibuf = BKE_movieclip_get_stable_ibuf(seq->clip, &user, tloc, &tscale, &tangle, 0);
	}
	else {
		ibuf = BKE_movieclip_get_ibuf_flag(seq->clip, &user, 0, MOVIECLIP_CACHE_SKIP);
	}

	return ibuf;
}


static ImBuf *seq_render_mask(const SeqRenderData *context, Mask *mask, float nr, bool make_float)
{
	/* TODO - add option to rasterize to alpha imbuf? */
	ImBuf *ibuf = NULL;
	float *maskbuf;
	int i;

	if (!mask) {
		return NULL;
	}
	else {
		Mask *mask_temp;
		MaskRasterHandle *mr_handle;

		mask_temp = BKE_mask_copy_nolib(mask);

		BKE_mask_evaluate(mask_temp, mask->sfra + nr, true);

		maskbuf = MEM_mallocN(sizeof(float) * context->rectx * context->recty, __func__);

		mr_handle = BKE_maskrasterize_handle_new();

		BKE_maskrasterize_handle_init(mr_handle, mask_temp, context->rectx, context->recty, true, true, true);

		BKE_mask_free_nolib(mask_temp);
		MEM_freeN(mask_temp);

		BKE_maskrasterize_buffer(mr_handle, context->rectx, context->recty, maskbuf);

		BKE_maskrasterize_handle_free(mr_handle);
	}


	if (make_float) {
		/* pixels */
		const float *fp_src;
		float *fp_dst;

		ibuf = IMB_allocImBuf(context->rectx, context->recty, 32, IB_rectfloat);

		fp_src = maskbuf;
		fp_dst = ibuf->rect_float;
		i = context->rectx * context->recty;
		while (--i) {
			fp_dst[0] = fp_dst[1] = fp_dst[2] = *fp_src;
			fp_dst[3] = 1.0f;

			fp_src += 1;
			fp_dst += 4;
		}
	}
	else {
		/* pixels */
		const float *fp_src;
		unsigned char *ub_dst;

		ibuf = IMB_allocImBuf(context->rectx, context->recty, 32, IB_rect);

		fp_src = maskbuf;
		ub_dst = (unsigned char *)ibuf->rect;
		i = context->rectx * context->recty;
		while (--i) {
			ub_dst[0] = ub_dst[1] = ub_dst[2] = (unsigned char)(*fp_src * 255.0f); /* already clamped */
			ub_dst[3] = 255;

			fp_src += 1;
			ub_dst += 4;
		}
	}

	MEM_freeN(maskbuf);

	return ibuf;
}

static ImBuf *seq_render_mask_strip(const SeqRenderData *context, Sequence *seq, float nr)
{
	bool make_float = (seq->flag & SEQ_MAKE_FLOAT) != 0;

	return seq_render_mask(context, seq->mask, nr, make_float);
}

static ImBuf *seq_render_scene_strip(const SeqRenderData *context, Sequence *seq, float nr)
{
	ImBuf *ibuf = NULL;
	float frame;
	float oldcfra;
	Object *camera;
	ListBase oldmarkers;
	
	/* Old info:
	 * Hack! This function can be called from do_render_seq(), in that case
	 * the seq->scene can already have a Render initialized with same name,
	 * so we have to use a default name. (compositor uses scene name to
	 * find render).
	 * However, when called from within the UI (image preview in sequencer)
	 * we do want to use scene Render, that way the render result is defined
	 * for display in render/imagewindow
	 *
	 * Hmm, don't see, why we can't do that all the time,
	 * and since G.is_rendering is uhm, gone... (Peter)
	 */

	/* New info:
	 * Using the same name for the renders works just fine as the do_render_seq()
	 * render is not used while the scene strips are rendered.
	 *
	 * However rendering from UI (through sequencer_preview_area_draw) can crash in
	 * very many cases since other renders (material preview, an actual render etc.)
	 * can be started while this sequence preview render is running. The only proper
	 * solution is to make the sequencer preview render a proper job, which can be
	 * stopped when needed. This would also give a nice progress bar for the preview
	 * space so that users know there's something happening.
	 *
	 * As a result the active scene now only uses OpenGL rendering for the sequencer
	 * preview. This is far from nice, but is the only way to prevent crashes at this
	 * time.
	 *
	 * -jahka
	 */

	const bool is_rendering = G.is_rendering;
	const bool is_background = G.background;
	const bool do_seq_gl = is_rendering ?
	        0 /* (context->scene->r.seq_flag & R_SEQ_GL_REND) */ :
	        (context->scene->r.seq_flag & R_SEQ_GL_PREV) != 0;
	int do_seq;
	// bool have_seq = false;  /* UNUSED */
	bool have_comp = false;
	Scene *scene;
	int is_thread_main = BLI_thread_is_main();

	/* don't refer to seq->scene above this point!, it can be NULL */
	if (seq->scene == NULL) {
		return NULL;
	}

	scene = seq->scene;
	frame = scene->r.sfra + nr + seq->anim_startofs;

	// have_seq = (scene->r.scemode & R_DOSEQ) && scene->ed && scene->ed->seqbase.first);  /* UNUSED */
	have_comp = (scene->r.scemode & R_DOCOMP) && scene->use_nodes && scene->nodetree;

	oldcfra = scene->r.cfra;
	scene->r.cfra = frame;

	if (seq->scene_camera) {
		camera = seq->scene_camera;
	}
	else {
		BKE_scene_camera_switch_update(scene);
		camera = scene->camera;
	}

	if (have_comp == false && camera == NULL) {
		scene->r.cfra = oldcfra;
		return NULL;
	}

	/* prevent eternal loop */
	do_seq = scene->r.scemode & R_DOSEQ;
	scene->r.scemode &= ~R_DOSEQ;
	
#ifdef DURIAN_CAMERA_SWITCH
	/* stooping to new low's in hackyness :( */
	oldmarkers = scene->markers;
	BLI_listbase_clear(&scene->markers);
#else
	(void)oldmarkers;
#endif

	if ((sequencer_view3d_cb && do_seq_gl && camera) && is_thread_main) {
		char err_out[256] = "unknown";
		int width = (scene->r.xsch * scene->r.size) / 100;
		int height = (scene->r.ysch * scene->r.size) / 100;

		/* for old scened this can be uninitialized,
		 * should probably be added to do_versions at some point if the functionality stays */
		if (context->scene->r.seq_prev_type == 0)
			context->scene->r.seq_prev_type = 3 /* == OB_SOLID */;

		/* opengl offscreen render */
		BKE_scene_update_for_newframe(context->eval_ctx, context->bmain, scene, scene->lay);
		ibuf = sequencer_view3d_cb(scene, camera, width, height, IB_rect,
		                           context->scene->r.seq_prev_type,
		                           (context->scene->r.seq_flag & R_SEQ_SOLID_TEX) != 0,
		                           true, scene->r.alphamode, err_out);
		if (ibuf == NULL) {
			fprintf(stderr, "seq_render_scene_strip failed to get opengl buffer: %s\n", err_out);
		}
	}
	else {
		Render *re = RE_GetRender(scene->id.name);
		RenderResult rres;

		/* XXX: this if can be removed when sequence preview rendering uses the job system
		 *
		 * disable rendered preview for sequencer while rendering -- it's very much possible
		 * that preview render will went into conflict with final render
		 *
		 * When rendering from command line renderer is called from main thread, in this
		 * case it's always safe to render scene here
		 */
		if (!is_thread_main || is_rendering == false || is_background) {
			if (re == NULL)
				re = RE_NewRender(scene->id.name);

			BKE_scene_update_for_newframe(context->eval_ctx, context->bmain, scene, scene->lay);
			RE_BlenderFrame(re, context->bmain, scene, NULL, camera, scene->lay, frame, false);

			/* restore previous state after it was toggled on & off by RE_BlenderFrame */
			G.is_rendering = is_rendering;
		}
		
		RE_AcquireResultImage(re, &rres);
		
		if (rres.rectf) {
			ibuf = IMB_allocImBuf(rres.rectx, rres.recty, 32, IB_rectfloat);
			memcpy(ibuf->rect_float, rres.rectf, 4 * sizeof(float) * rres.rectx * rres.recty);
			if (rres.rectz) {
				addzbuffloatImBuf(ibuf);
				memcpy(ibuf->zbuf_float, rres.rectz, sizeof(float) * rres.rectx * rres.recty);
			}

			/* float buffers in the sequencer are not linear */
			BKE_sequencer_imbuf_to_sequencer_space(context->scene, ibuf, false);
		}
		else if (rres.rect32) {
			ibuf = IMB_allocImBuf(rres.rectx, rres.recty, 32, IB_rect);
			memcpy(ibuf->rect, rres.rect32, 4 * rres.rectx * rres.recty);
		}
		
		RE_ReleaseResultImage(re);
		
		// BIF_end_render_callbacks();
	}
	
	/* restore */
	scene->r.scemode |= do_seq;
	
	scene->r.cfra = oldcfra;

	if (frame != oldcfra) {
		BKE_scene_update_for_newframe(context->eval_ctx, context->bmain, scene, scene->lay);
	}
	
#ifdef DURIAN_CAMERA_SWITCH
	/* stooping to new low's in hackyness :( */
	scene->markers = oldmarkers;
#endif

	return ibuf;
}

static ImBuf *do_render_strip_uncached(const SeqRenderData *context, Sequence *seq, float cfra)
{
	ImBuf *ibuf = NULL;
	float nr = give_stripelem_index(seq, cfra);
	int type = (seq->type & SEQ_TYPE_EFFECT && seq->type != SEQ_TYPE_SPEED) ? SEQ_TYPE_EFFECT : seq->type;
	bool use_preprocess = BKE_sequencer_input_have_to_preprocess(context, seq, cfra);
	char name[FILE_MAX];

	switch (type) {
		case SEQ_TYPE_META:
		{
			ImBuf *meta_ibuf = NULL;

			if (seq->seqbase.first)
				meta_ibuf = seq_render_strip_stack(context, &seq->seqbase, seq->start + nr, 0);

			if (meta_ibuf) {
				ibuf = meta_ibuf;
				if (ibuf && use_preprocess) {
					ImBuf *i = IMB_dupImBuf(ibuf);

					IMB_freeImBuf(ibuf);

					ibuf = i;
				}
			}

			break;
		}

		case SEQ_TYPE_SPEED:
		{
			ImBuf *child_ibuf = NULL;

			float f_cfra;
			SpeedControlVars *s = (SpeedControlVars *)seq->effectdata;

			BKE_sequence_effect_speed_rebuild_map(context->scene, seq, false);

			/* weeek! */
			f_cfra = seq->start + s->frameMap[(int)nr];

			child_ibuf = seq_render_strip(context, seq->seq1, f_cfra);

			if (child_ibuf) {
				ibuf = child_ibuf;
				if (ibuf && use_preprocess) {
					ImBuf *i = IMB_dupImBuf(ibuf);

					IMB_freeImBuf(ibuf);

					ibuf = i;
				}
			}
			break;
		}

		case SEQ_TYPE_EFFECT:
		{
			ibuf = seq_render_effect_strip_impl(context, seq, seq->start + nr);
			break;
		}

		case SEQ_TYPE_IMAGE:
		{
			StripElem *s_elem = BKE_sequencer_give_stripelem(seq, cfra);
			int flag;

			if (s_elem) {
				BLI_join_dirfile(name, sizeof(name), seq->strip->dir, s_elem->name);
				BLI_path_abs(name, G.main->name);
			}

			flag = IB_rect;
			if (seq->alpha_mode == SEQ_ALPHA_PREMUL)
				flag |= IB_alphamode_premul;

			if (s_elem && (ibuf = IMB_loadiffname(name, flag, seq->strip->colorspace_settings.name))) {
				/* we don't need both (speed reasons)! */
				if (ibuf->rect_float && ibuf->rect)
					imb_freerectImBuf(ibuf);

				/* all sequencer color is done in SRGB space, linear gives odd crossfades */
				BKE_sequencer_imbuf_to_sequencer_space(context->scene, ibuf, false);

				copy_to_ibuf_still(context, seq, nr, ibuf);

				s_elem->orig_width  = ibuf->x;
				s_elem->orig_height = ibuf->y;
			}
			break;
		}

		case SEQ_TYPE_MOVIE:
		{
			seq_open_anim_file(seq);

			if (seq->anim) {
				IMB_anim_set_preseek(seq->anim, seq->anim_preseek);

				ibuf = IMB_anim_absolute(seq->anim, nr + seq->anim_startofs,
				                         seq->strip->proxy ? seq->strip->proxy->tc : IMB_TC_RECORD_RUN,
				                         seq_rendersize_to_proxysize(context->preview_render_size));

				if (ibuf) {
					BKE_sequencer_imbuf_to_sequencer_space(context->scene, ibuf, false);

					/* we don't need both (speed reasons)! */
					if (ibuf->rect_float && ibuf->rect) {
						imb_freerectImBuf(ibuf);
					}

					seq->strip->stripdata->orig_width = ibuf->x;
					seq->strip->stripdata->orig_height = ibuf->y;
				}
			}
			copy_to_ibuf_still(context, seq, nr, ibuf);
			break;
		}

		case SEQ_TYPE_SCENE:
		{
			/* scene can be NULL after deletions */
			ibuf = seq_render_scene_strip(context, seq, nr);

			/* Scene strips update all animation, so we need to restore original state.*/
			BKE_animsys_evaluate_all_animation(context->bmain, context->scene, cfra);

			copy_to_ibuf_still(context, seq, nr, ibuf);
			break;
		}

		case SEQ_TYPE_MOVIECLIP:
		{
			ibuf = seq_render_movieclip_strip(context, seq, nr);

			if (ibuf) {
				/* duplicate frame so movie cache wouldn't be confused by sequencer's stuff */
				ImBuf *i = IMB_dupImBuf(ibuf);
				IMB_freeImBuf(ibuf);
				ibuf = i;

				if (ibuf->rect_float)
					BKE_sequencer_imbuf_to_sequencer_space(context->scene, ibuf, false);

				copy_to_ibuf_still(context, seq, nr, ibuf);
			}

			break;
		}

		case SEQ_TYPE_MASK:
		{
			/* ibuf is alwats new */
			ibuf = seq_render_mask_strip(context, seq, nr);

			copy_to_ibuf_still(context, seq, nr, ibuf);
			break;
		}
	}

	if (ibuf)
		sequencer_imbuf_assign_spaces(context->scene, ibuf);

	return ibuf;
}

static ImBuf *seq_render_strip(const SeqRenderData *context, Sequence *seq, float cfra)
{
	ImBuf *ibuf = NULL;
	bool use_preprocess = false;
	bool is_proxy_image = false;
	float nr = give_stripelem_index(seq, cfra);
	/* all effects are handled similarly with the exception of speed effect */
	int type = (seq->type & SEQ_TYPE_EFFECT && seq->type != SEQ_TYPE_SPEED) ? SEQ_TYPE_EFFECT : seq->type;
	bool is_preprocessed = !ELEM(type, SEQ_TYPE_IMAGE, SEQ_TYPE_MOVIE, SEQ_TYPE_SCENE);

	ibuf = BKE_sequencer_cache_get(context, seq, cfra, SEQ_STRIPELEM_IBUF);

	if (ibuf == NULL) {
		ibuf = copy_from_ibuf_still(context, seq, nr);

		if (ibuf == NULL) {
			ibuf = BKE_sequencer_preprocessed_cache_get(context, seq, cfra, SEQ_STRIPELEM_IBUF);

			if (ibuf == NULL) {
				/* MOVIECLIPs have their own proxy management */
				if (ibuf == NULL && seq->type != SEQ_TYPE_MOVIECLIP) {
					ibuf = seq_proxy_fetch(context, seq, cfra);
					is_proxy_image = (ibuf != NULL);
				}

				if (ibuf == NULL)
					ibuf = do_render_strip_uncached(context, seq, cfra);

				if (ibuf) {
					if (ELEM(seq->type, SEQ_TYPE_MOVIE, SEQ_TYPE_MOVIECLIP)) {
						is_proxy_image = (context->preview_render_size != 100);
					}
					BKE_sequencer_preprocessed_cache_put(context, seq, cfra, SEQ_STRIPELEM_IBUF, ibuf);
				}
			}
		}

		if (ibuf)
			use_preprocess = BKE_sequencer_input_have_to_preprocess(context, seq, cfra);
	}
	else {
		/* currently, we cache preprocessed images in SEQ_STRIPELEM_IBUF,
		 * but not(!) on SEQ_STRIPELEM_IBUF_ENDSTILL and ..._STARTSTILL
		 * so, no need in check for preprocess here
		 */
	}

	if (ibuf == NULL) {
		ibuf = IMB_allocImBuf(context->rectx, context->recty, 32, IB_rect);
		sequencer_imbuf_assign_spaces(context->scene, ibuf);
	}

	if (context->is_proxy_render == false &&
	    (ibuf->x != context->rectx || ibuf->y != context->recty))
	{
		use_preprocess = true;
	}

	if (use_preprocess)
		ibuf = input_preprocess(context, seq, cfra, ibuf, is_proxy_image, is_preprocessed);

	BKE_sequencer_cache_put(context, seq, cfra, SEQ_STRIPELEM_IBUF, ibuf);

	return ibuf;
}

/*********************** strip stack rendering functions *************************/

static bool seq_must_swap_input_in_blend_mode(Sequence *seq)
{
	bool swap_input = false;

	/* bad hack, to fix crazy input ordering of 
	 * those two effects */

	if (ELEM(seq->blend_mode, SEQ_TYPE_ALPHAOVER, SEQ_TYPE_ALPHAUNDER, SEQ_TYPE_OVERDROP)) {
		swap_input = true;
	}
	
	return swap_input;
}

static int seq_get_early_out_for_blend_mode(Sequence *seq)
{
	struct SeqEffectHandle sh = BKE_sequence_get_blend(seq);
	float facf = seq->blend_opacity / 100.0f;
	int early_out = sh.early_out(seq, facf, facf);

	if (ELEM(early_out, EARLY_DO_EFFECT, EARLY_NO_INPUT)) {
		return early_out;
	}

	if (seq_must_swap_input_in_blend_mode(seq)) {
		if (early_out == EARLY_USE_INPUT_2) {
			return EARLY_USE_INPUT_1;
		}
		else if (early_out == EARLY_USE_INPUT_1) {
			return EARLY_USE_INPUT_2;
		}
	}
	return early_out;
}

static ImBuf *seq_render_strip_stack_apply_effect(const SeqRenderData *context, Sequence *seq,
                                                  float cfra, ImBuf *ibuf1, ImBuf *ibuf2)
{
	ImBuf *out;
	struct SeqEffectHandle sh = BKE_sequence_get_blend(seq);
	float facf = seq->blend_opacity / 100.0f;
	int swap_input = seq_must_swap_input_in_blend_mode(seq);

	if (swap_input) {
		if (sh.multithreaded)
			out = seq_render_effect_execute_threaded(&sh, context, seq, cfra, facf, facf, ibuf2, ibuf1, NULL);
		else
			out = sh.execute(context, seq, cfra, facf, facf, ibuf2, ibuf1, NULL);
	}
	else {
		if (sh.multithreaded)
			out = seq_render_effect_execute_threaded(&sh, context, seq, cfra, facf, facf, ibuf1, ibuf2, NULL);
		else
			out = sh.execute(context, seq, cfra, facf, facf, ibuf1, ibuf2, NULL);
	}

	return out;
}

static ImBuf *seq_render_strip_stack(const SeqRenderData *context, ListBase *seqbasep, float cfra, int chanshown)
{
	Sequence *seq_arr[MAXSEQ + 1];
	int count;
	int i;
	ImBuf *out = NULL;

	count = get_shown_sequences(seqbasep, cfra, chanshown, (Sequence **)&seq_arr);

	if (count == 0) {
		return NULL;
	}

#if 0 /* commentind since this breaks keyframing, since it resets the value on draw */
	if (scene->r.cfra != cfra) {
		/* XXX for prefetch and overlay offset!..., very bad!!! */
		AnimData *adt = BKE_animdata_from_id(&scene->id);
		BKE_animsys_evaluate_animdata(scene, &scene->id, adt, cfra, ADT_RECALC_ANIM);
	}
#endif

	out = BKE_sequencer_cache_get(context, seq_arr[count - 1],  cfra, SEQ_STRIPELEM_IBUF_COMP);

	if (out) {
		return out;
	}
	
	if (count == 1) {
		Sequence *seq = seq_arr[0];

		/* Some of the blend modes are unclear how to apply with only single input,
		 * or some of them will just produce an empty result..
		 */
		if (ELEM(seq->blend_mode, SEQ_BLEND_REPLACE, SEQ_TYPE_CROSS, SEQ_TYPE_ALPHAOVER)) {
			int early_out;
			if (seq->blend_mode == SEQ_BLEND_REPLACE) {
				early_out = EARLY_NO_INPUT;
			}
			else {
				early_out = seq_get_early_out_for_blend_mode(seq);
			}

			if (ELEM(early_out, EARLY_NO_INPUT, EARLY_USE_INPUT_2)) {
				out = seq_render_strip(context, seq, cfra);
			}
			else if (early_out == EARLY_USE_INPUT_1) {
				out = IMB_allocImBuf(context->rectx, context->recty, 32, IB_rect);
			}
			else {
				out = seq_render_strip(context, seq, cfra);

				if (early_out == EARLY_DO_EFFECT) {
					ImBuf *ibuf1 = IMB_allocImBuf(context->rectx, context->recty, 32,
					                              out->rect_float ? IB_rectfloat : IB_rect);
					ImBuf *ibuf2 = out;

					out = seq_render_strip_stack_apply_effect(context, seq, cfra, ibuf1, ibuf2);

					IMB_freeImBuf(ibuf1);
					IMB_freeImBuf(ibuf2);
				}
			}
		}
		else {
			out = seq_render_strip(context, seq, cfra);
		}

		BKE_sequencer_cache_put(context, seq, cfra, SEQ_STRIPELEM_IBUF_COMP, out);

		return out;
	}

	for (i = count - 1; i >= 0; i--) {
		int early_out;
		Sequence *seq = seq_arr[i];

		out = BKE_sequencer_cache_get(context, seq, cfra, SEQ_STRIPELEM_IBUF_COMP);

		if (out) {
			break;
		}
		if (seq->blend_mode == SEQ_BLEND_REPLACE) {
			out = seq_render_strip(context, seq, cfra);
			break;
		}

		early_out = seq_get_early_out_for_blend_mode(seq);

		switch (early_out) {
			case EARLY_NO_INPUT:
			case EARLY_USE_INPUT_2:
				out = seq_render_strip(context, seq, cfra);
				break;
			case EARLY_USE_INPUT_1:
				if (i == 0) {
					out = IMB_allocImBuf(context->rectx, context->recty, 32, IB_rect);
				}
				break;
			case EARLY_DO_EFFECT:
				if (i == 0) {
					ImBuf *ibuf1 = IMB_allocImBuf(context->rectx, context->recty, 32, IB_rect);
					ImBuf *ibuf2 = seq_render_strip(context, seq, cfra);

					out = seq_render_strip_stack_apply_effect(context, seq, cfra, ibuf1, ibuf2);

					IMB_freeImBuf(ibuf1);
					IMB_freeImBuf(ibuf2);
				}

				break;
		}
		if (out) {
			break;
		}
	}

	BKE_sequencer_cache_put(context, seq_arr[i], cfra, SEQ_STRIPELEM_IBUF_COMP, out);

	i++;

	for (; i < count; i++) {
		Sequence *seq = seq_arr[i];

		if (seq_get_early_out_for_blend_mode(seq) == EARLY_DO_EFFECT) {
			ImBuf *ibuf1 = out;
			ImBuf *ibuf2 = seq_render_strip(context, seq, cfra);

			out = seq_render_strip_stack_apply_effect(context, seq, cfra, ibuf1, ibuf2);

			IMB_freeImBuf(ibuf1);
			IMB_freeImBuf(ibuf2);
		}

		BKE_sequencer_cache_put(context, seq_arr[i], cfra, SEQ_STRIPELEM_IBUF_COMP, out);
	}

	return out;
}

/*
 * returned ImBuf is refed!
 * you have to free after usage!
 */

ImBuf *BKE_sequencer_give_ibuf(const SeqRenderData *context, float cfra, int chanshown)
{
	Editing *ed = BKE_sequencer_editing_get(context->scene, false);
	ListBase *seqbasep;
	
	if (ed == NULL) return NULL;

	if ((chanshown < 0) && !BLI_listbase_is_empty(&ed->metastack)) {
		int count = BLI_listbase_count(&ed->metastack);
		count = max_ii(count + chanshown, 0);
		seqbasep = ((MetaStack *)BLI_findlink(&ed->metastack, count))->oldbasep;
	}
	else {
		seqbasep = ed->seqbasep;
	}

	return seq_render_strip_stack(context, seqbasep, cfra, chanshown);
}

ImBuf *BKE_sequencer_give_ibuf_seqbase(const SeqRenderData *context, float cfra, int chanshown, ListBase *seqbasep)
{
	return seq_render_strip_stack(context, seqbasep, cfra, chanshown);
}


ImBuf *BKE_sequencer_give_ibuf_direct(const SeqRenderData *context, float cfra, Sequence *seq)
{
	return seq_render_strip(context, seq, cfra);
}

/* *********************** threading api ******************* */

static ListBase running_threads;
static ListBase prefetch_wait;
static ListBase prefetch_done;

static pthread_mutex_t queue_lock          = PTHREAD_MUTEX_INITIALIZER;
static pthread_mutex_t wakeup_lock         = PTHREAD_MUTEX_INITIALIZER;
static pthread_cond_t wakeup_cond          = PTHREAD_COND_INITIALIZER;

//static pthread_mutex_t prefetch_ready_lock = PTHREAD_MUTEX_INITIALIZER;
//static pthread_cond_t  prefetch_ready_cond = PTHREAD_COND_INITIALIZER;

static pthread_mutex_t frame_done_lock     = PTHREAD_MUTEX_INITIALIZER;
static pthread_cond_t frame_done_cond      = PTHREAD_COND_INITIALIZER;

static volatile bool seq_thread_shutdown = true; 
static volatile int seq_last_given_monoton_cfra = 0;
static int monoton_cfra = 0;

typedef struct PrefetchThread {
	struct PrefetchThread *next, *prev;
	
	Scene *scene;
	struct PrefetchQueueElem *current;
	pthread_t pthread;
	int running;
	
} PrefetchThread;

typedef struct PrefetchQueueElem {
	struct PrefetchQueueElem *next, *prev;
	
	int rectx;
	int recty;
	float cfra;
	int chanshown;
	int preview_render_size;

	int monoton_cfra;

	ImBuf *ibuf;
} PrefetchQueueElem;

void BKE_sequencer_give_ibuf_prefetch_request(const SeqRenderData *context, float cfra, int chanshown)
{
	PrefetchQueueElem *e;
	if (seq_thread_shutdown) {
		return;
	}

	e = MEM_callocN(sizeof(PrefetchQueueElem), "prefetch_queue_elem");
	e->rectx = context->rectx;
	e->recty = context->recty;
	e->cfra = cfra;
	e->chanshown = chanshown;
	e->preview_render_size = context->preview_render_size;
	e->monoton_cfra = monoton_cfra++;

	pthread_mutex_lock(&queue_lock);
	BLI_addtail(&prefetch_wait, e);
	pthread_mutex_unlock(&queue_lock);
	
	pthread_mutex_lock(&wakeup_lock);
	pthread_cond_signal(&wakeup_cond);
	pthread_mutex_unlock(&wakeup_lock);
}

ImBuf *BKE_sequencer_give_ibuf_threaded(const SeqRenderData *context, float cfra, int chanshown)
{
	PrefetchQueueElem *e = NULL;
	bool found_something = false;

	if (seq_thread_shutdown) {
		return BKE_sequencer_give_ibuf(context, cfra, chanshown);
	}

	while (!e) {
		bool success = false;
		pthread_mutex_lock(&queue_lock);

		for (e = prefetch_done.first; e; e = e->next) {
			if (cfra == e->cfra &&
			    chanshown == e->chanshown &&
			    context->rectx == e->rectx &&
			    context->recty == e->recty &&
			    context->preview_render_size == e->preview_render_size)
			{
				success = true;
				found_something = true;
				break;
			}
		}

		if (!e) {
			for (e = prefetch_wait.first; e; e = e->next) {
				if (cfra == e->cfra &&
				    chanshown == e->chanshown &&
				    context->rectx == e->rectx &&
				    context->recty == e->recty &&
				    context->preview_render_size == e->preview_render_size)
				{
					found_something = true;
					break;
				}
			}
		}

		if (!e) {
			PrefetchThread *tslot;

			for (tslot = running_threads.first;
			     tslot;
			     tslot = tslot->next)
			{
				if (tslot->current &&
				    cfra == tslot->current->cfra &&
				    chanshown == tslot->current->chanshown &&
				    context->rectx == tslot->current->rectx &&
				    context->recty == tslot->current->recty &&
				    context->preview_render_size == tslot->current->preview_render_size)
				{
					found_something = true;
					break;
				}
			}
		}

		/* e->ibuf is unrefed by render thread on next round. */

		if (e) {
			seq_last_given_monoton_cfra = e->monoton_cfra;
		}

		pthread_mutex_unlock(&queue_lock);

		if (!success) {
			e = NULL;

			if (!found_something) {
				fprintf(stderr, "SEQ-THREAD: Requested frame not in queue ???\n");
				break;
			}
			pthread_mutex_lock(&frame_done_lock);
			pthread_cond_wait(&frame_done_cond, &frame_done_lock);
			pthread_mutex_unlock(&frame_done_lock);
		}
	}
	
	return e ? e->ibuf : NULL;
}

/* Functions to free imbuf and anim data on changes */

static void free_anim_seq(Sequence *seq)
{
	if (seq->anim) {
		IMB_free_anim(seq->anim);
		seq->anim = NULL;
	}
}

/* check whether sequence cur depends on seq */
bool BKE_sequence_check_depend(Sequence *seq, Sequence *cur)
{
	if (cur->seq1 == seq || cur->seq2 == seq || cur->seq3 == seq)
		return true;

	/* sequences are not intersecting in time, assume no dependency exists between them */
	if (cur->enddisp < seq->startdisp || cur->startdisp > seq->enddisp)
		return false;

	/* checking sequence is below reference one, not dependent on it */
	if (cur->machine < seq->machine)
		return false;

	/* sequence is not blending with lower machines, no dependency here occurs
	 * check for non-effects only since effect could use lower machines as input
	 */
	if ((cur->type & SEQ_TYPE_EFFECT) == 0 &&
	    ((cur->blend_mode == SEQ_BLEND_REPLACE) ||
	     (cur->blend_mode == SEQ_TYPE_CROSS && cur->blend_opacity == 100.0f)))
	{
		return false;
	}

	return true;
}

static void sequence_do_invalidate_dependent(Sequence *seq, ListBase *seqbase)
{
	Sequence *cur;

	for (cur = seqbase->first; cur; cur = cur->next) {
		if (cur == seq)
			continue;

		if (BKE_sequence_check_depend(seq, cur)) {
			BKE_sequencer_cache_cleanup_sequence(cur);
			BKE_sequencer_preprocessed_cache_cleanup_sequence(cur);
		}

		if (cur->seqbase.first)
			sequence_do_invalidate_dependent(seq, &cur->seqbase);
	}
}

static void sequence_invalidate_cache(Scene *scene, Sequence *seq, bool invalidate_self, bool invalidate_preprocess)
{
	Editing *ed = scene->ed;

	/* invalidate cache for current sequence */
	if (invalidate_self) {
		if (seq->anim) {
			/* Animation structure holds some buffers inside,
			 * so for proper cache invalidation we need to
			 * re-open the animation.
			 */
			IMB_free_anim(seq->anim);
			seq->anim = NULL;
		}

		BKE_sequencer_cache_cleanup_sequence(seq);
	}

	/* if invalidation is invoked from sequence free routine, effectdata would be NULL here */
	if (seq->effectdata && seq->type == SEQ_TYPE_SPEED)
		BKE_sequence_effect_speed_rebuild_map(scene, seq, true);

	if (invalidate_preprocess)
		BKE_sequencer_preprocessed_cache_cleanup_sequence(seq);

	/* invalidate cache for all dependent sequences */

	/* NOTE: can not use SEQ_BEGIN/SEQ_END here because that macro will change sequence's depth,
	 *       which makes transformation routines work incorrect
	 */
	sequence_do_invalidate_dependent(seq, &ed->seqbase);
}

void BKE_sequence_invalidate_cache(Scene *scene, Sequence *seq)
{
	sequence_invalidate_cache(scene, seq, true, true);
}

void BKE_sequence_invalidate_dependent(Scene *scene, Sequence *seq)
{
	sequence_invalidate_cache(scene, seq, false, true);
}

void BKE_sequence_invalidate_cache_for_modifier(Scene *scene, Sequence *seq)
{
	sequence_invalidate_cache(scene, seq, true, false);
}

void BKE_sequencer_free_imbuf(Scene *scene, ListBase *seqbase, bool for_render)
{
	Sequence *seq;

	BKE_sequencer_cache_cleanup();

	for (seq = seqbase->first; seq; seq = seq->next) {
		if (for_render && CFRA >= seq->startdisp && CFRA <= seq->enddisp) {
			continue;
		}

		if (seq->strip) {
			if (seq->type == SEQ_TYPE_MOVIE) {
				free_anim_seq(seq);
			}
			if (seq->type == SEQ_TYPE_SPEED) {
				BKE_sequence_effect_speed_rebuild_map(scene, seq, true);
			}
		}
		if (seq->type == SEQ_TYPE_META) {
			BKE_sequencer_free_imbuf(scene, &seq->seqbase, for_render);
		}
		if (seq->type == SEQ_TYPE_SCENE) {
			/* FIXME: recurs downwards, 
			 * but do recurs protection somehow! */
		}
	}
	
}

static bool update_changed_seq_recurs(Scene *scene, Sequence *seq, Sequence *changed_seq, int len_change, int ibuf_change)
{
	Sequence *subseq;
	bool free_imbuf = false;
	
	/* recurs downwards to see if this seq depends on the changed seq */
	
	if (seq == NULL)
		return 0;
	
	if (seq == changed_seq)
		free_imbuf = true;
	
	for (subseq = seq->seqbase.first; subseq; subseq = subseq->next)
		if (update_changed_seq_recurs(scene, subseq, changed_seq, len_change, ibuf_change))
			free_imbuf = true;
	
	if (seq->seq1)
		if (update_changed_seq_recurs(scene, seq->seq1, changed_seq, len_change, ibuf_change))
			free_imbuf = true;
	if (seq->seq2 && (seq->seq2 != seq->seq1))
		if (update_changed_seq_recurs(scene, seq->seq2, changed_seq, len_change, ibuf_change))
			free_imbuf = true;
	if (seq->seq3 && (seq->seq3 != seq->seq1) && (seq->seq3 != seq->seq2))
		if (update_changed_seq_recurs(scene, seq->seq3, changed_seq, len_change, ibuf_change))
			free_imbuf = true;
	
	if (free_imbuf) {
		if (ibuf_change) {
			if (seq->type == SEQ_TYPE_MOVIE)
				free_anim_seq(seq);
			if (seq->type == SEQ_TYPE_SPEED) {
				BKE_sequence_effect_speed_rebuild_map(scene, seq, true);
			}
		}
		
		if (len_change)
			BKE_sequence_calc(scene, seq);
	}
	
	return free_imbuf;
}

void BKE_sequencer_update_changed_seq_and_deps(Scene *scene, Sequence *changed_seq, int len_change, int ibuf_change)
{
	Editing *ed = BKE_sequencer_editing_get(scene, false);
	Sequence *seq;
	
	if (ed == NULL) return;
	
	for (seq = ed->seqbase.first; seq; seq = seq->next)
		update_changed_seq_recurs(scene, seq, changed_seq, len_change, ibuf_change);
}

/* seq funcs's for transforming internally
 * notice the difference between start/end and left/right.
 *
 * left and right are the bounds at which the sequence is rendered,
 * start and end are from the start and fixed length of the sequence.
 */
static int seq_tx_get_start(Sequence *seq)
{
	return seq->start;
}
static int seq_tx_get_end(Sequence *seq)
{
	return seq->start + seq->len;
}

int BKE_sequence_tx_get_final_left(Sequence *seq, bool metaclip)
{
	if (metaclip && seq->tmp) {
		/* return the range clipped by the parents range */
		return max_ii(BKE_sequence_tx_get_final_left(seq, false), BKE_sequence_tx_get_final_left((Sequence *)seq->tmp, true));
	}
	else {
		return (seq->start - seq->startstill) + seq->startofs;
	}

}
int BKE_sequence_tx_get_final_right(Sequence *seq, bool metaclip)
{
	if (metaclip && seq->tmp) {
		/* return the range clipped by the parents range */
		return min_ii(BKE_sequence_tx_get_final_right(seq, false), BKE_sequence_tx_get_final_right((Sequence *)seq->tmp, true));
	}
	else {
		return ((seq->start + seq->len) + seq->endstill) - seq->endofs;
	}
}

void BKE_sequence_tx_set_final_left(Sequence *seq, int val)
{
	if (val < (seq)->start) {
		seq->startstill = abs(val - (seq)->start);
		seq->startofs = 0;
	}
	else {
		seq->startofs = abs(val - (seq)->start);
		seq->startstill = 0;
	}
}

void BKE_sequence_tx_set_final_right(Sequence *seq, int val)
{
	if (val > (seq)->start + (seq)->len) {
		seq->endstill = abs(val - (seq->start + (seq)->len));
		seq->endofs = 0;
	}
	else {
		seq->endofs = abs(val - ((seq)->start + (seq)->len));
		seq->endstill = 0;
	}
}

/* used so we can do a quick check for single image seq
 * since they work a bit differently to normal image seq's (during transform) */
bool BKE_sequence_single_check(Sequence *seq)
{
	return ((seq->len == 1) &&
	        (seq->type == SEQ_TYPE_IMAGE ||
	         ((seq->type & SEQ_TYPE_EFFECT) &&
	          BKE_sequence_effect_get_num_inputs(seq->type) == 0)));
}

/* check if the selected seq's reference unselected seq's */
bool BKE_sequence_base_isolated_sel_check(ListBase *seqbase)
{
	Sequence *seq;
	/* is there more than 1 select */
	bool ok = false;

	for (seq = seqbase->first; seq; seq = seq->next) {
		if (seq->flag & SELECT) {
			ok = true;
			break;
		}
	}

	if (ok == false)
		return false;

	/* test relationships */
	for (seq = seqbase->first; seq; seq = seq->next) {
		if ((seq->type & SEQ_TYPE_EFFECT) == 0)
			continue;

		if (seq->flag & SELECT) {
			if ((seq->seq1 && (seq->seq1->flag & SELECT) == 0) ||
			    (seq->seq2 && (seq->seq2->flag & SELECT) == 0) ||
			    (seq->seq3 && (seq->seq3->flag & SELECT) == 0) )
			{
				return false;
			}
		}
		else {
			if ((seq->seq1 && (seq->seq1->flag & SELECT)) ||
			    (seq->seq2 && (seq->seq2->flag & SELECT)) ||
			    (seq->seq3 && (seq->seq3->flag & SELECT)) )
			{
				return false;
			}
		}
	}

	return true;
}

/* use to impose limits when dragging/extending - so impossible situations don't happen
 * Cant use the SEQ_LEFTSEL and SEQ_LEFTSEL directly because the strip may be in a metastrip */
void BKE_sequence_tx_handle_xlimits(Sequence *seq, int leftflag, int rightflag)
{
	if (leftflag) {
		if (BKE_sequence_tx_get_final_left(seq, false) >= BKE_sequence_tx_get_final_right(seq, false)) {
			BKE_sequence_tx_set_final_left(seq, BKE_sequence_tx_get_final_right(seq, false) - 1);
		}

		if (BKE_sequence_single_check(seq) == 0) {
			if (BKE_sequence_tx_get_final_left(seq, false) >= seq_tx_get_end(seq)) {
				BKE_sequence_tx_set_final_left(seq, seq_tx_get_end(seq) - 1);
			}

			/* dosnt work now - TODO */
#if 0
			if (seq_tx_get_start(seq) >= seq_tx_get_final_right(seq, 0)) {
				int ofs;
				ofs = seq_tx_get_start(seq) - seq_tx_get_final_right(seq, 0);
				seq->start -= ofs;
				seq_tx_set_final_left(seq, seq_tx_get_final_left(seq, 0) + ofs);
			}
#endif
		}
	}

	if (rightflag) {
		if (BKE_sequence_tx_get_final_right(seq, false) <= BKE_sequence_tx_get_final_left(seq, false)) {
			BKE_sequence_tx_set_final_right(seq, BKE_sequence_tx_get_final_left(seq, false) + 1);
		}

		if (BKE_sequence_single_check(seq) == 0) {
			if (BKE_sequence_tx_get_final_right(seq, false) <= seq_tx_get_start(seq)) {
				BKE_sequence_tx_set_final_right(seq, seq_tx_get_start(seq) + 1);
			}
		}
	}

	/* sounds cannot be extended past their endpoints */
	if (seq->type == SEQ_TYPE_SOUND_RAM) {
		seq->startstill = 0;
		seq->endstill = 0;
	}
}

void BKE_sequence_single_fix(Sequence *seq)
{
	int left, start, offset;
	if (!BKE_sequence_single_check(seq))
		return;

	/* make sure the image is always at the start since there is only one,
	 * adjusting its start should be ok */
	left = BKE_sequence_tx_get_final_left(seq, false);
	start = seq->start;
	if (start != left) {
		offset = left - start;
		BKE_sequence_tx_set_final_left(seq, BKE_sequence_tx_get_final_left(seq, false) - offset);
		BKE_sequence_tx_set_final_right(seq, BKE_sequence_tx_get_final_right(seq, false) - offset);
		seq->start += offset;
	}
}

bool BKE_sequence_tx_test(Sequence *seq)
{
	return (seq->type < SEQ_TYPE_EFFECT) || (BKE_sequence_effect_get_num_inputs(seq->type) == 0);
}

static bool seq_overlap(Sequence *seq1, Sequence *seq2)
{
	return (seq1 != seq2 && seq1->machine == seq2->machine &&
	        ((seq1->enddisp <= seq2->startdisp) || (seq1->startdisp >= seq2->enddisp)) == 0);
}

bool BKE_sequence_test_overlap(ListBase *seqbasep, Sequence *test)
{
	Sequence *seq;

	seq = seqbasep->first;
	while (seq) {
		if (seq_overlap(test, seq))
			return true;

		seq = seq->next;
	}
	return false;
}


void BKE_sequence_translate(Scene *evil_scene, Sequence *seq, int delta)
{
	BKE_sequencer_offset_animdata(evil_scene, seq, delta);
	seq->start += delta;

	if (seq->type == SEQ_TYPE_META) {
		Sequence *seq_child;
		for (seq_child = seq->seqbase.first; seq_child; seq_child = seq_child->next) {
			BKE_sequence_translate(evil_scene, seq_child, delta);
		}
	}

	BKE_sequence_calc_disp(evil_scene, seq);
}

void BKE_sequence_sound_init(Scene *scene, Sequence *seq)
{
	if (seq->type == SEQ_TYPE_META) {
		Sequence *seq_child;
		for (seq_child = seq->seqbase.first; seq_child; seq_child = seq_child->next) {
			BKE_sequence_sound_init(scene, seq_child);
		}
	}
	else {
		if (seq->sound) {
			seq->scene_sound = sound_add_scene_sound_defaults(scene, seq);
		}
		if (seq->scene) {
			seq->scene_sound = sound_scene_add_scene_sound_defaults(scene, seq);
		}
	}
}

Sequence *BKE_sequencer_foreground_frame_get(Scene *scene, int frame)
{
	Editing *ed = BKE_sequencer_editing_get(scene, false);
	Sequence *seq, *best_seq = NULL;
	int best_machine = -1;
	
	if (!ed) return NULL;
	
	for (seq = ed->seqbasep->first; seq; seq = seq->next) {
		if (seq->flag & SEQ_MUTE || seq->startdisp > frame || seq->enddisp <= frame)
			continue;
		/* only use elements you can see - not */
		if (ELEM(seq->type, SEQ_TYPE_IMAGE, SEQ_TYPE_META, SEQ_TYPE_SCENE, SEQ_TYPE_MOVIE, SEQ_TYPE_COLOR)) {
			if (seq->machine > best_machine) {
				best_seq = seq;
				best_machine = seq->machine;
			}
		}
	}
	return best_seq;
}

/* return 0 if there werent enough space */
bool BKE_sequence_base_shuffle(ListBase *seqbasep, Sequence *test, Scene *evil_scene)
{
	int orig_machine = test->machine;
	test->machine++;
	BKE_sequence_calc(evil_scene, test);
	while (BKE_sequence_test_overlap(seqbasep, test) ) {
		if (test->machine >= MAXSEQ) {
			break;
		}
		test->machine++;
		BKE_sequence_calc(evil_scene, test); // XXX - I don't think this is needed since were only moving vertically, Campbell.
	}

	
	if (test->machine >= MAXSEQ) {
		/* Blender 2.4x would remove the strip.
		 * nicer to move it to the end */

		Sequence *seq;
		int new_frame = test->enddisp;

		for (seq = seqbasep->first; seq; seq = seq->next) {
			if (seq->machine == orig_machine)
				new_frame = max_ii(new_frame, seq->enddisp);
		}

		test->machine = orig_machine;
		new_frame = new_frame + (test->start - test->startdisp); /* adjust by the startdisp */
		BKE_sequence_translate(evil_scene, test, new_frame - test->start);

		BKE_sequence_calc(evil_scene, test);
		return false;
	}
	else {
		return true;
	}
}

static int shuffle_seq_time_offset_test(ListBase *seqbasep, char dir)
{
	int offset = 0;
	Sequence *seq, *seq_other;

	for (seq = seqbasep->first; seq; seq = seq->next) {
		if (seq->tmp) {
			for (seq_other = seqbasep->first; seq_other; seq_other = seq_other->next) {
				if (!seq_other->tmp && seq_overlap(seq, seq_other)) {
					if (dir == 'L') {
						offset = min_ii(offset, seq_other->startdisp - seq->enddisp);
					}
					else {
						offset = max_ii(offset, seq_other->enddisp - seq->startdisp);
					}
				}
			}
		}
	}
	return offset;
}

static int shuffle_seq_time_offset(Scene *scene, ListBase *seqbasep, char dir)
{
	int ofs = 0;
	int tot_ofs = 0;
	Sequence *seq;
	while ( (ofs = shuffle_seq_time_offset_test(seqbasep, dir)) ) {
		for (seq = seqbasep->first; seq; seq = seq->next) {
			if (seq->tmp) {
				/* seq_test_overlap only tests display values */
				seq->startdisp +=   ofs;
				seq->enddisp +=     ofs;
			}
		}

		tot_ofs += ofs;
	}

	for (seq = seqbasep->first; seq; seq = seq->next) {
		if (seq->tmp)
			BKE_sequence_calc_disp(scene, seq);  /* corrects dummy startdisp/enddisp values */
	}

	return tot_ofs;
}

bool BKE_sequence_base_shuffle_time(ListBase *seqbasep, Scene *evil_scene)
{
	/* note: seq->tmp is used to tag strips to move */

	Sequence *seq;

	int offset_l = shuffle_seq_time_offset(evil_scene, seqbasep, 'L');
	int offset_r = shuffle_seq_time_offset(evil_scene, seqbasep, 'R');
	int offset = (-offset_l < offset_r) ?  offset_l : offset_r;

	if (offset) {
		for (seq = seqbasep->first; seq; seq = seq->next) {
			if (seq->tmp) {
				BKE_sequence_translate(evil_scene, seq, offset);
				seq->flag &= ~SEQ_OVERLAP;
			}
		}
	}

	return offset ? false : true;
}

/* Unlike _update_sound_ funcs, these ones take info from audaspace to update sequence length! */
#ifdef WITH_AUDASPACE
static bool sequencer_refresh_sound_length_recursive(Scene *scene, ListBase *seqbase)
{
	Sequence *seq;
	bool changed = false;

	for (seq = seqbase->first; seq; seq = seq->next) {
		if (seq->type == SEQ_TYPE_META) {
			if (sequencer_refresh_sound_length_recursive(scene, &seq->seqbase)) {
				BKE_sequence_calc(scene, seq);
				changed = true;
			}
		}
		else if (seq->type == SEQ_TYPE_SOUND_RAM) {
			AUD_SoundInfo info = AUD_getInfo(seq->sound->playback_handle);
			int old = seq->len;
			float fac;

			seq->len = (int)ceil((double)info.length * FPS);
			fac = (float)seq->len / (float)old;
			old = seq->startofs;
			seq->startofs *= fac;
			seq->endofs *= fac;
			seq->start += (old - seq->startofs);  /* So that visual/"real" start frame does not change! */

			BKE_sequence_calc(scene, seq);
			changed = true;
		}
	}
	return changed;
}
#endif

void BKE_sequencer_refresh_sound_length(Scene *scene)
{
#ifdef WITH_AUDASPACE
	if (scene->ed) {
		sequencer_refresh_sound_length_recursive(scene, &scene->ed->seqbase);
	}
#else
	(void)scene;
#endif
}

void BKE_sequencer_update_sound_bounds_all(Scene *scene)
{
	Editing *ed = scene->ed;

	if (ed) {
		Sequence *seq;

		for (seq = ed->seqbase.first; seq; seq = seq->next) {
			if (seq->type == SEQ_TYPE_META) {
				seq_update_sound_bounds_recursive(scene, seq);
			}
			else if (ELEM(seq->type, SEQ_TYPE_SOUND_RAM, SEQ_TYPE_SCENE)) {
				BKE_sequencer_update_sound_bounds(scene, seq);
			}
		}
	}
}

void BKE_sequencer_update_sound_bounds(Scene *scene, Sequence *seq)
{
	if (seq->type == SEQ_TYPE_SCENE) {
		if (seq->scene_sound) {
			/* We have to take into account start frame of the sequence's scene! */
			int startofs = seq->startofs + seq->anim_startofs + seq->scene->r.sfra;

			sound_move_scene_sound(scene, seq->scene_sound, seq->startdisp, seq->enddisp, startofs);
		}
	}
	else {
		sound_move_scene_sound_defaults(scene, seq);
	}
	/* mute is set in seq_update_muting_recursive */
}

static void seq_update_muting_recursive(ListBase *seqbasep, Sequence *metaseq, int mute)
{
	Sequence *seq;
	int seqmute;

	/* for sound we go over full meta tree to update muted state,
	 * since sound is played outside of evaluating the imbufs, */
	for (seq = seqbasep->first; seq; seq = seq->next) {
		seqmute = (mute || (seq->flag & SEQ_MUTE));

		if (seq->type == SEQ_TYPE_META) {
			/* if this is the current meta sequence, unmute because
			 * all sequences above this were set to mute */
			if (seq == metaseq)
				seqmute = 0;

			seq_update_muting_recursive(&seq->seqbase, metaseq, seqmute);
		}
		else if (ELEM(seq->type, SEQ_TYPE_SOUND_RAM, SEQ_TYPE_SCENE)) {
			if (seq->scene_sound) {
				sound_mute_scene_sound(seq->scene_sound, seqmute);
			}
		}
	}
}

void BKE_sequencer_update_muting(Editing *ed)
{
	if (ed) {
		/* mute all sounds up to current metastack list */
		MetaStack *ms = ed->metastack.last;

		if (ms)
			seq_update_muting_recursive(&ed->seqbase, ms->parseq, 1);
		else
			seq_update_muting_recursive(&ed->seqbase, NULL, 0);
	}
}

static void seq_update_sound_recursive(Scene *scene, ListBase *seqbasep, bSound *sound)
{
	Sequence *seq;

	for (seq = seqbasep->first; seq; seq = seq->next) {
		if (seq->type == SEQ_TYPE_META) {
			seq_update_sound_recursive(scene, &seq->seqbase, sound);
		}
		else if (seq->type == SEQ_TYPE_SOUND_RAM) {
			if (seq->scene_sound && sound == seq->sound) {
				sound_update_scene_sound(seq->scene_sound, sound);
			}
		}
	}
}

void BKE_sequencer_update_sound(Scene *scene, bSound *sound)
{
	if (scene->ed) {
		seq_update_sound_recursive(scene, &scene->ed->seqbase, sound);
	}
}

/* in cases where we done know the sequence's listbase */
ListBase *BKE_sequence_seqbase(ListBase *seqbase, Sequence *seq)
{
	Sequence *iseq;
	ListBase *lb = NULL;

	for (iseq = seqbase->first; iseq; iseq = iseq->next) {
		if (seq == iseq) {
			return seqbase;
		}
		else if (iseq->seqbase.first && (lb = BKE_sequence_seqbase(&iseq->seqbase, seq))) {
			return lb;
		}
	}

	return NULL;
}

Sequence *BKE_sequence_metastrip(ListBase *seqbase, Sequence *meta, Sequence *seq)
{
	Sequence *iseq;

	for (iseq = seqbase->first; iseq; iseq = iseq->next) {
		Sequence *rval;

		if (seq == iseq) {
			return meta;
		}
		else if (iseq->seqbase.first &&
		         (rval = BKE_sequence_metastrip(&iseq->seqbase, iseq, seq)))
		{
			return rval;
		}
	}

	return NULL;
}

int BKE_sequence_swap(Sequence *seq_a, Sequence *seq_b, const char **error_str)
{
	char name[sizeof(seq_a->name)];

	if (seq_a->len != seq_b->len) {
		*error_str = N_("Strips must be the same length");
		return 0;
	}

	/* type checking, could be more advanced but disallow sound vs non-sound copy */
	if (seq_a->type != seq_b->type) {
		if (seq_a->type == SEQ_TYPE_SOUND_RAM || seq_b->type == SEQ_TYPE_SOUND_RAM) {
			*error_str = N_("Strips were not compatible");
			return 0;
		}

		/* disallow effects to swap with non-effects strips */
		if ((seq_a->type & SEQ_TYPE_EFFECT) != (seq_b->type & SEQ_TYPE_EFFECT)) {
			*error_str = N_("Strips were not compatible");
			return 0;
		}

		if ((seq_a->type & SEQ_TYPE_EFFECT) && (seq_b->type & SEQ_TYPE_EFFECT)) {
			if (BKE_sequence_effect_get_num_inputs(seq_a->type) != BKE_sequence_effect_get_num_inputs(seq_b->type)) {
				*error_str = N_("Strips must have the same number of inputs");
				return 0;
			}
		}
	}

	SWAP(Sequence, *seq_a, *seq_b);

	/* swap back names so animation fcurves don't get swapped */
	BLI_strncpy(name, seq_a->name + 2, sizeof(name));
	BLI_strncpy(seq_a->name + 2, seq_b->name + 2, sizeof(seq_b->name) - 2);
	BLI_strncpy(seq_b->name + 2, name, sizeof(seq_b->name) - 2);

	/* swap back opacity, and overlay mode */
	SWAP(int, seq_a->blend_mode, seq_b->blend_mode);
	SWAP(float, seq_a->blend_opacity, seq_b->blend_opacity);


	SWAP(Sequence *, seq_a->prev, seq_b->prev);
	SWAP(Sequence *, seq_a->next, seq_b->next);
	SWAP(int, seq_a->start, seq_b->start);
	SWAP(int, seq_a->startofs, seq_b->startofs);
	SWAP(int, seq_a->endofs, seq_b->endofs);
	SWAP(int, seq_a->startstill, seq_b->startstill);
	SWAP(int, seq_a->endstill, seq_b->endstill);
	SWAP(int, seq_a->machine, seq_b->machine);
	SWAP(int, seq_a->startdisp, seq_b->startdisp);
	SWAP(int, seq_a->enddisp, seq_b->enddisp);

	return 1;
}

/* prefix + [" + escaped_name + "] + \0 */
#define SEQ_RNAPATH_MAXSTR ((30 + 2 + (SEQ_NAME_MAXSTR * 2) + 2) + 1)

static size_t sequencer_rna_path_prefix(char str[SEQ_RNAPATH_MAXSTR], const char *name)
{
	char name_esc[SEQ_NAME_MAXSTR * 2];

	BLI_strescape(name_esc, name, sizeof(name_esc));
	return BLI_snprintf(str, SEQ_RNAPATH_MAXSTR, "sequence_editor.sequences_all[\"%s\"]", name_esc);
}

/* XXX - hackish function needed for transforming strips! TODO - have some better solution */
void BKE_sequencer_offset_animdata(Scene *scene, Sequence *seq, int ofs)
{
	char str[SEQ_RNAPATH_MAXSTR];
	size_t str_len;
	FCurve *fcu;

	if (scene->adt == NULL || ofs == 0 || scene->adt->action == NULL)
		return;

	str_len = sequencer_rna_path_prefix(str, seq->name + 2);

	for (fcu = scene->adt->action->curves.first; fcu; fcu = fcu->next) {
		if (STREQLEN(fcu->rna_path, str, str_len)) {
			unsigned int i;
			if (fcu->bezt) {
				for (i = 0; i < fcu->totvert; i++) {
					BezTriple *bezt = &fcu->bezt[i];
					bezt->vec[0][0] += ofs;
					bezt->vec[1][0] += ofs;
					bezt->vec[2][0] += ofs;
				}
			}
			if (fcu->fpt) {
				for (i = 0; i < fcu->totvert; i++) {
					FPoint *fpt = &fcu->fpt[i];
					fpt->vec[0] += ofs;
				}
			}
		}
	}
}

void BKE_sequencer_dupe_animdata(Scene *scene, const char *name_src, const char *name_dst)
{
	char str_from[SEQ_RNAPATH_MAXSTR];
	size_t str_from_len;
	FCurve *fcu;
	FCurve *fcu_last;
	FCurve *fcu_cpy;
	ListBase lb = {NULL, NULL};

	if (scene->adt == NULL || scene->adt->action == NULL)
		return;

	str_from_len = sequencer_rna_path_prefix(str_from, name_src);

	fcu_last = scene->adt->action->curves.last;

	for (fcu = scene->adt->action->curves.first; fcu && fcu->prev != fcu_last; fcu = fcu->next) {
		if (STREQLEN(fcu->rna_path, str_from, str_from_len)) {
			fcu_cpy = copy_fcurve(fcu);
			BLI_addtail(&lb, fcu_cpy);
		}
	}

	/* notice validate is 0, keep this because the seq may not be added to the scene yet */
	BKE_animdata_fix_paths_rename(&scene->id, scene->adt, NULL, "sequence_editor.sequences_all", name_src, name_dst, 0, 0, 0);

	/* add the original fcurves back */
	BLI_movelisttolist(&scene->adt->action->curves, &lb);
}

/* XXX - hackish function needed to remove all fcurves belonging to a sequencer strip */
static void seq_free_animdata(Scene *scene, Sequence *seq)
{
	char str[SEQ_RNAPATH_MAXSTR];
	size_t str_len;
	FCurve *fcu;

	if (scene->adt == NULL || scene->adt->action == NULL)
		return;

	str_len = sequencer_rna_path_prefix(str, seq->name + 2);

	fcu = scene->adt->action->curves.first;

	while (fcu) {
		if (STREQLEN(fcu->rna_path, str, str_len)) {
			FCurve *next_fcu = fcu->next;
			
			BLI_remlink(&scene->adt->action->curves, fcu);
			free_fcurve(fcu);

			fcu = next_fcu;
		}
		else {
			fcu = fcu->next;
		}
	}
}

#undef SEQ_RNAPATH_MAXSTR

Sequence *BKE_sequence_get_by_name(ListBase *seqbase, const char *name, bool recursive)
{
	Sequence *iseq = NULL;
	Sequence *rseq = NULL;

	for (iseq = seqbase->first; iseq; iseq = iseq->next) {
		if (STREQ(name, iseq->name + 2))
			return iseq;
		else if (recursive && (iseq->seqbase.first) && (rseq = BKE_sequence_get_by_name(&iseq->seqbase, name, 1))) {
			return rseq;
		}
	}

	return NULL;
}

/**
 * Only use as last resort when the StripElem is available but no the Sequence.
 * (needed for RNA)
 */
Sequence *BKE_sequencer_from_elem(ListBase *seqbase, StripElem *se)
{
	Sequence *iseq;

	for (iseq = seqbase->first; iseq; iseq = iseq->next) {
		Sequence *seq_found;
		if ((iseq->strip && iseq->strip->stripdata) &&
		    (ARRAY_HAS_ITEM(se, iseq->strip->stripdata, iseq->len)))
		{
			break;
		}
		else if ((seq_found = BKE_sequencer_from_elem(&iseq->seqbase, se))) {
			iseq = seq_found;
			break;
		}
	}

	return iseq;
}

Sequence *BKE_sequencer_active_get(Scene *scene)
{
	Editing *ed = BKE_sequencer_editing_get(scene, false);

	if (ed == NULL)
		return NULL;

	return ed->act_seq;
}

void BKE_sequencer_active_set(Scene *scene, Sequence *seq)
{
	Editing *ed = BKE_sequencer_editing_get(scene, false);

	if (ed == NULL)
		return;

	ed->act_seq = seq;
}

int BKE_sequencer_active_get_pair(Scene *scene, Sequence **seq_act, Sequence **seq_other)
{
	Editing *ed = BKE_sequencer_editing_get(scene, false);

	*seq_act = BKE_sequencer_active_get(scene);

	if (*seq_act == NULL) {
		return 0;
	}
	else {
		Sequence *seq;

		*seq_other = NULL;

		for (seq = ed->seqbasep->first; seq; seq = seq->next) {
			if (seq->flag & SELECT && (seq != (*seq_act))) {
				if (*seq_other) {
					return 0;
				}
				else {
					*seq_other = seq;
				}
			}
		}

		return (*seq_other != NULL);
	}
}

Mask *BKE_sequencer_mask_get(Scene *scene)
{
	Sequence *seq_act = BKE_sequencer_active_get(scene);

	if (seq_act && seq_act->type == SEQ_TYPE_MASK) {
		return seq_act->mask;
	}
	else {
		return NULL;
	}
}

/* api like funcs for adding */

static void seq_load_apply(Scene *scene, Sequence *seq, SeqLoadInfo *seq_load)
{
	if (seq) {
		BLI_strncpy_utf8(seq->name + 2, seq_load->name, sizeof(seq->name) - 2);
		BLI_utf8_invalid_strip(seq->name + 2, strlen(seq->name + 2));
		BKE_sequence_base_unique_name_recursive(&scene->ed->seqbase, seq);

		if (seq_load->flag & SEQ_LOAD_FRAME_ADVANCE) {
			seq_load->start_frame += (seq->enddisp - seq->startdisp);
		}

		if (seq_load->flag & SEQ_LOAD_REPLACE_SEL) {
			seq_load->flag |= SELECT;
			BKE_sequencer_active_set(scene, seq);
		}

		if (seq_load->flag & SEQ_LOAD_SOUND_CACHE) {
			if (seq->sound)
				sound_cache(seq->sound);
		}

		seq_load->tot_success++;
	}
	else {
		seq_load->tot_error++;
	}
}

Sequence *BKE_sequence_alloc(ListBase *lb, int cfra, int machine)
{
	Sequence *seq;

	seq = MEM_callocN(sizeof(Sequence), "addseq");
	BLI_addtail(lb, seq);

	*( (short *)seq->name) = ID_SEQ;
	seq->name[2] = 0;

	seq->flag = SELECT;
	seq->start = cfra;
	seq->machine = machine;
	seq->sat = 1.0;
	seq->mul = 1.0;
	seq->blend_opacity = 100.0;
	seq->volume = 1.0f;
	seq->pitch = 1.0f;
	seq->scene_sound = NULL;

	return seq;
}

void BKE_sequence_alpha_mode_from_extension(Sequence *seq)
{
	if (seq->strip && seq->strip->stripdata) {
		const char *filename = seq->strip->stripdata->name;
		seq->alpha_mode = BKE_image_alpha_mode_from_extension_ex(filename);
	}
}

void BKE_sequence_init_colorspace(Sequence *seq)
{
	if (seq->strip && seq->strip->stripdata) {
		char name[FILE_MAX];
		ImBuf *ibuf;

		BLI_join_dirfile(name, sizeof(name), seq->strip->dir, seq->strip->stripdata->name);
		BLI_path_abs(name, G.main->name);

		/* initialize input color space */
		if (seq->type == SEQ_TYPE_IMAGE) {
			ibuf = IMB_loadiffname(name, IB_test | IB_alphamode_detect, seq->strip->colorspace_settings.name);

			/* byte images are default to straight alpha, however sequencer
			 * works in premul space, so mark strip to be premultiplied first
			 */
			seq->alpha_mode = SEQ_ALPHA_STRAIGHT;
			if (ibuf) {
				if (ibuf->flags & IB_alphamode_premul)
					seq->alpha_mode = IMA_ALPHA_PREMUL;

				IMB_freeImBuf(ibuf);
			}
		}
	}
}

/* NOTE: this function doesn't fill in image names */
Sequence *BKE_sequencer_add_image_strip(bContext *C, ListBase *seqbasep, SeqLoadInfo *seq_load)
{
	Scene *scene = CTX_data_scene(C); /* only for active seq */
	Sequence *seq;
	Strip *strip;

	seq = BKE_sequence_alloc(seqbasep, seq_load->start_frame, seq_load->channel);
	seq->type = SEQ_TYPE_IMAGE;
	seq->blend_mode = SEQ_TYPE_CROSS; /* so alpha adjustment fade to the strip below */
	
	/* basic defaults */
	seq->strip = strip = MEM_callocN(sizeof(Strip), "strip");

	seq->len = seq_load->len ? seq_load->len : 1;
	strip->us = 1;
	strip->stripdata = MEM_callocN(seq->len * sizeof(StripElem), "stripelem");
	BLI_strncpy(strip->dir, seq_load->path, sizeof(strip->dir));

	seq_load_apply(scene, seq, seq_load);

	return seq;
}

#ifdef WITH_AUDASPACE
Sequence *BKE_sequencer_add_sound_strip(bContext *C, ListBase *seqbasep, SeqLoadInfo *seq_load)
{
	Main *bmain = CTX_data_main(C);
	Scene *scene = CTX_data_scene(C); /* only for sound */
	Editing *ed = BKE_sequencer_editing_get(scene, false);
	bSound *sound;

	Sequence *seq;  /* generic strip vars */
	Strip *strip;
	StripElem *se;

	AUD_SoundInfo info;

	sound = sound_new_file(bmain, seq_load->path); /* handles relative paths */

	if (sound == NULL || sound->playback_handle == NULL) {
#if 0
		if (op)
			BKE_report(op->reports, RPT_ERROR, "Unsupported audio format");
#endif

		return NULL;
	}

	info = AUD_getInfo(sound->playback_handle);

	if (info.specs.channels == AUD_CHANNELS_INVALID) {
		sound_delete(bmain, sound);
#if 0
		if (op)
			BKE_report(op->reports, RPT_ERROR, "Unsupported audio format");
#endif
		return NULL;
	}

	seq = BKE_sequence_alloc(seqbasep, seq_load->start_frame, seq_load->channel);

	seq->type = SEQ_TYPE_SOUND_RAM;
	seq->sound = sound;
	BLI_strncpy(seq->name + 2, "Sound", SEQ_NAME_MAXSTR - 2);
	BKE_sequence_base_unique_name_recursive(&scene->ed->seqbase, seq);

	/* basic defaults */
	seq->strip = strip = MEM_callocN(sizeof(Strip), "strip");
	seq->len = (int)ceil((double)info.length * FPS);
	strip->us = 1;

	/* we only need 1 element to store the filename */
	strip->stripdata = se = MEM_callocN(sizeof(StripElem), "stripelem");

	BLI_split_dirfile(seq_load->path, strip->dir, se->name, sizeof(strip->dir), sizeof(se->name));

	seq->scene_sound = sound_add_scene_sound(scene, seq, seq_load->start_frame, seq_load->start_frame + seq->len, 0);

	BKE_sequence_calc_disp(scene, seq);

	/* last active name */
	BLI_strncpy(ed->act_sounddir, strip->dir, FILE_MAXDIR);

	seq_load_apply(scene, seq, seq_load);

	return seq;
}
#else // WITH_AUDASPACE
Sequence *BKE_sequencer_add_sound_strip(bContext *C, ListBase *seqbasep, SeqLoadInfo *seq_load)
{
	(void) C;
	(void) seqbasep;
	(void) seq_load;
	return NULL;
}
#endif // WITH_AUDASPACE

Sequence *BKE_sequencer_add_movie_strip(bContext *C, ListBase *seqbasep, SeqLoadInfo *seq_load)
{
	Scene *scene = CTX_data_scene(C); /* only for sound */
	char path[sizeof(seq_load->path)];

	Sequence *seq;  /* generic strip vars */
	Strip *strip;
	StripElem *se;
	char colorspace[64] = "\0"; /* MAX_COLORSPACE_NAME */

	struct anim *an;

	BLI_strncpy(path, seq_load->path, sizeof(path));
	BLI_path_abs(path, G.main->name);

	an = openanim(path, IB_rect, 0, colorspace);

	if (an == NULL)
		return NULL;

	seq = BKE_sequence_alloc(seqbasep, seq_load->start_frame, seq_load->channel);
	seq->type = SEQ_TYPE_MOVIE;
	seq->blend_mode = SEQ_TYPE_CROSS; /* so alpha adjustment fade to the strip below */

	seq->anim = an;
	seq->anim_preseek = IMB_anim_get_preseek(an);
	BLI_strncpy(seq->name + 2, "Movie", SEQ_NAME_MAXSTR - 2);
	BKE_sequence_base_unique_name_recursive(&scene->ed->seqbase, seq);

	/* basic defaults */
	seq->strip = strip = MEM_callocN(sizeof(Strip), "strip");
	seq->len = IMB_anim_get_duration(an, IMB_TC_RECORD_RUN);
	strip->us = 1;

	BLI_strncpy(seq->strip->colorspace_settings.name, colorspace, sizeof(seq->strip->colorspace_settings.name));

	/* we only need 1 element for MOVIE strips */
	strip->stripdata = se = MEM_callocN(sizeof(StripElem), "stripelem");

	BLI_split_dirfile(seq_load->path, strip->dir, se->name, sizeof(strip->dir), sizeof(se->name));

	BKE_sequence_calc_disp(scene, seq);

	if (seq_load->name[0] == '\0')
		BLI_strncpy(seq_load->name, se->name, sizeof(seq_load->name));

	if (seq_load->flag & SEQ_LOAD_MOVIE_SOUND) {
		int start_frame_back = seq_load->start_frame;
		seq_load->channel++;

		seq_load->seq_sound = BKE_sequencer_add_sound_strip(C, seqbasep, seq_load);

		seq_load->start_frame = start_frame_back;
		seq_load->channel--;
	}

	/* can be NULL */
	seq_load_apply(scene, seq, seq_load);

	return seq;
}

static Sequence *seq_dupli(Scene *scene, Scene *scene_to, Sequence *seq, int dupe_flag)
{
	Scene *sce_audio = scene_to ? scene_to : scene;
	Sequence *seqn = MEM_dupallocN(seq);

	seq->tmp = seqn;
	seqn->strip = MEM_dupallocN(seq->strip);

	/* XXX: add F-Curve duplication stuff? */

	if (seq->strip->crop) {
		seqn->strip->crop = MEM_dupallocN(seq->strip->crop);
	}

	if (seq->strip->transform) {
		seqn->strip->transform = MEM_dupallocN(seq->strip->transform);
	}

	if (seq->strip->proxy) {
		seqn->strip->proxy = MEM_dupallocN(seq->strip->proxy);
		seqn->strip->proxy->anim = NULL;
	}

	if (seqn->modifiers.first) {
		BLI_listbase_clear(&seqn->modifiers);

		BKE_sequence_modifier_list_copy(seqn, seq);
	}

	if (seq->type == SEQ_TYPE_META) {
		seqn->strip->stripdata = NULL;

		BLI_listbase_clear(&seqn->seqbase);
		/* WATCH OUT!!! - This metastrip is not recursively duplicated here - do this after!!! */
		/* - seq_dupli_recursive(&seq->seqbase, &seqn->seqbase);*/
	}
	else if (seq->type == SEQ_TYPE_SCENE) {
		seqn->strip->stripdata = NULL;
		if (seq->scene_sound)
			seqn->scene_sound = sound_scene_add_scene_sound_defaults(sce_audio, seqn);
	}
	else if (seq->type == SEQ_TYPE_MOVIECLIP) {
		/* avoid assert */
	}
	else if (seq->type == SEQ_TYPE_MASK) {
		/* avoid assert */
	}
	else if (seq->type == SEQ_TYPE_MOVIE) {
		seqn->strip->stripdata =
		        MEM_dupallocN(seq->strip->stripdata);
		seqn->anim = NULL;
	}
	else if (seq->type == SEQ_TYPE_SOUND_RAM) {
		seqn->strip->stripdata =
		        MEM_dupallocN(seq->strip->stripdata);
		if (seq->scene_sound)
			seqn->scene_sound = sound_add_scene_sound_defaults(sce_audio, seqn);

		id_us_plus((ID *)seqn->sound);
	}
	else if (seq->type == SEQ_TYPE_IMAGE) {
		seqn->strip->stripdata =
		        MEM_dupallocN(seq->strip->stripdata);
	}
	else if (seq->type >= SEQ_TYPE_EFFECT) {
		if (seq->seq1 && seq->seq1->tmp) seqn->seq1 = seq->seq1->tmp;
		if (seq->seq2 && seq->seq2->tmp) seqn->seq2 = seq->seq2->tmp;
		if (seq->seq3 && seq->seq3->tmp) seqn->seq3 = seq->seq3->tmp;

		if (seq->type & SEQ_TYPE_EFFECT) {
			struct SeqEffectHandle sh;
			sh = BKE_sequence_get_effect(seq);
			if (sh.copy)
				sh.copy(seq, seqn);
		}

		seqn->strip->stripdata = NULL;

	}
	else {
		/* sequence type not handled in duplicate! Expect a crash now... */
		BLI_assert(0);
	}

	if (dupe_flag & SEQ_DUPE_UNIQUE_NAME)
		BKE_sequence_base_unique_name_recursive(&scene->ed->seqbase, seqn);

	if (dupe_flag & SEQ_DUPE_ANIM)
		BKE_sequencer_dupe_animdata(scene, seq->name + 2, seqn->name + 2);

	return seqn;
}

Sequence *BKE_sequence_dupli_recursive(Scene *scene, Scene *scene_to, Sequence *seq, int dupe_flag)
{
	Sequence *seqn = seq_dupli(scene, scene_to, seq, dupe_flag);
	if (seq->type == SEQ_TYPE_META) {
		Sequence *s;
		for (s = seq->seqbase.first; s; s = s->next) {
			Sequence *n = BKE_sequence_dupli_recursive(scene, scene_to, s, dupe_flag);
			if (n) {
				BLI_addtail(&seqn->seqbase, n);
			}
		}
	}
	return seqn;
}

void BKE_sequence_base_dupli_recursive(
        Scene *scene, Scene *scene_to, ListBase *nseqbase, ListBase *seqbase,
        int dupe_flag)
{
	Sequence *seq;
	Sequence *seqn = NULL;
	Sequence *last_seq = BKE_sequencer_active_get(scene);
	/* always include meta's strips */
	int dupe_flag_recursive = dupe_flag | SEQ_DUPE_ALL;

	for (seq = seqbase->first; seq; seq = seq->next) {
		seq->tmp = NULL;
		if ((seq->flag & SELECT) || (dupe_flag & SEQ_DUPE_ALL)) {
			seqn = seq_dupli(scene, scene_to, seq, dupe_flag);
			if (seqn) { /*should never fail */
				if (dupe_flag & SEQ_DUPE_CONTEXT) {
					seq->flag &= ~SEQ_ALLSEL;
					seqn->flag &= ~(SEQ_LEFTSEL + SEQ_RIGHTSEL + SEQ_LOCK);
				}

				BLI_addtail(nseqbase, seqn);
				if (seq->type == SEQ_TYPE_META) {
					BKE_sequence_base_dupli_recursive(
					        scene, scene_to, &seqn->seqbase, &seq->seqbase,
					        dupe_flag_recursive);
				}

				if (dupe_flag & SEQ_DUPE_CONTEXT) {
					if (seq == last_seq) {
						BKE_sequencer_active_set(scene, seqn);
					}
				}
			}
		}
	}
}

/* called on draw, needs to be fast,
 * we could cache and use a flag if we want to make checks for file paths resolving for eg. */
bool BKE_sequence_is_valid_check(Sequence *seq)
{
	switch (seq->type) {
		case SEQ_TYPE_MASK:
			return (seq->mask != NULL);
		case SEQ_TYPE_MOVIECLIP:
			return (seq->clip != NULL);
		case SEQ_TYPE_SCENE:
			return (seq->scene != NULL);
		case SEQ_TYPE_SOUND_RAM:
			return (seq->sound != NULL);
	}

	return true;
}

<<<<<<< HEAD
int BKE_seq_find_next_prev_edit(Scene *scene, int cfra,
                                const short side,
                                const bool do_skip_mute, const bool do_center, const bool do_unselected)
=======
int BKE_sequencer_find_next_prev_edit(
        Scene *scene, int cfra, const short side,
        const bool do_skip_mute, const bool do_center, const bool do_unselected)
>>>>>>> 435eaa79
{
	Editing *ed = BKE_sequencer_editing_get(scene, false);
	Sequence *seq;

	int dist, best_dist, best_frame = cfra;
	int seq_frames[2], seq_frames_tot;

	/* in case where both is passed, frame just finds the nearest end while frame_left the nearest start */

	best_dist = MAXFRAME * 2;

	if (ed == NULL) return cfra;

	for (seq = ed->seqbasep->first; seq; seq = seq->next) {
		int i;

		if (do_skip_mute && (seq->flag & SEQ_MUTE)) {
			continue;
		}

		if (do_unselected && (seq->flag & SELECT))
			continue;

		if (do_center) {
			seq_frames[0] = (seq->startdisp + seq->enddisp) / 2;
			seq_frames_tot = 1;
		}
		else {
			seq_frames[0] = seq->startdisp;
			seq_frames[1] = seq->enddisp;

			seq_frames_tot = 2;
		}

		for (i = 0; i < seq_frames_tot; i++) {
			const int seq_frame = seq_frames[i];

			dist = MAXFRAME * 2;

			switch (side) {
				case SEQ_SIDE_LEFT:
					if (seq_frame < cfra) {
						dist = cfra - seq_frame;
					}
					break;
				case SEQ_SIDE_RIGHT:
					if (seq_frame > cfra) {
						dist = seq_frame - cfra;
					}
					break;
				case SEQ_SIDE_BOTH:
					dist = abs(seq_frame - cfra);
					break;
			}

			if (dist < best_dist) {
				best_frame = seq_frame;
				best_dist = dist;
			}
		}
	}

	return best_frame;
}<|MERGE_RESOLUTION|>--- conflicted
+++ resolved
@@ -4674,15 +4674,9 @@
 	return true;
 }
 
-<<<<<<< HEAD
-int BKE_seq_find_next_prev_edit(Scene *scene, int cfra,
-                                const short side,
-                                const bool do_skip_mute, const bool do_center, const bool do_unselected)
-=======
 int BKE_sequencer_find_next_prev_edit(
         Scene *scene, int cfra, const short side,
         const bool do_skip_mute, const bool do_center, const bool do_unselected)
->>>>>>> 435eaa79
 {
 	Editing *ed = BKE_sequencer_editing_get(scene, false);
 	Sequence *seq;
