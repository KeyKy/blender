--- conflicted
+++ resolved
@@ -71,11 +71,8 @@
 #define LOCK_RCACHE		4
 #define LOCK_OPENGL		5
 #define LOCK_NODES		6
-<<<<<<< HEAD
-#define LOCK_SCANFILL	7
-=======
 #define LOCK_MOVIECLIP	7
->>>>>>> f0862015
+#define LOCK_SCANFILL	8
 
 void	BLI_lock_thread(int type);
 void	BLI_unlock_thread(int type);
