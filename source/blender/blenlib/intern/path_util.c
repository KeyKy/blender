/*
 * ***** BEGIN GPL LICENSE BLOCK *****
 *
 * This program is free software; you can redistribute it and/or
 * modify it under the terms of the GNU General Public License
 * as published by the Free Software Foundation; either version 2
 * of the License, or (at your option) any later version.
 *
 * This program is distributed in the hope that it will be useful,
 * but WITHOUT ANY WARRANTY; without even the implied warranty of
 * MERCHANTABILITY or FITNESS FOR A PARTICULAR PURPOSE.  See the
 * GNU General Public License for more details.
 *
 * You should have received a copy of the GNU General Public License
 * along with this program; if not, write to the Free Software Foundation,
 * Inc., 51 Franklin Street, Fifth Floor, Boston, MA 02110-1301, USA.
 *
 * The Original Code is Copyright (C) 2001-2002 by NaN Holding BV.
 * All rights reserved.
 *
 * The Original Code is: all of this file.
 *
 * Contributor(s): none yet.
 *
 * ***** END GPL LICENSE BLOCK *****
 *
 * various string, file, list operations.
 */

/** \file blender/blenlib/intern/path_util.c
 *  \ingroup bli
 */

#include <ctype.h>
#include <string.h>
#include <stdlib.h>
#include <assert.h>

#include "DNA_listBase.h"

#include "BLI_utildefines.h"
#include "BLI_fileops.h"
#include "BLI_path_util.h"
#include "BLI_string.h"
#include "BLI_string_utf8.h"
#include "BLI_fnmatch.h"

#ifdef WIN32
#  include "utf_winfunc.h"
#  include "utfconv.h"
#  include <io.h>
#  ifdef _WIN32_IE
#    undef _WIN32_IE
#  endif
#  define _WIN32_IE 0x0501
#  include <windows.h>
#  include <shlobj.h>
#  include "BLI_winstuff.h"
#  include "MEM_guardedalloc.h"
#  include "BLI_alloca.h"
#else
#  include "unistd.h"
#endif /* WIN32 */

/* local */
#define UNIQUE_NAME_MAX 128

/* implementation */

/**
 * Looks for a sequence of decimal digits in string, preceding any filename extension,
 * returning the integer value if found, or 0 if not.
 *
 * \param string  String to scan.
 * \param head  Optional area to return copy of part of string prior to digits, or before dot if no digits.
 * \param tail  Optional area to return copy of part of string following digits, or from dot if no digits.
 * \param numlen  Optional to return number of digits found.
 */
int BLI_stringdec(const char *string, char *head, char *tail, unsigned short *numlen)
{
	unsigned int nums = 0, nume = 0;
	int i;
	bool found_digit = false;
	const char * const lslash = BLI_last_slash(string);
	const unsigned int string_len = strlen(string);
	const unsigned int lslash_len = lslash != NULL ? (int)(lslash - string) : 0;
	unsigned int name_end = string_len;

	while (name_end > lslash_len && string[--name_end] != '.') {} /* name ends at dot if present */
	if (name_end == lslash_len && string[name_end] != '.') name_end = string_len;

	for (i = name_end - 1; i >= (int)lslash_len; i--) {
		if (isdigit(string[i])) {
			if (found_digit) {
				nums = i;
			}
			else {
				nume = i;
				nums = i;
				found_digit = true;
			}
		}
		else {
			if (found_digit) break;
		}
	}

	if (found_digit) {
		if (tail) strcpy(tail, &string[nume + 1]);
		if (head) {
			strcpy(head, string);
			head[nums] = 0;
		}
		if (numlen) *numlen = nume - nums + 1;
		return ((int)atoi(&(string[nums])));
	}
	else {
		if (tail) strcpy(tail, string + name_end);
		if (head) {
			/* name_end points to last character of head,
			 * make it +1 so null-terminator is nicely placed
			 */
			BLI_strncpy(head, string, name_end + 1);
		}
		if (numlen) *numlen = 0;
		return 0;
	}
}


/**
 * Returns in area pointed to by string a string of the form "<head><pic><tail>", where pic
 * is formatted as numlen digits with leading zeroes.
 */
void BLI_stringenc(char *string, const char *head, const char *tail, unsigned short numlen, int pic)
{
	sprintf(string, "%s%.*d%s", head, numlen, MAX2(0, pic), tail);
}

/**
 * Looks for a numeric suffix preceded by delim character on the end of
 * name, puts preceding part into *left and value of suffix into *nr.
 * Returns the length of *left.
 *
 * Foo.001 -> "Foo", 1
 * Returning the length of "Foo"
 *
 * \param left  Where to return copy of part preceding delim
 * \param nr  Where to return value of numeric suffix
 * \param name  String to split
 * \param delim  Delimiter character
 * \return  Length of \a left
 */
int BLI_split_name_num(char *left, int *nr, const char *name, const char delim)
{
	const int name_len = strlen(name);

	*nr = 0;
	memcpy(left, name, (name_len + 1) * sizeof(char));

	/* name doesn't end with a delimiter "foo." */
	if ((name_len > 1 && name[name_len - 1] == delim) == 0) {
		int a = name_len;
		while (a--) {
			if (name[a] == delim) {
				left[a] = '\0';  /* truncate left part here */
				*nr = atol(name + a + 1);
				/* casting down to an int, can overflow for large numbers */
				if (*nr < 0)
					*nr = 0;
				return a;
			}
			else if (isdigit(name[a]) == 0) {
				/* non-numeric suffix - give up */
				break;
			}
		}
	}

	return name_len;
}

/**
 * Looks for a string of digits within name (using BLI_stringdec) and adjusts it by add.
 */
void BLI_newname(char *name, int add)
{
	char head[UNIQUE_NAME_MAX], tail[UNIQUE_NAME_MAX];
	int pic;
	unsigned short digits;
	
	pic = BLI_stringdec(name, head, tail, &digits);
	
	/* are we going from 100 -> 99 or from 10 -> 9 */
	if (add < 0 && digits < 4 && digits > 0) {
		int i, exp;
		exp = 1;
		for (i = digits; i > 1; i--) exp *= 10;
		if (pic >= exp && (pic + add) < exp) digits--;
	}
	
	pic += add;
	
	if (digits == 4 && pic < 0) pic = 0;
	BLI_stringenc(name, head, tail, digits, pic);
}

/**
 * Ensures name is unique (according to criteria specified by caller in unique_check callback),
 * incrementing its numeric suffix as necessary. Returns true if name had to be adjusted.
 *
 * \param unique_check  Return true if name is not unique
 * \param arg  Additional arg to unique_check--meaning is up to caller
 * \param defname  To initialize name if latter is empty
 * \param delim  Delimits numeric suffix in name
 * \param name  Name to be ensured unique
 * \param name_len  Maximum length of name area
 * \return true if there if the name was changed
 */
bool BLI_uniquename_cb(bool (*unique_check)(void *arg, const char *name),
                       void *arg, const char *defname, char delim, char *name, int name_len)
{
	if (name[0] == '\0') {
		BLI_strncpy(name, defname, name_len);
	}

	if (unique_check(arg, name)) {
		char numstr[16];
		char tempname[UNIQUE_NAME_MAX];
		char left[UNIQUE_NAME_MAX];
		int number;
		int len = BLI_split_name_num(left, &number, name, delim);
		do {
			/* add 1 to account for \0 */
			const int numlen = BLI_snprintf(numstr, sizeof(numstr), "%c%03d", delim, ++number) + 1;

			/* highly unlikely the string only has enough room for the number
			 * but support anyway */
			if ((len == 0) || (numlen >= name_len)) {
				/* number is know not to be utf-8 */
				BLI_strncpy(tempname, numstr, name_len);
			}
			else {
				char *tempname_buf;
				tempname_buf = tempname + BLI_strncpy_utf8_rlen(tempname, left, name_len - numlen);
				memcpy(tempname_buf, numstr, numlen);
			}
		} while (unique_check(arg, tempname));

		BLI_strncpy(name, tempname, name_len);
		
		return true;
	}
	
	return false;
}

/* little helper macro for BLI_uniquename */
#ifndef GIVE_STRADDR
#  define GIVE_STRADDR(data, offset) ( ((char *)data) + offset)
#endif

/* Generic function to set a unique name. It is only designed to be used in situations
 * where the name is part of the struct, and also that the name is at most UNIQUE_NAME_MAX chars long.
 * 
 * For places where this is used, see constraint.c for example...
 *
 *  name_offs: should be calculated using offsetof(structname, membername) macro from stddef.h
 *  len: maximum length of string (to prevent overflows, etc.)
 *  defname: the name that should be used by default if none is specified already
 *  delim: the character which acts as a delimiter between parts of the name
 */
static bool uniquename_find_dupe(ListBase *list, void *vlink, const char *name, int name_offs)
{
	Link *link;

	for (link = list->first; link; link = link->next) {
		if (link != vlink) {
			if (STREQ(GIVE_STRADDR(link, name_offs), name)) {
				return true;
			}
		}
	}

	return false;
}

static bool uniquename_unique_check(void *arg, const char *name)
{
	struct {ListBase *lb; void *vlink; int name_offs; } *data = arg;
	return uniquename_find_dupe(data->lb, data->vlink, name, data->name_offs);
}

/**
 * Ensures that the specified block has a unique name within the containing list,
 * incrementing its numeric suffix as necessary. Returns true if name had to be adjusted.
 *
 * \param list  List containing the block
 * \param vlink  The block to check the name for
 * \param defname  To initialize block name if latter is empty
 * \param delim  Delimits numeric suffix in name
 * \param name_offs  Offset of name within block structure
 * \param name_len  Maximum length of name area
 */
bool BLI_uniquename(ListBase *list, void *vlink, const char *defname, char delim, int name_offs, int name_len)
{
	struct {ListBase *lb; void *vlink; int name_offs; } data;
	data.lb = list;
	data.vlink = vlink;
	data.name_offs = name_offs;

	assert((name_len > 1) && (name_len <= UNIQUE_NAME_MAX));

	/* See if we are given an empty string */
	if (ELEM(NULL, vlink, defname))
		return false;

	return BLI_uniquename_cb(uniquename_unique_check, &data, defname, delim, GIVE_STRADDR(vlink, name_offs), name_len);
}

static int BLI_path_unc_prefix_len(const char *path); /* defined below in same file */

/* ******************** string encoding ***************** */

/* This is quite an ugly function... its purpose is to
 * take the dir name, make it absolute, and clean it up, replacing
 * excess file entry stuff (like /tmp/../tmp/../)
 * note that dir isn't protected for max string names... 
 * 
 * If relbase is NULL then its ignored
 */

void BLI_cleanup_path(const char *relabase, char *path)
{
	ptrdiff_t a;
	char *start, *eind;
	if (relabase) {
		BLI_path_abs(path, relabase);
	}
	else {
		if (path[0] == '/' && path[1] == '/') {
			if (path[2] == '\0') {
				return; /* path is "//" - cant clean it */
			}
			path = path + 2;  /* leave the initial "//" untouched */
		}
	}
	
	/* Note
	 *   memmove(start, eind, strlen(eind) + 1);
	 * is the same as
	 *   strcpy(start, eind);
	 * except strcpy should not be used because there is overlap,
	 * so use memmove's slightly more obscure syntax - Campbell
	 */
	
#ifdef WIN32
	while ( (start = strstr(path, "\\..\\")) ) {
		eind = start + strlen("\\..\\") - 1;
		a = start - path - 1;
		while (a > 0) {
			if (path[a] == '\\') break;
			a--;
		}
		if (a < 0) {
			break;
		}
		else {
			memmove(path + a, eind, strlen(eind) + 1);
		}
	}

	while ( (start = strstr(path, "\\.\\")) ) {
		eind = start + strlen("\\.\\") - 1;
		memmove(start, eind, strlen(eind) + 1);
	}

	/* remove two consecutive backslashes, but skip the UNC prefix,
	 * which needs to be preserved */
	while ( (start = strstr(path + BLI_path_unc_prefix_len(path), "\\\\")) ) {
		eind = start + strlen("\\\\") - 1;
		memmove(start, eind, strlen(eind) + 1);
	}
#else
	while ( (start = strstr(path, "/../")) ) {
		a = start - path - 1;
		if (a > 0) {
			/* <prefix>/<parent>/../<postfix> => <prefix>/<postfix> */
			eind = start + (4 - 1) /* strlen("/../") - 1 */; /* strip "/.." and keep last "/" */
			while (a > 0 && path[a] != '/') { /* find start of <parent> */
				a--;
			}
			memmove(path + a, eind, strlen(eind) + 1);
		}
		else {
			/* support for odd paths: eg /../home/me --> /home/me
			 * this is a valid path in blender but we cant handle this the usual way below
			 * simply strip this prefix then evaluate the path as usual.
			 * pythons os.path.normpath() does this */

			/* Note: previous version of following call used an offset of 3 instead of 4,
			 * which meant that the "/../home/me" example actually became "home/me".
			 * Using offset of 3 gives behaviour consistent with the abovementioned
			 * Python routine. */
			memmove(path, path + 3, strlen(path + 3) + 1);
		}
	}

	while ( (start = strstr(path, "/./")) ) {
		eind = start + (3 - 1) /* strlen("/./") - 1 */;
		memmove(start, eind, strlen(eind) + 1);
	}

	while ( (start = strstr(path, "//")) ) {
		eind = start + (2 - 1) /* strlen("//") - 1 */;
		memmove(start, eind, strlen(eind) + 1);
	}
#endif
}

void BLI_cleanup_dir(const char *relabase, char *dir)
{
	BLI_cleanup_path(relabase, dir);
	BLI_add_slash(dir);

}

void BLI_cleanup_file(const char *relabase, char *path)
{
	BLI_cleanup_path(relabase, path);
	BLI_del_slash(path);
}


/**
 * Make given name safe to be used in paths.
 *
 * For now, simply replaces reserved chars (as listed in
 * http://en.wikipedia.org/wiki/Filename#Reserved_characters_and_words )
 * by underscores ('_').
 */
void BLI_filename_make_safe(char *fname)
{
	const char *invalid = "/\\?%*:|\"<>. ";

	for (; *fname && (fname = strpbrk(fname, invalid)); fname++) {
		*fname = '_';
	}
}

/**
 * Does path begin with the special "//" prefix that Blender uses to indicate
 * a path relative to the .blend file.
 */
bool BLI_path_is_rel(const char *path)
{
	return path[0] == '/' && path[1] == '/';
}

/* return true if the path is a UNC share */
bool BLI_path_is_unc(const char *name)
{
	return name[0] == '\\' && name[1] == '\\';
}

/**
 * Returns the length of the identifying prefix
 * of a UNC path which can start with '\\' (short version)
 * or '\\?\' (long version)
 * If the path is not a UNC path, return 0
 */
static int BLI_path_unc_prefix_len(const char *path)
{
	if (BLI_path_is_unc(path)) {
		if ((path[2] == '?') && (path[3] == '\\') ) {
			/* we assume long UNC path like \\?\server\share\folder etc... */
			return 4;
		}
		else {
			return 2;
		}
	}

	return 0;
}

#if defined(WIN32)

/* return true if the path is absolute ie starts with a drive specifier (eg A:\) or is a UNC path */
static bool BLI_path_is_abs(const char *name)
{
	return (name[1] == ':' && (name[2] == '\\' || name[2] == '/') ) || BLI_path_is_unc(name);
}

static wchar_t *next_slash(wchar_t *path)
{
	wchar_t *slash = path;
	while (*slash && *slash != L'\\') slash++;
	return slash;
}

/* adds a slash if the unc path points sto a share */
static void BLI_path_add_slash_to_share(wchar_t *uncpath)
{
	wchar_t *slash_after_server = next_slash(uncpath + 2);
	if (*slash_after_server) {
		wchar_t *slash_after_share = next_slash(slash_after_server + 1);
		if (!(*slash_after_share)) {
			slash_after_share[0] = L'\\';
			slash_after_share[1] = L'\0';
		}
	}
}

static void BLI_path_unc_to_short(wchar_t *unc)
{
	wchar_t tmp[PATH_MAX];

	int len = wcslen(unc);
	int copy_start = 0;
	/* convert:
	 *    \\?\UNC\server\share\folder\... to \\server\share\folder\...
	 *    \\?\C:\ to C:\ and \\?\C:\folder\... to C:\folder\...
	 */
	if ((len > 3) &&
	    (unc[0] ==  L'\\') &&
	    (unc[1] ==  L'\\') &&
	    (unc[2] ==  L'?') &&
	    ((unc[3] ==  L'\\') || (unc[3] ==  L'/')))
	{
		if ((len > 5) && (unc[5] ==  L':')) {
			wcsncpy(tmp, unc + 4, len - 4);
			tmp[len - 4] = L'\0';
			wcscpy(unc, tmp);
		}
		else if ((len > 7) && (wcsncmp(&unc[4], L"UNC", 3) == 0) &&
		         ((unc[7] ==  L'\\') || (unc[7] ==  L'/')))
		{
			tmp[0] = L'\\';
			tmp[1] = L'\\';
			wcsncpy(tmp + 2, unc + 8, len - 8);
			tmp[len - 6] = L'\0';
			wcscpy(unc, tmp);
		}
	}
}

void BLI_cleanup_unc(char *path, int maxlen)
{
	wchar_t *tmp_16 = alloc_utf16_from_8(path, 1);
	BLI_cleanup_unc_16(tmp_16);
	conv_utf_16_to_8(tmp_16, path, maxlen);
}

void BLI_cleanup_unc_16(wchar_t *path_16)
{
	BLI_path_unc_to_short(path_16);
	BLI_path_add_slash_to_share(path_16);
}
#endif

/**
 * Replaces *file with a relative version (prefixed by "//") such that BLI_path_abs, given
 * the same *relfile, will convert it back to its original value.
 */
void BLI_path_rel(char *file, const char *relfile)
{
	const char *lslash;
	char temp[FILE_MAX];
	char res[FILE_MAX];
	
	/* if file is already relative, bail out */
	if (BLI_path_is_rel(file)) {
		return;
	}
	
	/* also bail out if relative path is not set */
	if (relfile[0] == '\0') {
		return;
	}

#ifdef WIN32
	if (BLI_strnlen(relfile, 3) > 2 && !BLI_path_is_abs(relfile)) {
		char *ptemp;
		/* fix missing volume name in relative base,
		 * can happen with old recent-files.txt files */
		get_default_root(temp);
		ptemp = &temp[2];
		if (relfile[0] != '\\' && relfile[0] != '/') {
			ptemp++;
		}
		BLI_strncpy(ptemp, relfile, FILE_MAX - 3);
	}
	else {
		BLI_strncpy(temp, relfile, FILE_MAX);
	}

	if (BLI_strnlen(file, 3) > 2) {
		bool is_unc = BLI_path_is_unc(file);

		/* Ensure paths are both UNC paths or are both drives */
		if (BLI_path_is_unc(temp) != is_unc) {
			return;
		}

		/* Ensure both UNC paths are on the same share */
		if (is_unc) {
			int off;
			int slash = 0;
			for (off = 0; temp[off] && slash < 4; off++) {
				if (temp[off] != file[off])
					return;

				if (temp[off] == '\\')
					slash++;
			}
		}
		else if (temp[1] == ':' && file[1] == ':' && temp[0] != file[0]) {
			return;
		}
	}
#else
	BLI_strncpy(temp, relfile, FILE_MAX);
#endif

	BLI_char_switch(temp + BLI_path_unc_prefix_len(temp), '\\', '/');
	BLI_char_switch(file + BLI_path_unc_prefix_len(file), '\\', '/');
	
	/* remove /./ which confuse the following slash counting... */
	BLI_cleanup_path(NULL, file);
	BLI_cleanup_path(NULL, temp);
	
	/* the last slash in the file indicates where the path part ends */
	lslash = BLI_last_slash(temp);

	if (lslash) {
		/* find the prefix of the filename that is equal for both filenames.
		 * This is replaced by the two slashes at the beginning */
		const char *p = temp;
		const char *q = file;
		char *r = res;

#ifdef WIN32
		while (tolower(*p) == tolower(*q))
#else
		while (*p == *q)
#endif
		{
			p++;
			q++;

			/* don't search beyond the end of the string
			 * in the rare case they match */
			if ((*p == '\0') || (*q == '\0')) {
				break;
			}
		}

		/* we might have passed the slash when the beginning of a dir matches 
		 * so we rewind. Only check on the actual filename
		 */
		if (*q != '/') {
			while ( (q >= file) && (*q != '/') ) { --q; --p; }
		}
		else if (*p != '/') {
			while ( (p >= temp) && (*p != '/') ) { --p; --q; }
		}
		
		r += BLI_strcpy_rlen(r, "//");

		/* p now points to the slash that is at the beginning of the part
		 * where the path is different from the relative path. 
		 * We count the number of directories we need to go up in the
		 * hierarchy to arrive at the common 'prefix' of the path
		 */
		if (p < temp) p = temp;
		while (p && p < lslash) {
			if (*p == '/') {
				r += BLI_strcpy_rlen(r, "../");
			}
			p++;
		}

		/* don't copy the slash at the beginning */
		r += BLI_strcpy_rlen(r, q + 1);
		
#ifdef  WIN32
		BLI_char_switch(res + 2, '/', '\\');
#endif
		strcpy(file, res);
	}
}

/**
 * Appends a suffix to the string, fitting it before the extension
 *
 * string = Foo.png, suffix = 123, separator = _
 * Foo.png -> Foo_123.png
 *
 * \param string  original (and final) string
 * \param maxlen  Maximum length of string
 * \param suffix  String to append to the original string
 * \param sep Optional separator character
 * \return  true if succeeded
 */
bool BLI_path_suffix(char *string, size_t maxlen, const char *suffix, const char *sep)
{
	const size_t string_len = strlen(string);
	const size_t suffix_len = strlen(suffix);
	const size_t sep_len = strlen(sep);
	ssize_t a;
	char extension[FILE_MAX];
	bool has_extension = false;

	if (string_len + sep_len + suffix_len >= maxlen)
		return false;

	for (a = string_len - 1; a >= 0; a--) {
		if (string[a] == '.') {
			has_extension = true;
			break;
		}
		else if (ELEM(string[a], '/', '\\')) {
			break;
		}
	}

	if (!has_extension)
		a = string_len;

	BLI_strncpy(extension, string + a, sizeof(extension));
	sprintf(string + a, "%s%s%s", sep, suffix, extension);
	return true;
}

/**
 * Replaces path with the path of its parent directory, returning true if
 * it was able to find a parent directory within the pathname.
 */
bool BLI_parent_dir(char *path)
{
	const char parent_dir[] = {'.', '.', SEP, '\0'}; /* "../" or "..\\" */
	char tmp[FILE_MAX + 4];

	BLI_join_dirfile(tmp, sizeof(tmp), path, parent_dir);
	BLI_cleanup_dir(NULL, tmp); /* does all the work of normalizing the path for us */

	if (!BLI_testextensie(tmp, parent_dir)) {
		strcpy(path, tmp);  /* We assume pardir is always shorter... */
		return true;
	}
	else {
		return false;
	}
}

/**
 * Looks for a sequence of "#" characters in the last slash-separated component of *path,
 * returning the indexes of the first and one past the last character in the sequence in
 * *char_start and *char_end respectively. Returns true if such a sequence was found.
 */
static bool stringframe_chars(const char *path, int *char_start, int *char_end)
{
	unsigned int ch_sta, ch_end, i;
	/* Insert current frame: file### -> file001 */
	ch_sta = ch_end = 0;
	for (i = 0; path[i] != '\0'; i++) {
		if (path[i] == '\\' || path[i] == '/') {
			ch_end = 0; /* this is a directory name, don't use any hashes we found */
		}
		else if (path[i] == '#') {
			ch_sta = i;
			ch_end = ch_sta + 1;
			while (path[ch_end] == '#') {
				ch_end++;
			}
			i = ch_end - 1; /* keep searching */
			
			/* don't break, there may be a slash after this that invalidates the previous #'s */
		}
	}

	if (ch_end) {
		*char_start = ch_sta;
		*char_end = ch_end;
		return true;
	}
	else {
		*char_start = -1;
		*char_end = -1;
		return false;
	}
}

/**
 * Ensure *path contains at least one "#" character in its last slash-separated
 * component, appending one digits long if not.
 */
static void ensure_digits(char *path, int digits)
{
	char *file = (char *)BLI_last_slash(path);

	if (file == NULL)
		file = path;

	if (strrchr(file, '#') == NULL) {
		int len = strlen(file);

		while (digits--) {
			file[len++] = '#';
		}
		file[len] = '\0';
	}
}

/**
 * Replaces "#" character sequence in last slash-separated component of *path
 * with frame as decimal integer, with leading zeroes as necessary, to make digits digits.
 */
bool BLI_path_frame(char *path, int frame, int digits)
{
	int ch_sta, ch_end;

	if (digits)
		ensure_digits(path, digits);

	if (stringframe_chars(path, &ch_sta, &ch_end)) { /* warning, ch_end is the last # +1 */
		char tmp[FILE_MAX];
		BLI_snprintf(tmp, sizeof(tmp),
		             "%.*s%.*d%s",
		             ch_sta, path, ch_end - ch_sta, frame, path + ch_end);
		BLI_strncpy(path, tmp, FILE_MAX);
		return true;
	}
	return false;
}

/**
 * Replaces "#" character sequence in last slash-separated component of *path
 * with sta and end as decimal integers, with leading zeroes as necessary, to make digits
 * digits each, with a hyphen in-between.
 */
bool BLI_path_frame_range(char *path, int sta, int end, int digits)
{
	int ch_sta, ch_end;

	if (digits)
		ensure_digits(path, digits);

	if (stringframe_chars(path, &ch_sta, &ch_end)) { /* warning, ch_end is the last # +1 */
		char tmp[FILE_MAX];
		BLI_snprintf(tmp, sizeof(tmp),
		             "%.*s%.*d-%.*d%s",
		             ch_sta, path, ch_end - ch_sta, sta, ch_end - ch_sta, end, path + ch_end);
		BLI_strncpy(path, tmp, FILE_MAX);
		return true;
	}
	return false;
}

/**
 * Get the frame from a filename formatted by blender's frame scheme
 */
bool BLI_path_frame_get(char *path, int *r_frame, int *r_numdigits)
{
	if (path && *path) {
		char *file = (char *)BLI_last_slash(path);
		char *c;
		int len, numdigits;

		numdigits = *r_numdigits = 0;

		if (file == NULL)
			file = path;

		/* first get the extension part */
		len = strlen(file);

		c = file + len;

		/* isolate extension */
		while (--c != file) {
			if (*c == '.') {
				c--;
				break;
			}
		}

		/* find start of number */
		while (c != (file - 1) && isdigit(*c)) {
			c--;
			numdigits++;
		}

		if (numdigits) {
			char prevchar;

			c++;
			prevchar = c[numdigits];
			c[numdigits] = 0;

			/* was the number really an extension? */
			*r_frame = atoi(c);
			c[numdigits] = prevchar;

			*r_numdigits = numdigits;

			return true;
		}
	}

	return false;
}

bool BLI_path_frame_strip(char *path, bool setsharp, char *ext)
{
	if (path && *path) {
		char *file = (char *)BLI_last_slash(path);
		char *c, *suffix;
		int len;
		int numdigits = 0;

		if (file == NULL)
			file = path;

		/* first get the extension part */
		len = strlen(file);

		c = file + len;

		/* isolate extension */
		while (--c != file) {
			if (*c == '.') {
				c--;
				break;
			}
		}

		suffix = c + 1;

		/* find start of number */
		while (c != (file - 1) && isdigit(*c)) {
			c--;
			numdigits++;
		}

		c++;

<<<<<<< HEAD
		if(numdigits) {
			/* logic here is a bit complex. Idea is: if ext has been provided,
			 * fill it with the extension part and do not keep it in filename
			 * if no ext has been provided, just strip the number or fill it with #
			 */
			if (ext) {
				while (*suffix) {
					*ext++ = *suffix++;
				}
				*ext = 0;
=======
		if (numdigits) {
			/* replace the number with the suffix and terminate the string */
			while (numdigits--) {
				if (ext) *ext++ = *suffix;

				if (setsharp) *c++ = '#';
				else *c++ = *suffix;
>>>>>>> bcfe38aa

				if (setsharp) {
					while (numdigits--) {
						*c++ = '#';
					}
				}
				*c = 0;
			}
			else {
				if (setsharp) {
					while (numdigits--) {
						*c++ = '#';
					}
				}
				while (*suffix) {
					*c++ = *suffix++;
				}
				*c = 0;
			}

			return true;
		}
	}

	return false;
}


/**
 * Check if we have '#' chars, usable for #BLI_path_frame, #BLI_path_frame_range
 */
bool BLI_path_frame_check_chars(const char *path)
{
	int ch_sta, ch_end;  /* dummy args */
	return stringframe_chars(path, &ch_sta, &ch_end);
}

/**
 * If path begins with "//", strips that and replaces it with basepath directory. Also converts
 * a drive-letter prefix to something more sensible if this is a non-drive-letter-based system.
 * Returns true if "//" prefix expansion was done.
 */
bool BLI_path_abs(char *path, const char *basepath)
{
	const bool wasrelative = BLI_path_is_rel(path);
	char tmp[FILE_MAX];
	char base[FILE_MAX];
#ifdef WIN32

	/* without this: "" --> "C:\" */
	if (*path == '\0') {
		return wasrelative;
	}

	/* we are checking here if we have an absolute path that is not in the current
	 * blend file as a lib main - we are basically checking for the case that a 
	 * UNIX root '/' is passed.
	 */
	if (!wasrelative && !BLI_path_is_abs(path)) {
		char *p = path;
		get_default_root(tmp);
		// get rid of the slashes at the beginning of the path
		while (*p == '\\' || *p == '/') {
			p++;
		}
		strcat(tmp, p);
	}
	else {
		BLI_strncpy(tmp, path, FILE_MAX);
	}
#else
	BLI_strncpy(tmp, path, sizeof(tmp));
	
	/* Check for loading a windows path on a posix system
	 * in this case, there is no use in trying C:/ since it 
	 * will never exist on a unix os.
	 * 
	 * Add a / prefix and lowercase the driveletter, remove the :
	 * C:\foo.JPG -> /c/foo.JPG */
	
	if (isalpha(tmp[0]) && tmp[1] == ':' && (tmp[2] == '\\' || tmp[2] == '/') ) {
		tmp[1] = tolower(tmp[0]); /* replace ':' with driveletter */
		tmp[0] = '/'; 
		/* '\' the slash will be converted later */
	}
	
#endif

	/* push slashes into unix mode - strings entering this part are
	 * potentially messed up: having both back- and forward slashes.
	 * Here we push into one conform direction, and at the end we
	 * push them into the system specific dir. This ensures uniformity
	 * of paths and solving some problems (and prevent potential future
	 * ones) -jesterKing.
	 * For UNC paths the first characters containing the UNC prefix
	 * shouldn't be switched as we need to distinguish them from
	 * paths relative to the .blend file -elubie */
	BLI_char_switch(tmp + BLI_path_unc_prefix_len(tmp), '\\', '/');

	/* Paths starting with // will get the blend file as their base,
	 * this isn't standard in any os but is used in blender all over the place */
	if (wasrelative) {
		const char *lslash;
		BLI_strncpy(base, basepath, sizeof(base));

		/* file component is ignored, so don't bother with the trailing slash */
		BLI_cleanup_path(NULL, base);
		lslash = BLI_last_slash(base);
		BLI_char_switch(base + BLI_path_unc_prefix_len(base), '\\', '/');

		if (lslash) {
			const int baselen = (int) (lslash - base) + 1;  /* length up to and including last "/" */
			/* use path for temp storage here, we copy back over it right away */
			BLI_strncpy(path, tmp + 2, FILE_MAX);  /* strip "//" */
			
			memcpy(tmp, base, baselen);  /* prefix with base up to last "/" */
			BLI_strncpy(tmp + baselen, path, sizeof(tmp) - baselen);  /* append path after "//" */
			BLI_strncpy(path, tmp, FILE_MAX);  /* return as result */
		}
		else {
			/* base doesn't seem to be a directory--ignore it and just strip "//" prefix on path */
			BLI_strncpy(path, tmp + 2, FILE_MAX);
		}
	}
	else {
		/* base ignored */
		BLI_strncpy(path, tmp, FILE_MAX);
	}

#ifdef WIN32
	/* skip first two chars, which in case of
	 * absolute path will be drive:/blabla and
	 * in case of relpath //blabla/. So relpath
	 * // will be retained, rest will be nice and
	 * shiny win32 backward slashes :) -jesterKing
	 */
	BLI_char_switch(path + 2, '/', '\\');
#endif

	/* ensure this is after correcting for path switch */
	BLI_cleanup_path(NULL, path);

	return wasrelative;
}


/**
 * Expands path relative to the current working directory, if it was relative.
 * Returns true if such expansion was done.
 *
 * \note Should only be done with command line paths.
 * this is _not_ something blenders internal paths support like the "//" prefix
 */
bool BLI_path_cwd(char *path)
{
	bool wasrelative = true;
	const int filelen = strlen(path);
	
#ifdef WIN32
	if ((filelen >= 3 && BLI_path_is_abs(path)) || BLI_path_is_unc(path))
		wasrelative = false;
#else
	if (filelen >= 2 && path[0] == '/')
		wasrelative = false;
#endif
	
	if (wasrelative) {
		char cwd[FILE_MAX] = "";
		BLI_current_working_dir(cwd, sizeof(cwd)); /* in case the full path to the blend isn't used */
		
		if (cwd[0] == '\0') {
			printf("Could not get the current working directory - $PWD for an unknown reason.\n");
		}
		else {
			/* uses the blend path relative to cwd important for loading relative linked files.
			 *
			 * cwd should contain c:\ etc on win32 so the relbase can be NULL
			 * relbase being NULL also prevents // being misunderstood as relative to the current
			 * blend file which isn't a feature we want to use in this case since were dealing
			 * with a path from the command line, rather than from inside Blender */

			char origpath[FILE_MAX];
			BLI_strncpy(origpath, path, FILE_MAX);
			
			BLI_make_file_string(NULL, path, cwd, origpath); 
		}
	}
	
	return wasrelative;
}

#ifdef _WIN32
/**
 * Tries appending each of the semicolon-separated extensions in the PATHEXT
 * environment variable (Windows-only) onto *name in turn until such a file is found.
 * Returns success/failure.
 */
bool BLI_path_program_extensions_add_win32(char *name, const size_t maxlen)
{
	bool retval = false;
	int type;

	type = BLI_exists(name);
	if ((type == 0) || S_ISDIR(type)) {
		/* typically 3-5, ".EXE", ".BAT"... etc */
		const int ext_max = 12;
		const char *ext = getenv("PATHEXT");
		if (ext) {
			const int name_len = strlen(name);
			char *filename = alloca(name_len + ext_max);
			char *filename_ext;
			const char *ext_next;

			/* null terminated in the loop */
			memcpy(filename, name, name_len);
			filename_ext = filename + name_len;

			do {
				int ext_len;
				ext_next = strchr(ext, ';');
				ext_len = ext_next ? ((ext_next++) - ext) : strlen(ext);

				if (LIKELY(ext_len < ext_max)) {
					memcpy(filename_ext, ext, ext_len);
					filename_ext[ext_len] = '\0';

					type = BLI_exists(filename);
					if (type && (!S_ISDIR(type))) {
						retval = true;
						BLI_strncpy(name, filename, maxlen);
						break;
					}
				}
			} while ((ext = ext_next));
		}
	}
	else {
		retval = true;
	}

	return retval;
}
#endif  /* WIN32 */

/**
 * Search for a binary (executable)
 */
bool BLI_path_program_search(
        char *fullname, const size_t maxlen,
        const char *name)
{
	const char *path;
	bool retval = false;

#ifdef _WIN32
	const char separator = ';';
#else
	const char separator = ':';
#endif

	path = getenv("PATH");
	if (path) {
		char filename[FILE_MAX];
		const char *temp;

		do {
			temp = strchr(path, separator);
			if (temp) {
				strncpy(filename, path, temp - path);
				filename[temp - path] = 0;
				path = temp + 1;
			}
			else {
				strncpy(filename, path, sizeof(filename));
			}

			BLI_path_append(filename, maxlen, name);
			if (
#ifdef _WIN32
			    BLI_path_program_extensions_add_win32(filename, maxlen)
#else
			    BLI_exists(filename)
#endif
			    )
			{
				BLI_strncpy(fullname, filename, maxlen);
				retval = true;
				break;
			}
		} while (temp);
	}

	if (retval == false) {
		*fullname = '\0';
	}

	return retval;
}

/**
 * Copies into *last the part of *dir following the second-last slash.
 */
void BLI_getlastdir(const char *dir, char *last, const size_t maxlen)
{
	const char *s = dir;
	const char *lslash = NULL;
	const char *prevslash = NULL;
	while (*s) {
		if ((*s == '\\') || (*s == '/')) {
			prevslash = lslash;
			lslash = s;
		}
		s++;
	}
	if (prevslash) {
		BLI_strncpy(last, prevslash + 1, maxlen);
	}
	else {
		BLI_strncpy(last, dir, maxlen);
	}
}


/**
 * Sets the specified environment variable to the specified value,
 * and clears it if val == NULL.
 */
void BLI_setenv(const char *env, const char *val)
{
	/* free windows */
#if (defined(WIN32) || defined(WIN64)) && defined(FREE_WINDOWS)
	char *envstr;

	if (val)
		envstr = BLI_sprintfN("%s=%s", env, val);
	else
		envstr = BLI_sprintfN("%s=", env);

	putenv(envstr);
	MEM_freeN(envstr);

	/* non-free windows */
#elif (defined(WIN32) || defined(WIN64)) /* not free windows */
	uputenv(env, val);


#else
	/* linux/osx/bsd */
	if (val)
		setenv(env, val, 1);
	else
		unsetenv(env);
#endif
}


/**
 * Only set an env var if already not there.
 * Like Unix setenv(env, val, 0);
 *
 * (not used anywhere).
 */
void BLI_setenv_if_new(const char *env, const char *val)
{
	if (getenv(env) == NULL)
		BLI_setenv(env, val);
}

/**
 * Change every \a from in \a string into \a to. The
 * result will be in \a string
 *
 * \param string The string to work on
 * \param from The character to replace
 * \param to The character to replace with
 */
void BLI_char_switch(char *string, char from, char to) 
{
	while (*string != 0) {
		if (*string == from) *string = to;
		string++;
	}
}

/**
 * Strips off nonexistent (or non-accessible) subdirectories from the end of *dir, leaving the path of
 * the lowest-level directory that does exist and we can read.
 */
void BLI_make_exist(char *dir)
{
	bool valid_path = true;

	/* Loop as long as cur path is not a dir, and we can get a parent path. */
	while ((BLI_access(dir, R_OK) != 0) && (valid_path = BLI_parent_dir(dir)));

	/* If we could not find an existing dir, use default root... */
	if (!valid_path || !dir[0]) {
#ifdef WIN32
		get_default_root(dir);
#else
		strcpy(dir, "/");
#endif
	}
}

/**
 * Ensures that the parent directory of *name exists.
 */
void BLI_make_existing_file(const char *name)
{
	char di[FILE_MAX];
	BLI_split_dir_part(name, di, sizeof(di));

	/* make if the dir doesn't exist */
	BLI_dir_create_recursive(di);
}

/**
 * Returns in *string the concatenation of *dir and *file (also with *relabase on the
 * front if specified and *dir begins with "//"). Normalizes all occurrences of path
 * separators, including ensuring there is exactly one between the copies of *dir and *file,
 * and between the copies of *relabase and *dir.
 *
 * \param relabase  Optional prefix to substitute for "//" on front of *dir
 * \param string  Area to return result
 */
void BLI_make_file_string(const char *relabase, char *string, const char *dir, const char *file)
{
	int sl;

	if (string) {
		/* ensure this is always set even if dir/file are NULL */
		string[0] = '\0';

		if (ELEM(NULL, dir, file)) {
			return; /* We don't want any NULLs */
		}
	}
	else {
		return; /* string is NULL, probably shouldnt happen but return anyway */
	}


	/* we first push all slashes into unix mode, just to make sure we don't get
	 * any mess with slashes later on. -jesterKing */
	/* constant strings can be passed for those parameters - don't change them - elubie */
#if 0
	BLI_char_switch(relabase, '\\', '/');
	BLI_char_switch(dir, '\\', '/');
	BLI_char_switch(file, '\\', '/');
#endif

	/* Resolve relative references */
	if (relabase && dir[0] == '/' && dir[1] == '/') {
		char *lslash;
		
		/* Get the file name, chop everything past the last slash (ie. the filename) */
		strcpy(string, relabase);
		
		lslash = (char *)BLI_last_slash(string);
		if (lslash) *(lslash + 1) = 0;

		dir += 2; /* Skip over the relative reference */
	}
#ifdef WIN32
	else {
		if (BLI_strnlen(dir, 3) >= 2 && dir[1] == ':') {
			BLI_strncpy(string, dir, 3);
			dir += 2;
		}
		else if (BLI_strnlen(dir, 3) >= 2 && BLI_path_is_unc(dir)) {
			string[0] = 0;
		}
		else { /* no drive specified */
			   /* first option: get the drive from the relabase if it has one */
			if (relabase && BLI_strnlen(relabase, 3) >= 2 && relabase[1] == ':') {
				BLI_strncpy(string, relabase, 3);
				string[2] = '\\';
				string[3] = '\0';
			}
			else { /* we're out of luck here, guessing the first valid drive, usually c:\ */
				get_default_root(string);
			}
			
			/* ignore leading slashes */
			while (*dir == '/' || *dir == '\\') dir++;
		}
	}
#endif

	strcat(string, dir);

	/* Make sure string ends in one (and only one) slash */
	/* first trim all slashes from the end of the string */
	sl = strlen(string);
	while (sl > 0 && (string[sl - 1] == '/' || string[sl - 1] == '\\') ) {
		string[sl - 1] = '\0';
		sl--;
	}
	/* since we've now removed all slashes, put back one slash at the end. */
	strcat(string, "/");
	
	while (*file && (*file == '/' || *file == '\\')) /* Trim slashes from the front of file */
		file++;
		
	strcat(string, file);
	
	/* Push all slashes to the system preferred direction */
	BLI_path_native_slash(string);
}

static bool testextensie_ex(const char *str, const size_t str_len,
                            const char *ext, const size_t ext_len)
{
	BLI_assert(strlen(str) == str_len);
	BLI_assert(strlen(ext) == ext_len);

	return  (((str_len == 0 || ext_len == 0 || ext_len >= str_len) == 0) &&
	         (BLI_strcasecmp(ext, str + str_len - ext_len) == 0));
}

/* does str end with ext. */
bool BLI_testextensie(const char *str, const char *ext)
{
	return testextensie_ex(str, strlen(str), ext, strlen(ext));
}

bool BLI_testextensie_n(const char *str, ...)
{
	const size_t str_len = strlen(str);

	va_list args;
	const char *ext;
	bool ret = false;

	va_start(args, str);

	while ((ext = (const char *) va_arg(args, void *))) {
		if (testextensie_ex(str, str_len, ext, strlen(ext))) {
			ret = true;
			break;
		}
	}

	va_end(args);

	return ret;
}

/* does str end with any of the suffixes in *ext_array. */
bool BLI_testextensie_array(const char *str, const char **ext_array)
{
	const size_t str_len = strlen(str);
	int i = 0;

	while (ext_array[i]) {
		if (testextensie_ex(str, str_len, ext_array[i], strlen(ext_array[i]))) {
			return true;
		}

		i++;
	}
	return false;
}

/**
 * Semicolon separated wildcards, eg:
 *  '*.zip;*.py;*.exe'
 * does str match any of the semicolon-separated glob patterns in fnmatch.
 */
bool BLI_testextensie_glob(const char *str, const char *ext_fnmatch)
{
	const char *ext_step = ext_fnmatch;
	char pattern[16];

	while (ext_step[0]) {
		const char *ext_next;
		int len_ext;

		if ((ext_next = strchr(ext_step, ';'))) {
			len_ext = (int)(ext_next - ext_step) + 1;
		}
		else {
			len_ext = sizeof(pattern);
		}

		BLI_strncpy(pattern, ext_step, len_ext);

		if (fnmatch(pattern, str, FNM_CASEFOLD) == 0) {
			return true;
		}
		ext_step += len_ext;
	}

	return false;
}


/**
 * Removes any existing extension on the end of \a path and appends \a ext.
 * \return false if there was no room.
 */
bool BLI_replace_extension(char *path, size_t maxlen, const char *ext)
{
	const size_t path_len = strlen(path);
	const size_t ext_len = strlen(ext);
	ssize_t a;

	for (a = path_len - 1; a >= 0; a--) {
		if (ELEM(path[a], '.', '/', '\\')) {
			break;
		}
	}

	if ((a < 0) || (path[a] != '.')) {
		a = path_len;
	}

	if (a + ext_len >= maxlen)
		return false;

	memcpy(path + a, ext, ext_len + 1);
	return true;
}

/**
 * Strip's trailing '.'s and adds the extension only when needed
 */
bool BLI_ensure_extension(char *path, size_t maxlen, const char *ext)
{
	const size_t path_len = strlen(path);
	const size_t ext_len = strlen(ext);
	ssize_t a;

	/* first check the extension is already there */
	if ((ext_len <= path_len) && (STREQ(path + (path_len - ext_len), ext))) {
		return true;
	}

	for (a = path_len - 1; a >= 0; a--) {
		if (path[a] == '.') {
			path[a] = '\0';
		}
		else {
			break;
		}
	}
	a++;

	if (a + ext_len >= maxlen)
		return false;

	memcpy(path + a, ext, ext_len + 1);
	return true;
}

bool BLI_ensure_filename(char *filepath, size_t maxlen, const char *filename)
{
	char *c = (char *)BLI_last_slash(filepath);
	if (!c || ((c - filepath) < maxlen - (strlen(filename) + 1))) {
		strcpy(c ? &c[1] : filepath, filename);
		return true;
	}
	return false;
}

/* Converts "/foo/bar.txt" to "/foo/" and "bar.txt"
 * - wont change 'string'
 * - wont create any directories
 * - dosnt use CWD, or deal with relative paths.
 * - Only fill's in *dir and *file when they are non NULL
 * */
void BLI_split_dirfile(const char *string, char *dir, char *file, const size_t dirlen, const size_t filelen)
{
	const char *lslash_str = BLI_last_slash(string);
	const size_t lslash = lslash_str ? (size_t)(lslash_str - string) + 1 : 0;

	if (dir) {
		if (lslash) {
			BLI_strncpy(dir, string, MIN2(dirlen, lslash + 1)); /* +1 to include the slash and the last char */
		}
		else {
			dir[0] = '\0';
		}
	}
	
	if (file) {
		BLI_strncpy(file, string + lslash, filelen);
	}
}

/**
 * Copies the parent directory part of string into *dir, max length dirlen.
 */
void BLI_split_dir_part(const char *string, char *dir, const size_t dirlen)
{
	BLI_split_dirfile(string, dir, NULL, dirlen, 0);
}

/**
 * Copies the leaf filename part of string into *file, max length filelen.
 */
void BLI_split_file_part(const char *string, char *file, const size_t filelen)
{
	BLI_split_dirfile(string, NULL, file, 0, filelen);
}

/**
 * Append a filename to a dir, ensuring slash separates.
 */
void BLI_path_append(char *__restrict dst, const size_t maxlen, const char *__restrict file)
{
	size_t dirlen = BLI_strnlen(dst, maxlen);

	/* inline BLI_add_slash */
	if ((dirlen > 0) && (dst[dirlen - 1] != SEP)) {
		dst[dirlen++] = SEP;
		dst[dirlen] = '\0';
	}

	if (dirlen >= maxlen) {
		return; /* fills the path */
	}

	BLI_strncpy(dst + dirlen, file, maxlen - dirlen);
}

/**
 * Simple appending of filename to dir, does not check for valid path!
 * Puts result into *dst, which may be same area as *dir.
 */
void BLI_join_dirfile(char *__restrict dst, const size_t maxlen, const char *__restrict dir, const char *__restrict file)
{
	size_t dirlen = BLI_strnlen(dir, maxlen);

	/* args can't match */
	BLI_assert(!ELEM(dst, dir, file));

	if (dirlen == maxlen) {
		memcpy(dst, dir, dirlen);
		dst[dirlen - 1] = '\0';
		return; /* dir fills the path */
	}
	else {
		memcpy(dst, dir, dirlen + 1);
	}

	if (dirlen + 1 >= maxlen) {
		return; /* fills the path */
	}

	/* inline BLI_add_slash */
	if ((dirlen > 0) && (dst[dirlen - 1] != SEP)) {
		dst[dirlen++] = SEP;
		dst[dirlen] = '\0';
	}

	if (dirlen >= maxlen) {
		return; /* fills the path */
	}

	BLI_strncpy(dst + dirlen, file, maxlen - dirlen);
}

/**
 * like pythons os.path.basename()
 *
 * \return The pointer into \a path string immediately after last slash,
 * or start of \a path if none found.
 */
const char *BLI_path_basename(const char *path)
{
	const char * const filename = BLI_last_slash(path);
	return filename ? filename + 1 : path;
}

/* UNUSED */
#if 0
/**
 * Produce image export path.
 * 
 * Returns:
 * 0        if image filename is empty or if destination path
 *          matches image path (i.e. both are the same file).
 * 2        if source is identical to destination.
 * 1        if rebase was successful
 * -------------------------------------------------------------
 * Hint: Trailing slash in dest_dir is optional.
 *
 * Logic:
 *
 * - if an image is "below" current .blend file directory:
 *   rebuild the same dir structure in dest_dir
 *
 *   Example: 
 *   src : //textures/foo/bar.png
 *   dest: [dest_dir]/textures/foo/bar.png.
 *
 * - if an image is not "below" current .blend file directory,
 *   disregard it's path and copy it into the destination  
 *   directory.
 *
 *   Example:
 *   src : //../foo/bar.png becomes
 *   dest: [dest_dir]/bar.png.
 *
 * This logic ensures that all image paths are relative and
 * that a user gets his images in one place. It'll also provide
 * consistent behavior across exporters.
 * IMPORTANT NOTE: If base_dir contains an empty string, then
 * this function returns wrong results!
 * XXX: test on empty base_dir and return an error ?
 */

/**
 *
 * \param abs  Optional string to return new full path
 * \param abs_len  Size of *abs string
 * \param rel  Optional area to return new path relative to parent directory of .blend file
 *             (only meaningful if item is in a subdirectory thereof)
 * \param rel_len  Size of *rel area
 * \param base_dir  Path of .blend file
 * \param src_dir  Original path of item (any initial "//" will be expanded to
 *                 parent directory of .blend file)
 * \param dest_dir  New directory into which item will be moved
 * \return bli_rebase_state
 *
 * \note Not actually used anywhere!
 */
int BLI_rebase_path(char *abs, size_t abs_len,
                    char *rel, size_t rel_len,
                    const char *base_dir, const char *src_dir, const char *dest_dir)
{
	char path[FILE_MAX];  /* original full path of item */
	char dir[FILE_MAX];   /* directory part of src_dir */
	char base[FILE_MAX];  /* basename part of src_dir */
	char blend_dir[FILE_MAX];   /* directory, where current .blend file resides */
	char dest_path[FILE_MAX];
	char rel_dir[FILE_MAX];
	int len;

	if (abs)
		abs[0] = 0;

	if (rel)
		rel[0] = 0;

	BLI_split_dir_part(base_dir, blend_dir, sizeof(blend_dir));

	if (src_dir[0] == '\0')
		return BLI_REBASE_NO_SRCDIR;

	BLI_strncpy(path, src_dir, sizeof(path));

	/* expand "//" in filename and get absolute path */
	BLI_path_abs(path, base_dir);

	/* get the directory part */
	BLI_split_dirfile(path, dir, base, sizeof(dir), sizeof(base));

	len = strlen(blend_dir);

	rel_dir[0] = 0;

	/* if image is "below" current .blend file directory */
	if (!BLI_path_ncmp(path, blend_dir, len)) {

		if (BLI_path_cmp(dir, blend_dir) == 0) {
			/* image is directly in .blend file parent directory => put directly in dest_dir */
			BLI_join_dirfile(dest_path, sizeof(dest_path), dest_dir, base);
		}
		else {
			/* "below" (in subdirectory of .blend file parent directory) => put in same relative directory structure in dest_dir */
			/* rel = image_path_dir - blend_dir */
			BLI_strncpy(rel_dir, dir + len, sizeof(rel_dir));
			/* subdirectories relative to blend_dir */
			BLI_join_dirfile(dest_path, sizeof(dest_path), dest_dir, rel_dir);
			/* same subdirectories relative to dest_dir */
			BLI_path_append(dest_path, sizeof(dest_path), base);
			/* keeping original item basename */
		}

	}
	/* image is out of current directory -- just put straight in dest_dir */
	else {
		BLI_join_dirfile(dest_path, sizeof(dest_path), dest_dir, base);
	}

	if (abs)
		BLI_strncpy(abs, dest_path, abs_len);

	if (rel) {
		strncat(rel, rel_dir, rel_len);
		strncat(rel, base, rel_len); /* FIXME: could overflow rel area! */
	}

	/* return 2 if (src == dest) */
	if (BLI_path_cmp(path, dest_path) == 0) {
		// if (G.debug & G_DEBUG) printf("%s and %s are the same file\n", path, dest_path);
		return BLI_REBASE_IDENTITY;
	}

	return BLI_REBASE_OK;
}
#endif


/**
 * Returns pointer to the leftmost path separator in string. Not actually used anywhere.
 */
const char *BLI_first_slash(const char *string)
{
	const char * const ffslash = strchr(string, '/');
	const char * const fbslash = strchr(string, '\\');
	
	if (!ffslash) return fbslash;
	else if (!fbslash) return ffslash;
	
	if ((intptr_t)ffslash < (intptr_t)fbslash) return ffslash;
	else return fbslash;
}

/**
 * Returns pointer to the rightmost path separator in string.
 */
const char *BLI_last_slash(const char *string)
{
	const char * const lfslash = strrchr(string, '/');
	const char * const lbslash = strrchr(string, '\\');

	if (!lfslash) return lbslash; 
	else if (!lbslash) return lfslash;
	
	if ((intptr_t)lfslash < (intptr_t)lbslash) return lbslash;
	else return lfslash;
}

/**
 * Appends a slash to string if there isn't one there already.
 * Returns the new length of the string.
 */
int BLI_add_slash(char *string)
{
	int len = strlen(string);
	if (len == 0 || string[len - 1] != SEP) {
		string[len] = SEP;
		string[len + 1] = '\0';
		return len + 1;
	}
	return len;
}

/**
 * Removes the last slash and everything after it to the end of string, if there is one.
 */
void BLI_del_slash(char *string)
{
	int len = strlen(string);
	while (len) {
		if (string[len - 1] == SEP) {
			string[len - 1] = '\0';
			len--;
		}
		else {
			break;
		}
	}
}

/**
 * Changes to the path separators to the native ones for this OS.
 */
void BLI_path_native_slash(char *path)
{
#ifdef WIN32
	if (path && BLI_strnlen(path, 3) > 2) {
		BLI_char_switch(path + 2, '/', '\\');
	}
#else
	BLI_char_switch(path + BLI_path_unc_prefix_len(path), '\\', '/');
#endif
}


#ifdef WITH_ICONV

/**
 * Converts a string encoded in the charset named by *code to UTF-8.
 * Opens a new iconv context each time it is run, which is probably not the
 * most efficient. */
void BLI_string_to_utf8(char *original, char *utf_8, const char *code)
{
	size_t inbytesleft = strlen(original);
	size_t outbytesleft = 512;
	size_t rv = 0;
	iconv_t cd;
	
	if (NULL == code) {
		code = locale_charset();
	}
	cd = iconv_open("UTF-8", code);

	if (cd == (iconv_t)(-1)) {
		printf("iconv_open Error");
		*utf_8 = '\0';
		return;
	}
	rv = iconv(cd, &original, &inbytesleft, &utf_8, &outbytesleft);
	if (rv == (size_t) -1) {
		printf("iconv Error\n");
		iconv_close(cd);
		return;
	}
	*utf_8 = '\0';
	iconv_close(cd);
}
#endif // WITH_ICONV<|MERGE_RESOLUTION|>--- conflicted
+++ resolved
@@ -946,7 +946,6 @@
 
 		c++;
 
-<<<<<<< HEAD
 		if(numdigits) {
 			/* logic here is a bit complex. Idea is: if ext has been provided,
 			 * fill it with the extension part and do not keep it in filename
@@ -957,15 +956,6 @@
 					*ext++ = *suffix++;
 				}
 				*ext = 0;
-=======
-		if (numdigits) {
-			/* replace the number with the suffix and terminate the string */
-			while (numdigits--) {
-				if (ext) *ext++ = *suffix;
-
-				if (setsharp) *c++ = '#';
-				else *c++ = *suffix;
->>>>>>> bcfe38aa
 
 				if (setsharp) {
 					while (numdigits--) {
