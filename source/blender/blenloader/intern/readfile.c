/*
 * This program is free software; you can redistribute it and/or
 * modify it under the terms of the GNU General Public License
 * as published by the Free Software Foundation; either version 2
 * of the License, or (at your option) any later version.
 *
 * This program is distributed in the hope that it will be useful,
 * but WITHOUT ANY WARRANTY; without even the implied warranty of
 * MERCHANTABILITY or FITNESS FOR A PARTICULAR PURPOSE.  See the
 * GNU General Public License for more details.
 *
 * You should have received a copy of the GNU General Public License
 * along with this program; if not, write to the Free Software Foundation,
 * Inc., 51 Franklin Street, Fifth Floor, Boston, MA 02110-1301, USA.
 *
 * The Original Code is Copyright (C) 2001-2002 by NaN Holding BV.
 * All rights reserved.
 */

/** \file
 * \ingroup blenloader
 */

#include "zlib.h"

#include <limits.h>
#include <stdlib.h> /* for atoi. */
#include <stddef.h> /* for offsetof. */
#include <fcntl.h>  /* for open flags (O_BINARY, O_RDONLY). */
#include <stdarg.h> /* for va_start/end. */
#include <time.h>   /* for gmtime. */
#include <ctype.h>  /* for isdigit. */

#include "BLI_utildefines.h"
#ifndef WIN32
#  include <unistd.h>  // for read close
#else
#  include <io.h>  // for open close read
#  include "winsock2.h"
#  include "BLI_winstuff.h"
#endif

/* allow readfile to use deprecated functionality */
#define DNA_DEPRECATED_ALLOW

#include "DNA_anim_types.h"
#include "DNA_armature_types.h"
#include "DNA_brush_types.h"
#include "DNA_camera_types.h"
#include "DNA_cachefile_types.h"
#include "DNA_cloth_types.h"
#include "DNA_collection_types.h"
#include "DNA_constraint_types.h"
#include "DNA_dynamicpaint_types.h"
#include "DNA_effect_types.h"
#include "DNA_fileglobal_types.h"
#include "DNA_genfile.h"
#include "DNA_gpencil_types.h"
#include "DNA_gpencil_modifier_types.h"
#include "DNA_shader_fx_types.h"
#include "DNA_ipo_types.h"
#include "DNA_key_types.h"
#include "DNA_lattice_types.h"
#include "DNA_layer_types.h"
#include "DNA_light_types.h"
#include "DNA_linestyle_types.h"
#include "DNA_meta_types.h"
#include "DNA_material_types.h"
#include "DNA_mesh_types.h"
#include "DNA_meshdata_types.h"
#include "DNA_nla_types.h"
#include "DNA_node_types.h"
#include "DNA_object_fluidsim_types.h"
#include "DNA_object_types.h"
#include "DNA_packedFile_types.h"
#include "DNA_particle_types.h"
#include "DNA_curveprofile_types.h"
#include "DNA_lightprobe_types.h"
#include "DNA_rigidbody_types.h"
#include "DNA_text_types.h"
#include "DNA_view3d_types.h"
#include "DNA_screen_types.h"
#include "DNA_sdna_types.h"
#include "DNA_scene_types.h"
#include "DNA_sequence_types.h"
#include "DNA_smoke_types.h"
#include "DNA_speaker_types.h"
#include "DNA_sound_types.h"
#include "DNA_space_types.h"
#include "DNA_vfont_types.h"
#include "DNA_workspace_types.h"
#include "DNA_world_types.h"
#include "DNA_movieclip_types.h"
#include "DNA_mask_types.h"

#include "MEM_guardedalloc.h"

#include "BLI_endian_switch.h"
#include "BLI_blenlib.h"
#include "BLI_math.h"
#include "BLI_threads.h"
#include "BLI_mempool.h"
#include "BLI_ghash.h"

#include "BLT_translation.h"

#include "BKE_action.h"
#include "BKE_armature.h"
#include "BKE_brush.h"
#include "BKE_collection.h"
#include "BKE_colortools.h"
#include "BKE_constraint.h"
#include "BKE_curve.h"
#include "BKE_effect.h"
#include "BKE_fcurve.h"
#include "BKE_global.h"  // for G
#include "BKE_gpencil_modifier.h"
#include "BKE_idcode.h"
#include "BKE_idprop.h"
#include "BKE_layer.h"
#include "BKE_library.h"
#include "BKE_library_idmap.h"
#include "BKE_library_override.h"
#include "BKE_library_query.h"
#include "BKE_main.h"  // for Main
#include "BKE_material.h"
#include "BKE_mesh.h"  // for ME_ defines (patching)
#include "BKE_mesh_runtime.h"
#include "BKE_modifier.h"
#include "BKE_multires.h"
#include "BKE_node.h"  // for tree type defines
#include "BKE_object.h"
#include "BKE_paint.h"
#include "BKE_particle.h"
#include "BKE_pointcache.h"
#include "BKE_curveprofile.h"
#include "BKE_report.h"
#include "BKE_scene.h"
#include "BKE_screen.h"
#include "BKE_sequencer.h"
#include "BKE_shader_fx.h"
#include "BKE_sound.h"
#include "BKE_workspace.h"

#include "DRW_engine.h"

#include "DEG_depsgraph.h"

#include "NOD_socket.h"

#include "BLO_blend_defs.h"
#include "BLO_blend_validate.h"
#include "BLO_readfile.h"
#include "BLO_undofile.h"

#include "RE_engine.h"

#include "readfile.h"

#include <errno.h>

/**
 * READ
 * ====
 *
 * - Existing Library (#Main) push or free
 * - allocate new #Main
 * - load file
 * - read #SDNA
 * - for each LibBlock
 *   - read LibBlock
 *   - if a Library
 *     - make a new #Main
 *     - attach ID's to it
 *   - else
 *     - read associated 'direct data'
 *     - link direct data (internal and to LibBlock)
 * - read #FileGlobal
 * - read #USER data, only when indicated (file is `~/.config/blender/X.XX/config/userpref.blend`)
 * - free file
 * - per Library (per #Main)
 *   - read file
 *   - read #SDNA
 *   - find LibBlocks and attach #ID's to #Main
 *     - if external LibBlock
 *       - search all #Main's
 *         - or it's already read,
 *         - or not read yet
 *         - or make new #Main
 *   - per LibBlock
 *     - read recursive
 *     - read associated direct data
 *     - link direct data (internal and to LibBlock)
 *   - free file
 * - per Library with unread LibBlocks
 *   - read file
 *   - read #SDNA
 *   - per LibBlock
 *     - read recursive
 *     - read associated direct data
 *     - link direct data (internal and to LibBlock)
 *   - free file
 * - join all #Main's
 * - link all LibBlocks and indirect pointers to libblocks
 * - initialize #FileGlobal and copy pointers to #Global
 *
 * \note Still a weak point is the new-address function, that doesn't solve reading from
 * multiple files at the same time.
 * (added remark: oh, i thought that was solved? will look at that... (ton).
 */

/**
 * Delay reading blocks we might not use (especially applies to library linking).
 * which keeps large arrays in memory from data-blocks we may not even use.
 *
 * \note This is disabled when using compression,
 * while zlib supports seek it's unusably slow, see: T61880.
 */
#define USE_BHEAD_READ_ON_DEMAND

/* use GHash for BHead name-based lookups (speeds up linking) */
#define USE_GHASH_BHEAD

/* Use GHash for restoring pointers by name */
#define USE_GHASH_RESTORE_POINTER

/* Define this to have verbose debug prints. */
//#define USE_DEBUG_PRINT

#ifdef USE_DEBUG_PRINT
#  define DEBUG_PRINTF(...) printf(__VA_ARGS__)
#else
#  define DEBUG_PRINTF(...)
#endif

/* local prototypes */
static void read_libraries(FileData *basefd, ListBase *mainlist);
static void *read_struct(FileData *fd, BHead *bh, const char *blockname);
static void direct_link_modifiers(FileData *fd, ListBase *lb);
static BHead *find_bhead_from_code_name(FileData *fd, const short idcode, const char *name);
static BHead *find_bhead_from_idname(FileData *fd, const char *idname);

#ifdef USE_COLLECTION_COMPAT_28
static void expand_scene_collection(FileData *fd, Main *mainvar, SceneCollection *sc);
#endif
static void direct_link_animdata(FileData *fd, AnimData *adt);
static void lib_link_animdata(FileData *fd, ID *id, AnimData *adt);

typedef struct BHeadN {
  struct BHeadN *next, *prev;
#ifdef USE_BHEAD_READ_ON_DEMAND
  /** Use to read the data from the file directly into memory as needed. */
  off64_t file_offset;
  /** When set, the remainder of this allocation is the data, otherwise it needs to be read. */
  bool has_data;
#endif
  struct BHead bhead;
} BHeadN;

#define BHEADN_FROM_BHEAD(bh) ((BHeadN *)POINTER_OFFSET(bh, -offsetof(BHeadN, bhead)))

/* We could change this in the future, for now it's simplest if only data is delayed
 * because ID names are used in lookup tables. */
#define BHEAD_USE_READ_ON_DEMAND(bhead) ((bhead)->code == DATA)

/**
 * This function ensures that reports are printed,
 * in the case of library linking errors this is important!
 *
 * bit kludge but better then doubling up on prints,
 * we could alternatively have a versions of a report function which forces printing - campbell
 */
void blo_reportf_wrap(ReportList *reports, ReportType type, const char *format, ...)
{
  char fixed_buf[1024]; /* should be long enough */

  va_list args;

  va_start(args, format);
  vsnprintf(fixed_buf, sizeof(fixed_buf), format, args);
  va_end(args);

  fixed_buf[sizeof(fixed_buf) - 1] = '\0';

  BKE_report(reports, type, fixed_buf);

  if (G.background == 0) {
    printf("%s: %s\n", BKE_report_type_str(type), fixed_buf);
  }
}

/* for reporting linking messages */
static const char *library_parent_filepath(Library *lib)
{
  return lib->parent ? lib->parent->filepath : "<direct>";
}

/* -------------------------------------------------------------------- */
/** \name OldNewMap API
 * \{ */

typedef struct OldNew {
  const void *oldp;
  void *newp;
  /* `nr` is "user count" for data, and ID code for libdata. */
  int nr;
} OldNew;

typedef struct OldNewMap {
  /* Array that stores the actual entries. */
  OldNew *entries;
  int nentries;
  /* Hashmap that stores indices into the `entries` array. */
  int32_t *map;

  int capacity_exp;
} OldNewMap;

#define ENTRIES_CAPACITY(onm) (1ll << (onm)->capacity_exp)
#define MAP_CAPACITY(onm) (1ll << ((onm)->capacity_exp + 1))
#define SLOT_MASK(onm) (MAP_CAPACITY(onm) - 1)
#define DEFAULT_SIZE_EXP 6
#define PERTURB_SHIFT 5

/* based on the probing algorithm used in Python dicts. */
#define ITER_SLOTS(onm, KEY, SLOT_NAME, INDEX_NAME) \
  uint32_t hash = BLI_ghashutil_ptrhash(KEY); \
  uint32_t mask = SLOT_MASK(onm); \
  uint perturb = hash; \
  int SLOT_NAME = mask & hash; \
  int INDEX_NAME = onm->map[SLOT_NAME]; \
  for (;; SLOT_NAME = mask & ((5 * SLOT_NAME) + 1 + perturb), \
          perturb >>= PERTURB_SHIFT, \
          INDEX_NAME = onm->map[SLOT_NAME])

static void oldnewmap_insert_index_in_map(OldNewMap *onm, const void *ptr, int index)
{
  ITER_SLOTS (onm, ptr, slot, stored_index) {
    if (stored_index == -1) {
      onm->map[slot] = index;
      break;
    }
  }
}

static void oldnewmap_insert_or_replace(OldNewMap *onm, OldNew entry)
{
  ITER_SLOTS (onm, entry.oldp, slot, index) {
    if (index == -1) {
      onm->entries[onm->nentries] = entry;
      onm->map[slot] = onm->nentries;
      onm->nentries++;
      break;
    }
    else if (onm->entries[index].oldp == entry.oldp) {
      onm->entries[index] = entry;
      break;
    }
  }
}

static OldNew *oldnewmap_lookup_entry(const OldNewMap *onm, const void *addr)
{
  ITER_SLOTS (onm, addr, slot, index) {
    if (index >= 0) {
      OldNew *entry = &onm->entries[index];
      if (entry->oldp == addr) {
        return entry;
      }
    }
    else {
      return NULL;
    }
  }
}

static void oldnewmap_clear_map(OldNewMap *onm)
{
  memset(onm->map, 0xFF, MAP_CAPACITY(onm) * sizeof(*onm->map));
}

static void oldnewmap_increase_size(OldNewMap *onm)
{
  onm->capacity_exp++;
  onm->entries = MEM_reallocN(onm->entries, sizeof(*onm->entries) * ENTRIES_CAPACITY(onm));
  onm->map = MEM_reallocN(onm->map, sizeof(*onm->map) * MAP_CAPACITY(onm));
  oldnewmap_clear_map(onm);
  for (int i = 0; i < onm->nentries; i++) {
    oldnewmap_insert_index_in_map(onm, onm->entries[i].oldp, i);
  }
}

/* Public OldNewMap API */

static OldNewMap *oldnewmap_new(void)
{
  OldNewMap *onm = MEM_callocN(sizeof(*onm), "OldNewMap");

  onm->capacity_exp = DEFAULT_SIZE_EXP;
  onm->entries = MEM_malloc_arrayN(
      ENTRIES_CAPACITY(onm), sizeof(*onm->entries), "OldNewMap.entries");
  onm->map = MEM_malloc_arrayN(MAP_CAPACITY(onm), sizeof(*onm->map), "OldNewMap.map");
  oldnewmap_clear_map(onm);

  return onm;
}

static void oldnewmap_insert(OldNewMap *onm, const void *oldaddr, void *newaddr, int nr)
{
  if (oldaddr == NULL || newaddr == NULL) {
    return;
  }

  if (UNLIKELY(onm->nentries == ENTRIES_CAPACITY(onm))) {
    oldnewmap_increase_size(onm);
  }

  OldNew entry;
  entry.oldp = oldaddr;
  entry.newp = newaddr;
  entry.nr = nr;
  oldnewmap_insert_or_replace(onm, entry);
}

void blo_do_versions_oldnewmap_insert(OldNewMap *onm, const void *oldaddr, void *newaddr, int nr)
{
  oldnewmap_insert(onm, oldaddr, newaddr, nr);
}

static void *oldnewmap_lookup_and_inc(OldNewMap *onm, const void *addr, bool increase_users)
{
  OldNew *entry = oldnewmap_lookup_entry(onm, addr);
  if (entry == NULL) {
    return NULL;
  }
  if (increase_users) {
    entry->nr++;
  }
  return entry->newp;
}

/* for libdata, OldNew.nr has ID code, no increment */
static void *oldnewmap_liblookup(OldNewMap *onm, const void *addr, const void *lib)
{
  if (addr == NULL) {
    return NULL;
  }

  ID *id = oldnewmap_lookup_and_inc(onm, addr, false);
  if (id == NULL) {
    return NULL;
  }
  if (!lib || id->lib) {
    return id;
  }
  return NULL;
}

static void oldnewmap_free_unused(OldNewMap *onm)
{
  for (int i = 0; i < onm->nentries; i++) {
    OldNew *entry = &onm->entries[i];
    if (entry->nr == 0) {
      MEM_freeN(entry->newp);
      entry->newp = NULL;
    }
  }
}

static void oldnewmap_clear(OldNewMap *onm)
{
  onm->capacity_exp = DEFAULT_SIZE_EXP;
  oldnewmap_clear_map(onm);
  onm->nentries = 0;
}

static void oldnewmap_free(OldNewMap *onm)
{
  MEM_freeN(onm->entries);
  MEM_freeN(onm->map);
  MEM_freeN(onm);
}

#undef ENTRIES_CAPACITY
#undef MAP_CAPACITY
#undef SLOT_MASK
#undef DEFAULT_SIZE_EXP
#undef PERTURB_SHIFT
#undef ITER_SLOTS

/** \} */

/* -------------------------------------------------------------------- */
/** \name Helper Functions
 * \{ */

static void add_main_to_main(Main *mainvar, Main *from)
{
  ListBase *lbarray[MAX_LIBARRAY], *fromarray[MAX_LIBARRAY];
  int a;

  set_listbasepointers(mainvar, lbarray);
  a = set_listbasepointers(from, fromarray);
  while (a--) {
    BLI_movelisttolist(lbarray[a], fromarray[a]);
  }
}

void blo_join_main(ListBase *mainlist)
{
  Main *tojoin, *mainl;

  mainl = mainlist->first;
  while ((tojoin = mainl->next)) {
    add_main_to_main(mainl, tojoin);
    BLI_remlink(mainlist, tojoin);
    BKE_main_free(tojoin);
  }
}

static void split_libdata(ListBase *lb_src, Main **lib_main_array, const uint lib_main_array_len)
{
  for (ID *id = lb_src->first, *idnext; id; id = idnext) {
    idnext = id->next;

    if (id->lib) {
      if (((uint)id->lib->temp_index < lib_main_array_len) &&
          /* this check should never fail, just in case 'id->lib' is a dangling pointer. */
          (lib_main_array[id->lib->temp_index]->curlib == id->lib)) {
        Main *mainvar = lib_main_array[id->lib->temp_index];
        ListBase *lb_dst = which_libbase(mainvar, GS(id->name));
        BLI_remlink(lb_src, id);
        BLI_addtail(lb_dst, id);
      }
      else {
        printf("%s: invalid library for '%s'\n", __func__, id->name);
        BLI_assert(0);
      }
    }
  }
}

void blo_split_main(ListBase *mainlist, Main *main)
{
  mainlist->first = mainlist->last = main;
  main->next = NULL;

  if (BLI_listbase_is_empty(&main->libraries)) {
    return;
  }

  /* (Library.temp_index -> Main), lookup table */
  const uint lib_main_array_len = BLI_listbase_count(&main->libraries);
  Main **lib_main_array = MEM_malloc_arrayN(lib_main_array_len, sizeof(*lib_main_array), __func__);

  int i = 0;
  for (Library *lib = main->libraries.first; lib; lib = lib->id.next, i++) {
    Main *libmain = BKE_main_new();
    libmain->curlib = lib;
    libmain->versionfile = lib->versionfile;
    libmain->subversionfile = lib->subversionfile;
    BLI_addtail(mainlist, libmain);
    lib->temp_index = i;
    lib_main_array[i] = libmain;
  }

  ListBase *lbarray[MAX_LIBARRAY];
  i = set_listbasepointers(main, lbarray);
  while (i--) {
    ID *id = lbarray[i]->first;
    if (id == NULL || GS(id->name) == ID_LI) {
      /* No ID_LI data-lock should ever be linked anyway, but just in case, better be explicit. */
      continue;
    }
    split_libdata(lbarray[i], lib_main_array, lib_main_array_len);
  }

  MEM_freeN(lib_main_array);
}

static void read_file_version(FileData *fd, Main *main)
{
  BHead *bhead;

  for (bhead = blo_bhead_first(fd); bhead; bhead = blo_bhead_next(fd, bhead)) {
    if (bhead->code == GLOB) {
      FileGlobal *fg = read_struct(fd, bhead, "Global");
      if (fg) {
        main->subversionfile = fg->subversion;
        main->minversionfile = fg->minversion;
        main->minsubversionfile = fg->minsubversion;
        MEM_freeN(fg);
      }
      else if (bhead->code == ENDB) {
        break;
      }
    }
  }
  if (main->curlib) {
    main->curlib->versionfile = main->versionfile;
    main->curlib->subversionfile = main->subversionfile;
  }
}

#ifdef USE_GHASH_BHEAD
static void read_file_bhead_idname_map_create(FileData *fd)
{
  BHead *bhead;

  /* dummy values */
  bool is_link = false;
  int code_prev = ENDB;
  uint reserve = 0;

  for (bhead = blo_bhead_first(fd); bhead; bhead = blo_bhead_next(fd, bhead)) {
    if (code_prev != bhead->code) {
      code_prev = bhead->code;
      is_link = BKE_idcode_is_valid(code_prev) ? BKE_idcode_is_linkable(code_prev) : false;
    }

    if (is_link) {
      reserve += 1;
    }
  }

  BLI_assert(fd->bhead_idname_hash == NULL);

  fd->bhead_idname_hash = BLI_ghash_str_new_ex(__func__, reserve);

  for (bhead = blo_bhead_first(fd); bhead; bhead = blo_bhead_next(fd, bhead)) {
    if (code_prev != bhead->code) {
      code_prev = bhead->code;
      is_link = BKE_idcode_is_valid(code_prev) ? BKE_idcode_is_linkable(code_prev) : false;
    }

    if (is_link) {
      BLI_ghash_insert(fd->bhead_idname_hash, (void *)blo_bhead_id_name(fd, bhead), bhead);
    }
  }
}
#endif

static Main *blo_find_main(FileData *fd, const char *filepath, const char *relabase)
{
  ListBase *mainlist = fd->mainlist;
  Main *m;
  Library *lib;
  char name1[FILE_MAX];

  BLI_strncpy(name1, filepath, sizeof(name1));
  BLI_cleanup_path(relabase, name1);

  //  printf("blo_find_main: relabase  %s\n", relabase);
  //  printf("blo_find_main: original in  %s\n", filepath);
  //  printf("blo_find_main: converted to %s\n", name1);

  for (m = mainlist->first; m; m = m->next) {
    const char *libname = (m->curlib) ? m->curlib->filepath : m->name;

    if (BLI_path_cmp(name1, libname) == 0) {
      if (G.debug & G_DEBUG) {
        printf("blo_find_main: found library %s\n", libname);
      }
      return m;
    }
  }

  m = BKE_main_new();
  BLI_addtail(mainlist, m);

  /* Add library data-block itself to 'main' Main, since libraries are **never** linked data.
   * Fixes bug where you could end with all ID_LI data-blocks having the same name... */
  lib = BKE_libblock_alloc(mainlist->first, ID_LI, BLI_path_basename(filepath), 0);

  /* Important, consistency with main ID reading code from read_libblock(). */
  lib->id.us = ID_FAKE_USERS(lib);

  BLI_strncpy(lib->name, filepath, sizeof(lib->name));
  BLI_strncpy(lib->filepath, name1, sizeof(lib->filepath));

  m->curlib = lib;

  read_file_version(fd, m);

  if (G.debug & G_DEBUG) {
    printf("blo_find_main: added new lib %s\n", filepath);
  }
  return m;
}

/** \} */

/* -------------------------------------------------------------------- */
/** \name File Parsing
 * \{ */

static void switch_endian_bh4(BHead4 *bhead)
{
  /* the ID_.. codes */
  if ((bhead->code & 0xFFFF) == 0) {
    bhead->code >>= 16;
  }

  if (bhead->code != ENDB) {
    BLI_endian_switch_int32(&bhead->len);
    BLI_endian_switch_int32(&bhead->SDNAnr);
    BLI_endian_switch_int32(&bhead->nr);
  }
}

static void switch_endian_bh8(BHead8 *bhead)
{
  /* the ID_.. codes */
  if ((bhead->code & 0xFFFF) == 0) {
    bhead->code >>= 16;
  }

  if (bhead->code != ENDB) {
    BLI_endian_switch_int32(&bhead->len);
    BLI_endian_switch_int32(&bhead->SDNAnr);
    BLI_endian_switch_int32(&bhead->nr);
  }
}

static void bh4_from_bh8(BHead *bhead, BHead8 *bhead8, int do_endian_swap)
{
  BHead4 *bhead4 = (BHead4 *)bhead;
  int64_t old;

  bhead4->code = bhead8->code;
  bhead4->len = bhead8->len;

  if (bhead4->code != ENDB) {
    /* perform a endian swap on 64bit pointers, otherwise the pointer might map to zero
     * 0x0000000000000000000012345678 would become 0x12345678000000000000000000000000
     */
    if (do_endian_swap) {
      BLI_endian_switch_int64(&bhead8->old);
    }

    /* this patch is to avoid a long long being read from not-eight aligned positions
     * is necessary on any modern 64bit architecture) */
    memcpy(&old, &bhead8->old, 8);
    bhead4->old = (int)(old >> 3);

    bhead4->SDNAnr = bhead8->SDNAnr;
    bhead4->nr = bhead8->nr;
  }
}

static void bh8_from_bh4(BHead *bhead, BHead4 *bhead4)
{
  BHead8 *bhead8 = (BHead8 *)bhead;

  bhead8->code = bhead4->code;
  bhead8->len = bhead4->len;

  if (bhead8->code != ENDB) {
    bhead8->old = bhead4->old;
    bhead8->SDNAnr = bhead4->SDNAnr;
    bhead8->nr = bhead4->nr;
  }
}

static BHeadN *get_bhead(FileData *fd)
{
  BHeadN *new_bhead = NULL;
  int readsize;

  if (fd) {
    if (!fd->is_eof) {
      /* initializing to zero isn't strictly needed but shuts valgrind up
       * since uninitialized memory gets compared */
      BHead8 bhead8 = {0};
      BHead4 bhead4 = {0};
      BHead bhead = {0};

      /* First read the bhead structure.
       * Depending on the platform the file was written on this can
       * be a big or little endian BHead4 or BHead8 structure.
       *
       * As usual 'ENDB' (the last *partial* bhead of the file)
       * needs some special handling. We don't want to EOF just yet.
       */
      if (fd->flags & FD_FLAGS_FILE_POINTSIZE_IS_4) {
        bhead4.code = DATA;
        readsize = fd->read(fd, &bhead4, sizeof(bhead4));

        if (readsize == sizeof(bhead4) || bhead4.code == ENDB) {
          if (fd->flags & FD_FLAGS_SWITCH_ENDIAN) {
            switch_endian_bh4(&bhead4);
          }

          if (fd->flags & FD_FLAGS_POINTSIZE_DIFFERS) {
            bh8_from_bh4(&bhead, &bhead4);
          }
          else {
            /* MIN2 is only to quiet '-Warray-bounds' compiler warning. */
            BLI_assert(sizeof(bhead) == sizeof(bhead4));
            memcpy(&bhead, &bhead4, MIN2(sizeof(bhead), sizeof(bhead4)));
          }
        }
        else {
          fd->is_eof = true;
          bhead.len = 0;
        }
      }
      else {
        bhead8.code = DATA;
        readsize = fd->read(fd, &bhead8, sizeof(bhead8));

        if (readsize == sizeof(bhead8) || bhead8.code == ENDB) {
          if (fd->flags & FD_FLAGS_SWITCH_ENDIAN) {
            switch_endian_bh8(&bhead8);
          }

          if (fd->flags & FD_FLAGS_POINTSIZE_DIFFERS) {
            bh4_from_bh8(&bhead, &bhead8, (fd->flags & FD_FLAGS_SWITCH_ENDIAN));
          }
          else {
            /* MIN2 is only to quiet '-Warray-bounds' compiler warning. */
            BLI_assert(sizeof(bhead) == sizeof(bhead8));
            memcpy(&bhead, &bhead8, MIN2(sizeof(bhead), sizeof(bhead8)));
          }
        }
        else {
          fd->is_eof = true;
          bhead.len = 0;
        }
      }

      /* make sure people are not trying to pass bad blend files */
      if (bhead.len < 0) {
        fd->is_eof = true;
      }

      /* bhead now contains the (converted) bhead structure. Now read
       * the associated data and put everything in a BHeadN (creative naming !)
       */
      if (fd->is_eof) {
        /* pass */
      }
#ifdef USE_BHEAD_READ_ON_DEMAND
      else if (fd->seek != NULL && BHEAD_USE_READ_ON_DEMAND(&bhead)) {
        /* Delay reading bhead content. */
        new_bhead = MEM_mallocN(sizeof(BHeadN), "new_bhead");
        if (new_bhead) {
          new_bhead->next = new_bhead->prev = NULL;
          new_bhead->file_offset = fd->file_offset;
          new_bhead->has_data = false;
          new_bhead->bhead = bhead;
          off64_t seek_new = fd->seek(fd, bhead.len, SEEK_CUR);
          if (seek_new == -1) {
            fd->is_eof = true;
            MEM_freeN(new_bhead);
            new_bhead = NULL;
          }
          BLI_assert(fd->file_offset == seek_new);
        }
        else {
          fd->is_eof = true;
        }
      }
#endif
      else {
        new_bhead = MEM_mallocN(sizeof(BHeadN) + bhead.len, "new_bhead");
        if (new_bhead) {
          new_bhead->next = new_bhead->prev = NULL;
#ifdef USE_BHEAD_READ_ON_DEMAND
          new_bhead->file_offset = 0; /* don't seek. */
          new_bhead->has_data = true;
#endif
          new_bhead->bhead = bhead;

          readsize = fd->read(fd, new_bhead + 1, bhead.len);

          if (readsize != bhead.len) {
            fd->is_eof = true;
            MEM_freeN(new_bhead);
            new_bhead = NULL;
          }
        }
        else {
          fd->is_eof = true;
        }
      }
    }
  }

  /* We've read a new block. Now add it to the list
   * of blocks.
   */
  if (new_bhead) {
    BLI_addtail(&fd->bhead_list, new_bhead);
  }

  return new_bhead;
}

BHead *blo_bhead_first(FileData *fd)
{
  BHeadN *new_bhead;
  BHead *bhead = NULL;

  /* Rewind the file
   * Read in a new block if necessary
   */
  new_bhead = fd->bhead_list.first;
  if (new_bhead == NULL) {
    new_bhead = get_bhead(fd);
  }

  if (new_bhead) {
    bhead = &new_bhead->bhead;
  }

  return bhead;
}

BHead *blo_bhead_prev(FileData *UNUSED(fd), BHead *thisblock)
{
  BHeadN *bheadn = BHEADN_FROM_BHEAD(thisblock);
  BHeadN *prev = bheadn->prev;

  return (prev) ? &prev->bhead : NULL;
}

BHead *blo_bhead_next(FileData *fd, BHead *thisblock)
{
  BHeadN *new_bhead = NULL;
  BHead *bhead = NULL;

  if (thisblock) {
    /* bhead is actually a sub part of BHeadN
     * We calculate the BHeadN pointer from the BHead pointer below */
    new_bhead = BHEADN_FROM_BHEAD(thisblock);

    /* get the next BHeadN. If it doesn't exist we read in the next one */
    new_bhead = new_bhead->next;
    if (new_bhead == NULL) {
      new_bhead = get_bhead(fd);
    }
  }

  if (new_bhead) {
    /* here we do the reverse:
     * go from the BHeadN pointer to the BHead pointer */
    bhead = &new_bhead->bhead;
  }

  return bhead;
}

#ifdef USE_BHEAD_READ_ON_DEMAND
static bool blo_bhead_read_data(FileData *fd, BHead *thisblock, void *buf)
{
  bool success = true;
  BHeadN *new_bhead = BHEADN_FROM_BHEAD(thisblock);
  BLI_assert(new_bhead->has_data == false && new_bhead->file_offset != 0);
  off64_t offset_backup = fd->file_offset;
  if (UNLIKELY(fd->seek(fd, new_bhead->file_offset, SEEK_SET) == -1)) {
    success = false;
  }
  else {
    if (fd->read(fd, buf, new_bhead->bhead.len) != new_bhead->bhead.len) {
      success = false;
    }
  }
  if (fd->seek(fd, offset_backup, SEEK_SET) == -1) {
    success = false;
  }
  return success;
}

static BHead *blo_bhead_read_full(FileData *fd, BHead *thisblock)
{
  BHeadN *new_bhead = BHEADN_FROM_BHEAD(thisblock);
  BHeadN *new_bhead_data = MEM_mallocN(sizeof(BHeadN) + new_bhead->bhead.len, "new_bhead");
  new_bhead_data->bhead = new_bhead->bhead;
  new_bhead_data->file_offset = new_bhead->file_offset;
  new_bhead_data->has_data = true;
  if (!blo_bhead_read_data(fd, thisblock, new_bhead_data + 1)) {
    MEM_freeN(new_bhead_data);
    return NULL;
  }
  return &new_bhead_data->bhead;
}
#endif /* USE_BHEAD_READ_ON_DEMAND */

/* Warning! Caller's responsibility to ensure given bhead **is** and ID one! */
const char *blo_bhead_id_name(const FileData *fd, const BHead *bhead)
{
  return (const char *)POINTER_OFFSET(bhead, sizeof(*bhead) + fd->id_name_offs);
}

static void decode_blender_header(FileData *fd)
{
  char header[SIZEOFBLENDERHEADER], num[4];
  int readsize;

  /* read in the header data */
  readsize = fd->read(fd, header, sizeof(header));

  if (readsize == sizeof(header) && STREQLEN(header, "BLENDER", 7) && ELEM(header[7], '_', '-') &&
      ELEM(header[8], 'v', 'V') &&
      (isdigit(header[9]) && isdigit(header[10]) && isdigit(header[11]))) {
    fd->flags |= FD_FLAGS_FILE_OK;

    /* what size are pointers in the file ? */
    if (header[7] == '_') {
      fd->flags |= FD_FLAGS_FILE_POINTSIZE_IS_4;
      if (sizeof(void *) != 4) {
        fd->flags |= FD_FLAGS_POINTSIZE_DIFFERS;
      }
    }
    else {
      if (sizeof(void *) != 8) {
        fd->flags |= FD_FLAGS_POINTSIZE_DIFFERS;
      }
    }

    /* is the file saved in a different endian
     * than we need ?
     */
    if (((header[8] == 'v') ? L_ENDIAN : B_ENDIAN) != ENDIAN_ORDER) {
      fd->flags |= FD_FLAGS_SWITCH_ENDIAN;
    }

    /* get the version number */
    memcpy(num, header + 9, 3);
    num[3] = 0;
    fd->fileversion = atoi(num);
  }
}

/**
 * \return Success if the file is read correctly, else set \a r_error_message.
 */
static bool read_file_dna(FileData *fd, const char **r_error_message)
{
  BHead *bhead;
  int subversion = 0;

  for (bhead = blo_bhead_first(fd); bhead; bhead = blo_bhead_next(fd, bhead)) {
    if (bhead->code == GLOB) {
      /* Before this, the subversion didn't exist in 'FileGlobal' so the subversion
       * value isn't accessible for the purpose of DNA versioning in this case. */
      if (fd->fileversion <= 242) {
        continue;
      }
      /* We can't use read_global because this needs 'DNA1' to be decoded,
       * however the first 4 chars are _always_ the subversion. */
      FileGlobal *fg = (void *)&bhead[1];
      BLI_STATIC_ASSERT(offsetof(FileGlobal, subvstr) == 0, "Must be first: subvstr")
      char num[5];
      memcpy(num, fg->subvstr, 4);
      num[4] = 0;
      subversion = atoi(num);
    }
    else if (bhead->code == DNA1) {
      const bool do_endian_swap = (fd->flags & FD_FLAGS_SWITCH_ENDIAN) != 0;

      fd->filesdna = DNA_sdna_from_data(
          &bhead[1], bhead->len, do_endian_swap, true, r_error_message);
      if (fd->filesdna) {
        blo_do_versions_dna(fd->filesdna, fd->fileversion, subversion);
        fd->compflags = DNA_struct_get_compareflags(fd->filesdna, fd->memsdna);
        /* used to retrieve ID names from (bhead+1) */
        fd->id_name_offs = DNA_elem_offset(fd->filesdna, "ID", "char", "name[]");

        return true;
      }
      else {
        return false;
      }
    }
    else if (bhead->code == ENDB) {
      break;
    }
  }

  *r_error_message = "Missing DNA block";
  return false;
}

static int *read_file_thumbnail(FileData *fd)
{
  BHead *bhead;
  int *blend_thumb = NULL;

  for (bhead = blo_bhead_first(fd); bhead; bhead = blo_bhead_next(fd, bhead)) {
    if (bhead->code == TEST) {
      const bool do_endian_swap = (fd->flags & FD_FLAGS_SWITCH_ENDIAN) != 0;
      int *data = (int *)(bhead + 1);

      if (bhead->len < (2 * sizeof(int))) {
        break;
      }

      if (do_endian_swap) {
        BLI_endian_switch_int32(&data[0]);
        BLI_endian_switch_int32(&data[1]);
      }

      const int width = data[0];
      const int height = data[1];
      if (!BLEN_THUMB_MEMSIZE_IS_VALID(width, height)) {
        break;
      }
      if (bhead->len < BLEN_THUMB_MEMSIZE_FILE(width, height)) {
        break;
      }

      blend_thumb = data;
      break;
    }
    else if (bhead->code != REND) {
      /* Thumbnail is stored in TEST immediately after first REND... */
      break;
    }
  }

  return blend_thumb;
}

/** \} */

/* -------------------------------------------------------------------- */
/** \name File Data API
 * \{ */

/* Regular file reading. */

static int fd_read_data_from_file(FileData *filedata, void *buffer, uint size)
{
  int readsize = read(filedata->filedes, buffer, size);

  if (readsize < 0) {
    readsize = EOF;
  }
  else {
    filedata->file_offset += readsize;
  }

  return (readsize);
}

static off64_t fd_seek_data_from_file(FileData *filedata, off64_t offset, int whence)
{
  filedata->file_offset = lseek(filedata->filedes, offset, whence);
  return filedata->file_offset;
}

/* GZip file reading. */

static int fd_read_gzip_from_file(FileData *filedata, void *buffer, uint size)
{
  int readsize = gzread(filedata->gzfiledes, buffer, size);

  if (readsize < 0) {
    readsize = EOF;
  }
  else {
    filedata->file_offset += readsize;
  }

  return (readsize);
}

/* Memory reading. */

static int fd_read_from_memory(FileData *filedata, void *buffer, uint size)
{
  /* don't read more bytes then there are available in the buffer */
  int readsize = (int)MIN2(size, (uint)(filedata->buffersize - filedata->file_offset));

  memcpy(buffer, filedata->buffer + filedata->file_offset, readsize);
  filedata->file_offset += readsize;

  return (readsize);
}

/* MemFile reading. */

static int fd_read_from_memfile(FileData *filedata, void *buffer, uint size)
{
  static size_t seek = SIZE_MAX; /* the current position */
  static size_t offset = 0;      /* size of previous chunks */
  static MemFileChunk *chunk = NULL;
  size_t chunkoffset, readsize, totread;

  if (size == 0) {
    return 0;
  }

  if (seek != (size_t)filedata->file_offset) {
    chunk = filedata->memfile->chunks.first;
    seek = 0;

    while (chunk) {
      if (seek + chunk->size > (size_t)filedata->file_offset) {
        break;
      }
      seek += chunk->size;
      chunk = chunk->next;
    }
    offset = seek;
    seek = filedata->file_offset;
  }

  if (chunk) {
    totread = 0;

    do {
      /* first check if it's on the end if current chunk */
      if (seek - offset == chunk->size) {
        offset += chunk->size;
        chunk = chunk->next;
      }

      /* debug, should never happen */
      if (chunk == NULL) {
        printf("illegal read, chunk zero\n");
        return 0;
      }

      chunkoffset = seek - offset;
      readsize = size - totread;

      /* data can be spread over multiple chunks, so clamp size
       * to within this chunk, and then it will read further in
       * the next chunk */
      if (chunkoffset + readsize > chunk->size) {
        readsize = chunk->size - chunkoffset;
      }

      memcpy(POINTER_OFFSET(buffer, totread), chunk->buf + chunkoffset, readsize);
      totread += readsize;
      filedata->file_offset += readsize;
      seek += readsize;
    } while (totread < size);

    return totread;
  }

  return 0;
}

static FileData *filedata_new(void)
{
  FileData *fd = MEM_callocN(sizeof(FileData), "FileData");

  fd->filedes = -1;
  fd->gzfiledes = NULL;

  fd->memsdna = DNA_sdna_current_get();

  fd->datamap = oldnewmap_new();
  fd->globmap = oldnewmap_new();
  fd->libmap = oldnewmap_new();

  return fd;
}

static FileData *blo_decode_and_check(FileData *fd, ReportList *reports)
{
  decode_blender_header(fd);

  if (fd->flags & FD_FLAGS_FILE_OK) {
    const char *error_message = NULL;
    if (read_file_dna(fd, &error_message) == false) {
      BKE_reportf(
          reports, RPT_ERROR, "Failed to read blend file '%s': %s", fd->relabase, error_message);
      blo_filedata_free(fd);
      fd = NULL;
    }
  }
  else {
    BKE_reportf(
        reports, RPT_ERROR, "Failed to read blend file '%s', not a blend file", fd->relabase);
    blo_filedata_free(fd);
    fd = NULL;
  }

  return fd;
}

static FileData *blo_filedata_from_file_descriptor(const char *filepath,
                                                   ReportList *reports,
                                                   int file)
{
  FileDataReadFn *read_fn = NULL;
  FileDataSeekFn *seek_fn = NULL; /* Optional. */

  gzFile gzfile = (gzFile)Z_NULL;

  char header[7];

  /* Regular file. */
  errno = 0;
  if (read(file, header, sizeof(header)) != sizeof(header)) {
    BKE_reportf(reports,
                RPT_WARNING,
                "Unable to read '%s': %s",
                filepath,
                errno ? strerror(errno) : TIP_("insufficient content"));
    return NULL;
  }
  else {
    lseek(file, 0, SEEK_SET);
  }

  /* Regular file. */
  if (memcmp(header, "BLENDER", sizeof(header)) == 0) {
    read_fn = fd_read_data_from_file;
    seek_fn = fd_seek_data_from_file;
  }

  /* Gzip file. */
  errno = 0;
  if ((read_fn == NULL) &&
      /* Check header magic. */
      (header[0] == 0x1f && header[1] == 0x8b)) {
    gzfile = BLI_gzopen(filepath, "rb");
    if (gzfile == (gzFile)Z_NULL) {
      BKE_reportf(reports,
                  RPT_WARNING,
                  "Unable to open '%s': %s",
                  filepath,
                  errno ? strerror(errno) : TIP_("unknown error reading file"));
      return NULL;
    }
    else {
      /* 'seek_fn' is too slow for gzip, don't set it. */
      read_fn = fd_read_gzip_from_file;
      /* Caller must close. */
      file = -1;
    }
  }

  if (read_fn == NULL) {
    BKE_reportf(reports, RPT_WARNING, "Unrecognized file format '%s'", filepath);
    return NULL;
  }

  FileData *fd = filedata_new();

  fd->filedes = file;
  fd->gzfiledes = gzfile;

  fd->read = read_fn;
  fd->seek = seek_fn;

  return fd;
}

static FileData *blo_filedata_from_file_open(const char *filepath, ReportList *reports)
{
  errno = 0;
  const int file = BLI_open(filepath, O_BINARY | O_RDONLY, 0);
  if (file == -1) {
    BKE_reportf(reports,
                RPT_WARNING,
                "Unable to open '%s': %s",
                filepath,
                errno ? strerror(errno) : TIP_("unknown error reading file"));
    return NULL;
  }
  FileData *fd = blo_filedata_from_file_descriptor(filepath, reports, file);
  if ((fd == NULL) || (fd->filedes == -1)) {
    close(file);
  }
  return fd;
}

/* cannot be called with relative paths anymore! */
/* on each new library added, it now checks for the current FileData and expands relativeness */
FileData *blo_filedata_from_file(const char *filepath, ReportList *reports)
{
  FileData *fd = blo_filedata_from_file_open(filepath, reports);
  if (fd != NULL) {
    /* needed for library_append and read_libraries */
    BLI_strncpy(fd->relabase, filepath, sizeof(fd->relabase));

    return blo_decode_and_check(fd, reports);
  }
  return NULL;
}

/**
 * Same as blo_filedata_from_file(), but does not reads DNA data, only header.
 * Use it for light access (e.g. thumbnail reading).
 */
static FileData *blo_filedata_from_file_minimal(const char *filepath)
{
  FileData *fd = blo_filedata_from_file_open(filepath, NULL);
  if (fd != NULL) {
    decode_blender_header(fd);
    if (fd->flags & FD_FLAGS_FILE_OK) {
      return fd;
    }
    blo_filedata_free(fd);
  }
  return NULL;
}

static int fd_read_gzip_from_memory(FileData *filedata, void *buffer, uint size)
{
  int err;

  filedata->strm.next_out = (Bytef *)buffer;
  filedata->strm.avail_out = size;

  // Inflate another chunk.
  err = inflate(&filedata->strm, Z_SYNC_FLUSH);

  if (err == Z_STREAM_END) {
    return 0;
  }
  else if (err != Z_OK) {
    printf("fd_read_gzip_from_memory: zlib error\n");
    return 0;
  }

  filedata->file_offset += size;

  return (size);
}

static int fd_read_gzip_from_memory_init(FileData *fd)
{

  fd->strm.next_in = (Bytef *)fd->buffer;
  fd->strm.avail_in = fd->buffersize;
  fd->strm.total_out = 0;
  fd->strm.zalloc = Z_NULL;
  fd->strm.zfree = Z_NULL;

  if (inflateInit2(&fd->strm, (16 + MAX_WBITS)) != Z_OK) {
    return 0;
  }

  fd->read = fd_read_gzip_from_memory;

  return 1;
}

FileData *blo_filedata_from_memory(const void *mem, int memsize, ReportList *reports)
{
  if (!mem || memsize < SIZEOFBLENDERHEADER) {
    BKE_report(reports, RPT_WARNING, (mem) ? TIP_("Unable to read") : TIP_("Unable to open"));
    return NULL;
  }
  else {
    FileData *fd = filedata_new();
    const char *cp = mem;

    fd->buffer = mem;
    fd->buffersize = memsize;

    /* test if gzip */
    if (cp[0] == 0x1f && cp[1] == 0x8b) {
      if (0 == fd_read_gzip_from_memory_init(fd)) {
        blo_filedata_free(fd);
        return NULL;
      }
    }
    else {
      fd->read = fd_read_from_memory;
    }

    fd->flags |= FD_FLAGS_NOT_MY_BUFFER;

    return blo_decode_and_check(fd, reports);
  }
}

FileData *blo_filedata_from_memfile(MemFile *memfile, ReportList *reports)
{
  if (!memfile) {
    BKE_report(reports, RPT_WARNING, "Unable to open blend <memory>");
    return NULL;
  }
  else {
    FileData *fd = filedata_new();
    fd->memfile = memfile;

    fd->read = fd_read_from_memfile;
    fd->flags |= FD_FLAGS_NOT_MY_BUFFER;

    return blo_decode_and_check(fd, reports);
  }
}

void blo_filedata_free(FileData *fd)
{
  if (fd) {
    if (fd->filedes != -1) {
      close(fd->filedes);
    }

    if (fd->gzfiledes != NULL) {
      gzclose(fd->gzfiledes);
    }

    if (fd->strm.next_in) {
      if (inflateEnd(&fd->strm) != Z_OK) {
        printf("close gzip stream error\n");
      }
    }

    if (fd->buffer && !(fd->flags & FD_FLAGS_NOT_MY_BUFFER)) {
      MEM_freeN((void *)fd->buffer);
      fd->buffer = NULL;
    }

    /* Free all BHeadN data blocks */
#ifndef NDEBUG
    BLI_freelistN(&fd->bhead_list);
#else
    /* Sanity check we're not keeping memory we don't need. */
    LISTBASE_FOREACH_MUTABLE (BHeadN *, new_bhead, &fd->bhead_list) {
      if (fd->seek != NULL && BHEAD_USE_READ_ON_DEMAND(&new_bhead->bhead)) {
        BLI_assert(new_bhead->has_data == 0);
      }
      MEM_freeN(new_bhead);
    }
#endif

    if (fd->filesdna) {
      DNA_sdna_free(fd->filesdna);
    }
    if (fd->compflags) {
      MEM_freeN((void *)fd->compflags);
    }

    if (fd->datamap) {
      oldnewmap_free(fd->datamap);
    }
    if (fd->globmap) {
      oldnewmap_free(fd->globmap);
    }
    if (fd->imamap) {
      oldnewmap_free(fd->imamap);
    }
    if (fd->movieclipmap) {
      oldnewmap_free(fd->movieclipmap);
    }
    if (fd->scenemap) {
      oldnewmap_free(fd->scenemap);
    }
    if (fd->soundmap) {
      oldnewmap_free(fd->soundmap);
    }
    if (fd->packedmap) {
      oldnewmap_free(fd->packedmap);
    }
    if (fd->libmap && !(fd->flags & FD_FLAGS_NOT_MY_LIBMAP)) {
      oldnewmap_free(fd->libmap);
    }
    if (fd->bheadmap) {
      MEM_freeN(fd->bheadmap);
    }

#ifdef USE_GHASH_BHEAD
    if (fd->bhead_idname_hash) {
      BLI_ghash_free(fd->bhead_idname_hash, NULL, NULL);
    }
#endif

    MEM_freeN(fd);
  }
}

/** \} */

/* -------------------------------------------------------------------- */
/** \name Public Utilities
 * \{ */

/**
 * Check whether given path ends with a blend file compatible extension
 * (`.blend`, `.ble` or `.blend.gz`).
 *
 * \param str: The path to check.
 * \return true is this path ends with a blender file extension.
 */
bool BLO_has_bfile_extension(const char *str)
{
  const char *ext_test[4] = {".blend", ".ble", ".blend.gz", NULL};
  return BLI_path_extension_check_array(str, ext_test);
}

/**
 * Try to explode given path into its 'library components'
 * (i.e. a .blend file, id type/group, and data-block itself).
 *
 * \param path: the full path to explode.
 * \param r_dir: the string that'll contain path up to blend file itself ('library' path).
 * WARNING! Must be #FILE_MAX_LIBEXTRA long (it also stores group and name strings)!
 * \param r_group: the string that'll contain 'group' part of the path, if any. May be NULL.
 * \param r_name: the string that'll contain data's name part of the path, if any. May be NULL.
 * \return true if path contains a blend file.
 */
bool BLO_library_path_explode(const char *path, char *r_dir, char **r_group, char **r_name)
{
  /* We might get some data names with slashes,
   * so we have to go up in path until we find blend file itself,
   * then we now next path item is group, and everything else is data name. */
  char *slash = NULL, *prev_slash = NULL, c = '\0';

  r_dir[0] = '\0';
  if (r_group) {
    *r_group = NULL;
  }
  if (r_name) {
    *r_name = NULL;
  }

  /* if path leads to an existing directory, we can be sure we're not (in) a library */
  if (BLI_is_dir(path)) {
    return false;
  }

  strcpy(r_dir, path);

  while ((slash = (char *)BLI_last_slash(r_dir))) {
    char tc = *slash;
    *slash = '\0';
    if (BLO_has_bfile_extension(r_dir) && BLI_is_file(r_dir)) {
      break;
    }
    else if (STREQ(r_dir, BLO_EMBEDDED_STARTUP_BLEND)) {
      break;
    }

    if (prev_slash) {
      *prev_slash = c;
    }
    prev_slash = slash;
    c = tc;
  }

  if (!slash) {
    return false;
  }

  if (slash[1] != '\0') {
    BLI_assert(strlen(slash + 1) < BLO_GROUP_MAX);
    if (r_group) {
      *r_group = slash + 1;
    }
  }

  if (prev_slash && (prev_slash[1] != '\0')) {
    BLI_assert(strlen(prev_slash + 1) < MAX_ID_NAME - 2);
    if (r_name) {
      *r_name = prev_slash + 1;
    }
  }

  return true;
}

/**
 * Does a very light reading of given .blend file to extract its stored thumbnail.
 *
 * \param filepath: The path of the file to extract thumbnail from.
 * \return The raw thumbnail
 * (MEM-allocated, as stored in file, use #BKE_main_thumbnail_to_imbuf()
 * to convert it to ImBuf image).
 */
BlendThumbnail *BLO_thumbnail_from_file(const char *filepath)
{
  FileData *fd;
  BlendThumbnail *data = NULL;
  int *fd_data;

  fd = blo_filedata_from_file_minimal(filepath);
  fd_data = fd ? read_file_thumbnail(fd) : NULL;

  if (fd_data) {
    const int width = fd_data[0];
    const int height = fd_data[1];
    if (BLEN_THUMB_MEMSIZE_IS_VALID(width, height)) {
      const size_t sz = BLEN_THUMB_MEMSIZE(width, height);
      data = MEM_mallocN(sz, __func__);
      if (data) {
        BLI_assert((sz - sizeof(*data)) ==
                   (BLEN_THUMB_MEMSIZE_FILE(width, height) - (sizeof(*fd_data) * 2)));
        data->width = width;
        data->height = height;
        memcpy(data->rect, &fd_data[2], sz - sizeof(*data));
      }
    }
  }

  blo_filedata_free(fd);

  return data;
}

/** \} */

/* -------------------------------------------------------------------- */
/** \name Old/New Pointer Map
 * \{ */

/* only direct databocks */
static void *newdataadr(FileData *fd, const void *adr)
{
  return oldnewmap_lookup_and_inc(fd->datamap, adr, true);
}

/* only direct databocks */
static void *newdataadr_no_us(FileData *fd, const void *adr)
{
  return oldnewmap_lookup_and_inc(fd->datamap, adr, false);
}

/* direct datablocks with global linking */
static void *newglobadr(FileData *fd, const void *adr)
{
  return oldnewmap_lookup_and_inc(fd->globmap, adr, true);
}

/* used to restore image data after undo */
static void *newimaadr(FileData *fd, const void *adr)
{
  if (fd->imamap && adr) {
    return oldnewmap_lookup_and_inc(fd->imamap, adr, true);
  }
  return NULL;
}

/* used to restore scene data after undo */
static void *newsceadr(FileData *fd, const void *adr)
{
  if (fd->scenemap && adr) {
    return oldnewmap_lookup_and_inc(fd->scenemap, adr, true);
  }
  return NULL;
}

/* used to restore movie clip data after undo */
static void *newmclipadr(FileData *fd, const void *adr)
{
  if (fd->movieclipmap && adr) {
    return oldnewmap_lookup_and_inc(fd->movieclipmap, adr, true);
  }
  return NULL;
}

/* used to restore sound data after undo */
static void *newsoundadr(FileData *fd, const void *adr)
{
  if (fd->soundmap && adr) {
    return oldnewmap_lookup_and_inc(fd->soundmap, adr, true);
  }
  return NULL;
}

/* used to restore packed data after undo */
static void *newpackedadr(FileData *fd, const void *adr)
{
  if (fd->packedmap && adr) {
    return oldnewmap_lookup_and_inc(fd->packedmap, adr, true);
  }

  return oldnewmap_lookup_and_inc(fd->datamap, adr, true);
}

/* only lib data */
static void *newlibadr(FileData *fd, const void *lib, const void *adr)
{
  return oldnewmap_liblookup(fd->libmap, adr, lib);
}

/* only lib data */
void *blo_do_versions_newlibadr(FileData *fd, const void *lib, const void *adr)
{
  return newlibadr(fd, lib, adr);
}

/* increases user number */
static void *newlibadr_us(FileData *fd, const void *lib, const void *adr)
{
  ID *id = newlibadr(fd, lib, adr);

  id_us_plus_no_lib(id);

  return id;
}

/* increases user number */
void *blo_do_versions_newlibadr_us(FileData *fd, const void *lib, const void *adr)
{
  return newlibadr_us(fd, lib, adr);
}

/* ensures real user */
static void *newlibadr_real_us(FileData *fd, const void *lib, const void *adr)
{
  ID *id = newlibadr(fd, lib, adr);

  id_us_ensure_real(id);

  return id;
}

static void change_link_placeholder_to_real_ID_pointer_fd(FileData *fd, const void *old, void *new)
{
  for (int i = 0; i < fd->libmap->nentries; i++) {
    OldNew *entry = &fd->libmap->entries[i];

    if (old == entry->newp && entry->nr == ID_LINK_PLACEHOLDER) {
      entry->newp = new;
      if (new) {
        entry->nr = GS(((ID *)new)->name);
      }
    }
  }
}

static void change_link_placeholder_to_real_ID_pointer(ListBase *mainlist,
                                                       FileData *basefd,
                                                       void *old,
                                                       void *new)
{
  Main *mainptr;

  for (mainptr = mainlist->first; mainptr; mainptr = mainptr->next) {
    FileData *fd;

    if (mainptr->curlib) {
      fd = mainptr->curlib->filedata;
    }
    else {
      fd = basefd;
    }

    if (fd) {
      change_link_placeholder_to_real_ID_pointer_fd(fd, old, new);
    }
  }
}

/* lib linked proxy objects point to our local data, we need
 * to clear that pointer before reading the undo memfile since
 * the object might be removed, it is set again in reading
 * if the local object still exists.
 * This is only valid for local proxy objects though, linked ones should not be affected here.
 */
void blo_clear_proxy_pointers_from_lib(Main *oldmain)
{
  Object *ob = oldmain->objects.first;

  for (; ob; ob = ob->id.next) {
    if (ob->id.lib != NULL && ob->proxy_from != NULL && ob->proxy_from->id.lib == NULL) {
      ob->proxy_from = NULL;
    }
  }
}

void blo_make_scene_pointer_map(FileData *fd, Main *oldmain)
{
  Scene *sce = oldmain->scenes.first;

  fd->scenemap = oldnewmap_new();

  for (; sce; sce = sce->id.next) {
    if (sce->eevee.light_cache) {
      struct LightCache *light_cache = sce->eevee.light_cache;
      oldnewmap_insert(fd->scenemap, light_cache, light_cache, 0);
    }
  }
}

void blo_end_scene_pointer_map(FileData *fd, Main *oldmain)
{
  OldNew *entry = fd->scenemap->entries;
  Scene *sce = oldmain->scenes.first;
  int i;

  /* used entries were restored, so we put them to zero */
  for (i = 0; i < fd->scenemap->nentries; i++, entry++) {
    if (entry->nr > 0) {
      entry->newp = NULL;
    }
  }

  for (; sce; sce = sce->id.next) {
    sce->eevee.light_cache = newsceadr(fd, sce->eevee.light_cache);
  }
}

void blo_make_image_pointer_map(FileData *fd, Main *oldmain)
{
  Image *ima = oldmain->images.first;
  Scene *sce = oldmain->scenes.first;
  int a;

  fd->imamap = oldnewmap_new();

  for (; ima; ima = ima->id.next) {
    if (ima->cache) {
      oldnewmap_insert(fd->imamap, ima->cache, ima->cache, 0);
    }
    for (a = 0; a < TEXTARGET_COUNT; a++) {
      if (ima->gputexture[a]) {
        oldnewmap_insert(fd->imamap, ima->gputexture[a], ima->gputexture[a], 0);
      }
    }
    if (ima->rr) {
      oldnewmap_insert(fd->imamap, ima->rr, ima->rr, 0);
    }
    LISTBASE_FOREACH (RenderSlot *, slot, &ima->renderslots) {
      if (slot->render) {
        oldnewmap_insert(fd->imamap, slot->render, slot->render, 0);
      }
    }
  }
  for (; sce; sce = sce->id.next) {
    if (sce->nodetree && sce->nodetree->previews) {
      bNodeInstanceHashIterator iter;
      NODE_INSTANCE_HASH_ITER (iter, sce->nodetree->previews) {
        bNodePreview *preview = BKE_node_instance_hash_iterator_get_value(&iter);
        oldnewmap_insert(fd->imamap, preview, preview, 0);
      }
    }
  }
}

/* set old main image ibufs to zero if it has been restored */
/* this works because freeing old main only happens after this call */
void blo_end_image_pointer_map(FileData *fd, Main *oldmain)
{
  OldNew *entry = fd->imamap->entries;
  Image *ima = oldmain->images.first;
  Scene *sce = oldmain->scenes.first;
  int i;

  /* used entries were restored, so we put them to zero */
  for (i = 0; i < fd->imamap->nentries; i++, entry++) {
    if (entry->nr > 0) {
      entry->newp = NULL;
    }
  }

  for (; ima; ima = ima->id.next) {
    ima->cache = newimaadr(fd, ima->cache);
    if (ima->cache == NULL) {
      ima->gpuflag = 0;
      ima->gpuframenr = INT_MAX;
      for (i = 0; i < TEXTARGET_COUNT; i++) {
        ima->gputexture[i] = NULL;
      }
      ima->rr = NULL;
    }
    LISTBASE_FOREACH (RenderSlot *, slot, &ima->renderslots) {
      slot->render = newimaadr(fd, slot->render);
    }

    for (i = 0; i < TEXTARGET_COUNT; i++) {
      ima->gputexture[i] = newimaadr(fd, ima->gputexture[i]);
    }
    ima->rr = newimaadr(fd, ima->rr);
  }
  for (; sce; sce = sce->id.next) {
    if (sce->nodetree && sce->nodetree->previews) {
      bNodeInstanceHash *new_previews = BKE_node_instance_hash_new("node previews");
      bNodeInstanceHashIterator iter;

      /* reconstruct the preview hash, only using remaining pointers */
      NODE_INSTANCE_HASH_ITER (iter, sce->nodetree->previews) {
        bNodePreview *preview = BKE_node_instance_hash_iterator_get_value(&iter);
        if (preview) {
          bNodePreview *new_preview = newimaadr(fd, preview);
          if (new_preview) {
            bNodeInstanceKey key = BKE_node_instance_hash_iterator_get_key(&iter);
            BKE_node_instance_hash_insert(new_previews, key, new_preview);
          }
        }
      }
      BKE_node_instance_hash_free(sce->nodetree->previews, NULL);
      sce->nodetree->previews = new_previews;
    }
  }
}

void blo_make_movieclip_pointer_map(FileData *fd, Main *oldmain)
{
  MovieClip *clip = oldmain->movieclips.first;
  Scene *sce = oldmain->scenes.first;

  fd->movieclipmap = oldnewmap_new();

  for (; clip; clip = clip->id.next) {
    if (clip->cache) {
      oldnewmap_insert(fd->movieclipmap, clip->cache, clip->cache, 0);
    }

    if (clip->tracking.camera.intrinsics) {
      oldnewmap_insert(
          fd->movieclipmap, clip->tracking.camera.intrinsics, clip->tracking.camera.intrinsics, 0);
    }
  }

  for (; sce; sce = sce->id.next) {
    if (sce->nodetree) {
      bNode *node;
      for (node = sce->nodetree->nodes.first; node; node = node->next) {
        if (node->type == CMP_NODE_MOVIEDISTORTION) {
          oldnewmap_insert(fd->movieclipmap, node->storage, node->storage, 0);
        }
      }
    }
  }
}

/* set old main movie clips caches to zero if it has been restored */
/* this works because freeing old main only happens after this call */
void blo_end_movieclip_pointer_map(FileData *fd, Main *oldmain)
{
  OldNew *entry = fd->movieclipmap->entries;
  MovieClip *clip = oldmain->movieclips.first;
  Scene *sce = oldmain->scenes.first;
  int i;

  /* used entries were restored, so we put them to zero */
  for (i = 0; i < fd->movieclipmap->nentries; i++, entry++) {
    if (entry->nr > 0) {
      entry->newp = NULL;
    }
  }

  for (; clip; clip = clip->id.next) {
    clip->cache = newmclipadr(fd, clip->cache);
    clip->tracking.camera.intrinsics = newmclipadr(fd, clip->tracking.camera.intrinsics);
    BLI_freelistN(&clip->runtime.gputextures);
  }

  for (; sce; sce = sce->id.next) {
    if (sce->nodetree) {
      bNode *node;
      for (node = sce->nodetree->nodes.first; node; node = node->next) {
        if (node->type == CMP_NODE_MOVIEDISTORTION) {
          node->storage = newmclipadr(fd, node->storage);
        }
      }
    }
  }
}

void blo_make_sound_pointer_map(FileData *fd, Main *oldmain)
{
  bSound *sound = oldmain->sounds.first;

  fd->soundmap = oldnewmap_new();

  for (; sound; sound = sound->id.next) {
    if (sound->waveform) {
      oldnewmap_insert(fd->soundmap, sound->waveform, sound->waveform, 0);
    }
  }
}

/* set old main sound caches to zero if it has been restored */
/* this works because freeing old main only happens after this call */
void blo_end_sound_pointer_map(FileData *fd, Main *oldmain)
{
  OldNew *entry = fd->soundmap->entries;
  bSound *sound = oldmain->sounds.first;
  int i;

  /* used entries were restored, so we put them to zero */
  for (i = 0; i < fd->soundmap->nentries; i++, entry++) {
    if (entry->nr > 0) {
      entry->newp = NULL;
    }
  }

  for (; sound; sound = sound->id.next) {
    sound->waveform = newsoundadr(fd, sound->waveform);
  }
}

/* XXX disabled this feature - packed files also belong in temp saves and quit.blend,
 * to make restore work. */

static void insert_packedmap(FileData *fd, PackedFile *pf)
{
  oldnewmap_insert(fd->packedmap, pf, pf, 0);
  oldnewmap_insert(fd->packedmap, pf->data, pf->data, 0);
}

void blo_make_packed_pointer_map(FileData *fd, Main *oldmain)
{
  Image *ima;
  VFont *vfont;
  bSound *sound;
  Library *lib;

  fd->packedmap = oldnewmap_new();

  for (ima = oldmain->images.first; ima; ima = ima->id.next) {
    ImagePackedFile *imapf;

    if (ima->packedfile) {
      insert_packedmap(fd, ima->packedfile);
    }

    for (imapf = ima->packedfiles.first; imapf; imapf = imapf->next) {
      if (imapf->packedfile) {
        insert_packedmap(fd, imapf->packedfile);
      }
    }
  }

  for (vfont = oldmain->fonts.first; vfont; vfont = vfont->id.next) {
    if (vfont->packedfile) {
      insert_packedmap(fd, vfont->packedfile);
    }
  }

  for (sound = oldmain->sounds.first; sound; sound = sound->id.next) {
    if (sound->packedfile) {
      insert_packedmap(fd, sound->packedfile);
    }
  }

  for (lib = oldmain->libraries.first; lib; lib = lib->id.next) {
    if (lib->packedfile) {
      insert_packedmap(fd, lib->packedfile);
    }
  }
}

/* set old main packed data to zero if it has been restored */
/* this works because freeing old main only happens after this call */
void blo_end_packed_pointer_map(FileData *fd, Main *oldmain)
{
  Image *ima;
  VFont *vfont;
  bSound *sound;
  Library *lib;
  OldNew *entry = fd->packedmap->entries;
  int i;

  /* used entries were restored, so we put them to zero */
  for (i = 0; i < fd->packedmap->nentries; i++, entry++) {
    if (entry->nr > 0) {
      entry->newp = NULL;
    }
  }

  for (ima = oldmain->images.first; ima; ima = ima->id.next) {
    ImagePackedFile *imapf;

    ima->packedfile = newpackedadr(fd, ima->packedfile);

    for (imapf = ima->packedfiles.first; imapf; imapf = imapf->next) {
      imapf->packedfile = newpackedadr(fd, imapf->packedfile);
    }
  }

  for (vfont = oldmain->fonts.first; vfont; vfont = vfont->id.next) {
    vfont->packedfile = newpackedadr(fd, vfont->packedfile);
  }

  for (sound = oldmain->sounds.first; sound; sound = sound->id.next) {
    sound->packedfile = newpackedadr(fd, sound->packedfile);
  }

  for (lib = oldmain->libraries.first; lib; lib = lib->id.next) {
    lib->packedfile = newpackedadr(fd, lib->packedfile);
  }
}

/* undo file support: add all library pointers in lookup */
void blo_add_library_pointer_map(ListBase *old_mainlist, FileData *fd)
{
  Main *ptr = old_mainlist->first;
  ListBase *lbarray[MAX_LIBARRAY];

  for (ptr = ptr->next; ptr; ptr = ptr->next) {
    int i = set_listbasepointers(ptr, lbarray);
    while (i--) {
      ID *id;
      for (id = lbarray[i]->first; id; id = id->next) {
        oldnewmap_insert(fd->libmap, id, id, GS(id->name));
      }
    }
  }

  fd->old_mainlist = old_mainlist;
}

/** \} */

/* -------------------------------------------------------------------- */
/** \name DNA Struct Loading
 * \{ */

static void switch_endian_structs(const struct SDNA *filesdna, BHead *bhead)
{
  int blocksize, nblocks;
  char *data;

  data = (char *)(bhead + 1);
  blocksize = filesdna->types_size[filesdna->structs[bhead->SDNAnr][0]];

  nblocks = bhead->nr;
  while (nblocks--) {
    DNA_struct_switch_endian(filesdna, bhead->SDNAnr, data);

    data += blocksize;
  }
}

static void *read_struct(FileData *fd, BHead *bh, const char *blockname)
{
  void *temp = NULL;

  if (bh->len) {
#ifdef USE_BHEAD_READ_ON_DEMAND
    BHead *bh_orig = bh;
#endif

    /* switch is based on file dna */
    if (bh->SDNAnr && (fd->flags & FD_FLAGS_SWITCH_ENDIAN)) {
#ifdef USE_BHEAD_READ_ON_DEMAND
      if (BHEADN_FROM_BHEAD(bh)->has_data == false) {
        bh = blo_bhead_read_full(fd, bh);
        if (UNLIKELY(bh == NULL)) {
          fd->flags &= ~FD_FLAGS_FILE_OK;
          return NULL;
        }
      }
#endif
      switch_endian_structs(fd->filesdna, bh);
    }

    if (fd->compflags[bh->SDNAnr] != SDNA_CMP_REMOVED) {
      if (fd->compflags[bh->SDNAnr] == SDNA_CMP_NOT_EQUAL) {
#ifdef USE_BHEAD_READ_ON_DEMAND
        if (BHEADN_FROM_BHEAD(bh)->has_data == false) {
          bh = blo_bhead_read_full(fd, bh);
          if (UNLIKELY(bh == NULL)) {
            fd->flags &= ~FD_FLAGS_FILE_OK;
            return NULL;
          }
        }
#endif
        temp = DNA_struct_reconstruct(
            fd->memsdna, fd->filesdna, fd->compflags, bh->SDNAnr, bh->nr, (bh + 1));
      }
      else {
        /* SDNA_CMP_EQUAL */
        temp = MEM_mallocN(bh->len, blockname);
#ifdef USE_BHEAD_READ_ON_DEMAND
        if (BHEADN_FROM_BHEAD(bh)->has_data) {
          memcpy(temp, (bh + 1), bh->len);
        }
        else {
          /* Instead of allocating the bhead, then copying it,
           * read the data from the file directly into the memory. */
          if (UNLIKELY(!blo_bhead_read_data(fd, bh, temp))) {
            fd->flags &= ~FD_FLAGS_FILE_OK;
            MEM_freeN(temp);
            temp = NULL;
          }
        }
#else
        memcpy(temp, (bh + 1), bh->len);
#endif
      }
    }
#ifdef USE_BHEAD_READ_ON_DEMAND
    if (bh_orig != bh) {
      MEM_freeN(BHEADN_FROM_BHEAD(bh));
    }
#endif
  }

  return temp;
}

typedef void (*link_list_cb)(FileData *fd, void *data);

static void link_list_ex(FileData *fd, ListBase *lb, link_list_cb callback) /* only direct data */
{
  Link *ln, *prev;

  if (BLI_listbase_is_empty(lb)) {
    return;
  }

  lb->first = newdataadr(fd, lb->first);
  if (callback != NULL) {
    callback(fd, lb->first);
  }
  ln = lb->first;
  prev = NULL;
  while (ln) {
    ln->next = newdataadr(fd, ln->next);
    if (ln->next != NULL && callback != NULL) {
      callback(fd, ln->next);
    }
    ln->prev = prev;
    prev = ln;
    ln = ln->next;
  }
  lb->last = prev;
}

static void link_list(FileData *fd, ListBase *lb) /* only direct data */
{
  link_list_ex(fd, lb, NULL);
}

static void link_glob_list(FileData *fd, ListBase *lb) /* for glob data */
{
  Link *ln, *prev;
  void *poin;

  if (BLI_listbase_is_empty(lb)) {
    return;
  }
  poin = newdataadr(fd, lb->first);
  if (lb->first) {
    oldnewmap_insert(fd->globmap, lb->first, poin, 0);
  }
  lb->first = poin;

  ln = lb->first;
  prev = NULL;
  while (ln) {
    poin = newdataadr(fd, ln->next);
    if (ln->next) {
      oldnewmap_insert(fd->globmap, ln->next, poin, 0);
    }
    ln->next = poin;
    ln->prev = prev;
    prev = ln;
    ln = ln->next;
  }
  lb->last = prev;
}

static void test_pointer_array(FileData *fd, void **mat)
{
  int64_t *lpoin, *lmat;
  int *ipoin, *imat;
  size_t len;

  /* manually convert the pointer array in
   * the old dna format to a pointer array in
   * the new dna format.
   */
  if (*mat) {
    len = MEM_allocN_len(*mat) / fd->filesdna->pointer_size;

    if (fd->filesdna->pointer_size == 8 && fd->memsdna->pointer_size == 4) {
      ipoin = imat = MEM_malloc_arrayN(len, 4, "newmatar");
      lpoin = *mat;

      while (len-- > 0) {
        if ((fd->flags & FD_FLAGS_SWITCH_ENDIAN)) {
          BLI_endian_switch_int64(lpoin);
        }
        *ipoin = (int)((*lpoin) >> 3);
        ipoin++;
        lpoin++;
      }
      MEM_freeN(*mat);
      *mat = imat;
    }

    if (fd->filesdna->pointer_size == 4 && fd->memsdna->pointer_size == 8) {
      lpoin = lmat = MEM_malloc_arrayN(len, 8, "newmatar");
      ipoin = *mat;

      while (len-- > 0) {
        *lpoin = *ipoin;
        ipoin++;
        lpoin++;
      }
      MEM_freeN(*mat);
      *mat = lmat;
    }
  }
}

/** \} */

/* -------------------------------------------------------------------- */
/** \name Read ID Properties
 * \{ */

static void IDP_DirectLinkProperty(IDProperty *prop, int switch_endian, FileData *fd);
static void IDP_LibLinkProperty(IDProperty *prop, FileData *fd);

static void IDP_DirectLinkIDPArray(IDProperty *prop, int switch_endian, FileData *fd)
{
  IDProperty *array;
  int i;

  /* since we didn't save the extra buffer, set totallen to len */
  prop->totallen = prop->len;
  prop->data.pointer = newdataadr(fd, prop->data.pointer);

  array = (IDProperty *)prop->data.pointer;

  /* note!, idp-arrays didn't exist in 2.4x, so the pointer will be cleared
   * there's not really anything we can do to correct this, at least don't crash */
  if (array == NULL) {
    prop->len = 0;
    prop->totallen = 0;
  }

  for (i = 0; i < prop->len; i++) {
    IDP_DirectLinkProperty(&array[i], switch_endian, fd);
  }
}

static void IDP_DirectLinkArray(IDProperty *prop, int switch_endian, FileData *fd)
{
  IDProperty **array;
  int i;

  /* since we didn't save the extra buffer, set totallen to len */
  prop->totallen = prop->len;
  prop->data.pointer = newdataadr(fd, prop->data.pointer);

  if (prop->subtype == IDP_GROUP) {
    test_pointer_array(fd, prop->data.pointer);
    array = prop->data.pointer;

    for (i = 0; i < prop->len; i++) {
      IDP_DirectLinkProperty(array[i], switch_endian, fd);
    }
  }
  else if (prop->subtype == IDP_DOUBLE) {
    if (switch_endian) {
      BLI_endian_switch_double_array(prop->data.pointer, prop->len);
    }
  }
  else {
    if (switch_endian) {
      /* also used for floats */
      BLI_endian_switch_int32_array(prop->data.pointer, prop->len);
    }
  }
}

static void IDP_DirectLinkString(IDProperty *prop, FileData *fd)
{
  /*since we didn't save the extra string buffer, set totallen to len.*/
  prop->totallen = prop->len;
  prop->data.pointer = newdataadr(fd, prop->data.pointer);
}

static void IDP_DirectLinkGroup(IDProperty *prop, int switch_endian, FileData *fd)
{
  ListBase *lb = &prop->data.group;
  IDProperty *loop;

  link_list(fd, lb);

  /*Link child id properties now*/
  for (loop = prop->data.group.first; loop; loop = loop->next) {
    IDP_DirectLinkProperty(loop, switch_endian, fd);
  }
}

static void IDP_DirectLinkProperty(IDProperty *prop, int switch_endian, FileData *fd)
{
  switch (prop->type) {
    case IDP_GROUP:
      IDP_DirectLinkGroup(prop, switch_endian, fd);
      break;
    case IDP_STRING:
      IDP_DirectLinkString(prop, fd);
      break;
    case IDP_ARRAY:
      IDP_DirectLinkArray(prop, switch_endian, fd);
      break;
    case IDP_IDPARRAY:
      IDP_DirectLinkIDPArray(prop, switch_endian, fd);
      break;
    case IDP_DOUBLE:
      /* Workaround for doubles.
       * They are stored in the same field as `int val, val2` in the IDPropertyData struct,
       * they have to deal with endianness specifically.
       *
       * In theory, val and val2 would've already been swapped
       * if switch_endian is true, so we have to first unswap
       * them then re-swap them as a single 64-bit entity. */
      if (switch_endian) {
        BLI_endian_switch_int32(&prop->data.val);
        BLI_endian_switch_int32(&prop->data.val2);
        BLI_endian_switch_int64((int64_t *)&prop->data.val);
      }
      break;
    case IDP_INT:
    case IDP_FLOAT:
    case IDP_ID:
      break; /* Nothing special to do here. */
    default:
      /* Unknown IDP type, nuke it (we cannot handle unknown types everywhere in code,
       * IDP are way too polymorphic to do it safely. */
      printf(
          "%s: found unknown IDProperty type %d, reset to Integer one !\n", __func__, prop->type);
      /* Note: we do not attempt to free unknown prop, we have no way to know how to do that! */
      prop->type = IDP_INT;
      prop->subtype = 0;
      IDP_Int(prop) = 0;
  }
}

#define IDP_DirectLinkGroup_OrFree(prop, switch_endian, fd) \
  _IDP_DirectLinkGroup_OrFree(prop, switch_endian, fd, __func__)

static void _IDP_DirectLinkGroup_OrFree(IDProperty **prop,
                                        int switch_endian,
                                        FileData *fd,
                                        const char *caller_func_id)
{
  if (*prop) {
    if ((*prop)->type == IDP_GROUP) {
      IDP_DirectLinkGroup(*prop, switch_endian, fd);
    }
    else {
      /* corrupt file! */
      printf("%s: found non group data, freeing type %d!\n", caller_func_id, (*prop)->type);
      /* don't risk id, data's likely corrupt. */
      // IDP_FreePropertyContent(*prop);
      *prop = NULL;
    }
  }
}

static void IDP_LibLinkProperty(IDProperty *prop, FileData *fd)
{
  if (!prop) {
    return;
  }

  switch (prop->type) {
    case IDP_ID: /* PointerProperty */
    {
      void *newaddr = newlibadr_us(fd, NULL, IDP_Id(prop));
      if (IDP_Id(prop) && !newaddr && G.debug) {
        printf("Error while loading \"%s\". Data not found in file!\n", prop->name);
      }
      prop->data.pointer = newaddr;
      break;
    }
    case IDP_IDPARRAY: /* CollectionProperty */
    {
      IDProperty *idp_array = IDP_IDPArray(prop);
      for (int i = 0; i < prop->len; i++) {
        IDP_LibLinkProperty(&(idp_array[i]), fd);
      }
      break;
    }
    case IDP_GROUP: /* PointerProperty */
    {
      for (IDProperty *loop = prop->data.group.first; loop; loop = loop->next) {
        IDP_LibLinkProperty(loop, fd);
      }
      break;
    }
    default:
      break; /* Nothing to do for other IDProps. */
  }
}

/** \} */

/* -------------------------------------------------------------------- */
/** \name Read Image Preview
 * \{ */

static PreviewImage *direct_link_preview_image(FileData *fd, PreviewImage *old_prv)
{
  PreviewImage *prv = newdataadr(fd, old_prv);

  if (prv) {
    int i;
    for (i = 0; i < NUM_ICON_SIZES; i++) {
      if (prv->rect[i]) {
        prv->rect[i] = newdataadr(fd, prv->rect[i]);
      }
      prv->gputexture[i] = NULL;
    }
    prv->icon_id = 0;
    prv->tag = 0;
  }

  return prv;
}

/** \} */

/* -------------------------------------------------------------------- */
/** \name Read ID
 * \{ */

static void lib_link_id(FileData *fd, Main *main)
{
  ListBase *lbarray[MAX_LIBARRAY];
  int base_count, i;

  base_count = set_listbasepointers(main, lbarray);

  for (i = 0; i < base_count; i++) {
    ListBase *lb = lbarray[i];
    ID *id;

    for (id = lb->first; id; id = id->next) {
      if (id->tag & LIB_TAG_NEED_LINK) {
        if (id->override_library) {
          id->override_library->reference = newlibadr_us(
              fd, id->lib, id->override_library->reference);
          id->override_library->storage = newlibadr_us(fd, id->lib, id->override_library->storage);
        }
        /* DO NOT clear LIB_TAG_NEED_LINK here, it is used again by per-ID-type linkers. */
      }
    }
  }
}

static void direct_link_id_override_property_operation_cb(FileData *fd, void *data)
{
  IDOverrideLibraryPropertyOperation *opop = data;

  opop->subitem_reference_name = newdataadr(fd, opop->subitem_reference_name);
  opop->subitem_local_name = newdataadr(fd, opop->subitem_local_name);
}

static void direct_link_id_override_property_cb(FileData *fd, void *data)
{
  IDOverrideLibraryProperty *op = data;

  op->rna_path = newdataadr(fd, op->rna_path);
  link_list_ex(fd, &op->operations, direct_link_id_override_property_operation_cb);
}

static void direct_link_id(FileData *fd, ID *id)
{
  /*link direct data of ID properties*/
  if (id->properties) {
    id->properties = newdataadr(fd, id->properties);
    /* this case means the data was written incorrectly, it should not happen */
    IDP_DirectLinkGroup_OrFree(&id->properties, (fd->flags & FD_FLAGS_SWITCH_ENDIAN), fd);
  }
  id->py_instance = NULL;

  /* That way data-lock reading not going through main read_libblock()
   * function are still in a clear tag state.
   * (glowering at certain nodetree fake data-lock here...). */
  id->tag = 0;
  id->flag &= ~LIB_INDIRECT_WEAK_LINK;

  /* Link direct data of overrides. */
  if (id->override_library) {
    id->override_library = newdataadr(fd, id->override_library);
    link_list_ex(fd, &id->override_library->properties, direct_link_id_override_property_cb);
  }

  DrawDataList *drawdata = DRW_drawdatalist_from_id(id);
  if (drawdata) {
    BLI_listbase_clear((ListBase *)drawdata);
  }
}

/** \} */

/* -------------------------------------------------------------------- */
/** \name Read CurveMapping
 * \{ */

/* cuma itself has been read! */
static void direct_link_curvemapping(FileData *fd, CurveMapping *cumap)
{
  int a;

  /* flag seems to be able to hang? Maybe old files... not bad to clear anyway */
  cumap->flag &= ~CUMA_PREMULLED;

  for (a = 0; a < CM_TOT; a++) {
    cumap->cm[a].curve = newdataadr(fd, cumap->cm[a].curve);
    cumap->cm[a].table = NULL;
    cumap->cm[a].premultable = NULL;
  }
}

/** \} */

/* -------------------------------------------------------------------- */
/** \name Read CurveProfile
 * \{ */

static void direct_link_curveprofile(FileData *fd, CurveProfile *profile)
{
  profile->path = newdataadr(fd, profile->path);
  profile->table = NULL;
  profile->segments = NULL;
}

/** \} */

/* -------------------------------------------------------------------- */
/** \name Read ID: Brush
 * \{ */

/* library brush linking after fileread */
static void lib_link_brush(FileData *fd, Main *main)
{
  /* only link ID pointers */
  for (Brush *brush = main->brushes.first; brush; brush = brush->id.next) {
    if (brush->id.tag & LIB_TAG_NEED_LINK) {
      IDP_LibLinkProperty(brush->id.properties, fd);

      /* brush->(mask_)mtex.obj is ignored on purpose? */
      brush->mtex.tex = newlibadr_us(fd, brush->id.lib, brush->mtex.tex);
      brush->mask_mtex.tex = newlibadr_us(fd, brush->id.lib, brush->mask_mtex.tex);
      brush->clone.image = newlibadr(fd, brush->id.lib, brush->clone.image);
      brush->toggle_brush = newlibadr(fd, brush->id.lib, brush->toggle_brush);
      brush->paint_curve = newlibadr_us(fd, brush->id.lib, brush->paint_curve);

      /* link default grease pencil palette */
      if (brush->gpencil_settings != NULL) {
        if (brush->gpencil_settings->flag & GP_BRUSH_MATERIAL_PINNED) {
          brush->gpencil_settings->material = newlibadr_us(
              fd, brush->id.lib, brush->gpencil_settings->material);

          if (!brush->gpencil_settings->material) {
            brush->gpencil_settings->flag &= ~GP_BRUSH_MATERIAL_PINNED;
          }
        }
        else {
          brush->gpencil_settings->material = NULL;
        }
      }

      brush->id.tag &= ~LIB_TAG_NEED_LINK;
    }
  }
}

static void direct_link_brush(FileData *fd, Brush *brush)
{
  /* brush itself has been read */

  /* fallof curve */
  brush->curve = newdataadr(fd, brush->curve);

  brush->gradient = newdataadr(fd, brush->gradient);

  if (brush->curve) {
    direct_link_curvemapping(fd, brush->curve);
  }
  else {
    BKE_brush_curve_preset(brush, CURVE_PRESET_SHARP);
  }

  /* grease pencil */
  brush->gpencil_settings = newdataadr(fd, brush->gpencil_settings);
  if (brush->gpencil_settings != NULL) {
    brush->gpencil_settings->curve_sensitivity = newdataadr(
        fd, brush->gpencil_settings->curve_sensitivity);
    brush->gpencil_settings->curve_strength = newdataadr(fd,
                                                         brush->gpencil_settings->curve_strength);
    brush->gpencil_settings->curve_jitter = newdataadr(fd, brush->gpencil_settings->curve_jitter);

    if (brush->gpencil_settings->curve_sensitivity) {
      direct_link_curvemapping(fd, brush->gpencil_settings->curve_sensitivity);
    }

    if (brush->gpencil_settings->curve_strength) {
      direct_link_curvemapping(fd, brush->gpencil_settings->curve_strength);
    }

    if (brush->gpencil_settings->curve_jitter) {
      direct_link_curvemapping(fd, brush->gpencil_settings->curve_jitter);
    }
  }

  brush->preview = NULL;
  brush->icon_imbuf = NULL;
}

/** \} */

/* -------------------------------------------------------------------- */
/** \name Read ID: Palette
 * \{ */

static void lib_link_palette(FileData *fd, Main *main)
{
  /* only link ID pointers */
  for (Palette *palette = main->palettes.first; palette; palette = palette->id.next) {
    if (palette->id.tag & LIB_TAG_NEED_LINK) {
      IDP_LibLinkProperty(palette->id.properties, fd);

      palette->id.tag &= ~LIB_TAG_NEED_LINK;
    }
  }
}

static void direct_link_palette(FileData *fd, Palette *palette)
{

  /* palette itself has been read */
  link_list(fd, &palette->colors);
}

static void lib_link_paint_curve(FileData *fd, Main *main)
{
  /* only link ID pointers */
  for (PaintCurve *pc = main->paintcurves.first; pc; pc = pc->id.next) {
    if (pc->id.tag & LIB_TAG_NEED_LINK) {
      IDP_LibLinkProperty(pc->id.properties, fd);

      pc->id.tag &= ~LIB_TAG_NEED_LINK;
    }
  }
}

static void direct_link_paint_curve(FileData *fd, PaintCurve *pc)
{
  pc->points = newdataadr(fd, pc->points);
}

/** \} */

/* -------------------------------------------------------------------- */
/** \name Read PackedFile
 * \{ */

static PackedFile *direct_link_packedfile(FileData *fd, PackedFile *oldpf)
{
  PackedFile *pf = newpackedadr(fd, oldpf);

  if (pf) {
    pf->data = newpackedadr(fd, pf->data);
    if (pf->data == NULL) {
      /* We cannot allow a PackedFile with a NULL data field,
       * the whole code assumes this is not possible. See T70315. */
      printf("%s: NULL packedfile data, cleaning up...\n", __func__);
      MEM_SAFE_FREE(pf);
    }
  }

  return pf;
}

/** \} */

/* -------------------------------------------------------------------- */
/** \name Read Animation (legacy for version patching)
 * \{ */

// XXX deprecated - old animation system
static void lib_link_ipo(FileData *fd, Main *main)
{
  Ipo *ipo;

  for (ipo = main->ipo.first; ipo; ipo = ipo->id.next) {
    if (ipo->id.tag & LIB_TAG_NEED_LINK) {
      IpoCurve *icu;
      for (icu = ipo->curve.first; icu; icu = icu->next) {
        if (icu->driver) {
          icu->driver->ob = newlibadr(fd, ipo->id.lib, icu->driver->ob);
        }
      }
      ipo->id.tag &= ~LIB_TAG_NEED_LINK;
    }
  }
}

// XXX deprecated - old animation system
static void direct_link_ipo(FileData *fd, Ipo *ipo)
{
  IpoCurve *icu;

  link_list(fd, &(ipo->curve));

  for (icu = ipo->curve.first; icu; icu = icu->next) {
    icu->bezt = newdataadr(fd, icu->bezt);
    icu->bp = newdataadr(fd, icu->bp);
    icu->driver = newdataadr(fd, icu->driver);
  }
}

// XXX deprecated - old animation system
static void lib_link_nlastrips(FileData *fd, ID *id, ListBase *striplist)
{
  bActionStrip *strip;
  bActionModifier *amod;

  for (strip = striplist->first; strip; strip = strip->next) {
    strip->object = newlibadr(fd, id->lib, strip->object);
    strip->act = newlibadr_us(fd, id->lib, strip->act);
    strip->ipo = newlibadr(fd, id->lib, strip->ipo);
    for (amod = strip->modifiers.first; amod; amod = amod->next) {
      amod->ob = newlibadr(fd, id->lib, amod->ob);
    }
  }
}

// XXX deprecated - old animation system
static void direct_link_nlastrips(FileData *fd, ListBase *strips)
{
  bActionStrip *strip;

  link_list(fd, strips);

  for (strip = strips->first; strip; strip = strip->next) {
    link_list(fd, &strip->modifiers);
  }
}

// XXX deprecated - old animation system
static void lib_link_constraint_channels(FileData *fd, ID *id, ListBase *chanbase)
{
  bConstraintChannel *chan;

  for (chan = chanbase->first; chan; chan = chan->next) {
    chan->ipo = newlibadr_us(fd, id->lib, chan->ipo);
  }
}

/** \} */

/* -------------------------------------------------------------------- */
/** \name Read ID: Action
 * \{ */

static void lib_link_fmodifiers(FileData *fd, ID *id, ListBase *list)
{
  FModifier *fcm;

  for (fcm = list->first; fcm; fcm = fcm->next) {
    /* data for specific modifiers */
    switch (fcm->type) {
      case FMODIFIER_TYPE_PYTHON: {
        FMod_Python *data = (FMod_Python *)fcm->data;
        data->script = newlibadr(fd, id->lib, data->script);

        break;
      }
    }
  }
}

static void lib_link_fcurves(FileData *fd, ID *id, ListBase *list)
{
  FCurve *fcu;

  if (list == NULL) {
    return;
  }

  /* relink ID-block references... */
  for (fcu = list->first; fcu; fcu = fcu->next) {
    /* driver data */
    if (fcu->driver) {
      ChannelDriver *driver = fcu->driver;
      DriverVar *dvar;

      for (dvar = driver->variables.first; dvar; dvar = dvar->next) {
        DRIVER_TARGETS_LOOPER_BEGIN (dvar) {
          /* only relink if still used */
          if (tarIndex < dvar->num_targets) {
            dtar->id = newlibadr(fd, id->lib, dtar->id);
          }
          else {
            dtar->id = NULL;
          }
        }
        DRIVER_TARGETS_LOOPER_END;
      }
    }

    /* modifiers */
    lib_link_fmodifiers(fd, id, &fcu->modifiers);
  }
}

/* NOTE: this assumes that link_list has already been called on the list */
static void direct_link_fmodifiers(FileData *fd, ListBase *list, FCurve *curve)
{
  FModifier *fcm;

  for (fcm = list->first; fcm; fcm = fcm->next) {
    /* relink general data */
    fcm->data = newdataadr(fd, fcm->data);
    fcm->curve = curve;

    /* do relinking of data for specific types */
    switch (fcm->type) {
      case FMODIFIER_TYPE_GENERATOR: {
        FMod_Generator *data = (FMod_Generator *)fcm->data;

        data->coefficients = newdataadr(fd, data->coefficients);

        if (fd->flags & FD_FLAGS_SWITCH_ENDIAN) {
          BLI_endian_switch_float_array(data->coefficients, data->arraysize);
        }

        break;
      }
      case FMODIFIER_TYPE_ENVELOPE: {
        FMod_Envelope *data = (FMod_Envelope *)fcm->data;

        data->data = newdataadr(fd, data->data);

        break;
      }
      case FMODIFIER_TYPE_PYTHON: {
        FMod_Python *data = (FMod_Python *)fcm->data;

        data->prop = newdataadr(fd, data->prop);
        IDP_DirectLinkGroup_OrFree(&data->prop, (fd->flags & FD_FLAGS_SWITCH_ENDIAN), fd);

        break;
      }
    }
  }
}

/* NOTE: this assumes that link_list has already been called on the list */
static void direct_link_fcurves(FileData *fd, ListBase *list)
{
  FCurve *fcu;

  /* link F-Curve data to F-Curve again (non ID-libs) */
  for (fcu = list->first; fcu; fcu = fcu->next) {
    /* curve data */
    fcu->bezt = newdataadr(fd, fcu->bezt);
    fcu->fpt = newdataadr(fd, fcu->fpt);

    /* rna path */
    fcu->rna_path = newdataadr(fd, fcu->rna_path);

    /* group */
    fcu->grp = newdataadr(fd, fcu->grp);

    /* clear disabled flag - allows disabled drivers to be tried again ([#32155]),
     * but also means that another method for "reviving disabled F-Curves" exists
     */
    fcu->flag &= ~FCURVE_DISABLED;

    /* driver */
    fcu->driver = newdataadr(fd, fcu->driver);
    if (fcu->driver) {
      ChannelDriver *driver = fcu->driver;
      DriverVar *dvar;

      /* Compiled expression data will need to be regenerated
       * (old pointer may still be set here). */
      driver->expr_comp = NULL;
      driver->expr_simple = NULL;

      /* give the driver a fresh chance - the operating environment may be different now
       * (addons, etc. may be different) so the driver namespace may be sane now [#32155]
       */
      driver->flag &= ~DRIVER_FLAG_INVALID;

      /* relink variables, targets and their paths */
      link_list(fd, &driver->variables);
      for (dvar = driver->variables.first; dvar; dvar = dvar->next) {
        DRIVER_TARGETS_LOOPER_BEGIN (dvar) {
          /* only relink the targets being used */
          if (tarIndex < dvar->num_targets) {
            dtar->rna_path = newdataadr(fd, dtar->rna_path);
          }
          else {
            dtar->rna_path = NULL;
          }
        }
        DRIVER_TARGETS_LOOPER_END;
      }
    }

    /* modifiers */
    link_list(fd, &fcu->modifiers);
    direct_link_fmodifiers(fd, &fcu->modifiers, fcu);
  }
}

static void lib_link_action(FileData *fd, Main *main)
{
  for (bAction *act = main->actions.first; act; act = act->id.next) {
    if (act->id.tag & LIB_TAG_NEED_LINK) {
      IDP_LibLinkProperty(act->id.properties, fd);

      // XXX deprecated - old animation system <<<
      for (bActionChannel *chan = act->chanbase.first; chan; chan = chan->next) {
        chan->ipo = newlibadr_us(fd, act->id.lib, chan->ipo);
        lib_link_constraint_channels(fd, &act->id, &chan->constraintChannels);
      }
      // >>> XXX deprecated - old animation system

      lib_link_fcurves(fd, &act->id, &act->curves);

      for (TimeMarker *marker = act->markers.first; marker; marker = marker->next) {
        if (marker->camera) {
          marker->camera = newlibadr(fd, act->id.lib, marker->camera);
        }
      }

      act->id.tag &= ~LIB_TAG_NEED_LINK;
    }
  }
}

static void direct_link_action(FileData *fd, bAction *act)
{
  bActionChannel *achan;  // XXX deprecated - old animation system
  bActionGroup *agrp;

  link_list(fd, &act->curves);
  link_list(fd, &act->chanbase);  // XXX deprecated - old animation system
  link_list(fd, &act->groups);
  link_list(fd, &act->markers);

  // XXX deprecated - old animation system <<<
  for (achan = act->chanbase.first; achan; achan = achan->next) {
    achan->grp = newdataadr(fd, achan->grp);

    link_list(fd, &achan->constraintChannels);
  }
  // >>> XXX deprecated - old animation system

  direct_link_fcurves(fd, &act->curves);

  for (agrp = act->groups.first; agrp; agrp = agrp->next) {
    agrp->channels.first = newdataadr(fd, agrp->channels.first);
    agrp->channels.last = newdataadr(fd, agrp->channels.last);
  }
}

static void lib_link_nladata_strips(FileData *fd, ID *id, ListBase *list)
{
  NlaStrip *strip;

  for (strip = list->first; strip; strip = strip->next) {
    /* check strip's children */
    lib_link_nladata_strips(fd, id, &strip->strips);

    /* check strip's F-Curves */
    lib_link_fcurves(fd, id, &strip->fcurves);

    /* reassign the counted-reference to action */
    strip->act = newlibadr_us(fd, id->lib, strip->act);

    /* fix action id-root (i.e. if it comes from a pre 2.57 .blend file) */
    if ((strip->act) && (strip->act->idroot == 0)) {
      strip->act->idroot = GS(id->name);
    }
  }
}

static void lib_link_nladata(FileData *fd, ID *id, ListBase *list)
{
  NlaTrack *nlt;

  /* we only care about the NLA strips inside the tracks */
  for (nlt = list->first; nlt; nlt = nlt->next) {
    lib_link_nladata_strips(fd, id, &nlt->strips);
  }
}

/* This handles Animato NLA-Strips linking
 * NOTE: this assumes that link_list has already been called on the list
 */
static void direct_link_nladata_strips(FileData *fd, ListBase *list)
{
  NlaStrip *strip;

  for (strip = list->first; strip; strip = strip->next) {
    /* strip's child strips */
    link_list(fd, &strip->strips);
    direct_link_nladata_strips(fd, &strip->strips);

    /* strip's F-Curves */
    link_list(fd, &strip->fcurves);
    direct_link_fcurves(fd, &strip->fcurves);

    /* strip's F-Modifiers */
    link_list(fd, &strip->modifiers);
    direct_link_fmodifiers(fd, &strip->modifiers, NULL);
  }
}

/* NOTE: this assumes that link_list has already been called on the list */
static void direct_link_nladata(FileData *fd, ListBase *list)
{
  NlaTrack *nlt;

  for (nlt = list->first; nlt; nlt = nlt->next) {
    /* relink list of strips */
    link_list(fd, &nlt->strips);

    /* relink strip data */
    direct_link_nladata_strips(fd, &nlt->strips);
  }
}

/* ------- */

static void lib_link_keyingsets(FileData *fd, ID *id, ListBase *list)
{
  KeyingSet *ks;
  KS_Path *ksp;

  /* here, we're only interested in the ID pointer stored in some of the paths */
  for (ks = list->first; ks; ks = ks->next) {
    for (ksp = ks->paths.first; ksp; ksp = ksp->next) {
      ksp->id = newlibadr(fd, id->lib, ksp->id);
    }
  }
}

/* NOTE: this assumes that link_list has already been called on the list */
static void direct_link_keyingsets(FileData *fd, ListBase *list)
{
  KeyingSet *ks;
  KS_Path *ksp;

  /* link KeyingSet data to KeyingSet again (non ID-libs) */
  for (ks = list->first; ks; ks = ks->next) {
    /* paths */
    link_list(fd, &ks->paths);

    for (ksp = ks->paths.first; ksp; ksp = ksp->next) {
      /* rna path */
      ksp->rna_path = newdataadr(fd, ksp->rna_path);
    }
  }
}

/* ------- */

static void lib_link_animdata(FileData *fd, ID *id, AnimData *adt)
{
  if (adt == NULL) {
    return;
  }

  /* link action data */
  adt->action = newlibadr_us(fd, id->lib, adt->action);
  adt->tmpact = newlibadr_us(fd, id->lib, adt->tmpact);

  /* fix action id-roots (i.e. if they come from a pre 2.57 .blend file) */
  if ((adt->action) && (adt->action->idroot == 0)) {
    adt->action->idroot = GS(id->name);
  }
  if ((adt->tmpact) && (adt->tmpact->idroot == 0)) {
    adt->tmpact->idroot = GS(id->name);
  }

  /* link drivers */
  lib_link_fcurves(fd, id, &adt->drivers);

  /* overrides don't have lib-link for now, so no need to do anything */

  /* link NLA-data */
  lib_link_nladata(fd, id, &adt->nla_tracks);
}

static void direct_link_animdata(FileData *fd, AnimData *adt)
{
  /* NOTE: must have called newdataadr already before doing this... */
  if (adt == NULL) {
    return;
  }

  /* link drivers */
  link_list(fd, &adt->drivers);
  direct_link_fcurves(fd, &adt->drivers);
  adt->driver_array = NULL;

  /* link overrides */
  // TODO...

  /* link NLA-data */
  link_list(fd, &adt->nla_tracks);
  direct_link_nladata(fd, &adt->nla_tracks);

  /* relink active track/strip - even though strictly speaking this should only be used
   * if we're in 'tweaking mode', we need to be able to have this loaded back for
   * undo, but also since users may not exit tweakmode before saving (#24535)
   */
  // TODO: it's not really nice that anyone should be able to save the file in this
  //      state, but it's going to be too hard to enforce this single case...
  adt->act_track = newdataadr(fd, adt->act_track);
  adt->actstrip = newdataadr(fd, adt->actstrip);
}

/** \} */

/* -------------------------------------------------------------------- */
/** \name Read ID: CacheFiles
 * \{ */

static void lib_link_cachefiles(FileData *fd, Main *bmain)
{
  /* only link ID pointers */
  for (CacheFile *cache_file = bmain->cachefiles.first; cache_file;
       cache_file = cache_file->id.next) {
    if (cache_file->id.tag & LIB_TAG_NEED_LINK) {
      IDP_LibLinkProperty(cache_file->id.properties, fd);
      lib_link_animdata(fd, &cache_file->id, cache_file->adt);

      cache_file->id.tag &= ~LIB_TAG_NEED_LINK;
    }
  }
}

static void direct_link_cachefile(FileData *fd, CacheFile *cache_file)
{
  BLI_listbase_clear(&cache_file->object_paths);
  cache_file->handle = NULL;
  cache_file->handle_filepath[0] = '\0';
  cache_file->handle_readers = NULL;

  /* relink animdata */
  cache_file->adt = newdataadr(fd, cache_file->adt);
  direct_link_animdata(fd, cache_file->adt);
}

/** \} */

/* -------------------------------------------------------------------- */
/** \name Read ID: WorkSpace
 * \{ */

static void lib_link_workspaces(FileData *fd, Main *bmain)
{
  for (WorkSpace *workspace = bmain->workspaces.first; workspace; workspace = workspace->id.next) {
    ListBase *layouts = BKE_workspace_layouts_get(workspace);
    ID *id = (ID *)workspace;

    if ((id->tag & LIB_TAG_NEED_LINK) == 0) {
      continue;
    }
    IDP_LibLinkProperty(id->properties, fd);
    id_us_ensure_real(id);

    for (WorkSpaceLayout *layout = layouts->first, *layout_next; layout; layout = layout_next) {
      layout->screen = newlibadr_us(fd, id->lib, layout->screen);

      layout_next = layout->next;
      if (layout->screen) {
        if (ID_IS_LINKED(id)) {
          layout->screen->winid = 0;
          if (layout->screen->temp) {
            /* delete temp layouts when appending */
            BKE_workspace_layout_remove(bmain, workspace, layout);
          }
        }
      }
    }

    id->tag &= ~LIB_TAG_NEED_LINK;
  }
}

static void direct_link_workspace(FileData *fd, WorkSpace *workspace, const Main *main)
{
  link_list(fd, BKE_workspace_layouts_get(workspace));
  link_list(fd, &workspace->hook_layout_relations);
  link_list(fd, &workspace->owner_ids);
  link_list(fd, &workspace->tools);

  for (WorkSpaceDataRelation *relation = workspace->hook_layout_relations.first; relation;
       relation = relation->next) {

    /* data from window - need to access through global oldnew-map */
    relation->parent = newglobadr(fd, relation->parent);

    relation->value = newdataadr(fd, relation->value);
  }

  /* Same issue/fix as in direct_link_workspace_link_scene_data: Can't read workspace data
   * when reading windows, so have to update windows after/when reading workspaces. */
  for (wmWindowManager *wm = main->wm.first; wm; wm = wm->id.next) {
    for (wmWindow *win = wm->windows.first; win; win = win->next) {
      WorkSpaceLayout *act_layout = newdataadr(
          fd, BKE_workspace_active_layout_get(win->workspace_hook));
      if (act_layout) {
        BKE_workspace_active_layout_set(win->workspace_hook, act_layout);
      }
    }
  }

  for (bToolRef *tref = workspace->tools.first; tref; tref = tref->next) {
    tref->runtime = NULL;
    tref->properties = newdataadr(fd, tref->properties);
    IDP_DirectLinkGroup_OrFree(&tref->properties, (fd->flags & FD_FLAGS_SWITCH_ENDIAN), fd);
  }

  workspace->status_text = NULL;
}

static void lib_link_workspace_instance_hook(FileData *fd, WorkSpaceInstanceHook *hook, ID *id)
{
  WorkSpace *workspace = BKE_workspace_active_get(hook);
  BKE_workspace_active_set(hook, newlibadr(fd, id->lib, workspace));
}

/** \} */

/* -------------------------------------------------------------------- */
/** \name Read ID: Node Tree
 * \{ */

/* Single node tree (also used for material/scene trees), ntree is not NULL */
static void lib_link_ntree(FileData *fd, ID *id, bNodeTree *ntree)
{
  IDP_LibLinkProperty(ntree->id.properties, fd);
  lib_link_animdata(fd, &ntree->id, ntree->adt);

  ntree->gpd = newlibadr_us(fd, id->lib, ntree->gpd);

  for (bNode *node = ntree->nodes.first; node; node = node->next) {
    /* Link ID Properties -- and copy this comment EXACTLY for easy finding
     * of library blocks that implement this.*/
    IDP_LibLinkProperty(node->prop, fd);

    node->id = newlibadr_us(fd, id->lib, node->id);

    for (bNodeSocket *sock = node->inputs.first; sock; sock = sock->next) {
      IDP_LibLinkProperty(sock->prop, fd);
    }
    for (bNodeSocket *sock = node->outputs.first; sock; sock = sock->next) {
      IDP_LibLinkProperty(sock->prop, fd);
    }
  }

  for (bNodeSocket *sock = ntree->inputs.first; sock; sock = sock->next) {
    IDP_LibLinkProperty(sock->prop, fd);
  }
  for (bNodeSocket *sock = ntree->outputs.first; sock; sock = sock->next) {
    IDP_LibLinkProperty(sock->prop, fd);
  }

  /* Set node->typeinfo pointers. This is done in lib linking, after the
   * first versioning that can change types still without functions that
   * update the typeinfo pointers. Versioning after lib linking needs
   * these top be valid. */
  ntreeSetTypes(NULL, ntree);

  /* For nodes with static socket layout, add/remove sockets as needed
   * to match the static layout. */
  if (fd->memfile == NULL) {
    for (bNode *node = ntree->nodes.first; node; node = node->next) {
      node_verify_socket_templates(ntree, node);
    }
  }
}

/* library ntree linking after fileread */
static void lib_link_nodetree(FileData *fd, Main *main)
{
  /* only link ID pointers */
  for (bNodeTree *ntree = main->nodetrees.first; ntree; ntree = ntree->id.next) {
    if (ntree->id.tag & LIB_TAG_NEED_LINK) {
      lib_link_ntree(fd, &ntree->id, ntree);

      ntree->id.tag &= ~LIB_TAG_NEED_LINK;
    }
  }
}

static void direct_link_node_socket(FileData *fd, bNodeSocket *sock)
{
  sock->prop = newdataadr(fd, sock->prop);
  IDP_DirectLinkGroup_OrFree(&sock->prop, (fd->flags & FD_FLAGS_SWITCH_ENDIAN), fd);

  sock->link = newdataadr(fd, sock->link);
  sock->typeinfo = NULL;
  sock->storage = newdataadr(fd, sock->storage);
  sock->default_value = newdataadr(fd, sock->default_value);
  sock->cache = NULL;
}

/* ntree itself has been read! */
static void direct_link_nodetree(FileData *fd, bNodeTree *ntree)
{
  /* note: writing and reading goes in sync, for speed */
  bNode *node;
  bNodeSocket *sock;
  bNodeLink *link;

  ntree->init = 0; /* to set callbacks and force setting types */
  ntree->is_updating = false;
  ntree->typeinfo = NULL;
  ntree->interface_type = NULL;

  ntree->progress = NULL;
  ntree->execdata = NULL;

  ntree->adt = newdataadr(fd, ntree->adt);
  direct_link_animdata(fd, ntree->adt);

  ntree->id.recalc &= ~ID_RECALC_ALL;

  link_list(fd, &ntree->nodes);
  for (node = ntree->nodes.first; node; node = node->next) {
    node->typeinfo = NULL;

    link_list(fd, &node->inputs);
    link_list(fd, &node->outputs);

    node->prop = newdataadr(fd, node->prop);
    IDP_DirectLinkGroup_OrFree(&node->prop, (fd->flags & FD_FLAGS_SWITCH_ENDIAN), fd);

    link_list(fd, &node->internal_links);
    for (link = node->internal_links.first; link; link = link->next) {
      link->fromnode = newdataadr(fd, link->fromnode);
      link->fromsock = newdataadr(fd, link->fromsock);
      link->tonode = newdataadr(fd, link->tonode);
      link->tosock = newdataadr(fd, link->tosock);
    }

    if (node->type == CMP_NODE_MOVIEDISTORTION) {
      node->storage = newmclipadr(fd, node->storage);
    }
    else {
      node->storage = newdataadr(fd, node->storage);
    }

    if (node->storage) {
      /* could be handlerized at some point */
      switch (node->type) {
        case SH_NODE_CURVE_VEC:
        case SH_NODE_CURVE_RGB:
        case CMP_NODE_TIME:
        case CMP_NODE_CURVE_VEC:
        case CMP_NODE_CURVE_RGB:
        case CMP_NODE_HUECORRECT:
        case TEX_NODE_CURVE_RGB:
        case TEX_NODE_CURVE_TIME: {
          direct_link_curvemapping(fd, node->storage);
          break;
        }
        case SH_NODE_SCRIPT: {
          NodeShaderScript *nss = (NodeShaderScript *)node->storage;
          nss->bytecode = newdataadr(fd, nss->bytecode);
          break;
        }
        case SH_NODE_TEX_POINTDENSITY: {
          NodeShaderTexPointDensity *npd = (NodeShaderTexPointDensity *)node->storage;
          memset(&npd->pd, 0, sizeof(npd->pd));
          break;
        }
        case SH_NODE_TEX_IMAGE: {
          NodeTexImage *tex = (NodeTexImage *)node->storage;
          tex->iuser.ok = 1;
          tex->iuser.scene = NULL;
          break;
        }
        case SH_NODE_TEX_ENVIRONMENT: {
          NodeTexEnvironment *tex = (NodeTexEnvironment *)node->storage;
          tex->iuser.ok = 1;
          tex->iuser.scene = NULL;
          break;
        }
        case CMP_NODE_IMAGE:
        case CMP_NODE_R_LAYERS:
        case CMP_NODE_VIEWER:
        case CMP_NODE_SPLITVIEWER: {
          ImageUser *iuser = node->storage;
          iuser->ok = 1;
          iuser->scene = NULL;
          break;
        }
        case CMP_NODE_CRYPTOMATTE: {
          NodeCryptomatte *nc = (NodeCryptomatte *)node->storage;
          nc->matte_id = newdataadr(fd, nc->matte_id);
          break;
        }
        case TEX_NODE_IMAGE: {
          ImageUser *iuser = node->storage;
          iuser->ok = 1;
          iuser->scene = NULL;
          break;
        }
        default:
          break;
      }
    }
  }
  link_list(fd, &ntree->links);

  /* and we connect the rest */
  for (node = ntree->nodes.first; node; node = node->next) {
    node->parent = newdataadr(fd, node->parent);
    node->lasty = 0;

    for (sock = node->inputs.first; sock; sock = sock->next) {
      direct_link_node_socket(fd, sock);
    }
    for (sock = node->outputs.first; sock; sock = sock->next) {
      direct_link_node_socket(fd, sock);
    }
  }

  /* interface socket lists */
  link_list(fd, &ntree->inputs);
  link_list(fd, &ntree->outputs);
  for (sock = ntree->inputs.first; sock; sock = sock->next) {
    direct_link_node_socket(fd, sock);
  }
  for (sock = ntree->outputs.first; sock; sock = sock->next) {
    direct_link_node_socket(fd, sock);
  }

  for (link = ntree->links.first; link; link = link->next) {
    link->fromnode = newdataadr(fd, link->fromnode);
    link->tonode = newdataadr(fd, link->tonode);
    link->fromsock = newdataadr(fd, link->fromsock);
    link->tosock = newdataadr(fd, link->tosock);
  }

#if 0
  if (ntree->previews) {
    bNodeInstanceHash *new_previews = BKE_node_instance_hash_new("node previews");
    bNodeInstanceHashIterator iter;

    NODE_INSTANCE_HASH_ITER(iter, ntree->previews) {
      bNodePreview *preview = BKE_node_instance_hash_iterator_get_value(&iter);
      if (preview) {
        bNodePreview *new_preview = newimaadr(fd, preview);
        if (new_preview) {
          bNodeInstanceKey key = BKE_node_instance_hash_iterator_get_key(&iter);
          BKE_node_instance_hash_insert(new_previews, key, new_preview);
        }
      }
    }
    BKE_node_instance_hash_free(ntree->previews, NULL);
    ntree->previews = new_previews;
  }
#else
  /* XXX TODO */
  ntree->previews = NULL;
#endif

  /* type verification is in lib-link */
}

/** \} */

/* -------------------------------------------------------------------- */
/** \name Read ID: Armature
 * \{ */

/* temp struct used to transport needed info to lib_link_constraint_cb() */
typedef struct tConstraintLinkData {
  FileData *fd;
  ID *id;
} tConstraintLinkData;
/* callback function used to relink constraint ID-links */
static void lib_link_constraint_cb(bConstraint *UNUSED(con),
                                   ID **idpoin,
                                   bool is_reference,
                                   void *userdata)
{
  tConstraintLinkData *cld = (tConstraintLinkData *)userdata;

  /* for reference types, we need to increment the usercounts on load... */
  if (is_reference) {
    /* reference type - with usercount */
    *idpoin = newlibadr_us(cld->fd, cld->id->lib, *idpoin);
  }
  else {
    /* target type - no usercount needed */
    *idpoin = newlibadr(cld->fd, cld->id->lib, *idpoin);
  }
}

static void lib_link_constraints(FileData *fd, ID *id, ListBase *conlist)
{
  tConstraintLinkData cld;
  bConstraint *con;

  /* legacy fixes */
  for (con = conlist->first; con; con = con->next) {
    /* patch for error introduced by changing constraints (dunno how) */
    /* if con->data type changes, dna cannot resolve the pointer! (ton) */
    if (con->data == NULL) {
      con->type = CONSTRAINT_TYPE_NULL;
    }
    /* own ipo, all constraints have it */
    con->ipo = newlibadr_us(fd, id->lib, con->ipo);  // XXX deprecated - old animation system

    /* If linking from a library, clear 'local' library override flag. */
    if (id->lib != NULL) {
      con->flag &= ~CONSTRAINT_OVERRIDE_LIBRARY_LOCAL;
    }
  }

  /* relink all ID-blocks used by the constraints */
  cld.fd = fd;
  cld.id = id;

  BKE_constraints_id_loop(conlist, lib_link_constraint_cb, &cld);
}

static void direct_link_constraints(FileData *fd, ListBase *lb)
{
  bConstraint *con;

  link_list(fd, lb);
  for (con = lb->first; con; con = con->next) {
    con->data = newdataadr(fd, con->data);

    switch (con->type) {
      case CONSTRAINT_TYPE_PYTHON: {
        bPythonConstraint *data = con->data;

        link_list(fd, &data->targets);

        data->prop = newdataadr(fd, data->prop);
        IDP_DirectLinkGroup_OrFree(&data->prop, (fd->flags & FD_FLAGS_SWITCH_ENDIAN), fd);
        break;
      }
      case CONSTRAINT_TYPE_ARMATURE: {
        bArmatureConstraint *data = con->data;

        link_list(fd, &data->targets);

        break;
      }
      case CONSTRAINT_TYPE_SPLINEIK: {
        bSplineIKConstraint *data = con->data;

        data->points = newdataadr(fd, data->points);
        break;
      }
      case CONSTRAINT_TYPE_KINEMATIC: {
        bKinematicConstraint *data = con->data;

        con->lin_error = 0.f;
        con->rot_error = 0.f;

        /* version patch for runtime flag, was not cleared in some case */
        data->flag &= ~CONSTRAINT_IK_AUTO;
        break;
      }
      case CONSTRAINT_TYPE_CHILDOF: {
        /* XXX version patch, in older code this flag wasn't always set, and is inherent to type */
        if (con->ownspace == CONSTRAINT_SPACE_POSE) {
          con->flag |= CONSTRAINT_SPACEONCE;
        }
        break;
      }
      case CONSTRAINT_TYPE_TRANSFORM_CACHE: {
        bTransformCacheConstraint *data = con->data;
        data->reader = NULL;
        data->reader_object_path[0] = '\0';
      }
    }
  }
}

static void lib_link_pose(FileData *fd, Main *bmain, Object *ob, bPose *pose)
{
  bArmature *arm = ob->data;

  if (!pose || !arm) {
    return;
  }

  /* always rebuild to match proxy or lib changes, but on Undo */
  bool rebuild = false;

  if (fd->memfile == NULL) {
    if (ob->proxy || ob->id.lib != arm->id.lib) {
      rebuild = true;
    }
  }

  if (ob->proxy) {
    /* sync proxy layer */
    if (pose->proxy_layer) {
      arm->layer = pose->proxy_layer;
    }

    /* sync proxy active bone */
    if (pose->proxy_act_bone[0]) {
      Bone *bone = BKE_armature_find_bone_name(arm, pose->proxy_act_bone);
      if (bone) {
        arm->act_bone = bone;
      }
    }
  }

  for (bPoseChannel *pchan = pose->chanbase.first; pchan; pchan = pchan->next) {
    lib_link_constraints(fd, (ID *)ob, &pchan->constraints);

    pchan->bone = BKE_armature_find_bone_name(arm, pchan->name);

    IDP_LibLinkProperty(pchan->prop, fd);

    pchan->custom = newlibadr_us(fd, arm->id.lib, pchan->custom);
    if (UNLIKELY(pchan->bone == NULL)) {
      rebuild = true;
    }
    else if ((ob->id.lib == NULL) && arm->id.lib) {
      /* local pose selection copied to armature, bit hackish */
      pchan->bone->flag &= ~BONE_SELECTED;
      pchan->bone->flag |= pchan->selectflag;
    }
  }

  if (rebuild) {
    DEG_id_tag_update_ex(
        bmain, &ob->id, ID_RECALC_TRANSFORM | ID_RECALC_GEOMETRY | ID_RECALC_ANIMATION);
    BKE_pose_tag_recalc(bmain, pose);
  }
}

static void lib_link_bones(FileData *fd, Bone *bone)
{
  IDP_LibLinkProperty(bone->prop, fd);

  for (Bone *curbone = bone->childbase.first; curbone; curbone = curbone->next) {
    lib_link_bones(fd, curbone);
  }
}

static void lib_link_armature(FileData *fd, Main *main)
{
  for (bArmature *arm = main->armatures.first; arm; arm = arm->id.next) {
    if (arm->id.tag & LIB_TAG_NEED_LINK) {
      IDP_LibLinkProperty(arm->id.properties, fd);
      lib_link_animdata(fd, &arm->id, arm->adt);

      for (Bone *curbone = arm->bonebase.first; curbone; curbone = curbone->next) {
        lib_link_bones(fd, curbone);
      }

      arm->id.tag &= ~LIB_TAG_NEED_LINK;
    }
  }
}

static void direct_link_bones(FileData *fd, Bone *bone)
{
  Bone *child;

  bone->parent = newdataadr(fd, bone->parent);
  bone->prop = newdataadr(fd, bone->prop);
  IDP_DirectLinkGroup_OrFree(&bone->prop, (fd->flags & FD_FLAGS_SWITCH_ENDIAN), fd);

  bone->bbone_next = newdataadr(fd, bone->bbone_next);
  bone->bbone_prev = newdataadr(fd, bone->bbone_prev);

  bone->flag &= ~BONE_DRAW_ACTIVE;

  link_list(fd, &bone->childbase);

  for (child = bone->childbase.first; child; child = child->next) {
    direct_link_bones(fd, child);
  }
}

static void direct_link_armature(FileData *fd, bArmature *arm)
{
  Bone *bone;

  link_list(fd, &arm->bonebase);
  arm->bonehash = NULL;
  arm->edbo = NULL;
  /* Must always be cleared (armatures don't have their own edit-data). */
  arm->needs_flush_to_id = 0;

  arm->adt = newdataadr(fd, arm->adt);
  direct_link_animdata(fd, arm->adt);

  for (bone = arm->bonebase.first; bone; bone = bone->next) {
    direct_link_bones(fd, bone);
  }

  arm->act_bone = newdataadr(fd, arm->act_bone);
  arm->act_edbone = NULL;

  BKE_armature_bone_hash_make(arm);
}

/** \} */

/* -------------------------------------------------------------------- */
/** \name Read ID: Camera
 * \{ */

static void lib_link_camera(FileData *fd, Main *main)
{
  for (Camera *ca = main->cameras.first; ca; ca = ca->id.next) {
    if (ca->id.tag & LIB_TAG_NEED_LINK) {
      IDP_LibLinkProperty(ca->id.properties, fd);
      lib_link_animdata(fd, &ca->id, ca->adt);

      ca->ipo = newlibadr_us(fd, ca->id.lib, ca->ipo); /* deprecated, for versioning */

      ca->dof_ob = newlibadr(fd, ca->id.lib, ca->dof_ob); /* deprecated, for versioning */
      ca->dof.focus_object = newlibadr(fd, ca->id.lib, ca->dof.focus_object);

      for (CameraBGImage *bgpic = ca->bg_images.first; bgpic; bgpic = bgpic->next) {
        bgpic->ima = newlibadr_us(fd, ca->id.lib, bgpic->ima);
        bgpic->clip = newlibadr_us(fd, ca->id.lib, bgpic->clip);
      }

      ca->id.tag &= ~LIB_TAG_NEED_LINK;
    }
  }
}

static void direct_link_camera(FileData *fd, Camera *ca)
{
  ca->adt = newdataadr(fd, ca->adt);
  direct_link_animdata(fd, ca->adt);

  link_list(fd, &ca->bg_images);

  for (CameraBGImage *bgpic = ca->bg_images.first; bgpic; bgpic = bgpic->next) {
    bgpic->iuser.ok = 1;
    bgpic->iuser.scene = NULL;
  }
}

/** \} */

/* -------------------------------------------------------------------- */
/** \name Read ID: Light
 * \{ */

static void lib_link_light(FileData *fd, Main *main)
{
  for (Light *la = main->lights.first; la; la = la->id.next) {
    if (la->id.tag & LIB_TAG_NEED_LINK) {
      IDP_LibLinkProperty(la->id.properties, fd);
      lib_link_animdata(fd, &la->id, la->adt);

      la->ipo = newlibadr_us(fd, la->id.lib, la->ipo);  // XXX deprecated - old animation system

      if (la->nodetree) {
        lib_link_ntree(fd, &la->id, la->nodetree);
        la->nodetree->id.lib = la->id.lib;
      }

      la->id.tag &= ~LIB_TAG_NEED_LINK;
    }
  }
}

static void direct_link_light(FileData *fd, Light *la)
{
  la->adt = newdataadr(fd, la->adt);
  direct_link_animdata(fd, la->adt);

  la->curfalloff = newdataadr(fd, la->curfalloff);
  if (la->curfalloff) {
    direct_link_curvemapping(fd, la->curfalloff);
  }

  la->nodetree = newdataadr(fd, la->nodetree);
  if (la->nodetree) {
    direct_link_id(fd, &la->nodetree->id);
    direct_link_nodetree(fd, la->nodetree);
  }

  la->preview = direct_link_preview_image(fd, la->preview);
}

/** \} */

/* -------------------------------------------------------------------- */
/** \name Read ID: Shape Keys
 * \{ */

void blo_do_versions_key_uidgen(Key *key)
{
  KeyBlock *block;

  key->uidgen = 1;
  for (block = key->block.first; block; block = block->next) {
    block->uid = key->uidgen++;
  }
}

static void lib_link_key(FileData *fd, Main *main)
{
  for (Key *key = main->shapekeys.first; key; key = key->id.next) {
    BLI_assert((key->id.tag & LIB_TAG_EXTERN) == 0);

    if (key->id.tag & LIB_TAG_NEED_LINK) {
      IDP_LibLinkProperty(key->id.properties, fd);
      lib_link_animdata(fd, &key->id, key->adt);

      key->ipo = newlibadr_us(fd, key->id.lib, key->ipo);  // XXX deprecated - old animation system
      key->from = newlibadr(fd, key->id.lib, key->from);

      key->id.tag &= ~LIB_TAG_NEED_LINK;
    }
  }
}

static void switch_endian_keyblock(Key *key, KeyBlock *kb)
{
  int elemsize, a, b;
  char *data;

  elemsize = key->elemsize;
  data = kb->data;

  for (a = 0; a < kb->totelem; a++) {
    const char *cp = key->elemstr;
    char *poin = data;

    while (cp[0]) {    /* cp[0] == amount */
      switch (cp[1]) { /* cp[1] = type */
        case IPO_FLOAT:
        case IPO_BPOINT:
        case IPO_BEZTRIPLE:
          b = cp[0];
          BLI_endian_switch_float_array((float *)poin, b);
          poin += sizeof(float) * b;
          break;
      }

      cp += 2;
    }
    data += elemsize;
  }
}

static void direct_link_key(FileData *fd, Key *key)
{
  KeyBlock *kb;

  link_list(fd, &(key->block));

  key->adt = newdataadr(fd, key->adt);
  direct_link_animdata(fd, key->adt);

  key->refkey = newdataadr(fd, key->refkey);

  for (kb = key->block.first; kb; kb = kb->next) {
    kb->data = newdataadr(fd, kb->data);

    if (fd->flags & FD_FLAGS_SWITCH_ENDIAN) {
      switch_endian_keyblock(key, kb);
    }
  }
}

/** \} */

/* -------------------------------------------------------------------- */
/** \name Read ID: Meta Ball
 * \{ */

static void lib_link_mball(FileData *fd, Main *main)
{
  for (MetaBall *mb = main->metaballs.first; mb; mb = mb->id.next) {
    if (mb->id.tag & LIB_TAG_NEED_LINK) {
      IDP_LibLinkProperty(mb->id.properties, fd);
      lib_link_animdata(fd, &mb->id, mb->adt);

      for (int a = 0; a < mb->totcol; a++) {
        mb->mat[a] = newlibadr_us(fd, mb->id.lib, mb->mat[a]);
      }

      mb->ipo = newlibadr_us(fd, mb->id.lib, mb->ipo);  // XXX deprecated - old animation system

      mb->id.tag &= ~LIB_TAG_NEED_LINK;
    }
  }
}

static void direct_link_mball(FileData *fd, MetaBall *mb)
{
  mb->adt = newdataadr(fd, mb->adt);
  direct_link_animdata(fd, mb->adt);

  mb->mat = newdataadr(fd, mb->mat);
  test_pointer_array(fd, (void **)&mb->mat);

  link_list(fd, &(mb->elems));

  BLI_listbase_clear(&mb->disp);
  mb->editelems = NULL;
  /* Must always be cleared (meta's don't have their own edit-data). */
  mb->needs_flush_to_id = 0;
  /*  mb->edit_elems.first= mb->edit_elems.last= NULL;*/
  mb->lastelem = NULL;
  mb->batch_cache = NULL;
}

/** \} */

/* -------------------------------------------------------------------- */
/** \name Read ID: World
 * \{ */

static void lib_link_world(FileData *fd, Main *main)
{
  for (World *wrld = main->worlds.first; wrld; wrld = wrld->id.next) {
    if (wrld->id.tag & LIB_TAG_NEED_LINK) {
      IDP_LibLinkProperty(wrld->id.properties, fd);
      lib_link_animdata(fd, &wrld->id, wrld->adt);

      wrld->ipo = newlibadr_us(
          fd, wrld->id.lib, wrld->ipo);  // XXX deprecated - old animation system

      if (wrld->nodetree) {
        lib_link_ntree(fd, &wrld->id, wrld->nodetree);
        wrld->nodetree->id.lib = wrld->id.lib;
      }

      wrld->id.tag &= ~LIB_TAG_NEED_LINK;
    }
  }
}

static void direct_link_world(FileData *fd, World *wrld)
{
  wrld->adt = newdataadr(fd, wrld->adt);
  direct_link_animdata(fd, wrld->adt);

  wrld->nodetree = newdataadr(fd, wrld->nodetree);
  if (wrld->nodetree) {
    direct_link_id(fd, &wrld->nodetree->id);
    direct_link_nodetree(fd, wrld->nodetree);
  }

  wrld->preview = direct_link_preview_image(fd, wrld->preview);
  BLI_listbase_clear(&wrld->gpumaterial);
}

/** \} */

/* -------------------------------------------------------------------- */
/** \name Read ID: VFont
 * \{ */

static void lib_link_vfont(FileData *fd, Main *main)
{
  for (VFont *vf = main->fonts.first; vf; vf = vf->id.next) {
    if (vf->id.tag & LIB_TAG_NEED_LINK) {
      IDP_LibLinkProperty(vf->id.properties, fd);

      vf->id.tag &= ~LIB_TAG_NEED_LINK;
    }
  }
}

static void direct_link_vfont(FileData *fd, VFont *vf)
{
  vf->data = NULL;
  vf->temp_pf = NULL;
  vf->packedfile = direct_link_packedfile(fd, vf->packedfile);
}

/** \} */

/* -------------------------------------------------------------------- */
/** \name Read ID: Text
 * \{ */

static void lib_link_text(FileData *fd, Main *main)
{
  for (Text *text = main->texts.first; text; text = text->id.next) {
    if (text->id.tag & LIB_TAG_NEED_LINK) {
      IDP_LibLinkProperty(text->id.properties, fd);

      text->id.tag &= ~LIB_TAG_NEED_LINK;
    }
  }
}

static void direct_link_text(FileData *fd, Text *text)
{
  TextLine *ln;

  text->name = newdataadr(fd, text->name);

  text->compiled = NULL;

#if 0
  if (text->flags & TXT_ISEXT) {
    BKE_text_reload(text);
  }
  /* else { */
#endif

  link_list(fd, &text->lines);

  text->curl = newdataadr(fd, text->curl);
  text->sell = newdataadr(fd, text->sell);

  for (ln = text->lines.first; ln; ln = ln->next) {
    ln->line = newdataadr(fd, ln->line);
    ln->format = NULL;

    if (ln->len != (int)strlen(ln->line)) {
      printf("Error loading text, line lengths differ\n");
      ln->len = strlen(ln->line);
    }
  }

  text->flags = (text->flags) & ~TXT_ISEXT;

  id_us_ensure_real(&text->id);
}

/** \} */

/* -------------------------------------------------------------------- */
/** \name Read ID: Image
 * \{ */

static void lib_link_image(FileData *fd, Main *main)
{
  for (Image *ima = main->images.first; ima; ima = ima->id.next) {
    if (ima->id.tag & LIB_TAG_NEED_LINK) {
      IDP_LibLinkProperty(ima->id.properties, fd);

      ima->id.tag &= ~LIB_TAG_NEED_LINK;
    }
  }
}

static void direct_link_image(FileData *fd, Image *ima)
{
  ImagePackedFile *imapf;

  /* for undo system, pointers could be restored */
  if (fd->imamap) {
    ima->cache = newimaadr(fd, ima->cache);
  }
  else {
    ima->cache = NULL;
  }

  /* if not restored, we keep the binded opengl index */
  if (!ima->cache) {
    ima->gpuflag = 0;
    ima->gpuframenr = INT_MAX;
    for (int i = 0; i < TEXTARGET_COUNT; i++) {
      ima->gputexture[i] = NULL;
    }
    ima->rr = NULL;
  }
  else {
    for (int i = 0; i < TEXTARGET_COUNT; i++) {
      ima->gputexture[i] = newimaadr(fd, ima->gputexture[i]);
    }
    ima->rr = newimaadr(fd, ima->rr);
  }

  /* undo system, try to restore render buffers */
  link_list(fd, &(ima->renderslots));
  if (fd->imamap) {
    LISTBASE_FOREACH (RenderSlot *, slot, &ima->renderslots) {
      slot->render = newimaadr(fd, slot->render);
    }
  }
  else {
    LISTBASE_FOREACH (RenderSlot *, slot, &ima->renderslots) {
      slot->render = NULL;
    }
    ima->last_render_slot = ima->render_slot;
  }

  link_list(fd, &(ima->views));
  link_list(fd, &(ima->packedfiles));

  if (ima->packedfiles.first) {
    for (imapf = ima->packedfiles.first; imapf; imapf = imapf->next) {
      imapf->packedfile = direct_link_packedfile(fd, imapf->packedfile);
    }
    ima->packedfile = NULL;
  }
  else {
    ima->packedfile = direct_link_packedfile(fd, ima->packedfile);
  }

  BLI_listbase_clear(&ima->anims);
  ima->preview = direct_link_preview_image(fd, ima->preview);
  ima->stereo3d_format = newdataadr(fd, ima->stereo3d_format);
  ima->ok = 1;
}

/** \} */

/* -------------------------------------------------------------------- */
/** \name Read ID: Curve
 * \{ */

static void lib_link_curve(FileData *fd, Main *main)
{
  for (Curve *cu = main->curves.first; cu; cu = cu->id.next) {
    if (cu->id.tag & LIB_TAG_NEED_LINK) {
      IDP_LibLinkProperty(cu->id.properties, fd);
      lib_link_animdata(fd, &cu->id, cu->adt);

      for (int a = 0; a < cu->totcol; a++) {
        cu->mat[a] = newlibadr_us(fd, cu->id.lib, cu->mat[a]);
      }

      cu->bevobj = newlibadr(fd, cu->id.lib, cu->bevobj);
      cu->taperobj = newlibadr(fd, cu->id.lib, cu->taperobj);
      cu->textoncurve = newlibadr(fd, cu->id.lib, cu->textoncurve);
      cu->vfont = newlibadr_us(fd, cu->id.lib, cu->vfont);
      cu->vfontb = newlibadr_us(fd, cu->id.lib, cu->vfontb);
      cu->vfonti = newlibadr_us(fd, cu->id.lib, cu->vfonti);
      cu->vfontbi = newlibadr_us(fd, cu->id.lib, cu->vfontbi);

      cu->ipo = newlibadr_us(fd, cu->id.lib, cu->ipo);  // XXX deprecated - old animation system
      cu->key = newlibadr_us(fd, cu->id.lib, cu->key);

      cu->id.tag &= ~LIB_TAG_NEED_LINK;
    }
  }
}

static void switch_endian_knots(Nurb *nu)
{
  if (nu->knotsu) {
    BLI_endian_switch_float_array(nu->knotsu, KNOTSU(nu));
  }
  if (nu->knotsv) {
    BLI_endian_switch_float_array(nu->knotsv, KNOTSV(nu));
  }
}

static void direct_link_curve(FileData *fd, Curve *cu)
{
  Nurb *nu;
  TextBox *tb;

  cu->adt = newdataadr(fd, cu->adt);
  direct_link_animdata(fd, cu->adt);

  /* Protect against integer overflow vulnerability. */
  CLAMP(cu->len_wchar, 0, INT_MAX - 4);

  cu->mat = newdataadr(fd, cu->mat);
  test_pointer_array(fd, (void **)&cu->mat);
  cu->str = newdataadr(fd, cu->str);
  cu->strinfo = newdataadr(fd, cu->strinfo);
  cu->tb = newdataadr(fd, cu->tb);

  if (cu->vfont == NULL) {
    link_list(fd, &(cu->nurb));
  }
  else {
    cu->nurb.first = cu->nurb.last = NULL;

    tb = MEM_calloc_arrayN(MAXTEXTBOX, sizeof(TextBox), "TextBoxread");
    if (cu->tb) {
      memcpy(tb, cu->tb, cu->totbox * sizeof(TextBox));
      MEM_freeN(cu->tb);
      cu->tb = tb;
    }
    else {
      cu->totbox = 1;
      cu->actbox = 1;
      cu->tb = tb;
      cu->tb[0].w = cu->linewidth;
    }
    if (cu->wordspace == 0.0f) {
      cu->wordspace = 1.0f;
    }
  }

  cu->editnurb = NULL;
  cu->editfont = NULL;
  cu->batch_cache = NULL;

  for (nu = cu->nurb.first; nu; nu = nu->next) {
    nu->bezt = newdataadr(fd, nu->bezt);
    nu->bp = newdataadr(fd, nu->bp);
    nu->knotsu = newdataadr(fd, nu->knotsu);
    nu->knotsv = newdataadr(fd, nu->knotsv);
    if (cu->vfont == NULL) {
      nu->charidx = 0;
    }

    if (fd->flags & FD_FLAGS_SWITCH_ENDIAN) {
      switch_endian_knots(nu);
    }
  }
  cu->texflag &= ~CU_AUTOSPACE_EVALUATED;
}

/** \} */

/* -------------------------------------------------------------------- */
/** \name Read ID: Texture
 * \{ */

static void lib_link_texture(FileData *fd, Main *main)
{
  for (Tex *tex = main->textures.first; tex; tex = tex->id.next) {
    if (tex->id.tag & LIB_TAG_NEED_LINK) {
      IDP_LibLinkProperty(tex->id.properties, fd);
      lib_link_animdata(fd, &tex->id, tex->adt);

      tex->ima = newlibadr_us(fd, tex->id.lib, tex->ima);
      tex->ipo = newlibadr_us(fd, tex->id.lib, tex->ipo);  // XXX deprecated - old animation system

      if (tex->nodetree) {
        lib_link_ntree(fd, &tex->id, tex->nodetree);
        tex->nodetree->id.lib = tex->id.lib;
      }

      tex->id.tag &= ~LIB_TAG_NEED_LINK;
    }
  }
}

static void direct_link_texture(FileData *fd, Tex *tex)
{
  tex->adt = newdataadr(fd, tex->adt);
  direct_link_animdata(fd, tex->adt);

  tex->coba = newdataadr(fd, tex->coba);

  tex->nodetree = newdataadr(fd, tex->nodetree);
  if (tex->nodetree) {
    direct_link_id(fd, &tex->nodetree->id);
    direct_link_nodetree(fd, tex->nodetree);
  }

  tex->preview = direct_link_preview_image(fd, tex->preview);

  tex->iuser.ok = 1;
  tex->iuser.scene = NULL;
}

/** \} */

/* -------------------------------------------------------------------- */
/** \name Read ID: Material
 * \{ */

static void lib_link_material(FileData *fd, Main *main)
{
  for (Material *ma = main->materials.first; ma; ma = ma->id.next) {
    if (ma->id.tag & LIB_TAG_NEED_LINK) {
      IDP_LibLinkProperty(ma->id.properties, fd);
      lib_link_animdata(fd, &ma->id, ma->adt);

      ma->ipo = newlibadr_us(fd, ma->id.lib, ma->ipo);  // XXX deprecated - old animation system

      if (ma->nodetree) {
        lib_link_ntree(fd, &ma->id, ma->nodetree);
        ma->nodetree->id.lib = ma->id.lib;
      }

      /* relink grease pencil settings */
      if (ma->gp_style != NULL) {
        MaterialGPencilStyle *gp_style = ma->gp_style;
        if (gp_style->sima != NULL) {
          gp_style->sima = newlibadr_us(fd, ma->id.lib, gp_style->sima);
        }
        if (gp_style->ima != NULL) {
          gp_style->ima = newlibadr_us(fd, ma->id.lib, gp_style->ima);
        }
      }

      ma->id.tag &= ~LIB_TAG_NEED_LINK;
    }
  }
}

static void direct_link_material(FileData *fd, Material *ma)
{
  ma->adt = newdataadr(fd, ma->adt);
  direct_link_animdata(fd, ma->adt);

  ma->texpaintslot = NULL;

  ma->nodetree = newdataadr(fd, ma->nodetree);
  if (ma->nodetree) {
    direct_link_id(fd, &ma->nodetree->id);
    direct_link_nodetree(fd, ma->nodetree);
  }

  ma->preview = direct_link_preview_image(fd, ma->preview);
  BLI_listbase_clear(&ma->gpumaterial);

  ma->gp_style = newdataadr(fd, ma->gp_style);
}

/** \} */

/* -------------------------------------------------------------------- */
/** \name Read ID: Particle Settings
 * \{ */

/* update this also to writefile.c */
static const char *ptcache_data_struct[] = {
    "",          // BPHYS_DATA_INDEX
    "",          // BPHYS_DATA_LOCATION
    "",          // BPHYS_DATA_VELOCITY
    "",          // BPHYS_DATA_ROTATION
    "",          // BPHYS_DATA_AVELOCITY / BPHYS_DATA_XCONST */
    "",          // BPHYS_DATA_SIZE:
    "",          // BPHYS_DATA_TIMES:
    "BoidData",  // case BPHYS_DATA_BOIDS:
};

static void direct_link_pointcache_cb(FileData *fd, void *data)
{
  PTCacheMem *pm = data;
  PTCacheExtra *extra;
  int i;
  for (i = 0; i < BPHYS_TOT_DATA; i++) {
    pm->data[i] = newdataadr(fd, pm->data[i]);

    /* the cache saves non-struct data without DNA */
    if (pm->data[i] && ptcache_data_struct[i][0] == '\0' && (fd->flags & FD_FLAGS_SWITCH_ENDIAN)) {
      /* data_size returns bytes. */
      int tot = (BKE_ptcache_data_size(i) * pm->totpoint) / sizeof(int);

      int *poin = pm->data[i];

      BLI_endian_switch_int32_array(poin, tot);
    }
  }

  link_list(fd, &pm->extradata);

  for (extra = pm->extradata.first; extra; extra = extra->next) {
    extra->data = newdataadr(fd, extra->data);
  }
}

static void direct_link_pointcache(FileData *fd, PointCache *cache)
{
  if ((cache->flag & PTCACHE_DISK_CACHE) == 0) {
    link_list_ex(fd, &cache->mem_cache, direct_link_pointcache_cb);
  }
  else {
    BLI_listbase_clear(&cache->mem_cache);
  }

  cache->flag &= ~PTCACHE_SIMULATION_VALID;
  cache->simframe = 0;
  cache->edit = NULL;
  cache->free_edit = NULL;
  cache->cached_frames = NULL;
  cache->cached_frames_len = 0;
}

static void direct_link_pointcache_list(FileData *fd,
                                        ListBase *ptcaches,
                                        PointCache **ocache,
                                        int force_disk)
{
  if (ptcaches->first) {
    PointCache *cache = NULL;
    link_list(fd, ptcaches);
    for (cache = ptcaches->first; cache; cache = cache->next) {
      direct_link_pointcache(fd, cache);
      if (force_disk) {
        cache->flag |= PTCACHE_DISK_CACHE;
        cache->step = 1;
      }
    }

    *ocache = newdataadr(fd, *ocache);
  }
  else if (*ocache) {
    /* old "single" caches need to be linked too */
    *ocache = newdataadr(fd, *ocache);
    direct_link_pointcache(fd, *ocache);
    if (force_disk) {
      (*ocache)->flag |= PTCACHE_DISK_CACHE;
      (*ocache)->step = 1;
    }

    ptcaches->first = ptcaches->last = *ocache;
  }
}

static void lib_link_partdeflect(FileData *fd, ID *id, PartDeflect *pd)
{
  if (pd && pd->tex) {
    pd->tex = newlibadr_us(fd, id->lib, pd->tex);
  }
  if (pd && pd->f_source) {
    pd->f_source = newlibadr(fd, id->lib, pd->f_source);
  }
}

static void lib_link_particlesettings(FileData *fd, Main *main)
{
  for (ParticleSettings *part = main->particles.first; part; part = part->id.next) {
    if (part->id.tag & LIB_TAG_NEED_LINK) {
      IDP_LibLinkProperty(part->id.properties, fd);
      lib_link_animdata(fd, &part->id, part->adt);

      part->ipo = newlibadr_us(
          fd, part->id.lib, part->ipo);  // XXX deprecated - old animation system

      part->instance_object = newlibadr(fd, part->id.lib, part->instance_object);
      part->instance_collection = newlibadr_us(fd, part->id.lib, part->instance_collection);
      part->eff_group = newlibadr(fd, part->id.lib, part->eff_group);
      part->bb_ob = newlibadr(fd, part->id.lib, part->bb_ob);
      part->collision_group = newlibadr(fd, part->id.lib, part->collision_group);

      lib_link_partdeflect(fd, &part->id, part->pd);
      lib_link_partdeflect(fd, &part->id, part->pd2);

      if (part->effector_weights) {
        part->effector_weights->group = newlibadr(fd, part->id.lib, part->effector_weights->group);
      }
      else {
        part->effector_weights = BKE_effector_add_weights(part->eff_group);
      }

      if (part->instance_weights.first && part->instance_collection) {
        for (ParticleDupliWeight *dw = part->instance_weights.first; dw; dw = dw->next) {
          dw->ob = newlibadr(fd, part->id.lib, dw->ob);
        }
      }
      else {
        BLI_listbase_clear(&part->instance_weights);
      }

      if (part->boids) {
        BoidState *state = part->boids->states.first;
        BoidRule *rule;
        for (; state; state = state->next) {
          rule = state->rules.first;
          for (; rule; rule = rule->next) {
            switch (rule->type) {
              case eBoidRuleType_Goal:
              case eBoidRuleType_Avoid: {
                BoidRuleGoalAvoid *brga = (BoidRuleGoalAvoid *)rule;
                brga->ob = newlibadr(fd, part->id.lib, brga->ob);
                break;
              }
              case eBoidRuleType_FollowLeader: {
                BoidRuleFollowLeader *brfl = (BoidRuleFollowLeader *)rule;
                brfl->ob = newlibadr(fd, part->id.lib, brfl->ob);
                break;
              }
            }
          }
        }
      }

      for (int a = 0; a < MAX_MTEX; a++) {
        MTex *mtex = part->mtex[a];
        if (mtex) {
          mtex->tex = newlibadr_us(fd, part->id.lib, mtex->tex);
          mtex->object = newlibadr(fd, part->id.lib, mtex->object);
        }
      }

      part->id.tag &= ~LIB_TAG_NEED_LINK;
    }
  }
}

static void direct_link_partdeflect(PartDeflect *pd)
{
  if (pd) {
    pd->rng = NULL;
  }
}

static void direct_link_particlesettings(FileData *fd, ParticleSettings *part)
{
  int a;

  part->adt = newdataadr(fd, part->adt);
  part->pd = newdataadr(fd, part->pd);
  part->pd2 = newdataadr(fd, part->pd2);

  direct_link_animdata(fd, part->adt);
  direct_link_partdeflect(part->pd);
  direct_link_partdeflect(part->pd2);

  part->clumpcurve = newdataadr(fd, part->clumpcurve);
  if (part->clumpcurve) {
    direct_link_curvemapping(fd, part->clumpcurve);
  }
  part->roughcurve = newdataadr(fd, part->roughcurve);
  if (part->roughcurve) {
    direct_link_curvemapping(fd, part->roughcurve);
  }
  part->twistcurve = newdataadr(fd, part->twistcurve);
  if (part->twistcurve) {
    direct_link_curvemapping(fd, part->twistcurve);
  }

  part->effector_weights = newdataadr(fd, part->effector_weights);
  if (!part->effector_weights) {
    part->effector_weights = BKE_effector_add_weights(part->eff_group);
  }

  link_list(fd, &part->instance_weights);

  part->boids = newdataadr(fd, part->boids);
  part->fluid = newdataadr(fd, part->fluid);

  if (part->boids) {
    BoidState *state;
    link_list(fd, &part->boids->states);

    for (state = part->boids->states.first; state; state = state->next) {
      link_list(fd, &state->rules);
      link_list(fd, &state->conditions);
      link_list(fd, &state->actions);
    }
  }
  for (a = 0; a < MAX_MTEX; a++) {
    part->mtex[a] = newdataadr(fd, part->mtex[a]);
  }

  /* Protect against integer overflow vulnerability. */
  CLAMP(part->trail_count, 1, 100000);
}

static void lib_link_particlesystems(FileData *fd, Object *ob, ID *id, ListBase *particles)
{
  ParticleSystem *psys, *psysnext;

  for (psys = particles->first; psys; psys = psysnext) {
    psysnext = psys->next;

    psys->part = newlibadr_us(fd, id->lib, psys->part);
    if (psys->part) {
      ParticleTarget *pt = psys->targets.first;

      for (; pt; pt = pt->next) {
        pt->ob = newlibadr(fd, id->lib, pt->ob);
      }

      psys->parent = newlibadr(fd, id->lib, psys->parent);
      psys->target_ob = newlibadr(fd, id->lib, psys->target_ob);

      if (psys->clmd) {
        /* XXX - from reading existing code this seems correct but intended usage of
         * pointcache /w cloth should be added in 'ParticleSystem' - campbell */
        psys->clmd->point_cache = psys->pointcache;
        psys->clmd->ptcaches.first = psys->clmd->ptcaches.last = NULL;
        psys->clmd->coll_parms->group = newlibadr(fd, id->lib, psys->clmd->coll_parms->group);
        psys->clmd->modifier.error = NULL;
      }
    }
    else {
      /* particle modifier must be removed before particle system */
      ParticleSystemModifierData *psmd = psys_get_modifier(ob, psys);
      BLI_remlink(&ob->modifiers, psmd);
      modifier_free((ModifierData *)psmd);

      BLI_remlink(particles, psys);
      MEM_freeN(psys);
    }
  }
}
static void direct_link_particlesystems(FileData *fd, ListBase *particles)
{
  ParticleSystem *psys;
  ParticleData *pa;
  int a;

  for (psys = particles->first; psys; psys = psys->next) {
    psys->particles = newdataadr(fd, psys->particles);

    if (psys->particles && psys->particles->hair) {
      for (a = 0, pa = psys->particles; a < psys->totpart; a++, pa++) {
        pa->hair = newdataadr(fd, pa->hair);
      }
    }

    if (psys->particles && psys->particles->keys) {
      for (a = 0, pa = psys->particles; a < psys->totpart; a++, pa++) {
        pa->keys = NULL;
        pa->totkey = 0;
      }

      psys->flag &= ~PSYS_KEYED;
    }

    if (psys->particles && psys->particles->boid) {
      pa = psys->particles;
      pa->boid = newdataadr(fd, pa->boid);

      /* This is purely runtime data, but still can be an issue if left dangling. */
      pa->boid->ground = NULL;

      for (a = 1, pa++; a < psys->totpart; a++, pa++) {
        pa->boid = (pa - 1)->boid + 1;
        pa->boid->ground = NULL;
      }
    }
    else if (psys->particles) {
      for (a = 0, pa = psys->particles; a < psys->totpart; a++, pa++) {
        pa->boid = NULL;
      }
    }

    psys->fluid_springs = newdataadr(fd, psys->fluid_springs);

    psys->child = newdataadr(fd, psys->child);
    psys->effectors = NULL;

    link_list(fd, &psys->targets);

    psys->edit = NULL;
    psys->free_edit = NULL;
    psys->pathcache = NULL;
    psys->childcache = NULL;
    BLI_listbase_clear(&psys->pathcachebufs);
    BLI_listbase_clear(&psys->childcachebufs);
    psys->pdd = NULL;

    if (psys->clmd) {
      psys->clmd = newdataadr(fd, psys->clmd);
      psys->clmd->clothObject = NULL;
      psys->clmd->hairdata = NULL;

      psys->clmd->sim_parms = newdataadr(fd, psys->clmd->sim_parms);
      psys->clmd->coll_parms = newdataadr(fd, psys->clmd->coll_parms);

      if (psys->clmd->sim_parms) {
        psys->clmd->sim_parms->effector_weights = NULL;
        if (psys->clmd->sim_parms->presets > 10) {
          psys->clmd->sim_parms->presets = 0;
        }
      }

      psys->hair_in_mesh = psys->hair_out_mesh = NULL;
      psys->clmd->solver_result = NULL;
    }

    direct_link_pointcache_list(fd, &psys->ptcaches, &psys->pointcache, 0);
    if (psys->clmd) {
      psys->clmd->point_cache = psys->pointcache;
    }

    psys->tree = NULL;
    psys->bvhtree = NULL;

    psys->orig_psys = NULL;
    psys->batch_cache = NULL;
  }
  return;
}

/** \} */

/* -------------------------------------------------------------------- */
/** \name Read ID: Mesh
 * \{ */

static void lib_link_mesh(FileData *fd, Main *main)
{
  Mesh *me;

  for (me = main->meshes.first; me; me = me->id.next) {
    if (me->id.tag & LIB_TAG_NEED_LINK) {
      int i;

      /* Link ID Properties -- and copy this comment EXACTLY for easy finding
       * of library blocks that implement this.*/
      IDP_LibLinkProperty(me->id.properties, fd);
      lib_link_animdata(fd, &me->id, me->adt);

      /* this check added for python created meshes */
      if (me->mat) {
        for (i = 0; i < me->totcol; i++) {
          me->mat[i] = newlibadr_us(fd, me->id.lib, me->mat[i]);
        }
      }
      else {
        me->totcol = 0;
      }

      me->ipo = newlibadr_us(fd, me->id.lib, me->ipo);  // XXX: deprecated: old anim sys
      me->key = newlibadr_us(fd, me->id.lib, me->key);
      me->texcomesh = newlibadr_us(fd, me->id.lib, me->texcomesh);
    }
  }

  for (me = main->meshes.first; me; me = me->id.next) {
    if (me->id.tag & LIB_TAG_NEED_LINK) {
      /*check if we need to convert mfaces to mpolys*/
      if (me->totface && !me->totpoly) {
        /* temporarily switch main so that reading from
         * external CustomData works */
        Main *gmain = G_MAIN;
        G_MAIN = main;

        BKE_mesh_do_versions_convert_mfaces_to_mpolys(me);

        G_MAIN = gmain;
      }

      /* Deprecated, only kept for conversion. */
      BKE_mesh_tessface_clear(me);

      /* Moved from do_versions because we need updated polygons for calculating normals. */
      if (MAIN_VERSION_OLDER(main, 256, 6)) {
        BKE_mesh_calc_normals(me);
      }

      me->id.tag &= ~LIB_TAG_NEED_LINK;
    }
  }
}

static void direct_link_dverts(FileData *fd, int count, MDeformVert *mdverts)
{
  int i;

  if (mdverts == NULL) {
    return;
  }

  for (i = count; i > 0; i--, mdverts++) {
    /*convert to vgroup allocation system*/
    MDeformWeight *dw;
    if (mdverts->dw && (dw = newdataadr(fd, mdverts->dw))) {
      const ssize_t dw_len = mdverts->totweight * sizeof(MDeformWeight);
      void *dw_tmp = MEM_mallocN(dw_len, "direct_link_dverts");
      memcpy(dw_tmp, dw, dw_len);
      mdverts->dw = dw_tmp;
      MEM_freeN(dw);
    }
    else {
      mdverts->dw = NULL;
      mdverts->totweight = 0;
    }
  }
}

static void direct_link_mdisps(FileData *fd, int count, MDisps *mdisps, int external)
{
  if (mdisps) {
    int i;

    for (i = 0; i < count; i++) {
      mdisps[i].disps = newdataadr(fd, mdisps[i].disps);
      mdisps[i].hidden = newdataadr(fd, mdisps[i].hidden);

      if (mdisps[i].totdisp && !mdisps[i].level) {
        /* this calculation is only correct for loop mdisps;
         * if loading pre-BMesh face mdisps this will be
         * overwritten with the correct value in
         * bm_corners_to_loops() */
        float gridsize = sqrtf(mdisps[i].totdisp);
        mdisps[i].level = (int)(logf(gridsize - 1.0f) / (float)M_LN2) + 1;
      }

      if ((fd->flags & FD_FLAGS_SWITCH_ENDIAN) && (mdisps[i].disps)) {
        /* DNA_struct_switch_endian doesn't do endian swap for (*disps)[] */
        /* this does swap for data written at write_mdisps() - readfile.c */
        BLI_endian_switch_float_array(*mdisps[i].disps, mdisps[i].totdisp * 3);
      }
      if (!external && !mdisps[i].disps) {
        mdisps[i].totdisp = 0;
      }
    }
  }
}

static void direct_link_grid_paint_mask(FileData *fd, int count, GridPaintMask *grid_paint_mask)
{
  if (grid_paint_mask) {
    int i;

    for (i = 0; i < count; i++) {
      GridPaintMask *gpm = &grid_paint_mask[i];
      if (gpm->data) {
        gpm->data = newdataadr(fd, gpm->data);
      }
    }
  }
}

/*this isn't really a public api function, so prototyped here*/
static void direct_link_customdata(FileData *fd, CustomData *data, int count)
{
  int i = 0;

  data->layers = newdataadr(fd, data->layers);

  /* annoying workaround for bug [#31079] loading legacy files with
   * no polygons _but_ have stale customdata */
  if (UNLIKELY(count == 0 && data->layers == NULL && data->totlayer != 0)) {
    CustomData_reset(data);
    return;
  }

  data->external = newdataadr(fd, data->external);

  while (i < data->totlayer) {
    CustomDataLayer *layer = &data->layers[i];

    if (layer->flag & CD_FLAG_EXTERNAL) {
      layer->flag &= ~CD_FLAG_IN_MEMORY;
    }

    layer->flag &= ~CD_FLAG_NOFREE;

    if (CustomData_verify_versions(data, i)) {
      layer->data = newdataadr(fd, layer->data);
      if (layer->type == CD_MDISPS) {
        direct_link_mdisps(fd, count, layer->data, layer->flag & CD_FLAG_EXTERNAL);
      }
      else if (layer->type == CD_GRID_PAINT_MASK) {
        direct_link_grid_paint_mask(fd, count, layer->data);
      }
      i++;
    }
  }

  CustomData_update_typemap(data);
}

static void direct_link_mesh(FileData *fd, Mesh *mesh)
{
  mesh->mat = newdataadr(fd, mesh->mat);
  test_pointer_array(fd, (void **)&mesh->mat);

  mesh->mvert = newdataadr(fd, mesh->mvert);
  mesh->medge = newdataadr(fd, mesh->medge);
  mesh->mface = newdataadr(fd, mesh->mface);
  mesh->mloop = newdataadr(fd, mesh->mloop);
  mesh->mpoly = newdataadr(fd, mesh->mpoly);
  mesh->tface = newdataadr(fd, mesh->tface);
  mesh->mtface = newdataadr(fd, mesh->mtface);
  mesh->mcol = newdataadr(fd, mesh->mcol);
  mesh->dvert = newdataadr(fd, mesh->dvert);
  mesh->mloopcol = newdataadr(fd, mesh->mloopcol);
  mesh->mloopuv = newdataadr(fd, mesh->mloopuv);
  mesh->mselect = newdataadr(fd, mesh->mselect);

  /* animdata */
  mesh->adt = newdataadr(fd, mesh->adt);
  direct_link_animdata(fd, mesh->adt);

  /* Normally direct_link_dverts should be called in direct_link_customdata,
   * but for backwards compatibility in do_versions to work we do it here. */
  direct_link_dverts(fd, mesh->totvert, mesh->dvert);

  direct_link_customdata(fd, &mesh->vdata, mesh->totvert);
  direct_link_customdata(fd, &mesh->edata, mesh->totedge);
  direct_link_customdata(fd, &mesh->fdata, mesh->totface);
  direct_link_customdata(fd, &mesh->ldata, mesh->totloop);
  direct_link_customdata(fd, &mesh->pdata, mesh->totpoly);

  mesh->texflag &= ~ME_AUTOSPACE_EVALUATED;
  mesh->edit_mesh = NULL;
  BKE_mesh_runtime_reset(mesh);

  /* happens with old files */
  if (mesh->mselect == NULL) {
    mesh->totselect = 0;
  }

  /* Multires data */
  mesh->mr = newdataadr(fd, mesh->mr);
  if (mesh->mr) {
    MultiresLevel *lvl;

    link_list(fd, &mesh->mr->levels);
    lvl = mesh->mr->levels.first;

    direct_link_customdata(fd, &mesh->mr->vdata, lvl->totvert);
    direct_link_dverts(fd, lvl->totvert, CustomData_get(&mesh->mr->vdata, 0, CD_MDEFORMVERT));
    direct_link_customdata(fd, &mesh->mr->fdata, lvl->totface);

    mesh->mr->edge_flags = newdataadr(fd, mesh->mr->edge_flags);
    mesh->mr->edge_creases = newdataadr(fd, mesh->mr->edge_creases);

    mesh->mr->verts = newdataadr(fd, mesh->mr->verts);

    /* If mesh has the same number of vertices as the
     * highest multires level, load the current mesh verts
     * into multires and discard the old data. Needed
     * because some saved files either do not have a verts
     * array, or the verts array contains out-of-date
     * data. */
    if (mesh->totvert == ((MultiresLevel *)mesh->mr->levels.last)->totvert) {
      if (mesh->mr->verts) {
        MEM_freeN(mesh->mr->verts);
      }
      mesh->mr->verts = MEM_dupallocN(mesh->mvert);
    }

    for (; lvl; lvl = lvl->next) {
      lvl->verts = newdataadr(fd, lvl->verts);
      lvl->faces = newdataadr(fd, lvl->faces);
      lvl->edges = newdataadr(fd, lvl->edges);
      lvl->colfaces = newdataadr(fd, lvl->colfaces);
    }
  }

  /* if multires is present but has no valid vertex data,
   * there's no way to recover it; silently remove multires */
  if (mesh->mr && !mesh->mr->verts) {
    multires_free(mesh->mr);
    mesh->mr = NULL;
  }

  if ((fd->flags & FD_FLAGS_SWITCH_ENDIAN) && mesh->tface) {
    TFace *tf = mesh->tface;
    int i;

    for (i = 0; i < mesh->totface; i++, tf++) {
      BLI_endian_switch_uint32_array(tf->col, 4);
    }
  }
}

/** \} */

/* -------------------------------------------------------------------- */
/** \name Read ID: Lattice
 * \{ */

static void lib_link_latt(FileData *fd, Main *main)
{
  for (Lattice *lt = main->lattices.first; lt; lt = lt->id.next) {
    if (lt->id.tag & LIB_TAG_NEED_LINK) {
      IDP_LibLinkProperty(lt->id.properties, fd);
      lib_link_animdata(fd, &lt->id, lt->adt);

      lt->ipo = newlibadr_us(fd, lt->id.lib, lt->ipo);  // XXX deprecated - old animation system
      lt->key = newlibadr_us(fd, lt->id.lib, lt->key);

      lt->id.tag &= ~LIB_TAG_NEED_LINK;
    }
  }
}

static void direct_link_latt(FileData *fd, Lattice *lt)
{
  lt->def = newdataadr(fd, lt->def);

  lt->dvert = newdataadr(fd, lt->dvert);
  direct_link_dverts(fd, lt->pntsu * lt->pntsv * lt->pntsw, lt->dvert);

  lt->editlatt = NULL;
  lt->batch_cache = NULL;

  lt->adt = newdataadr(fd, lt->adt);
  direct_link_animdata(fd, lt->adt);
}

/** \} */

/* -------------------------------------------------------------------- */
/** \name Read ID: Object
 * \{ */

static void lib_link_modifiers_common(void *userData, Object *ob, ID **idpoin, int cb_flag)
{
  FileData *fd = userData;

  *idpoin = newlibadr(fd, ob->id.lib, *idpoin);
  if (*idpoin != NULL && (cb_flag & IDWALK_CB_USER) != 0) {
    id_us_plus_no_lib(*idpoin);
  }
}

static void lib_link_modifiers(FileData *fd, Object *ob)
{
  modifiers_foreachIDLink(ob, lib_link_modifiers_common, fd);

  /* If linking from a library, clear 'local' library override flag. */
  if (ob->id.lib != NULL) {
    for (ModifierData *mod = ob->modifiers.first; mod != NULL; mod = mod->next) {
      mod->flag &= ~eModifierFlag_OverrideLibrary_Local;
    }
  }
}

static void lib_link_gpencil_modifiers(FileData *fd, Object *ob)
{
  BKE_gpencil_modifiers_foreachIDLink(ob, lib_link_modifiers_common, fd);

  /* If linking from a library, clear 'local' library override flag. */
  if (ob->id.lib != NULL) {
    for (GpencilModifierData *mod = ob->greasepencil_modifiers.first; mod != NULL;
         mod = mod->next) {
      mod->flag &= ~eGpencilModifierFlag_OverrideLibrary_Local;
    }
  }
}

static void lib_link_shaderfxs(FileData *fd, Object *ob)
{
  BKE_shaderfx_foreachIDLink(ob, lib_link_modifiers_common, fd);

  /* If linking from a library, clear 'local' library override flag. */
  if (ob->id.lib != NULL) {
    for (ShaderFxData *fx = ob->shader_fx.first; fx != NULL; fx = fx->next) {
      fx->flag &= ~eShaderFxFlag_OverrideLibrary_Local;
    }
  }
}

static void lib_link_object(FileData *fd, Main *main)
{
  bool warn = false;

  for (Object *ob = main->objects.first; ob; ob = ob->id.next) {
    if (ob->id.tag & LIB_TAG_NEED_LINK) {
      int a;

      IDP_LibLinkProperty(ob->id.properties, fd);
      lib_link_animdata(fd, &ob->id, ob->adt);

      // XXX deprecated - old animation system <<<
      ob->ipo = newlibadr_us(fd, ob->id.lib, ob->ipo);
      ob->action = newlibadr_us(fd, ob->id.lib, ob->action);
      // >>> XXX deprecated - old animation system

      ob->parent = newlibadr(fd, ob->id.lib, ob->parent);
      ob->track = newlibadr(fd, ob->id.lib, ob->track);
      ob->poselib = newlibadr_us(fd, ob->id.lib, ob->poselib);

      /* 2.8x drops support for non-empty dupli instances. */
      if (ob->type == OB_EMPTY) {
        ob->instance_collection = newlibadr_us(fd, ob->id.lib, ob->instance_collection);
      }
      else {
        if (ob->instance_collection != NULL) {
          ID *id = newlibadr(fd, ob->id.lib, ob->instance_collection);
          blo_reportf_wrap(fd->reports,
                           RPT_WARNING,
                           TIP_("Non-Empty object '%s' cannot duplicate collection '%s' "
                                "anymore in Blender 2.80, removed instancing"),
                           ob->id.name + 2,
                           id->name + 2);
        }
        ob->instance_collection = NULL;
        ob->transflag &= ~OB_DUPLICOLLECTION;
      }

      ob->proxy = newlibadr_us(fd, ob->id.lib, ob->proxy);
      if (ob->proxy) {
        /* paranoia check, actually a proxy_from pointer should never be written... */
        if (ob->proxy->id.lib == NULL) {
          ob->proxy->proxy_from = NULL;
          ob->proxy = NULL;

          if (ob->id.lib) {
            printf("Proxy lost from  object %s lib %s\n", ob->id.name + 2, ob->id.lib->name);
          }
          else {
            printf("Proxy lost from  object %s lib <NONE>\n", ob->id.name + 2);
          }
        }
        else {
          /* this triggers object_update to always use a copy */
          ob->proxy->proxy_from = ob;
        }
      }
      ob->proxy_group = newlibadr(fd, ob->id.lib, ob->proxy_group);

      void *poin = ob->data;
      ob->data = newlibadr_us(fd, ob->id.lib, ob->data);

      if (ob->data == NULL && poin != NULL) {
        if (ob->id.lib) {
          printf("Can't find obdata of %s lib %s\n", ob->id.name + 2, ob->id.lib->name);
        }
        else {
          printf("Object %s lost data.\n", ob->id.name + 2);
        }

        ob->type = OB_EMPTY;
        warn = true;

        if (ob->pose) {
          /* we can't call #BKE_pose_free() here because of library linking
           * freeing will recurse down into every pose constraints ID pointers
           * which are not always valid, so for now free directly and suffer
           * some leaked memory rather then crashing immediately
           * while bad this _is_ an exceptional case - campbell */
#if 0
          BKE_pose_free(ob->pose);
#else
          MEM_freeN(ob->pose);
#endif
          ob->pose = NULL;
          ob->mode &= ~OB_MODE_POSE;
        }
      }
      for (a = 0; a < ob->totcol; a++) {
        ob->mat[a] = newlibadr_us(fd, ob->id.lib, ob->mat[a]);
      }

      /* When the object is local and the data is library its possible
       * the material list size gets out of sync. [#22663] */
      if (ob->data && ob->id.lib != ((ID *)ob->data)->lib) {
        const short *totcol_data = give_totcolp(ob);
        /* Only expand so as not to loose any object materials that might be set. */
        if (totcol_data && (*totcol_data > ob->totcol)) {
          /* printf("'%s' %d -> %d\n", ob->id.name, ob->totcol, *totcol_data); */
          BKE_material_resize_object(main, ob, *totcol_data, false);
        }
      }

      ob->gpd = newlibadr_us(fd, ob->id.lib, ob->gpd);

      ob->id.tag &= ~LIB_TAG_NEED_LINK;
      /* if id.us==0 a new base will be created later on */

      /* WARNING! Also check expand_object(), should reflect the stuff below. */
      lib_link_pose(fd, main, ob, ob->pose);
      lib_link_constraints(fd, &ob->id, &ob->constraints);

      // XXX deprecated - old animation system <<<
      lib_link_constraint_channels(fd, &ob->id, &ob->constraintChannels);
      lib_link_nlastrips(fd, &ob->id, &ob->nlastrips);
      // >>> XXX deprecated - old animation system

      for (PartEff *paf = ob->effect.first; paf; paf = paf->next) {
        if (paf->type == EFF_PARTICLE) {
          paf->group = newlibadr_us(fd, ob->id.lib, paf->group);
        }
      }

      {
        FluidsimModifierData *fluidmd = (FluidsimModifierData *)modifiers_findByType(
            ob, eModifierType_Fluidsim);

        if (fluidmd && fluidmd->fss) {
          fluidmd->fss->ipo = newlibadr_us(
              fd, ob->id.lib, fluidmd->fss->ipo);  // XXX deprecated - old animation system
        }
      }

      {
        SmokeModifierData *smd = (SmokeModifierData *)modifiers_findByType(ob,
                                                                           eModifierType_Smoke);

        if (smd && (smd->type == MOD_SMOKE_TYPE_DOMAIN) && smd->domain) {
          /* Flag for refreshing the simulation after loading. */
          smd->domain->flags |= MOD_SMOKE_FILE_LOAD;
        }
      }

      /* texture field */
      if (ob->pd) {
        lib_link_partdeflect(fd, &ob->id, ob->pd);
      }

      if (ob->soft) {
        ob->soft->collision_group = newlibadr(fd, ob->id.lib, ob->soft->collision_group);

        ob->soft->effector_weights->group = newlibadr(
            fd, ob->id.lib, ob->soft->effector_weights->group);
      }

      lib_link_particlesystems(fd, ob, &ob->id, &ob->particlesystem);
      lib_link_modifiers(fd, ob);
      lib_link_gpencil_modifiers(fd, ob);
      lib_link_shaderfxs(fd, ob);

      if (ob->rigidbody_constraint) {
        ob->rigidbody_constraint->ob1 = newlibadr(fd, ob->id.lib, ob->rigidbody_constraint->ob1);
        ob->rigidbody_constraint->ob2 = newlibadr(fd, ob->id.lib, ob->rigidbody_constraint->ob2);
      }

      {
        LodLevel *level;
        for (level = ob->lodlevels.first; level; level = level->next) {
          level->source = newlibadr(fd, ob->id.lib, level->source);

          if (!level->source && level == ob->lodlevels.first) {
            level->source = ob;
          }
        }
      }
    }
  }

  if (warn) {
    BKE_report(fd->reports, RPT_WARNING, "Warning in console");
  }
}

/* direct data for cache */
static void direct_link_motionpath(FileData *fd, bMotionPath *mpath)
{
  /* sanity check */
  if (mpath == NULL) {
    return;
  }

  /* relink points cache */
  mpath->points = newdataadr(fd, mpath->points);

  mpath->points_vbo = NULL;
  mpath->batch_line = NULL;
  mpath->batch_points = NULL;
}

static void direct_link_pose(FileData *fd, bPose *pose)
{
  bPoseChannel *pchan;

  if (!pose) {
    return;
  }

  link_list(fd, &pose->chanbase);
  link_list(fd, &pose->agroups);

  pose->chanhash = NULL;
  pose->chan_array = NULL;

  for (pchan = pose->chanbase.first; pchan; pchan = pchan->next) {
    pchan->bone = NULL;
    pchan->parent = newdataadr(fd, pchan->parent);
    pchan->child = newdataadr(fd, pchan->child);
    pchan->custom_tx = newdataadr(fd, pchan->custom_tx);

    pchan->bbone_prev = newdataadr(fd, pchan->bbone_prev);
    pchan->bbone_next = newdataadr(fd, pchan->bbone_next);

    direct_link_constraints(fd, &pchan->constraints);

    pchan->prop = newdataadr(fd, pchan->prop);
    IDP_DirectLinkGroup_OrFree(&pchan->prop, (fd->flags & FD_FLAGS_SWITCH_ENDIAN), fd);

    pchan->mpath = newdataadr(fd, pchan->mpath);
    if (pchan->mpath) {
      direct_link_motionpath(fd, pchan->mpath);
    }

    BLI_listbase_clear(&pchan->iktree);
    BLI_listbase_clear(&pchan->siktree);

    /* in case this value changes in future, clamp else we get undefined behavior */
    CLAMP(pchan->rotmode, ROT_MODE_MIN, ROT_MODE_MAX);

    pchan->draw_data = NULL;
    BKE_pose_channel_runtime_reset(&pchan->runtime);
  }
  pose->ikdata = NULL;
  if (pose->ikparam != NULL) {
    pose->ikparam = newdataadr(fd, pose->ikparam);
  }
}

static void direct_link_modifiers(FileData *fd, ListBase *lb)
{
  ModifierData *md;

  link_list(fd, lb);

  for (md = lb->first; md; md = md->next) {
    md->error = NULL;
    md->runtime = NULL;

    /* if modifiers disappear, or for upward compatibility */
    if (NULL == modifierType_getInfo(md->type)) {
      md->type = eModifierType_None;
    }

    if (md->type == eModifierType_Subsurf) {
      SubsurfModifierData *smd = (SubsurfModifierData *)md;

      smd->emCache = smd->mCache = NULL;
    }
    else if (md->type == eModifierType_Armature) {
      ArmatureModifierData *amd = (ArmatureModifierData *)md;

      amd->prevCos = NULL;
    }
    else if (md->type == eModifierType_Cloth) {
      ClothModifierData *clmd = (ClothModifierData *)md;

      clmd->clothObject = NULL;
      clmd->hairdata = NULL;

      clmd->sim_parms = newdataadr(fd, clmd->sim_parms);
      clmd->coll_parms = newdataadr(fd, clmd->coll_parms);

      direct_link_pointcache_list(fd, &clmd->ptcaches, &clmd->point_cache, 0);

      if (clmd->sim_parms) {
        if (clmd->sim_parms->presets > 10) {
          clmd->sim_parms->presets = 0;
        }

        clmd->sim_parms->reset = 0;

        clmd->sim_parms->effector_weights = newdataadr(fd, clmd->sim_parms->effector_weights);

        if (!clmd->sim_parms->effector_weights) {
          clmd->sim_parms->effector_weights = BKE_effector_add_weights(NULL);
        }
      }

      clmd->solver_result = NULL;
    }
    else if (md->type == eModifierType_Fluidsim) {
      FluidsimModifierData *fluidmd = (FluidsimModifierData *)md;

      fluidmd->fss = newdataadr(fd, fluidmd->fss);
      if (fluidmd->fss) {
        fluidmd->fss->fmd = fluidmd;
        fluidmd->fss->meshVelocities = NULL;
      }
    }
    else if (md->type == eModifierType_Smoke) {
      SmokeModifierData *smd = (SmokeModifierData *)md;

      if (smd->type == MOD_SMOKE_TYPE_DOMAIN) {
        smd->flow = NULL;
        smd->coll = NULL;
        smd->domain = newdataadr(fd, smd->domain);
        smd->domain->smd = smd;

        smd->domain->fluid = NULL;
        smd->domain->fluid_mutex = BLI_rw_mutex_alloc();
        smd->domain->wt = NULL;
        smd->domain->shadow = NULL;
        smd->domain->tex = NULL;
        smd->domain->tex_shadow = NULL;
        smd->domain->tex_flame = NULL;
        smd->domain->tex_flame_coba = NULL;
        smd->domain->tex_coba = NULL;
        smd->domain->tex_field = NULL;
        smd->domain->tex_velocity_x = NULL;
        smd->domain->tex_velocity_y = NULL;
        smd->domain->tex_velocity_z = NULL;
        smd->domain->tex_wt = NULL;
        smd->domain->coba = newdataadr(fd, smd->domain->coba);

        smd->domain->effector_weights = newdataadr(fd, smd->domain->effector_weights);
        if (!smd->domain->effector_weights) {
          smd->domain->effector_weights = BKE_effector_add_weights(NULL);
        }

        direct_link_pointcache_list(
            fd, &(smd->domain->ptcaches[0]), &(smd->domain->point_cache[0]), 1);

        /* Smoke uses only one cache from now on, so store pointer convert */
        if (smd->domain->ptcaches[1].first || smd->domain->point_cache[1]) {
          if (smd->domain->point_cache[1]) {
            PointCache *cache = newdataadr(fd, smd->domain->point_cache[1]);
            if (cache->flag & PTCACHE_FAKE_SMOKE) {
              /* Smoke was already saved in "new format" and this cache is a fake one. */
            }
            else {
              printf(
                  "High resolution smoke cache not available due to pointcache update. Please "
                  "reset the simulation.\n");
            }
            BKE_ptcache_free(cache);
          }
          BLI_listbase_clear(&smd->domain->ptcaches[1]);
          smd->domain->point_cache[1] = NULL;
        }
      }
      else if (smd->type == MOD_SMOKE_TYPE_FLOW) {
        smd->domain = NULL;
        smd->coll = NULL;
        smd->flow = newdataadr(fd, smd->flow);
        smd->flow->smd = smd;
        smd->flow->mesh = NULL;
        smd->flow->verts_old = NULL;
        smd->flow->numverts = 0;
        smd->flow->psys = newdataadr(fd, smd->flow->psys);
      }
      else if (smd->type == MOD_SMOKE_TYPE_COLL) {
        smd->flow = NULL;
        smd->domain = NULL;
        smd->coll = newdataadr(fd, smd->coll);
        if (smd->coll) {
          smd->coll->smd = smd;
          smd->coll->verts_old = NULL;
          smd->coll->numverts = 0;
          smd->coll->mesh = NULL;
        }
        else {
          smd->type = 0;
          smd->flow = NULL;
          smd->domain = NULL;
          smd->coll = NULL;
        }
      }
    }
    else if (md->type == eModifierType_DynamicPaint) {
      DynamicPaintModifierData *pmd = (DynamicPaintModifierData *)md;

      if (pmd->canvas) {
        pmd->canvas = newdataadr(fd, pmd->canvas);
        pmd->canvas->pmd = pmd;
        pmd->canvas->flags &= ~MOD_DPAINT_BAKING; /* just in case */

        if (pmd->canvas->surfaces.first) {
          DynamicPaintSurface *surface;
          link_list(fd, &pmd->canvas->surfaces);

          for (surface = pmd->canvas->surfaces.first; surface; surface = surface->next) {
            surface->canvas = pmd->canvas;
            surface->data = NULL;
            direct_link_pointcache_list(fd, &(surface->ptcaches), &(surface->pointcache), 1);

            if (!(surface->effector_weights = newdataadr(fd, surface->effector_weights))) {
              surface->effector_weights = BKE_effector_add_weights(NULL);
            }
          }
        }
      }
      if (pmd->brush) {
        pmd->brush = newdataadr(fd, pmd->brush);
        pmd->brush->pmd = pmd;
        pmd->brush->psys = newdataadr(fd, pmd->brush->psys);
        pmd->brush->paint_ramp = newdataadr(fd, pmd->brush->paint_ramp);
        pmd->brush->vel_ramp = newdataadr(fd, pmd->brush->vel_ramp);
      }
    }
    else if (md->type == eModifierType_Collision) {
      CollisionModifierData *collmd = (CollisionModifierData *)md;
#if 0
      // TODO: CollisionModifier should use pointcache
      // + have proper reset events before enabling this
      collmd->x = newdataadr(fd, collmd->x);
      collmd->xnew = newdataadr(fd, collmd->xnew);
      collmd->mfaces = newdataadr(fd, collmd->mfaces);

      collmd->current_x = MEM_calloc_arrayN(collmd->numverts, sizeof(MVert), "current_x");
      collmd->current_xnew = MEM_calloc_arrayN(collmd->numverts, sizeof(MVert), "current_xnew");
      collmd->current_v = MEM_calloc_arrayN(collmd->numverts, sizeof(MVert), "current_v");
#endif

      collmd->x = NULL;
      collmd->xnew = NULL;
      collmd->current_x = NULL;
      collmd->current_xnew = NULL;
      collmd->current_v = NULL;
      collmd->time_x = collmd->time_xnew = -1000;
      collmd->mvert_num = 0;
      collmd->tri_num = 0;
      collmd->is_static = false;
      collmd->bvhtree = NULL;
      collmd->tri = NULL;
    }
    else if (md->type == eModifierType_Surface) {
      SurfaceModifierData *surmd = (SurfaceModifierData *)md;

      surmd->mesh = NULL;
      surmd->bvhtree = NULL;
      surmd->x = NULL;
      surmd->v = NULL;
      surmd->numverts = 0;
    }
    else if (md->type == eModifierType_Hook) {
      HookModifierData *hmd = (HookModifierData *)md;

      hmd->indexar = newdataadr(fd, hmd->indexar);
      if (fd->flags & FD_FLAGS_SWITCH_ENDIAN) {
        BLI_endian_switch_int32_array(hmd->indexar, hmd->totindex);
      }

      hmd->curfalloff = newdataadr(fd, hmd->curfalloff);
      if (hmd->curfalloff) {
        direct_link_curvemapping(fd, hmd->curfalloff);
      }
    }
    else if (md->type == eModifierType_ParticleSystem) {
      ParticleSystemModifierData *psmd = (ParticleSystemModifierData *)md;

      psmd->mesh_final = NULL;
      psmd->mesh_original = NULL;
      psmd->psys = newdataadr(fd, psmd->psys);
      psmd->flag &= ~eParticleSystemFlag_psys_updated;
      psmd->flag |= eParticleSystemFlag_file_loaded;
    }
    else if (md->type == eModifierType_Explode) {
      ExplodeModifierData *psmd = (ExplodeModifierData *)md;

      psmd->facepa = NULL;
    }
    else if (md->type == eModifierType_MeshDeform) {
      MeshDeformModifierData *mmd = (MeshDeformModifierData *)md;

      mmd->bindinfluences = newdataadr(fd, mmd->bindinfluences);
      mmd->bindoffsets = newdataadr(fd, mmd->bindoffsets);
      mmd->bindcagecos = newdataadr(fd, mmd->bindcagecos);
      mmd->dyngrid = newdataadr(fd, mmd->dyngrid);
      mmd->dyninfluences = newdataadr(fd, mmd->dyninfluences);
      mmd->dynverts = newdataadr(fd, mmd->dynverts);

      mmd->bindweights = newdataadr(fd, mmd->bindweights);
      mmd->bindcos = newdataadr(fd, mmd->bindcos);

      if (fd->flags & FD_FLAGS_SWITCH_ENDIAN) {
        if (mmd->bindoffsets) {
          BLI_endian_switch_int32_array(mmd->bindoffsets, mmd->totvert + 1);
        }
        if (mmd->bindcagecos) {
          BLI_endian_switch_float_array(mmd->bindcagecos, mmd->totcagevert * 3);
        }
        if (mmd->dynverts) {
          BLI_endian_switch_int32_array(mmd->dynverts, mmd->totvert);
        }
        if (mmd->bindweights) {
          BLI_endian_switch_float_array(mmd->bindweights, mmd->totvert);
        }
        if (mmd->bindcos) {
          BLI_endian_switch_float_array(mmd->bindcos, mmd->totcagevert * 3);
        }
      }
    }
    else if (md->type == eModifierType_Ocean) {
      OceanModifierData *omd = (OceanModifierData *)md;
      omd->oceancache = NULL;
      omd->ocean = NULL;
    }
    else if (md->type == eModifierType_Warp) {
      WarpModifierData *tmd = (WarpModifierData *)md;

      tmd->curfalloff = newdataadr(fd, tmd->curfalloff);
      if (tmd->curfalloff) {
        direct_link_curvemapping(fd, tmd->curfalloff);
      }
    }
    else if (md->type == eModifierType_WeightVGEdit) {
      WeightVGEditModifierData *wmd = (WeightVGEditModifierData *)md;

      wmd->cmap_curve = newdataadr(fd, wmd->cmap_curve);
      if (wmd->cmap_curve) {
        direct_link_curvemapping(fd, wmd->cmap_curve);
      }
    }
    else if (md->type == eModifierType_LaplacianDeform) {
      LaplacianDeformModifierData *lmd = (LaplacianDeformModifierData *)md;

      lmd->vertexco = newdataadr(fd, lmd->vertexco);
      if (fd->flags & FD_FLAGS_SWITCH_ENDIAN) {
        BLI_endian_switch_float_array(lmd->vertexco, lmd->total_verts * 3);
      }
      lmd->cache_system = NULL;
    }
    else if (md->type == eModifierType_CorrectiveSmooth) {
      CorrectiveSmoothModifierData *csmd = (CorrectiveSmoothModifierData *)md;

      if (csmd->bind_coords) {
        csmd->bind_coords = newdataadr(fd, csmd->bind_coords);
        if (fd->flags & FD_FLAGS_SWITCH_ENDIAN) {
          BLI_endian_switch_float_array((float *)csmd->bind_coords, csmd->bind_coords_num * 3);
        }
      }

      /* runtime only */
      csmd->delta_cache.deltas = NULL;
      csmd->delta_cache.totverts = 0;
    }
    else if (md->type == eModifierType_MeshSequenceCache) {
      MeshSeqCacheModifierData *msmcd = (MeshSeqCacheModifierData *)md;
      msmcd->reader = NULL;
      msmcd->reader_object_path[0] = '\0';
    }
    else if (md->type == eModifierType_SurfaceDeform) {
      SurfaceDeformModifierData *smd = (SurfaceDeformModifierData *)md;

      smd->verts = newdataadr(fd, smd->verts);

      if (smd->verts) {
        for (int i = 0; i < smd->numverts; i++) {
          smd->verts[i].binds = newdataadr(fd, smd->verts[i].binds);

          if (smd->verts[i].binds) {
            for (int j = 0; j < smd->verts[i].numbinds; j++) {
              smd->verts[i].binds[j].vert_inds = newdataadr(fd, smd->verts[i].binds[j].vert_inds);
              smd->verts[i].binds[j].vert_weights = newdataadr(
                  fd, smd->verts[i].binds[j].vert_weights);

              if (fd->flags & FD_FLAGS_SWITCH_ENDIAN) {
                if (smd->verts[i].binds[j].vert_inds) {
                  BLI_endian_switch_uint32_array(smd->verts[i].binds[j].vert_inds,
                                                 smd->verts[i].binds[j].numverts);
                }

                if (smd->verts[i].binds[j].vert_weights) {
                  if (smd->verts[i].binds[j].mode == MOD_SDEF_MODE_CENTROID ||
                      smd->verts[i].binds[j].mode == MOD_SDEF_MODE_LOOPTRI) {
                    BLI_endian_switch_float_array(smd->verts[i].binds[j].vert_weights, 3);
                  }
                  else {
                    BLI_endian_switch_float_array(smd->verts[i].binds[j].vert_weights,
                                                  smd->verts[i].binds[j].numverts);
                  }
                }
              }
            }
          }
        }
      }
    }
<<<<<<< HEAD
    else if (md->type == eModifierType_BParticles) {
      BParticlesModifierData *bpmd = (BParticlesModifierData *)md;
      bpmd->cached_frames = newdataadr(fd, bpmd->cached_frames);

      for (uint frame_index = 0; frame_index < bpmd->num_cached_frames; frame_index++) {
        BParticlesFrameCache *cached_frame = &bpmd->cached_frames[frame_index];
        cached_frame->particle_types = newdataadr(fd, cached_frame->particle_types);

        for (uint type = 0; type < cached_frame->num_particle_types; type++) {
          BParticlesTypeCache *cached_type = &cached_frame->particle_types[type];
          cached_type->attributes_float = newdataadr(fd, cached_type->attributes_float);

          for (uint i = 0; i < cached_type->num_attributes_float; i++) {
            BParticlesAttributeCacheFloat *cached_attribute = &cached_type->attributes_float[i];
            cached_attribute->values = newdataadr(fd, cached_attribute->values);

            if (fd->flags & FD_FLAGS_SWITCH_ENDIAN) {
              BLI_endian_switch_float_array(cached_attribute->values,
                                            cached_type->particle_amount);
            }
          }
        }
=======
    else if (md->type == eModifierType_Bevel) {
      BevelModifierData *bmd = (BevelModifierData *)md;
      bmd->custom_profile = newdataadr(fd, bmd->custom_profile);
      if (bmd->custom_profile) {
        direct_link_curveprofile(fd, bmd->custom_profile);
>>>>>>> 2ec9aa3b
      }
    }
  }
}

static void direct_link_gpencil_modifiers(FileData *fd, ListBase *lb)
{
  GpencilModifierData *md;

  link_list(fd, lb);

  for (md = lb->first; md; md = md->next) {
    md->error = NULL;

    /* if modifiers disappear, or for upward compatibility */
    if (NULL == BKE_gpencil_modifierType_getInfo(md->type)) {
      md->type = eModifierType_None;
    }

    if (md->type == eGpencilModifierType_Lattice) {
      LatticeGpencilModifierData *gpmd = (LatticeGpencilModifierData *)md;
      gpmd->cache_data = NULL;
    }
    else if (md->type == eGpencilModifierType_Hook) {
      HookGpencilModifierData *hmd = (HookGpencilModifierData *)md;

      hmd->curfalloff = newdataadr(fd, hmd->curfalloff);
      if (hmd->curfalloff) {
        direct_link_curvemapping(fd, hmd->curfalloff);
      }
    }
    else if (md->type == eGpencilModifierType_Thick) {
      ThickGpencilModifierData *gpmd = (ThickGpencilModifierData *)md;

      gpmd->curve_thickness = newdataadr(fd, gpmd->curve_thickness);
      if (gpmd->curve_thickness) {
        direct_link_curvemapping(fd, gpmd->curve_thickness);
        /* initialize the curve. Maybe this could be moved to modififer logic */
        BKE_curvemapping_initialize(gpmd->curve_thickness);
      }
    }
  }
}

static void direct_link_shaderfxs(FileData *fd, ListBase *lb)
{
  ShaderFxData *fx;

  link_list(fd, lb);

  for (fx = lb->first; fx; fx = fx->next) {
    fx->error = NULL;

    /* if shader disappear, or for upward compatibility */
    if (NULL == BKE_shaderfxType_getInfo(fx->type)) {
      fx->type = eShaderFxType_None;
    }
  }
}

static void direct_link_object(FileData *fd, Object *ob)
{
  PartEff *paf;

  /* XXX This should not be needed - but seems like it can happen in some cases,
   * so for now play safe. */
  ob->proxy_from = NULL;

  /* loading saved files with editmode enabled works, but for undo we like
   * to stay in object mode during undo presses so keep editmode disabled.
   *
   * Also when linking in a file don't allow edit and pose modes.
   * See [#34776, #42780] for more information.
   */
  if (fd->memfile || (ob->id.tag & (LIB_TAG_EXTERN | LIB_TAG_INDIRECT))) {
    ob->mode &= ~(OB_MODE_EDIT | OB_MODE_PARTICLE_EDIT);
    if (!fd->memfile) {
      ob->mode &= ~OB_MODE_POSE;
    }
  }

  ob->adt = newdataadr(fd, ob->adt);
  direct_link_animdata(fd, ob->adt);

  ob->pose = newdataadr(fd, ob->pose);
  direct_link_pose(fd, ob->pose);

  ob->mpath = newdataadr(fd, ob->mpath);
  if (ob->mpath) {
    direct_link_motionpath(fd, ob->mpath);
  }

  link_list(fd, &ob->defbase);
  link_list(fd, &ob->fmaps);
  // XXX deprecated - old animation system <<<
  direct_link_nlastrips(fd, &ob->nlastrips);
  link_list(fd, &ob->constraintChannels);
  // >>> XXX deprecated - old animation system

  ob->mat = newdataadr(fd, ob->mat);
  test_pointer_array(fd, (void **)&ob->mat);
  ob->matbits = newdataadr(fd, ob->matbits);

  /* do it here, below old data gets converted */
  direct_link_modifiers(fd, &ob->modifiers);
  direct_link_gpencil_modifiers(fd, &ob->greasepencil_modifiers);
  direct_link_shaderfxs(fd, &ob->shader_fx);

  link_list(fd, &ob->effect);
  paf = ob->effect.first;
  while (paf) {
    if (paf->type == EFF_PARTICLE) {
      paf->keys = NULL;
    }
    if (paf->type == EFF_WAVE) {
      WaveEff *wav = (WaveEff *)paf;
      PartEff *next = paf->next;
      WaveModifierData *wmd = (WaveModifierData *)modifier_new(eModifierType_Wave);

      wmd->damp = wav->damp;
      wmd->flag = wav->flag;
      wmd->height = wav->height;
      wmd->lifetime = wav->lifetime;
      wmd->narrow = wav->narrow;
      wmd->speed = wav->speed;
      wmd->startx = wav->startx;
      wmd->starty = wav->startx;
      wmd->timeoffs = wav->timeoffs;
      wmd->width = wav->width;

      BLI_addtail(&ob->modifiers, wmd);

      BLI_remlink(&ob->effect, paf);
      MEM_freeN(paf);

      paf = next;
      continue;
    }
    if (paf->type == EFF_BUILD) {
      BuildEff *baf = (BuildEff *)paf;
      PartEff *next = paf->next;
      BuildModifierData *bmd = (BuildModifierData *)modifier_new(eModifierType_Build);

      bmd->start = baf->sfra;
      bmd->length = baf->len;
      bmd->randomize = 0;
      bmd->seed = 1;

      BLI_addtail(&ob->modifiers, bmd);

      BLI_remlink(&ob->effect, paf);
      MEM_freeN(paf);

      paf = next;
      continue;
    }
    paf = paf->next;
  }

  ob->pd = newdataadr(fd, ob->pd);
  direct_link_partdeflect(ob->pd);
  ob->soft = newdataadr(fd, ob->soft);
  if (ob->soft) {
    SoftBody *sb = ob->soft;

    sb->bpoint = NULL;  // init pointers so it gets rebuilt nicely
    sb->bspring = NULL;
    sb->scratch = NULL;
    /* although not used anymore */
    /* still have to be loaded to be compatible with old files */
    sb->keys = newdataadr(fd, sb->keys);
    test_pointer_array(fd, (void **)&sb->keys);
    if (sb->keys) {
      int a;
      for (a = 0; a < sb->totkey; a++) {
        sb->keys[a] = newdataadr(fd, sb->keys[a]);
      }
    }

    sb->effector_weights = newdataadr(fd, sb->effector_weights);
    if (!sb->effector_weights) {
      sb->effector_weights = BKE_effector_add_weights(NULL);
    }

    sb->shared = newdataadr(fd, sb->shared);
    if (sb->shared == NULL) {
      /* Link deprecated caches if they exist, so we can use them for versioning.
       * We should only do this when sb->shared == NULL, because those pointers
       * are always set (for compatibility with older Blenders). We mustn't link
       * the same pointcache twice. */
      direct_link_pointcache_list(fd, &sb->ptcaches, &sb->pointcache, false);
    }
    else {
      /* link caches */
      direct_link_pointcache_list(fd, &sb->shared->ptcaches, &sb->shared->pointcache, false);
    }
  }
  ob->fluidsimSettings = newdataadr(fd, ob->fluidsimSettings); /* NT */

  ob->rigidbody_object = newdataadr(fd, ob->rigidbody_object);
  if (ob->rigidbody_object) {
    RigidBodyOb *rbo = ob->rigidbody_object;
    /* Allocate runtime-only struct */
    rbo->shared = MEM_callocN(sizeof(*rbo->shared), "RigidBodyObShared");
  }
  ob->rigidbody_constraint = newdataadr(fd, ob->rigidbody_constraint);
  if (ob->rigidbody_constraint) {
    ob->rigidbody_constraint->physics_constraint = NULL;
  }

  link_list(fd, &ob->particlesystem);
  direct_link_particlesystems(fd, &ob->particlesystem);

  direct_link_constraints(fd, &ob->constraints);

  link_list(fd, &ob->hooks);
  while (ob->hooks.first) {
    ObHook *hook = ob->hooks.first;
    HookModifierData *hmd = (HookModifierData *)modifier_new(eModifierType_Hook);

    hook->indexar = newdataadr(fd, hook->indexar);
    if (fd->flags & FD_FLAGS_SWITCH_ENDIAN) {
      BLI_endian_switch_int32_array(hook->indexar, hook->totindex);
    }

    /* Do conversion here because if we have loaded
     * a hook we need to make sure it gets converted
     * and freed, regardless of version.
     */
    copy_v3_v3(hmd->cent, hook->cent);
    hmd->falloff = hook->falloff;
    hmd->force = hook->force;
    hmd->indexar = hook->indexar;
    hmd->object = hook->parent;
    memcpy(hmd->parentinv, hook->parentinv, sizeof(hmd->parentinv));
    hmd->totindex = hook->totindex;

    BLI_addhead(&ob->modifiers, hmd);
    BLI_remlink(&ob->hooks, hook);

    modifier_unique_name(&ob->modifiers, (ModifierData *)hmd);

    MEM_freeN(hook);
  }

  ob->iuser = newdataadr(fd, ob->iuser);
  if (ob->type == OB_EMPTY && ob->empty_drawtype == OB_EMPTY_IMAGE && !ob->iuser) {
    BKE_object_empty_draw_type_set(ob, ob->empty_drawtype);
  }

  ob->derivedDeform = NULL;
  ob->derivedFinal = NULL;
  BKE_object_runtime_reset(ob);
  link_list(fd, &ob->pc_ids);

  /* in case this value changes in future, clamp else we get undefined behavior */
  CLAMP(ob->rotmode, ROT_MODE_MIN, ROT_MODE_MAX);

  if (ob->sculpt) {
    ob->sculpt = NULL;
    /* Only create data on undo, otherwise rely on editor mode switching. */
    if (fd->memfile && (ob->mode & OB_MODE_ALL_SCULPT)) {
      BKE_object_sculpt_data_create(ob);
    }
  }

  link_list(fd, &ob->lodlevels);
  ob->currentlod = ob->lodlevels.first;

  ob->preview = direct_link_preview_image(fd, ob->preview);
}

static void direct_link_view_settings(FileData *fd, ColorManagedViewSettings *view_settings)
{
  view_settings->curve_mapping = newdataadr(fd, view_settings->curve_mapping);

  if (view_settings->curve_mapping) {
    direct_link_curvemapping(fd, view_settings->curve_mapping);
  }
}

/** \} */

/* -------------------------------------------------------------------- */
/** \name Read View Layer (Collection Data)
 * \{ */

static void direct_link_layer_collections(FileData *fd, ListBase *lb, bool master)
{
  link_list(fd, lb);
  for (LayerCollection *lc = lb->first; lc; lc = lc->next) {
#ifdef USE_COLLECTION_COMPAT_28
    lc->scene_collection = newdataadr(fd, lc->scene_collection);
#endif

    /* Master collection is not a real data-lock. */
    if (master) {
      lc->collection = newdataadr(fd, lc->collection);
    }

    direct_link_layer_collections(fd, &lc->layer_collections, false);
  }
}

static void direct_link_view_layer(FileData *fd, ViewLayer *view_layer)
{
  view_layer->stats = NULL;
  link_list(fd, &view_layer->object_bases);
  view_layer->basact = newdataadr(fd, view_layer->basact);

  direct_link_layer_collections(fd, &view_layer->layer_collections, true);
  view_layer->active_collection = newdataadr(fd, view_layer->active_collection);

  view_layer->id_properties = newdataadr(fd, view_layer->id_properties);
  IDP_DirectLinkGroup_OrFree(&view_layer->id_properties, (fd->flags & FD_FLAGS_SWITCH_ENDIAN), fd);

  link_list(fd, &(view_layer->freestyle_config.modules));
  link_list(fd, &(view_layer->freestyle_config.linesets));

  BLI_listbase_clear(&view_layer->drawdata);
  view_layer->object_bases_array = NULL;
  view_layer->object_bases_hash = NULL;
}

static void lib_link_layer_collection(FileData *fd,
                                      Library *lib,
                                      LayerCollection *layer_collection,
                                      bool master)
{
  /* Master collection is not a real data-lock. */
  if (!master) {
    layer_collection->collection = newlibadr(fd, lib, layer_collection->collection);
  }

  for (LayerCollection *layer_collection_nested = layer_collection->layer_collections.first;
       layer_collection_nested != NULL;
       layer_collection_nested = layer_collection_nested->next) {
    lib_link_layer_collection(fd, lib, layer_collection_nested, false);
  }
}

static void lib_link_view_layer(FileData *fd, Library *lib, ViewLayer *view_layer)
{
  for (FreestyleModuleConfig *fmc = view_layer->freestyle_config.modules.first; fmc;
       fmc = fmc->next) {
    fmc->script = newlibadr(fd, lib, fmc->script);
  }

  for (FreestyleLineSet *fls = view_layer->freestyle_config.linesets.first; fls; fls = fls->next) {
    fls->linestyle = newlibadr_us(fd, lib, fls->linestyle);
    fls->group = newlibadr_us(fd, lib, fls->group);
  }

  for (Base *base = view_layer->object_bases.first, *base_next = NULL; base; base = base_next) {
    base_next = base->next;

    /* we only bump the use count for the collection objects */
    base->object = newlibadr(fd, lib, base->object);

    if (base->object == NULL) {
      /* Free in case linked object got lost. */
      BLI_freelinkN(&view_layer->object_bases, base);
      if (view_layer->basact == base) {
        view_layer->basact = NULL;
      }
    }
  }

  for (LayerCollection *layer_collection = view_layer->layer_collections.first;
       layer_collection != NULL;
       layer_collection = layer_collection->next) {
    lib_link_layer_collection(fd, lib, layer_collection, true);
  }

  view_layer->mat_override = newlibadr_us(fd, lib, view_layer->mat_override);

  IDP_LibLinkProperty(view_layer->id_properties, fd);
}

/** \} */

/* -------------------------------------------------------------------- */
/** \name Read ID: Collection
 * \{ */

#ifdef USE_COLLECTION_COMPAT_28
static void direct_link_scene_collection(FileData *fd, SceneCollection *sc)
{
  link_list(fd, &sc->objects);
  link_list(fd, &sc->scene_collections);

  for (SceneCollection *nsc = sc->scene_collections.first; nsc; nsc = nsc->next) {
    direct_link_scene_collection(fd, nsc);
  }
}

static void lib_link_scene_collection(FileData *fd, Library *lib, SceneCollection *sc)
{
  for (LinkData *link = sc->objects.first; link; link = link->next) {
    link->data = newlibadr_us(fd, lib, link->data);
    BLI_assert(link->data);
  }

  for (SceneCollection *nsc = sc->scene_collections.first; nsc; nsc = nsc->next) {
    lib_link_scene_collection(fd, lib, nsc);
  }
}
#endif

static void direct_link_collection(FileData *fd, Collection *collection)
{
  link_list(fd, &collection->gobject);
  link_list(fd, &collection->children);

  collection->preview = direct_link_preview_image(fd, collection->preview);

  collection->flag &= ~COLLECTION_HAS_OBJECT_CACHE;
  collection->tag = 0;
  BLI_listbase_clear(&collection->object_cache);
  BLI_listbase_clear(&collection->parents);

#ifdef USE_COLLECTION_COMPAT_28
  /* This runs before the very first doversion. */
  collection->collection = newdataadr(fd, collection->collection);
  if (collection->collection != NULL) {
    direct_link_scene_collection(fd, collection->collection);
  }

  collection->view_layer = newdataadr(fd, collection->view_layer);
  if (collection->view_layer != NULL) {
    direct_link_view_layer(fd, collection->view_layer);
  }
#endif
}

static void lib_link_collection_data(FileData *fd, Library *lib, Collection *collection)
{
  for (CollectionObject *cob = collection->gobject.first, *cob_next = NULL; cob; cob = cob_next) {
    cob_next = cob->next;
    cob->ob = newlibadr_us(fd, lib, cob->ob);

    if (cob->ob == NULL) {
      BLI_freelinkN(&collection->gobject, cob);
    }
  }

  for (CollectionChild *child = collection->children.first; child != NULL; child = child->next) {
    child->collection = newlibadr_us(fd, lib, child->collection);
  }

  BKE_collection_parent_relations_rebuild(collection);
}

static void lib_link_collection(FileData *fd, Main *main)
{
  for (Collection *collection = main->collections.first; collection;
       collection = collection->id.next) {
    if (collection->id.tag & LIB_TAG_NEED_LINK) {
      collection->id.tag &= ~LIB_TAG_NEED_LINK;
      IDP_LibLinkProperty(collection->id.properties, fd);

#ifdef USE_COLLECTION_COMPAT_28
      if (collection->collection) {
        lib_link_scene_collection(fd, collection->id.lib, collection->collection);
      }

      if (collection->view_layer) {
        lib_link_view_layer(fd, collection->id.lib, collection->view_layer);
      }
#endif

      lib_link_collection_data(fd, collection->id.lib, collection);
    }
  }
}

/** \} */

/* -------------------------------------------------------------------- */
/** \name Read ID: Scene
 * \{ */

/* patch for missing scene IDs, can't be in do-versions */
static void composite_patch(bNodeTree *ntree, Scene *scene)
{
  bNode *node;

  for (node = ntree->nodes.first; node; node = node->next) {
    if (node->id == NULL && node->type == CMP_NODE_R_LAYERS) {
      node->id = &scene->id;
    }
  }
}

static void link_paint(FileData *fd, Scene *sce, Paint *p)
{
  if (p) {
    p->brush = newlibadr_us(fd, sce->id.lib, p->brush);
    for (int i = 0; i < p->tool_slots_len; i++) {
      if (p->tool_slots[i].brush != NULL) {
        p->tool_slots[i].brush = newlibadr_us(fd, sce->id.lib, p->tool_slots[i].brush);
      }
    }
    p->palette = newlibadr_us(fd, sce->id.lib, p->palette);
    p->paint_cursor = NULL;

    BKE_paint_runtime_init(sce->toolsettings, p);
  }
}

static void lib_link_sequence_modifiers(FileData *fd, Scene *scene, ListBase *lb)
{
  SequenceModifierData *smd;

  for (smd = lb->first; smd; smd = smd->next) {
    if (smd->mask_id) {
      smd->mask_id = newlibadr_us(fd, scene->id.lib, smd->mask_id);
    }
  }
}

static void direct_link_lightcache_texture(FileData *fd, LightCacheTexture *lctex)
{
  lctex->tex = NULL;

  if (lctex->data) {
    lctex->data = newdataadr(fd, lctex->data);
    if (fd->flags & FD_FLAGS_SWITCH_ENDIAN) {
      int data_size = lctex->components * lctex->tex_size[0] * lctex->tex_size[1] *
                      lctex->tex_size[2];

      if (lctex->data_type == LIGHTCACHETEX_FLOAT) {
        BLI_endian_switch_float_array((float *)lctex->data, data_size * sizeof(float));
      }
      else if (lctex->data_type == LIGHTCACHETEX_UINT) {
        BLI_endian_switch_uint32_array((uint *)lctex->data, data_size * sizeof(uint));
      }
    }
  }
}

static void direct_link_lightcache(FileData *fd, LightCache *cache)
{
  direct_link_lightcache_texture(fd, &cache->cube_tx);
  direct_link_lightcache_texture(fd, &cache->grid_tx);

  if (cache->cube_mips) {
    cache->cube_mips = newdataadr(fd, cache->cube_mips);
    for (int i = 0; i < cache->mips_len; i++) {
      direct_link_lightcache_texture(fd, &cache->cube_mips[i]);
    }
  }

  cache->cube_data = newdataadr(fd, cache->cube_data);
  cache->grid_data = newdataadr(fd, cache->grid_data);
}

static void direct_link_view3dshading(FileData *fd, View3DShading *shading)
{
  if (shading->prop) {
    shading->prop = newdataadr(fd, shading->prop);
    IDP_DirectLinkGroup_OrFree(&shading->prop, (fd->flags & FD_FLAGS_SWITCH_ENDIAN), fd);
  }
}

/* check for cyclic set-scene,
 * libs can cause this case which is normally prevented, see (T#####) */
#define USE_SETSCENE_CHECK

#ifdef USE_SETSCENE_CHECK
/**
 * A version of #BKE_scene_validate_setscene with special checks for linked libs.
 */
static bool scene_validate_setscene__liblink(Scene *sce, const int totscene)
{
  Scene *sce_iter;
  int a;

  if (sce->set == NULL) {
    return 1;
  }

  for (a = 0, sce_iter = sce; sce_iter->set; sce_iter = sce_iter->set, a++) {
    if (sce_iter->id.tag & LIB_TAG_NEED_LINK) {
      return 1;
    }

    if (a > totscene) {
      sce->set = NULL;
      return 0;
    }
  }

  return 1;
}
#endif

static void lib_link_scene(FileData *fd, Main *main)
{
#ifdef USE_SETSCENE_CHECK
  bool need_check_set = false;
  int totscene = 0;
#endif

  for (Scene *sce = main->scenes.first; sce; sce = sce->id.next) {
    if (sce->id.tag & LIB_TAG_NEED_LINK) {
      /* Link ID Properties -- and copy this comment EXACTLY for easy finding
       * of library blocks that implement this.*/
      IDP_LibLinkProperty(sce->id.properties, fd);
      lib_link_animdata(fd, &sce->id, sce->adt);

      lib_link_keyingsets(fd, &sce->id, &sce->keyingsets);

      sce->camera = newlibadr(fd, sce->id.lib, sce->camera);
      sce->world = newlibadr_us(fd, sce->id.lib, sce->world);
      sce->set = newlibadr(fd, sce->id.lib, sce->set);
      sce->gpd = newlibadr_us(fd, sce->id.lib, sce->gpd);

      link_paint(fd, sce, &sce->toolsettings->imapaint.paint);
      if (sce->toolsettings->sculpt) {
        link_paint(fd, sce, &sce->toolsettings->sculpt->paint);
      }
      if (sce->toolsettings->vpaint) {
        link_paint(fd, sce, &sce->toolsettings->vpaint->paint);
      }
      if (sce->toolsettings->wpaint) {
        link_paint(fd, sce, &sce->toolsettings->wpaint->paint);
      }
      if (sce->toolsettings->uvsculpt) {
        link_paint(fd, sce, &sce->toolsettings->uvsculpt->paint);
      }
      if (sce->toolsettings->gp_paint) {
        link_paint(fd, sce, &sce->toolsettings->gp_paint->paint);
      }

      if (sce->toolsettings->sculpt) {
        sce->toolsettings->sculpt->gravity_object = newlibadr(
            fd, sce->id.lib, sce->toolsettings->sculpt->gravity_object);
      }

      if (sce->toolsettings->imapaint.stencil) {
        sce->toolsettings->imapaint.stencil = newlibadr_us(
            fd, sce->id.lib, sce->toolsettings->imapaint.stencil);
      }

      if (sce->toolsettings->imapaint.clone) {
        sce->toolsettings->imapaint.clone = newlibadr_us(
            fd, sce->id.lib, sce->toolsettings->imapaint.clone);
      }

      if (sce->toolsettings->imapaint.canvas) {
        sce->toolsettings->imapaint.canvas = newlibadr_us(
            fd, sce->id.lib, sce->toolsettings->imapaint.canvas);
      }

      sce->toolsettings->particle.shape_object = newlibadr(
          fd, sce->id.lib, sce->toolsettings->particle.shape_object);

      sce->toolsettings->gp_sculpt.guide.reference_object = newlibadr(
          fd, sce->id.lib, sce->toolsettings->gp_sculpt.guide.reference_object);

      for (Base *base_legacy_next, *base_legacy = sce->base.first; base_legacy;
           base_legacy = base_legacy_next) {
        base_legacy_next = base_legacy->next;

        base_legacy->object = newlibadr_us(fd, sce->id.lib, base_legacy->object);

        if (base_legacy->object == NULL) {
          blo_reportf_wrap(fd->reports,
                           RPT_WARNING,
                           TIP_("LIB: object lost from scene: '%s'"),
                           sce->id.name + 2);
          BLI_remlink(&sce->base, base_legacy);
          if (base_legacy == sce->basact) {
            sce->basact = NULL;
          }
          MEM_freeN(base_legacy);
        }
      }

      Sequence *seq;
      SEQ_BEGIN (sce->ed, seq) {
        IDP_LibLinkProperty(seq->prop, fd);

        if (seq->ipo) {
          seq->ipo = newlibadr_us(
              fd, sce->id.lib, seq->ipo);  // XXX deprecated - old animation system
        }
        seq->scene_sound = NULL;
        if (seq->scene) {
          seq->scene = newlibadr(fd, sce->id.lib, seq->scene);
          seq->scene_sound = NULL;
        }
        if (seq->clip) {
          seq->clip = newlibadr_us(fd, sce->id.lib, seq->clip);
        }
        if (seq->mask) {
          seq->mask = newlibadr_us(fd, sce->id.lib, seq->mask);
        }
        if (seq->scene_camera) {
          seq->scene_camera = newlibadr(fd, sce->id.lib, seq->scene_camera);
        }
        if (seq->sound) {
          seq->scene_sound = NULL;
          if (seq->type == SEQ_TYPE_SOUND_HD) {
            seq->type = SEQ_TYPE_SOUND_RAM;
          }
          else {
            seq->sound = newlibadr(fd, sce->id.lib, seq->sound);
          }
          if (seq->sound) {
            id_us_plus_no_lib((ID *)seq->sound);
            seq->scene_sound = NULL;
          }
        }
        if (seq->type == SEQ_TYPE_TEXT) {
          TextVars *t = seq->effectdata;
          t->text_font = newlibadr_us(fd, sce->id.lib, t->text_font);
        }
        BLI_listbase_clear(&seq->anims);

        lib_link_sequence_modifiers(fd, sce, &seq->modifiers);
      }
      SEQ_END;

      for (TimeMarker *marker = sce->markers.first; marker; marker = marker->next) {
        if (marker->camera) {
          marker->camera = newlibadr(fd, sce->id.lib, marker->camera);
        }
      }

      /* rigidbody world relies on it's linked collections */
      if (sce->rigidbody_world) {
        RigidBodyWorld *rbw = sce->rigidbody_world;
        if (rbw->group) {
          rbw->group = newlibadr(fd, sce->id.lib, rbw->group);
        }
        if (rbw->constraints) {
          rbw->constraints = newlibadr(fd, sce->id.lib, rbw->constraints);
        }
        if (rbw->effector_weights) {
          rbw->effector_weights->group = newlibadr(fd, sce->id.lib, rbw->effector_weights->group);
        }
      }

      if (sce->nodetree) {
        lib_link_ntree(fd, &sce->id, sce->nodetree);
        sce->nodetree->id.lib = sce->id.lib;
        composite_patch(sce->nodetree, sce);
      }

      for (SceneRenderLayer *srl = sce->r.layers.first; srl; srl = srl->next) {
        srl->mat_override = newlibadr_us(fd, sce->id.lib, srl->mat_override);
        for (FreestyleModuleConfig *fmc = srl->freestyleConfig.modules.first; fmc;
             fmc = fmc->next) {
          fmc->script = newlibadr(fd, sce->id.lib, fmc->script);
        }
        for (FreestyleLineSet *fls = srl->freestyleConfig.linesets.first; fls; fls = fls->next) {
          fls->linestyle = newlibadr_us(fd, sce->id.lib, fls->linestyle);
          fls->group = newlibadr_us(fd, sce->id.lib, fls->group);
        }
      }
      /* Motion Tracking */
      sce->clip = newlibadr_us(fd, sce->id.lib, sce->clip);

#ifdef USE_COLLECTION_COMPAT_28
      if (sce->collection) {
        lib_link_scene_collection(fd, sce->id.lib, sce->collection);
      }
#endif

      if (sce->master_collection) {
        lib_link_collection_data(fd, sce->id.lib, sce->master_collection);
      }

      for (ViewLayer *view_layer = sce->view_layers.first; view_layer;
           view_layer = view_layer->next) {
        lib_link_view_layer(fd, sce->id.lib, view_layer);
      }

      if (sce->r.bake.cage_object) {
        sce->r.bake.cage_object = newlibadr(fd, sce->id.lib, sce->r.bake.cage_object);
      }

#ifdef USE_SETSCENE_CHECK
      if (sce->set != NULL) {
        /* link flag for scenes with set would be reset later,
         * so this way we only check cyclic for newly linked scenes.
         */
        need_check_set = true;
      }
      else {
        /* postpone un-setting the flag until we've checked the set-scene */
        sce->id.tag &= ~LIB_TAG_NEED_LINK;
      }
#else
      sce->id.tag &= ~LIB_TAG_NEED_LINK;
#endif
    }

#ifdef USE_SETSCENE_CHECK
    totscene++;
#endif
  }

#ifdef USE_SETSCENE_CHECK
  if (need_check_set) {
    for (Scene *sce = main->scenes.first; sce; sce = sce->id.next) {
      if (sce->id.tag & LIB_TAG_NEED_LINK) {
        sce->id.tag &= ~LIB_TAG_NEED_LINK;
        if (!scene_validate_setscene__liblink(sce, totscene)) {
          printf("Found cyclic background scene when linking %s\n", sce->id.name + 2);
        }
      }
    }
  }
#endif
}

#undef USE_SETSCENE_CHECK

static void link_recurs_seq(FileData *fd, ListBase *lb)
{
  Sequence *seq;

  link_list(fd, lb);

  for (seq = lb->first; seq; seq = seq->next) {
    if (seq->seqbase.first) {
      link_recurs_seq(fd, &seq->seqbase);
    }
  }
}

static void direct_link_paint(FileData *fd, const Scene *scene, Paint *p)
{
  if (p->num_input_samples < 1) {
    p->num_input_samples = 1;
  }

  p->cavity_curve = newdataadr(fd, p->cavity_curve);
  if (p->cavity_curve) {
    direct_link_curvemapping(fd, p->cavity_curve);
  }
  else {
    BKE_paint_cavity_curve_preset(p, CURVE_PRESET_LINE);
  }

  p->tool_slots = newdataadr(fd, p->tool_slots);

  /* Workaround for invalid data written in older versions. */
  const size_t expected_size = sizeof(PaintToolSlot) * p->tool_slots_len;
  if (p->tool_slots && MEM_allocN_len(p->tool_slots) < expected_size) {
    MEM_freeN(p->tool_slots);
    p->tool_slots = MEM_callocN(expected_size, "PaintToolSlot");
  }

  BKE_paint_runtime_init(scene->toolsettings, p);
}

static void direct_link_paint_helper(FileData *fd, const Scene *scene, Paint **paint)
{
  /* TODO. is this needed */
  (*paint) = newdataadr(fd, (*paint));

  if (*paint) {
    direct_link_paint(fd, scene, *paint);
  }
}

static void direct_link_sequence_modifiers(FileData *fd, ListBase *lb)
{
  SequenceModifierData *smd;

  link_list(fd, lb);

  for (smd = lb->first; smd; smd = smd->next) {
    if (smd->mask_sequence) {
      smd->mask_sequence = newdataadr(fd, smd->mask_sequence);
    }

    if (smd->type == seqModifierType_Curves) {
      CurvesModifierData *cmd = (CurvesModifierData *)smd;

      direct_link_curvemapping(fd, &cmd->curve_mapping);
    }
    else if (smd->type == seqModifierType_HueCorrect) {
      HueCorrectModifierData *hcmd = (HueCorrectModifierData *)smd;

      direct_link_curvemapping(fd, &hcmd->curve_mapping);
    }
  }
}

static void direct_link_scene(FileData *fd, Scene *sce)
{
  Editing *ed;
  Sequence *seq;
  MetaStack *ms;
  RigidBodyWorld *rbw;
  ViewLayer *view_layer;
  SceneRenderLayer *srl;

  sce->depsgraph_hash = NULL;
  sce->fps_info = NULL;

  memset(&sce->customdata_mask, 0, sizeof(sce->customdata_mask));
  memset(&sce->customdata_mask_modal, 0, sizeof(sce->customdata_mask_modal));

  BKE_sound_reset_scene_runtime(sce);

  /* set users to one by default, not in lib-link, this will increase it for compo nodes */
  id_us_ensure_real(&sce->id);

  link_list(fd, &(sce->base));

  sce->adt = newdataadr(fd, sce->adt);
  direct_link_animdata(fd, sce->adt);

  link_list(fd, &sce->keyingsets);
  direct_link_keyingsets(fd, &sce->keyingsets);

  sce->basact = newdataadr(fd, sce->basact);

  sce->toolsettings = newdataadr(fd, sce->toolsettings);
  if (sce->toolsettings) {
    direct_link_paint_helper(fd, sce, (Paint **)&sce->toolsettings->sculpt);
    direct_link_paint_helper(fd, sce, (Paint **)&sce->toolsettings->vpaint);
    direct_link_paint_helper(fd, sce, (Paint **)&sce->toolsettings->wpaint);
    direct_link_paint_helper(fd, sce, (Paint **)&sce->toolsettings->uvsculpt);
    direct_link_paint_helper(fd, sce, (Paint **)&sce->toolsettings->gp_paint);

    direct_link_paint(fd, sce, &sce->toolsettings->imapaint.paint);

    sce->toolsettings->imapaint.paintcursor = NULL;
    sce->toolsettings->particle.paintcursor = NULL;
    sce->toolsettings->particle.scene = NULL;
    sce->toolsettings->particle.object = NULL;
    sce->toolsettings->gp_sculpt.paintcursor = NULL;

    /* relink grease pencil interpolation curves */
    sce->toolsettings->gp_interpolate.custom_ipo = newdataadr(
        fd, sce->toolsettings->gp_interpolate.custom_ipo);
    if (sce->toolsettings->gp_interpolate.custom_ipo) {
      direct_link_curvemapping(fd, sce->toolsettings->gp_interpolate.custom_ipo);
    }
    /* relink grease pencil multiframe falloff curve */
    sce->toolsettings->gp_sculpt.cur_falloff = newdataadr(
        fd, sce->toolsettings->gp_sculpt.cur_falloff);
    if (sce->toolsettings->gp_sculpt.cur_falloff) {
      direct_link_curvemapping(fd, sce->toolsettings->gp_sculpt.cur_falloff);
    }
    /* relink grease pencil primitive curve */
    sce->toolsettings->gp_sculpt.cur_primitive = newdataadr(
        fd, sce->toolsettings->gp_sculpt.cur_primitive);
    if (sce->toolsettings->gp_sculpt.cur_primitive) {
      direct_link_curvemapping(fd, sce->toolsettings->gp_sculpt.cur_primitive);
    }

    /* Relink toolsettings curve profile */
    sce->toolsettings->custom_bevel_profile_preset = newdataadr(
        fd, sce->toolsettings->custom_bevel_profile_preset);
    if (sce->toolsettings->custom_bevel_profile_preset) {
      direct_link_curveprofile(fd, sce->toolsettings->custom_bevel_profile_preset);
    }
  }

  if (sce->ed) {
    ListBase *old_seqbasep = &sce->ed->seqbase;

    ed = sce->ed = newdataadr(fd, sce->ed);

    ed->act_seq = newdataadr(fd, ed->act_seq);
    ed->cache = NULL;
    ed->prefetch_job = NULL;

    /* recursive link sequences, lb will be correctly initialized */
    link_recurs_seq(fd, &ed->seqbase);

    SEQ_BEGIN (ed, seq) {
      seq->seq1 = newdataadr(fd, seq->seq1);
      seq->seq2 = newdataadr(fd, seq->seq2);
      seq->seq3 = newdataadr(fd, seq->seq3);

      /* a patch: after introduction of effects with 3 input strips */
      if (seq->seq3 == NULL) {
        seq->seq3 = seq->seq2;
      }

      seq->effectdata = newdataadr(fd, seq->effectdata);
      seq->stereo3d_format = newdataadr(fd, seq->stereo3d_format);

      if (seq->type & SEQ_TYPE_EFFECT) {
        seq->flag |= SEQ_EFFECT_NOT_LOADED;
      }

      if (seq->type == SEQ_TYPE_SPEED) {
        SpeedControlVars *s = seq->effectdata;
        s->frameMap = NULL;
      }

      if (seq->type == SEQ_TYPE_TEXT) {
        TextVars *t = seq->effectdata;
        t->text_blf_id = SEQ_FONT_NOT_LOADED;
      }

      seq->prop = newdataadr(fd, seq->prop);
      IDP_DirectLinkGroup_OrFree(&seq->prop, (fd->flags & FD_FLAGS_SWITCH_ENDIAN), fd);

      seq->strip = newdataadr(fd, seq->strip);
      if (seq->strip && seq->strip->done == 0) {
        seq->strip->done = true;

        if (ELEM(seq->type,
                 SEQ_TYPE_IMAGE,
                 SEQ_TYPE_MOVIE,
                 SEQ_TYPE_SOUND_RAM,
                 SEQ_TYPE_SOUND_HD)) {
          seq->strip->stripdata = newdataadr(fd, seq->strip->stripdata);
        }
        else {
          seq->strip->stripdata = NULL;
        }
        seq->strip->crop = newdataadr(fd, seq->strip->crop);
        seq->strip->transform = newdataadr(fd, seq->strip->transform);
        seq->strip->proxy = newdataadr(fd, seq->strip->proxy);
        if (seq->strip->proxy) {
          seq->strip->proxy->anim = NULL;
        }
        else if (seq->flag & SEQ_USE_PROXY) {
          BKE_sequencer_proxy_set(seq, true);
        }

        /* need to load color balance to it could be converted to modifier */
        seq->strip->color_balance = newdataadr(fd, seq->strip->color_balance);
      }

      direct_link_sequence_modifiers(fd, &seq->modifiers);
    }
    SEQ_END;

    /* link metastack, slight abuse of structs here,
     * have to restore pointer to internal part in struct */
    {
      Sequence temp;
      void *poin;
      intptr_t offset;

      offset = ((intptr_t) & (temp.seqbase)) - ((intptr_t)&temp);

      /* root pointer */
      if (ed->seqbasep == old_seqbasep) {
        ed->seqbasep = &ed->seqbase;
      }
      else {
        poin = POINTER_OFFSET(ed->seqbasep, -offset);

        poin = newdataadr(fd, poin);
        if (poin) {
          ed->seqbasep = (ListBase *)POINTER_OFFSET(poin, offset);
        }
        else {
          ed->seqbasep = &ed->seqbase;
        }
      }
      /* stack */
      link_list(fd, &(ed->metastack));

      for (ms = ed->metastack.first; ms; ms = ms->next) {
        ms->parseq = newdataadr(fd, ms->parseq);

        if (ms->oldbasep == old_seqbasep) {
          ms->oldbasep = &ed->seqbase;
        }
        else {
          poin = POINTER_OFFSET(ms->oldbasep, -offset);
          poin = newdataadr(fd, poin);
          if (poin) {
            ms->oldbasep = (ListBase *)POINTER_OFFSET(poin, offset);
          }
          else {
            ms->oldbasep = &ed->seqbase;
          }
        }
      }
    }
  }

#ifdef DURIAN_CAMERA_SWITCH
  /* Runtime */
  sce->r.mode &= ~R_NO_CAMERA_SWITCH;
#endif

  sce->r.avicodecdata = newdataadr(fd, sce->r.avicodecdata);
  if (sce->r.avicodecdata) {
    sce->r.avicodecdata->lpFormat = newdataadr(fd, sce->r.avicodecdata->lpFormat);
    sce->r.avicodecdata->lpParms = newdataadr(fd, sce->r.avicodecdata->lpParms);
  }
  if (sce->r.ffcodecdata.properties) {
    sce->r.ffcodecdata.properties = newdataadr(fd, sce->r.ffcodecdata.properties);
    IDP_DirectLinkGroup_OrFree(
        &sce->r.ffcodecdata.properties, (fd->flags & FD_FLAGS_SWITCH_ENDIAN), fd);
  }

  link_list(fd, &(sce->markers));
  link_list(fd, &(sce->transform_spaces));
  link_list(fd, &(sce->r.layers));
  link_list(fd, &(sce->r.views));

  for (srl = sce->r.layers.first; srl; srl = srl->next) {
    srl->prop = newdataadr(fd, srl->prop);
    IDP_DirectLinkGroup_OrFree(&srl->prop, (fd->flags & FD_FLAGS_SWITCH_ENDIAN), fd);
    link_list(fd, &(srl->freestyleConfig.modules));
    link_list(fd, &(srl->freestyleConfig.linesets));
  }

  sce->nodetree = newdataadr(fd, sce->nodetree);
  if (sce->nodetree) {
    direct_link_id(fd, &sce->nodetree->id);
    direct_link_nodetree(fd, sce->nodetree);
  }

  direct_link_view_settings(fd, &sce->view_settings);

  sce->rigidbody_world = newdataadr(fd, sce->rigidbody_world);
  rbw = sce->rigidbody_world;
  if (rbw) {
    rbw->shared = newdataadr(fd, rbw->shared);

    if (rbw->shared == NULL) {
      /* Link deprecated caches if they exist, so we can use them for versioning.
       * We should only do this when rbw->shared == NULL, because those pointers
       * are always set (for compatibility with older Blenders). We mustn't link
       * the same pointcache twice. */
      direct_link_pointcache_list(fd, &rbw->ptcaches, &rbw->pointcache, false);

      /* make sure simulation starts from the beginning after loading file */
      if (rbw->pointcache) {
        rbw->ltime = (float)rbw->pointcache->startframe;
      }
    }
    else {
      /* must nullify the reference to physics sim object, since it no-longer exist
       * (and will need to be recalculated)
       */
      rbw->shared->physics_world = NULL;

      /* link caches */
      direct_link_pointcache_list(fd, &rbw->shared->ptcaches, &rbw->shared->pointcache, false);

      /* make sure simulation starts from the beginning after loading file */
      if (rbw->shared->pointcache) {
        rbw->ltime = (float)rbw->shared->pointcache->startframe;
      }
    }
    rbw->objects = NULL;
    rbw->numbodies = 0;

    /* set effector weights */
    rbw->effector_weights = newdataadr(fd, rbw->effector_weights);
    if (!rbw->effector_weights) {
      rbw->effector_weights = BKE_effector_add_weights(NULL);
    }
  }

  sce->preview = direct_link_preview_image(fd, sce->preview);

  direct_link_curvemapping(fd, &sce->r.mblur_shutter_curve);

#ifdef USE_COLLECTION_COMPAT_28
  /* this runs before the very first doversion */
  if (sce->collection) {
    sce->collection = newdataadr(fd, sce->collection);
    direct_link_scene_collection(fd, sce->collection);
  }
#endif

  if (sce->master_collection) {
    sce->master_collection = newdataadr(fd, sce->master_collection);
    /* Needed because this is an ID outside of Main. */
    direct_link_id(fd, &sce->master_collection->id);
    direct_link_collection(fd, sce->master_collection);
  }

  /* insert into global old-new map for reading without UI (link_global accesses it again) */
  link_glob_list(fd, &sce->view_layers);
  for (view_layer = sce->view_layers.first; view_layer; view_layer = view_layer->next) {
    direct_link_view_layer(fd, view_layer);
  }

  if (fd->memfile) {
    /* If it's undo try to recover the cache. */
    if (fd->scenemap) {
      sce->eevee.light_cache = newsceadr(fd, sce->eevee.light_cache);
    }
    else {
      sce->eevee.light_cache = NULL;
    }
  }
  else {
    /* else try to read the cache from file. */
    sce->eevee.light_cache = newdataadr(fd, sce->eevee.light_cache);
    if (sce->eevee.light_cache) {
      direct_link_lightcache(fd, sce->eevee.light_cache);
    }
  }

  direct_link_view3dshading(fd, &sce->display.shading);

  sce->layer_properties = newdataadr(fd, sce->layer_properties);
  IDP_DirectLinkGroup_OrFree(&sce->layer_properties, (fd->flags & FD_FLAGS_SWITCH_ENDIAN), fd);
}

/** \} */

/* -------------------------------------------------------------------- */
/** \name Read ID: Grease Pencil
 * \{ */

/* relink's grease pencil data's refs */
static void lib_link_gpencil(FileData *fd, Main *main)
{
  /* Relink all data-lock linked by GP data-lock */
  for (bGPdata *gpd = main->gpencils.first; gpd; gpd = gpd->id.next) {
    if (gpd->id.tag & LIB_TAG_NEED_LINK) {
      /* Layers */
      for (bGPDlayer *gpl = gpd->layers.first; gpl; gpl = gpl->next) {
        /* Layer -> Parent References */
        gpl->parent = newlibadr(fd, gpd->id.lib, gpl->parent);
      }

      /* Data-block Stuff */
      IDP_LibLinkProperty(gpd->id.properties, fd);
      lib_link_animdata(fd, &gpd->id, gpd->adt);

      /* materials */
      for (int a = 0; a < gpd->totcol; a++) {
        gpd->mat[a] = newlibadr_us(fd, gpd->id.lib, gpd->mat[a]);
      }

      gpd->id.tag &= ~LIB_TAG_NEED_LINK;
    }
  }
}

/* relinks grease-pencil data - used for direct_link and old file linkage */
static void direct_link_gpencil(FileData *fd, bGPdata *gpd)
{
  bGPDlayer *gpl;
  bGPDframe *gpf;
  bGPDstroke *gps;
  bGPDpalette *palette;

  /* we must firstly have some grease-pencil data to link! */
  if (gpd == NULL) {
    return;
  }

  /* relink animdata */
  gpd->adt = newdataadr(fd, gpd->adt);
  direct_link_animdata(fd, gpd->adt);

  /* init stroke buffer */
  gpd->runtime.sbuffer = NULL;
  gpd->runtime.sbuffer_used = 0;
  gpd->runtime.sbuffer_size = 0;
  gpd->runtime.tot_cp_points = 0;

  /* relink palettes (old palettes deprecated, only to convert old files) */
  link_list(fd, &gpd->palettes);
  if (gpd->palettes.first != NULL) {
    for (palette = gpd->palettes.first; palette; palette = palette->next) {
      link_list(fd, &palette->colors);
    }
  }

  /* materials */
  gpd->mat = newdataadr(fd, gpd->mat);
  test_pointer_array(fd, (void **)&gpd->mat);

  /* relink layers */
  link_list(fd, &gpd->layers);

  for (gpl = gpd->layers.first; gpl; gpl = gpl->next) {
    /* relink frames */
    link_list(fd, &gpl->frames);

    gpl->actframe = newdataadr(fd, gpl->actframe);

    gpl->runtime.icon_id = 0;

    for (gpf = gpl->frames.first; gpf; gpf = gpf->next) {
      /* relink strokes (and their points) */
      link_list(fd, &gpf->strokes);

      for (gps = gpf->strokes.first; gps; gps = gps->next) {
        /* relink stroke points array */
        gps->points = newdataadr(fd, gps->points);

        /* relink weight data */
        if (gps->dvert) {
          gps->dvert = newdataadr(fd, gps->dvert);
          direct_link_dverts(fd, gps->totpoints, gps->dvert);
        }

        /* the triangulation is not saved, so need to be recalculated */
        gps->triangles = NULL;
        gps->tot_triangles = 0;
        gps->flag |= GP_STROKE_RECALC_GEOMETRY;
      }
    }
  }
}

/** \} */

/* -------------------------------------------------------------------- */
/** \name Read Screen Area/Region (Screen Data)
 * \{ */

static void direct_link_panel_list(FileData *fd, ListBase *lb)
{
  link_list(fd, lb);

  for (Panel *pa = lb->first; pa; pa = pa->next) {
    pa->runtime_flag = 0;
    pa->activedata = NULL;
    pa->type = NULL;
    direct_link_panel_list(fd, &pa->children);
  }
}

static void direct_link_region(FileData *fd, ARegion *ar, int spacetype)
{
  uiList *ui_list;

  direct_link_panel_list(fd, &ar->panels);

  link_list(fd, &ar->panels_category_active);

  link_list(fd, &ar->ui_lists);

  for (ui_list = ar->ui_lists.first; ui_list; ui_list = ui_list->next) {
    ui_list->type = NULL;
    ui_list->dyn_data = NULL;
    ui_list->properties = newdataadr(fd, ui_list->properties);
    IDP_DirectLinkGroup_OrFree(&ui_list->properties, (fd->flags & FD_FLAGS_SWITCH_ENDIAN), fd);
  }

  link_list(fd, &ar->ui_previews);

  if (spacetype == SPACE_EMPTY) {
    /* unknown space type, don't leak regiondata */
    ar->regiondata = NULL;
  }
  else if (ar->flag & RGN_FLAG_TEMP_REGIONDATA) {
    /* Runtime data, don't use. */
    ar->regiondata = NULL;
  }
  else {
    ar->regiondata = newdataadr(fd, ar->regiondata);
    if (ar->regiondata) {
      if (spacetype == SPACE_VIEW3D) {
        RegionView3D *rv3d = ar->regiondata;

        rv3d->localvd = newdataadr(fd, rv3d->localvd);
        rv3d->clipbb = newdataadr(fd, rv3d->clipbb);

        rv3d->depths = NULL;
        rv3d->render_engine = NULL;
        rv3d->sms = NULL;
        rv3d->smooth_timer = NULL;

        rv3d->rflag &= ~(RV3D_NAVIGATING | RV3D_PAINTING);
      }
    }
  }

  ar->v2d.tab_offset = NULL;
  ar->v2d.tab_num = 0;
  ar->v2d.tab_cur = 0;
  ar->v2d.sms = NULL;
  ar->v2d.alpha_hor = ar->v2d.alpha_vert = 255; /* visible by default */
  BLI_listbase_clear(&ar->panels_category);
  BLI_listbase_clear(&ar->handlers);
  BLI_listbase_clear(&ar->uiblocks);
  ar->headerstr = NULL;
  ar->visible = 0;
  ar->type = NULL;
  ar->do_draw = 0;
  ar->gizmo_map = NULL;
  ar->regiontimer = NULL;
  ar->draw_buffer = NULL;
  memset(&ar->drawrct, 0, sizeof(ar->drawrct));
}

static void direct_link_area(FileData *fd, ScrArea *area)
{
  SpaceLink *sl;
  ARegion *ar;

  link_list(fd, &(area->spacedata));
  link_list(fd, &(area->regionbase));

  BLI_listbase_clear(&area->handlers);
  area->type = NULL; /* spacetype callbacks */

  /* Should always be unset so that rna_Area_type_get works correctly. */
  area->butspacetype = SPACE_EMPTY;

  area->region_active_win = -1;

  area->flag &= ~AREA_FLAG_ACTIVE_TOOL_UPDATE;

  area->global = newdataadr(fd, area->global);

  /* if we do not have the spacetype registered we cannot
   * free it, so don't allocate any new memory for such spacetypes. */
  if (!BKE_spacetype_exists(area->spacetype)) {
    /* Hint for versioning code to replace deprecated space types. */
    area->butspacetype = area->spacetype;

    area->spacetype = SPACE_EMPTY;
  }

  for (ar = area->regionbase.first; ar; ar = ar->next) {
    direct_link_region(fd, ar, area->spacetype);
  }

  /* accident can happen when read/save new file with older version */
  /* 2.50: we now always add spacedata for info */
  if (area->spacedata.first == NULL) {
    SpaceInfo *sinfo = MEM_callocN(sizeof(SpaceInfo), "spaceinfo");
    area->spacetype = sinfo->spacetype = SPACE_INFO;
    BLI_addtail(&area->spacedata, sinfo);
  }
  /* add local view3d too */
  else if (area->spacetype == SPACE_VIEW3D) {
    blo_do_versions_view3d_split_250(area->spacedata.first, &area->regionbase);
  }

  for (sl = area->spacedata.first; sl; sl = sl->next) {
    link_list(fd, &(sl->regionbase));

    /* if we do not have the spacetype registered we cannot
     * free it, so don't allocate any new memory for such spacetypes. */
    if (!BKE_spacetype_exists(sl->spacetype)) {
      sl->spacetype = SPACE_EMPTY;
    }

    for (ar = sl->regionbase.first; ar; ar = ar->next) {
      direct_link_region(fd, ar, sl->spacetype);
    }

    if (sl->spacetype == SPACE_VIEW3D) {
      View3D *v3d = (View3D *)sl;

      v3d->flag |= V3D_INVALID_BACKBUF;

      if (v3d->gpd) {
        v3d->gpd = newdataadr(fd, v3d->gpd);
        direct_link_gpencil(fd, v3d->gpd);
      }
      v3d->localvd = newdataadr(fd, v3d->localvd);
      v3d->runtime.properties_storage = NULL;

      /* render can be quite heavy, set to solid on load */
      if (v3d->shading.type == OB_RENDER) {
        v3d->shading.type = OB_SOLID;
      }
      v3d->shading.prev_type = OB_SOLID;

      direct_link_view3dshading(fd, &v3d->shading);

      blo_do_versions_view3d_split_250(v3d, &sl->regionbase);
    }
    else if (sl->spacetype == SPACE_GRAPH) {
      SpaceGraph *sipo = (SpaceGraph *)sl;

      sipo->ads = newdataadr(fd, sipo->ads);
      BLI_listbase_clear(&sipo->runtime.ghost_curves);
    }
    else if (sl->spacetype == SPACE_NLA) {
      SpaceNla *snla = (SpaceNla *)sl;

      snla->ads = newdataadr(fd, snla->ads);
    }
    else if (sl->spacetype == SPACE_OUTLINER) {
      SpaceOutliner *soops = (SpaceOutliner *)sl;

      /* use newdataadr_no_us and do not free old memory avoiding double
       * frees and use of freed memory. this could happen because of a
       * bug fixed in revision 58959 where the treestore memory address
       * was not unique */
      TreeStore *ts = newdataadr_no_us(fd, soops->treestore);
      soops->treestore = NULL;
      if (ts) {
        TreeStoreElem *elems = newdataadr_no_us(fd, ts->data);

        soops->treestore = BLI_mempool_create(
            sizeof(TreeStoreElem), ts->usedelem, 512, BLI_MEMPOOL_ALLOW_ITER);
        if (ts->usedelem && elems) {
          int i;
          for (i = 0; i < ts->usedelem; i++) {
            TreeStoreElem *new_elem = BLI_mempool_alloc(soops->treestore);
            *new_elem = elems[i];
          }
        }
        /* we only saved what was used */
        soops->storeflag |= SO_TREESTORE_CLEANUP;  // at first draw
      }
      soops->treehash = NULL;
      soops->tree.first = soops->tree.last = NULL;
    }
    else if (sl->spacetype == SPACE_IMAGE) {
      SpaceImage *sima = (SpaceImage *)sl;

      sima->iuser.scene = NULL;
      sima->iuser.ok = 1;
      sima->scopes.waveform_1 = NULL;
      sima->scopes.waveform_2 = NULL;
      sima->scopes.waveform_3 = NULL;
      sima->scopes.vecscope = NULL;
      sima->scopes.ok = 0;

      /* WARNING: gpencil data is no longer stored directly in sima after 2.5
       * so sacrifice a few old files for now to avoid crashes with new files!
       * committed: r28002 */
#if 0
      sima->gpd = newdataadr(fd, sima->gpd);
      if (sima->gpd) {
        direct_link_gpencil(fd, sima->gpd);
      }
#endif
    }
    else if (sl->spacetype == SPACE_NODE) {
      SpaceNode *snode = (SpaceNode *)sl;

      if (snode->gpd) {
        snode->gpd = newdataadr(fd, snode->gpd);
        direct_link_gpencil(fd, snode->gpd);
      }

      link_list(fd, &snode->treepath);
      snode->edittree = NULL;
      snode->iofsd = NULL;
      BLI_listbase_clear(&snode->linkdrag);
    }
    else if (sl->spacetype == SPACE_TEXT) {
      SpaceText *st = (SpaceText *)sl;

      st->drawcache = NULL;
      st->scroll_accum[0] = 0.0f;
      st->scroll_accum[1] = 0.0f;
    }
    else if (sl->spacetype == SPACE_SEQ) {
      SpaceSeq *sseq = (SpaceSeq *)sl;

      /* grease pencil data is not a direct data and can't be linked from direct_link*
       * functions, it should be linked from lib_link* functions instead
       *
       * otherwise it'll lead to lost grease data on open because it'll likely be
       * read from file after all other users of grease pencil and newdataadr would
       * simple return NULL here (sergey)
       */
#if 0
      if (sseq->gpd) {
        sseq->gpd = newdataadr(fd, sseq->gpd);
        direct_link_gpencil(fd, sseq->gpd);
      }
#endif
      sseq->scopes.reference_ibuf = NULL;
      sseq->scopes.zebra_ibuf = NULL;
      sseq->scopes.waveform_ibuf = NULL;
      sseq->scopes.sep_waveform_ibuf = NULL;
      sseq->scopes.vector_ibuf = NULL;
      sseq->scopes.histogram_ibuf = NULL;
      sseq->compositor = NULL;
    }
    else if (sl->spacetype == SPACE_PROPERTIES) {
      SpaceProperties *sbuts = (SpaceProperties *)sl;

      sbuts->path = NULL;
      sbuts->texuser = NULL;
      sbuts->mainbo = sbuts->mainb;
      sbuts->mainbuser = sbuts->mainb;
    }
    else if (sl->spacetype == SPACE_CONSOLE) {
      SpaceConsole *sconsole = (SpaceConsole *)sl;
      ConsoleLine *cl, *cl_next;

      link_list(fd, &sconsole->scrollback);
      link_list(fd, &sconsole->history);

      // for (cl= sconsole->scrollback.first; cl; cl= cl->next)
      //  cl->line= newdataadr(fd, cl->line);

      /* comma expressions, (e.g. expr1, expr2, expr3) evaluate each expression,
       * from left to right.  the right-most expression sets the result of the comma
       * expression as a whole*/
      for (cl = sconsole->history.first; cl; cl = cl_next) {
        cl_next = cl->next;
        cl->line = newdataadr(fd, cl->line);
        if (cl->line) {
          /* the allocted length is not written, so reset here */
          cl->len_alloc = cl->len + 1;
        }
        else {
          BLI_remlink(&sconsole->history, cl);
          MEM_freeN(cl);
        }
      }
    }
    else if (sl->spacetype == SPACE_FILE) {
      SpaceFile *sfile = (SpaceFile *)sl;

      /* this sort of info is probably irrelevant for reloading...
       * plus, it isn't saved to files yet!
       */
      sfile->folders_prev = sfile->folders_next = NULL;
      sfile->files = NULL;
      sfile->layout = NULL;
      sfile->op = NULL;
      sfile->previews_timer = NULL;
      sfile->params = newdataadr(fd, sfile->params);
    }
    else if (sl->spacetype == SPACE_CLIP) {
      SpaceClip *sclip = (SpaceClip *)sl;

      sclip->scopes.track_search = NULL;
      sclip->scopes.track_preview = NULL;
      sclip->scopes.ok = 0;
    }
  }

  BLI_listbase_clear(&area->actionzones);

  area->v1 = newdataadr(fd, area->v1);
  area->v2 = newdataadr(fd, area->v2);
  area->v3 = newdataadr(fd, area->v3);
  area->v4 = newdataadr(fd, area->v4);
}

static void lib_link_area(FileData *fd, ID *parent_id, ScrArea *area)
{
  area->full = newlibadr(fd, parent_id->lib, area->full);

  memset(&area->runtime, 0x0, sizeof(area->runtime));

  for (SpaceLink *sl = area->spacedata.first; sl; sl = sl->next) {
    switch (sl->spacetype) {
      case SPACE_VIEW3D: {
        View3D *v3d = (View3D *)sl;

        v3d->camera = newlibadr(fd, parent_id->lib, v3d->camera);
        v3d->ob_centre = newlibadr(fd, parent_id->lib, v3d->ob_centre);

        if (v3d->localvd) {
          v3d->localvd->camera = newlibadr(fd, parent_id->lib, v3d->localvd->camera);
        }
        break;
      }
      case SPACE_GRAPH: {
        SpaceGraph *sipo = (SpaceGraph *)sl;
        bDopeSheet *ads = sipo->ads;

        if (ads) {
          ads->source = newlibadr(fd, parent_id->lib, ads->source);
          ads->filter_grp = newlibadr(fd, parent_id->lib, ads->filter_grp);
        }
        break;
      }
      case SPACE_PROPERTIES: {
        SpaceProperties *sbuts = (SpaceProperties *)sl;
        sbuts->pinid = newlibadr(fd, parent_id->lib, sbuts->pinid);
        if (sbuts->pinid == NULL) {
          sbuts->flag &= ~SB_PIN_CONTEXT;
        }
        break;
      }
      case SPACE_FILE:
        break;
      case SPACE_ACTION: {
        SpaceAction *saction = (SpaceAction *)sl;
        bDopeSheet *ads = &saction->ads;

        if (ads) {
          ads->source = newlibadr(fd, parent_id->lib, ads->source);
          ads->filter_grp = newlibadr(fd, parent_id->lib, ads->filter_grp);
        }

        saction->action = newlibadr(fd, parent_id->lib, saction->action);
        break;
      }
      case SPACE_IMAGE: {
        SpaceImage *sima = (SpaceImage *)sl;

        sima->image = newlibadr_real_us(fd, parent_id->lib, sima->image);
        sima->mask_info.mask = newlibadr_real_us(fd, parent_id->lib, sima->mask_info.mask);

        /* NOTE: pre-2.5, this was local data not lib data, but now we need this as lib data
         * so fingers crossed this works fine!
         */
        sima->gpd = newlibadr_us(fd, parent_id->lib, sima->gpd);
        break;
      }
      case SPACE_SEQ: {
        SpaceSeq *sseq = (SpaceSeq *)sl;

        /* NOTE: pre-2.5, this was local data not lib data, but now we need this as lib data
         * so fingers crossed this works fine!
         */
        sseq->gpd = newlibadr_us(fd, parent_id->lib, sseq->gpd);
        break;
      }
      case SPACE_NLA: {
        SpaceNla *snla = (SpaceNla *)sl;
        bDopeSheet *ads = snla->ads;

        if (ads) {
          ads->source = newlibadr(fd, parent_id->lib, ads->source);
          ads->filter_grp = newlibadr(fd, parent_id->lib, ads->filter_grp);
        }
        break;
      }
      case SPACE_TEXT: {
        SpaceText *st = (SpaceText *)sl;

        st->text = newlibadr(fd, parent_id->lib, st->text);
        break;
      }
      case SPACE_SCRIPT: {
        SpaceScript *scpt = (SpaceScript *)sl;
        /*scpt->script = NULL; - 2.45 set to null, better re-run the script */
        if (scpt->script) {
          scpt->script = newlibadr(fd, parent_id->lib, scpt->script);
          if (scpt->script) {
            SCRIPT_SET_NULL(scpt->script);
          }
        }
        break;
      }
      case SPACE_OUTLINER: {
        SpaceOutliner *so = (SpaceOutliner *)sl;
        so->search_tse.id = newlibadr(fd, NULL, so->search_tse.id);

        if (so->treestore) {
          TreeStoreElem *tselem;
          BLI_mempool_iter iter;

          BLI_mempool_iternew(so->treestore, &iter);
          while ((tselem = BLI_mempool_iterstep(&iter))) {
            tselem->id = newlibadr(fd, NULL, tselem->id);
          }
          if (so->treehash) {
            /* rebuild hash table, because it depends on ids too */
            so->storeflag |= SO_TREESTORE_REBUILD;
          }
        }
        break;
      }
      case SPACE_NODE: {
        SpaceNode *snode = (SpaceNode *)sl;
        bNodeTreePath *path, *path_next;
        bNodeTree *ntree;

        /* node tree can be stored locally in id too, link this first */
        snode->id = newlibadr(fd, parent_id->lib, snode->id);
        snode->from = newlibadr(fd, parent_id->lib, snode->from);

        ntree = snode->id ? ntreeFromID(snode->id) : NULL;
        snode->nodetree = ntree ? ntree : newlibadr_us(fd, parent_id->lib, snode->nodetree);

        for (path = snode->treepath.first; path; path = path->next) {
          if (path == snode->treepath.first) {
            /* first nodetree in path is same as snode->nodetree */
            path->nodetree = snode->nodetree;
          }
          else {
            path->nodetree = newlibadr_us(fd, parent_id->lib, path->nodetree);
          }

          if (!path->nodetree) {
            break;
          }
        }

        /* remaining path entries are invalid, remove */
        for (; path; path = path_next) {
          path_next = path->next;

          BLI_remlink(&snode->treepath, path);
          MEM_freeN(path);
        }

        /* edittree is just the last in the path,
         * set this directly since the path may have been shortened above */
        if (snode->treepath.last) {
          path = snode->treepath.last;
          snode->edittree = path->nodetree;
        }
        else {
          snode->edittree = NULL;
        }
        break;
      }
      case SPACE_CLIP: {
        SpaceClip *sclip = (SpaceClip *)sl;
        sclip->clip = newlibadr_real_us(fd, parent_id->lib, sclip->clip);
        sclip->mask_info.mask = newlibadr_real_us(fd, parent_id->lib, sclip->mask_info.mask);
        break;
      }
      default:
        break;
    }
  }
}

/**
 * \return false on error.
 */
static bool direct_link_area_map(FileData *fd, ScrAreaMap *area_map)
{
  link_list(fd, &area_map->vertbase);
  link_list(fd, &area_map->edgebase);
  link_list(fd, &area_map->areabase);
  for (ScrArea *area = area_map->areabase.first; area; area = area->next) {
    direct_link_area(fd, area);
  }

  /* edges */
  for (ScrEdge *se = area_map->edgebase.first; se; se = se->next) {
    se->v1 = newdataadr(fd, se->v1);
    se->v2 = newdataadr(fd, se->v2);
    BKE_screen_sort_scrvert(&se->v1, &se->v2);

    if (se->v1 == NULL) {
      BLI_remlink(&area_map->edgebase, se);

      return false;
    }
  }

  return true;
}

/** \} */

/* -------------------------------------------------------------------- */
/** \name Read ID: Window Manager
 * \{ */

static void direct_link_windowmanager(FileData *fd, wmWindowManager *wm)
{
  wmWindow *win;

  id_us_ensure_real(&wm->id);
  link_list(fd, &wm->windows);

  for (win = wm->windows.first; win; win = win->next) {
    win->parent = newdataadr(fd, win->parent);

    WorkSpaceInstanceHook *hook = win->workspace_hook;
    win->workspace_hook = newdataadr(fd, hook);

    /* we need to restore a pointer to this later when reading workspaces,
     * so store in global oldnew-map. */
    oldnewmap_insert(fd->globmap, hook, win->workspace_hook, 0);

    direct_link_area_map(fd, &win->global_areas);

    win->ghostwin = NULL;
    win->gpuctx = NULL;
    win->eventstate = NULL;
    win->cursor_keymap_status = NULL;
    win->tweak = NULL;
#ifdef WIN32
    win->ime_data = NULL;
#endif

    BLI_listbase_clear(&win->queue);
    BLI_listbase_clear(&win->handlers);
    BLI_listbase_clear(&win->modalhandlers);
    BLI_listbase_clear(&win->gesture);

    win->active = 0;

    win->cursor = 0;
    win->lastcursor = 0;
    win->modalcursor = 0;
    win->grabcursor = 0;
    win->addmousemove = true;
    win->stereo3d_format = newdataadr(fd, win->stereo3d_format);

    /* Multi-view always fallback to anaglyph at file opening
     * otherwise quad-buffer saved files can break Blender. */
    if (win->stereo3d_format) {
      win->stereo3d_format->display_mode = S3D_DISPLAY_ANAGLYPH;
    }
  }

  BLI_listbase_clear(&wm->timers);
  BLI_listbase_clear(&wm->operators);
  BLI_listbase_clear(&wm->paintcursors);
  BLI_listbase_clear(&wm->queue);
  BKE_reports_init(&wm->reports, RPT_STORE);

  BLI_listbase_clear(&wm->keyconfigs);
  wm->defaultconf = NULL;
  wm->addonconf = NULL;
  wm->userconf = NULL;
  wm->undo_stack = NULL;

  wm->message_bus = NULL;

  BLI_listbase_clear(&wm->jobs);
  BLI_listbase_clear(&wm->drags);

  wm->windrawable = NULL;
  wm->winactive = NULL;
  wm->initialized = 0;
  wm->op_undo_depth = 0;
  wm->is_interface_locked = 0;
}

static void lib_link_windowmanager(FileData *fd, Main *main)
{
  wmWindowManager *wm;
  wmWindow *win;

  for (wm = main->wm.first; wm; wm = wm->id.next) {
    if (wm->id.tag & LIB_TAG_NEED_LINK) {
      /* Note: WM IDProperties are never written to file, hence no need to read/link them here. */
      for (win = wm->windows.first; win; win = win->next) {
        if (win->workspace_hook) { /* NULL for old files */
          lib_link_workspace_instance_hook(fd, win->workspace_hook, &wm->id);
        }
        win->scene = newlibadr(fd, wm->id.lib, win->scene);
        /* deprecated, but needed for versioning (will be NULL'ed then) */
        win->screen = newlibadr(fd, NULL, win->screen);

        for (ScrArea *area = win->global_areas.areabase.first; area; area = area->next) {
          lib_link_area(fd, &wm->id, area);
        }
      }

      wm->id.tag &= ~LIB_TAG_NEED_LINK;
    }
  }
}

/** \} */

/* -------------------------------------------------------------------- */
/** \name Read ID: Screen
 * \{ */

/* note: file read without screens option G_FILE_NO_UI;
 * check lib pointers in call below */
static void lib_link_screen(FileData *fd, Main *main)
{
  for (bScreen *sc = main->screens.first; sc; sc = sc->id.next) {
    if (sc->id.tag & LIB_TAG_NEED_LINK) {
      IDP_LibLinkProperty(sc->id.properties, fd);

      /* deprecated, but needed for versioning (will be NULL'ed then) */
      sc->scene = newlibadr(fd, sc->id.lib, sc->scene);

      sc->animtimer = NULL; /* saved in rare cases */
      sc->tool_tip = NULL;
      sc->scrubbing = false;

      for (ScrArea *area = sc->areabase.first; area; area = area->next) {
        lib_link_area(fd, &sc->id, area);
      }
      sc->id.tag &= ~LIB_TAG_NEED_LINK;
    }
  }
}

/* how to handle user count on pointer restore */
typedef enum ePointerUserMode {
  USER_IGNORE = 0, /* ignore user count */
  USER_REAL = 1,   /* ensure at least one real user (fake user ignored) */
} ePointerUserMode;

static void restore_pointer_user(ID *id, ID *newid, ePointerUserMode user)
{
  BLI_assert(STREQ(newid->name + 2, id->name + 2));
  BLI_assert(newid->lib == id->lib);
  UNUSED_VARS_NDEBUG(id);

  if (user == USER_REAL) {
    id_us_ensure_real(newid);
  }
}

#ifndef USE_GHASH_RESTORE_POINTER
/**
 * A version of #restore_pointer_by_name that performs a full search (slow!).
 * Use only for limited lookups, when the overhead of
 * creating a #IDNameLib_Map for a single lookup isn't worthwhile.
 */
static void *restore_pointer_by_name_main(Main *mainp, ID *id, ePointerUserMode user)
{
  if (id) {
    ListBase *lb = which_libbase(mainp, GS(id->name));
    if (lb) { /* there's still risk of checking corrupt mem (freed Ids in oops) */
      ID *idn = lb->first;
      for (; idn; idn = idn->next) {
        if (STREQ(idn->name + 2, id->name + 2)) {
          if (idn->lib == id->lib) {
            restore_pointer_user(id, idn, user);
            break;
          }
        }
      }
      return idn;
    }
  }
  return NULL;
}
#endif

/**
 * Only for undo files, or to restore a screen after reading without UI...
 *
 * \param user:
 * - USER_IGNORE: no usercount change
 * - USER_REAL: ensure a real user (even if a fake one is set)
 * \param id_map: lookup table, use when performing many lookups.
 * this could be made an optional argument (falling back to a full lookup),
 * however at the moment it's always available.
 */
static void *restore_pointer_by_name(struct IDNameLib_Map *id_map, ID *id, ePointerUserMode user)
{
#ifdef USE_GHASH_RESTORE_POINTER
  if (id) {
    /* use fast lookup when available */
    ID *idn = BKE_main_idmap_lookup_id(id_map, id);
    if (idn) {
      restore_pointer_user(id, idn, user);
    }
    return idn;
  }
  return NULL;
#else
  Main *mainp = BKE_main_idmap_main_get(id_map);
  return restore_pointer_by_name_main(mainp, id, user);
#endif
}

static void lib_link_seq_clipboard_pt_restore(ID *id, struct IDNameLib_Map *id_map)
{
  if (id) {
    /* clipboard must ensure this */
    BLI_assert(id->newid != NULL);
    id->newid = restore_pointer_by_name(id_map, id->newid, USER_REAL);
  }
}
static int lib_link_seq_clipboard_cb(Sequence *seq, void *arg_pt)
{
  struct IDNameLib_Map *id_map = arg_pt;

  lib_link_seq_clipboard_pt_restore((ID *)seq->scene, id_map);
  lib_link_seq_clipboard_pt_restore((ID *)seq->scene_camera, id_map);
  lib_link_seq_clipboard_pt_restore((ID *)seq->clip, id_map);
  lib_link_seq_clipboard_pt_restore((ID *)seq->mask, id_map);
  lib_link_seq_clipboard_pt_restore((ID *)seq->sound, id_map);
  return 1;
}

static void lib_link_clipboard_restore(struct IDNameLib_Map *id_map)
{
  /* update IDs stored in sequencer clipboard */
  BKE_sequencer_base_recursive_apply(&seqbase_clipboard, lib_link_seq_clipboard_cb, id_map);
}

static int lib_link_main_data_restore_cb(void *user_data,
                                         ID *UNUSED(id_self),
                                         ID **id_pointer,
                                         int cb_flag)
{
  if (cb_flag & IDWALK_CB_PRIVATE || *id_pointer == NULL) {
    return IDWALK_RET_NOP;
  }

  /* Special ugly case here, thanks again for those non-IDs IDs... */
  /* We probably need to add more cases here (hint: nodetrees),
   * but will wait for changes from D5559 to get in first. */
  if (GS((*id_pointer)->name) == ID_GR) {
    Collection *collection = (Collection *)*id_pointer;
    if (collection->flag & COLLECTION_IS_MASTER) {
      return IDWALK_RET_NOP;
    }
  }

  struct IDNameLib_Map *id_map = user_data;

  /* Note: Handling of usercount here is really bad, defining its own system...
   * Will have to be refactored at some point, but that is not top priority task for now.
   * And all usercounts are properly recomputed at the end of the undo management code anyway. */
  *id_pointer = restore_pointer_by_name(
      id_map, *id_pointer, (cb_flag & IDWALK_CB_USER_ONE) ? USER_REAL : USER_IGNORE);

  return IDWALK_RET_NOP;
}

static void lib_link_main_data_restore(struct IDNameLib_Map *id_map, Main *newmain)
{
  ID *id;
  FOREACH_MAIN_ID_BEGIN (newmain, id) {
    BKE_library_foreach_ID_link(newmain, id, lib_link_main_data_restore_cb, id_map, IDWALK_NOP);
  }
  FOREACH_MAIN_ID_END;
}

static void lib_link_window_scene_data_restore(wmWindow *win, Scene *scene, ViewLayer *view_layer)
{
  bScreen *screen = BKE_workspace_active_screen_get(win->workspace_hook);

  for (ScrArea *area = screen->areabase.first; area; area = area->next) {
    for (SpaceLink *sl = area->spacedata.first; sl; sl = sl->next) {
      if (sl->spacetype == SPACE_VIEW3D) {
        View3D *v3d = (View3D *)sl;

        if (v3d->camera == NULL || v3d->scenelock) {
          v3d->camera = scene->camera;
        }

        if (v3d->localvd) {
          Base *base = NULL;

          v3d->localvd->camera = scene->camera;

          /* Localview can become invalid during undo/redo steps,
           * so we exit it when no could be found. */
          for (base = view_layer->object_bases.first; base; base = base->next) {
            if (base->local_view_bits & v3d->local_view_uuid) {
              break;
            }
          }
          if (base == NULL) {
            MEM_freeN(v3d->localvd);
            v3d->localvd = NULL;
            v3d->local_view_uuid = 0;

            /* Regionbase storage is different depending if the space is active. */
            ListBase *regionbase = (sl == area->spacedata.first) ? &area->regionbase :
                                                                   &sl->regionbase;
            for (ARegion *ar = regionbase->first; ar; ar = ar->next) {
              if (ar->regiontype == RGN_TYPE_WINDOW) {
                RegionView3D *rv3d = ar->regiondata;
                if (rv3d->localvd) {
                  MEM_freeN(rv3d->localvd);
                  rv3d->localvd = NULL;
                }
              }
            }
          }
        }
      }
    }
  }
}

static void lib_link_workspace_layout_restore(struct IDNameLib_Map *id_map,
                                              Main *newmain,
                                              WorkSpaceLayout *layout)
{
  bScreen *screen = BKE_workspace_layout_screen_get(layout);

  /* avoid conflicts with 2.8x branch */
  {
    for (ScrArea *sa = screen->areabase.first; sa; sa = sa->next) {
      for (SpaceLink *sl = sa->spacedata.first; sl; sl = sl->next) {
        if (sl->spacetype == SPACE_VIEW3D) {
          View3D *v3d = (View3D *)sl;
          ARegion *ar;

          v3d->camera = restore_pointer_by_name(id_map, (ID *)v3d->camera, USER_REAL);
          v3d->ob_centre = restore_pointer_by_name(id_map, (ID *)v3d->ob_centre, USER_REAL);

          /* Free render engines for now. */
          ListBase *regionbase = (sl == sa->spacedata.first) ? &sa->regionbase : &sl->regionbase;
          for (ar = regionbase->first; ar; ar = ar->next) {
            if (ar->regiontype == RGN_TYPE_WINDOW) {
              RegionView3D *rv3d = ar->regiondata;
              if (rv3d && rv3d->render_engine) {
                RE_engine_free(rv3d->render_engine);
                rv3d->render_engine = NULL;
              }
            }
          }
        }
        else if (sl->spacetype == SPACE_GRAPH) {
          SpaceGraph *sipo = (SpaceGraph *)sl;
          bDopeSheet *ads = sipo->ads;

          if (ads) {
            ads->source = restore_pointer_by_name(id_map, (ID *)ads->source, USER_REAL);

            if (ads->filter_grp) {
              ads->filter_grp = restore_pointer_by_name(
                  id_map, (ID *)ads->filter_grp, USER_IGNORE);
            }
          }

          /* force recalc of list of channels (i.e. includes calculating F-Curve colors)
           * thus preventing the "black curves" problem post-undo
           */
          sipo->runtime.flag |= SIPO_RUNTIME_FLAG_NEED_CHAN_SYNC_COLOR;
        }
        else if (sl->spacetype == SPACE_PROPERTIES) {
          SpaceProperties *sbuts = (SpaceProperties *)sl;
          sbuts->pinid = restore_pointer_by_name(id_map, sbuts->pinid, USER_IGNORE);
          if (sbuts->pinid == NULL) {
            sbuts->flag &= ~SB_PIN_CONTEXT;
          }

          /* TODO: restore path pointers: T40046
           * (complicated because this contains data pointers too, not just ID)*/
          MEM_SAFE_FREE(sbuts->path);
        }
        else if (sl->spacetype == SPACE_FILE) {
          SpaceFile *sfile = (SpaceFile *)sl;
          sfile->op = NULL;
          sfile->previews_timer = NULL;
        }
        else if (sl->spacetype == SPACE_ACTION) {
          SpaceAction *saction = (SpaceAction *)sl;

          saction->action = restore_pointer_by_name(id_map, (ID *)saction->action, USER_REAL);
          saction->ads.source = restore_pointer_by_name(
              id_map, (ID *)saction->ads.source, USER_REAL);

          if (saction->ads.filter_grp) {
            saction->ads.filter_grp = restore_pointer_by_name(
                id_map, (ID *)saction->ads.filter_grp, USER_IGNORE);
          }

          /* force recalc of list of channels, potentially updating the active action
           * while we're at it (as it can only be updated that way) [#28962]
           */
          saction->runtime.flag |= SACTION_RUNTIME_FLAG_NEED_CHAN_SYNC;
        }
        else if (sl->spacetype == SPACE_IMAGE) {
          SpaceImage *sima = (SpaceImage *)sl;

          sima->image = restore_pointer_by_name(id_map, (ID *)sima->image, USER_REAL);

          /* this will be freed, not worth attempting to find same scene,
           * since it gets initialized later */
          sima->iuser.scene = NULL;

#if 0
          /* Those are allocated and freed by space code, no need to handle them here. */
          MEM_SAFE_FREE(sima->scopes.waveform_1);
          MEM_SAFE_FREE(sima->scopes.waveform_2);
          MEM_SAFE_FREE(sima->scopes.waveform_3);
          MEM_SAFE_FREE(sima->scopes.vecscope);
#endif
          sima->scopes.ok = 0;

          /* NOTE: pre-2.5, this was local data not lib data, but now we need this as lib data
           * so assume that here we're doing for undo only...
           */
          sima->gpd = restore_pointer_by_name(id_map, (ID *)sima->gpd, USER_REAL);
          sima->mask_info.mask = restore_pointer_by_name(
              id_map, (ID *)sima->mask_info.mask, USER_REAL);
        }
        else if (sl->spacetype == SPACE_SEQ) {
          SpaceSeq *sseq = (SpaceSeq *)sl;

          /* NOTE: pre-2.5, this was local data not lib data, but now we need this as lib data
           * so assume that here we're doing for undo only...
           */
          sseq->gpd = restore_pointer_by_name(id_map, (ID *)sseq->gpd, USER_REAL);
        }
        else if (sl->spacetype == SPACE_NLA) {
          SpaceNla *snla = (SpaceNla *)sl;
          bDopeSheet *ads = snla->ads;

          if (ads) {
            ads->source = restore_pointer_by_name(id_map, (ID *)ads->source, USER_REAL);

            if (ads->filter_grp) {
              ads->filter_grp = restore_pointer_by_name(
                  id_map, (ID *)ads->filter_grp, USER_IGNORE);
            }
          }
        }
        else if (sl->spacetype == SPACE_TEXT) {
          SpaceText *st = (SpaceText *)sl;

          st->text = restore_pointer_by_name(id_map, (ID *)st->text, USER_REAL);
          if (st->text == NULL) {
            st->text = newmain->texts.first;
          }
        }
        else if (sl->spacetype == SPACE_SCRIPT) {
          SpaceScript *scpt = (SpaceScript *)sl;

          scpt->script = restore_pointer_by_name(id_map, (ID *)scpt->script, USER_REAL);

          /*sc->script = NULL; - 2.45 set to null, better re-run the script */
          if (scpt->script) {
            SCRIPT_SET_NULL(scpt->script);
          }
        }
        else if (sl->spacetype == SPACE_OUTLINER) {
          SpaceOutliner *so = (SpaceOutliner *)sl;

          so->search_tse.id = restore_pointer_by_name(id_map, so->search_tse.id, USER_IGNORE);

          if (so->treestore) {
            TreeStoreElem *tselem;
            BLI_mempool_iter iter;

            BLI_mempool_iternew(so->treestore, &iter);
            while ((tselem = BLI_mempool_iterstep(&iter))) {
              /* Do not try to restore pointers to drivers/sequence/etc.,
               * can crash in undo case! */
              if (TSE_IS_REAL_ID(tselem)) {
                tselem->id = restore_pointer_by_name(id_map, tselem->id, USER_IGNORE);
              }
              else {
                tselem->id = NULL;
              }
            }
            if (so->treehash) {
              /* rebuild hash table, because it depends on ids too */
              so->storeflag |= SO_TREESTORE_REBUILD;
            }
          }
        }
        else if (sl->spacetype == SPACE_NODE) {
          SpaceNode *snode = (SpaceNode *)sl;
          bNodeTreePath *path, *path_next;
          bNodeTree *ntree;

          /* node tree can be stored locally in id too, link this first */
          snode->id = restore_pointer_by_name(id_map, snode->id, USER_REAL);
          snode->from = restore_pointer_by_name(id_map, snode->from, USER_IGNORE);

          ntree = snode->id ? ntreeFromID(snode->id) : NULL;
          snode->nodetree = ntree ?
                                ntree :
                                restore_pointer_by_name(id_map, (ID *)snode->nodetree, USER_REAL);

          for (path = snode->treepath.first; path; path = path->next) {
            if (path == snode->treepath.first) {
              /* first nodetree in path is same as snode->nodetree */
              path->nodetree = snode->nodetree;
            }
            else {
              path->nodetree = restore_pointer_by_name(id_map, (ID *)path->nodetree, USER_REAL);
            }

            if (!path->nodetree) {
              break;
            }
          }

          /* remaining path entries are invalid, remove */
          for (; path; path = path_next) {
            path_next = path->next;

            BLI_remlink(&snode->treepath, path);
            MEM_freeN(path);
          }

          /* edittree is just the last in the path,
           * set this directly since the path may have been shortened above */
          if (snode->treepath.last) {
            path = snode->treepath.last;
            snode->edittree = path->nodetree;
          }
          else {
            snode->edittree = NULL;
          }
        }
        else if (sl->spacetype == SPACE_CLIP) {
          SpaceClip *sclip = (SpaceClip *)sl;

          sclip->clip = restore_pointer_by_name(id_map, (ID *)sclip->clip, USER_REAL);
          sclip->mask_info.mask = restore_pointer_by_name(
              id_map, (ID *)sclip->mask_info.mask, USER_REAL);

          sclip->scopes.ok = 0;
        }
      }
    }
  }
}

/**
 * Used to link a file (without UI) to the current UI.
 * Note that it assumes the old pointers in UI are still valid, so old Main is not freed.
 */
void blo_lib_link_restore(Main *oldmain,
                          Main *newmain,
                          wmWindowManager *curwm,
                          Scene *curscene,
                          ViewLayer *cur_view_layer)
{
  struct IDNameLib_Map *id_map = BKE_main_idmap_create(newmain, true, oldmain);

  for (WorkSpace *workspace = newmain->workspaces.first; workspace;
       workspace = workspace->id.next) {
    ListBase *layouts = BKE_workspace_layouts_get(workspace);

    for (WorkSpaceLayout *layout = layouts->first; layout; layout = layout->next) {
      lib_link_workspace_layout_restore(id_map, newmain, layout);
    }
  }

  for (wmWindow *win = curwm->windows.first; win; win = win->next) {
    WorkSpace *workspace = BKE_workspace_active_get(win->workspace_hook);
    ID *workspace_id = (ID *)workspace;
    Scene *oldscene = win->scene;

    workspace = restore_pointer_by_name(id_map, workspace_id, USER_REAL);
    BKE_workspace_active_set(win->workspace_hook, workspace);
    win->scene = restore_pointer_by_name(id_map, (ID *)win->scene, USER_REAL);
    if (win->scene == NULL) {
      win->scene = curscene;
    }
    if (BKE_view_layer_find(win->scene, win->view_layer_name) == NULL) {
      STRNCPY(win->view_layer_name, cur_view_layer->name);
    }
    BKE_workspace_active_set(win->workspace_hook, workspace);

    /* keep cursor location through undo */
    memcpy(&win->scene->cursor, &oldscene->cursor, sizeof(win->scene->cursor));

    /* Note: even though that function seems to redo part of what is done by
     * `lib_link_workspace_layout_restore()` above, it seems to have a slightly different scope:
     * while the former updates the whole UI pointers from Main db (going over all layouts of
     * all workspaces), that one only focuses one current active screen, takes care of
     * potential local view, and needs window's scene pointer to be final... */
    lib_link_window_scene_data_restore(win, win->scene, cur_view_layer);

    BLI_assert(win->screen == NULL);
  }

  /* Restore all ID pointers in Main database itself
   * (especially IDProperties might point to some word-space of other 'weirdly unchanged' ID
   * pointers, see T69146).
   * Note that this will re-apply again a few pointers in workspaces or so,
   * but since we are remapping final ones already set above,
   * that is just some minor harmless double-processing. */
  lib_link_main_data_restore(id_map, newmain);

  /* update IDs stored in all possible clipboards */
  lib_link_clipboard_restore(id_map);

  BKE_main_idmap_destroy(id_map);
}

/* for the saved 2.50 files without regiondata */
/* and as patch for 2.48 and older */
void blo_do_versions_view3d_split_250(View3D *v3d, ListBase *regions)
{
  ARegion *ar;

  for (ar = regions->first; ar; ar = ar->next) {
    if (ar->regiontype == RGN_TYPE_WINDOW && ar->regiondata == NULL) {
      RegionView3D *rv3d;

      rv3d = ar->regiondata = MEM_callocN(sizeof(RegionView3D), "region v3d patch");
      rv3d->persp = (char)v3d->persp;
      rv3d->view = (char)v3d->view;
      rv3d->dist = v3d->dist;
      copy_v3_v3(rv3d->ofs, v3d->ofs);
      copy_qt_qt(rv3d->viewquat, v3d->viewquat);
    }
  }

  /* this was not initialized correct always */
  if (v3d->gridsubdiv == 0) {
    v3d->gridsubdiv = 10;
  }
}

static bool direct_link_screen(FileData *fd, bScreen *sc)
{
  bool wrong_id = false;

  sc->regionbase.first = sc->regionbase.last = NULL;
  sc->context = NULL;
  sc->active_region = NULL;

  sc->preview = direct_link_preview_image(fd, sc->preview);

  if (!direct_link_area_map(fd, AREAMAP_FROM_SCREEN(sc))) {
    printf("Error reading Screen %s... removing it.\n", sc->id.name + 2);
    wrong_id = true;
  }

  return wrong_id;
}

/** \} */

/* -------------------------------------------------------------------- */
/** \name Read ID: Library
 * \{ */

static void direct_link_library(FileData *fd, Library *lib, Main *main)
{
  Main *newmain;

  /* check if the library was already read */
  for (newmain = fd->mainlist->first; newmain; newmain = newmain->next) {
    if (newmain->curlib) {
      if (BLI_path_cmp(newmain->curlib->filepath, lib->filepath) == 0) {
        blo_reportf_wrap(fd->reports,
                         RPT_WARNING,
                         TIP_("Library '%s', '%s' had multiple instances, save and reload!"),
                         lib->name,
                         lib->filepath);

        change_link_placeholder_to_real_ID_pointer(fd->mainlist, fd, lib, newmain->curlib);
        /*              change_link_placeholder_to_real_ID_pointer_fd(fd, lib, newmain->curlib); */

        BLI_remlink(&main->libraries, lib);
        MEM_freeN(lib);

        /* Now, since Blender always expect **latest** Main pointer from fd->mainlist
         * to be the active library Main pointer,
         * where to add all non-library data-blocks found in file next, we have to switch that
         * 'dupli' found Main to latest position in the list!
         * Otherwise, you get weird disappearing linked data on a rather inconsistent basis.
         * See also T53977 for reproducible case. */
        BLI_remlink(fd->mainlist, newmain);
        BLI_addtail(fd->mainlist, newmain);

        return;
      }
    }
  }

  /* make sure we have full path in lib->filepath */
  BLI_strncpy(lib->filepath, lib->name, sizeof(lib->name));
  BLI_cleanup_path(fd->relabase, lib->filepath);

  //  printf("direct_link_library: name %s\n", lib->name);
  //  printf("direct_link_library: filepath %s\n", lib->filepath);

  lib->packedfile = direct_link_packedfile(fd, lib->packedfile);

  /* new main */
  newmain = BKE_main_new();
  BLI_addtail(fd->mainlist, newmain);
  newmain->curlib = lib;

  lib->parent = NULL;
}

static void lib_link_library(FileData *UNUSED(fd), Main *main)
{
  Library *lib;
  for (lib = main->libraries.first; lib; lib = lib->id.next) {
    id_us_ensure_real(&lib->id);
  }
}

/* Always call this once you have loaded new library data to set the relative paths correctly
 * in relation to the blend file. */
static void fix_relpaths_library(const char *basepath, Main *main)
{
  Library *lib;
  /* BLO_read_from_memory uses a blank filename */
  if (basepath == NULL || basepath[0] == '\0') {
    for (lib = main->libraries.first; lib; lib = lib->id.next) {
      /* when loading a linked lib into a file which has not been saved,
       * there is nothing we can be relative to, so instead we need to make
       * it absolute. This can happen when appending an object with a relative
       * link into an unsaved blend file. See [#27405].
       * The remap relative option will make it relative again on save - campbell */
      if (BLI_path_is_rel(lib->name)) {
        BLI_strncpy(lib->name, lib->filepath, sizeof(lib->name));
      }
    }
  }
  else {
    for (lib = main->libraries.first; lib; lib = lib->id.next) {
      /* Libraries store both relative and abs paths, recreate relative paths,
       * relative to the blend file since indirectly linked libs will be
       * relative to their direct linked library. */
      if (BLI_path_is_rel(lib->name)) { /* if this is relative to begin with? */
        BLI_strncpy(lib->name, lib->filepath, sizeof(lib->name));
        BLI_path_rel(lib->name, basepath);
      }
    }
  }
}

/** \} */

/* -------------------------------------------------------------------- */
/** \name Read ID: Light Probe
 * \{ */

static void lib_link_lightprobe(FileData *fd, Main *main)
{
  for (LightProbe *prb = main->lightprobes.first; prb; prb = prb->id.next) {
    if (prb->id.tag & LIB_TAG_NEED_LINK) {
      IDP_LibLinkProperty(prb->id.properties, fd);
      lib_link_animdata(fd, &prb->id, prb->adt);

      prb->visibility_grp = newlibadr(fd, prb->id.lib, prb->visibility_grp);

      prb->id.tag &= ~LIB_TAG_NEED_LINK;
    }
  }
}

static void direct_link_lightprobe(FileData *fd, LightProbe *prb)
{
  prb->adt = newdataadr(fd, prb->adt);
  direct_link_animdata(fd, prb->adt);
}

/** \} */

/* -------------------------------------------------------------------- */
/** \name Read ID: Speaker
 * \{ */

static void lib_link_speaker(FileData *fd, Main *main)
{
  for (Speaker *spk = main->speakers.first; spk; spk = spk->id.next) {
    if (spk->id.tag & LIB_TAG_NEED_LINK) {
      IDP_LibLinkProperty(spk->id.properties, fd);
      lib_link_animdata(fd, &spk->id, spk->adt);

      spk->sound = newlibadr_us(fd, spk->id.lib, spk->sound);

      spk->id.tag &= ~LIB_TAG_NEED_LINK;
    }
  }
}

static void direct_link_speaker(FileData *fd, Speaker *spk)
{
  spk->adt = newdataadr(fd, spk->adt);
  direct_link_animdata(fd, spk->adt);

#if 0
  spk->sound = newdataadr(fd, spk->sound);
  direct_link_sound(fd, spk->sound);
#endif
}

/** \} */

/* -------------------------------------------------------------------- */
/** \name Read ID: Sound
 * \{ */

static void direct_link_sound(FileData *fd, bSound *sound)
{
  sound->tags = 0;
  sound->handle = NULL;
  sound->playback_handle = NULL;

  /* versioning stuff, if there was a cache, then we enable caching: */
  if (sound->cache) {
    sound->flags |= SOUND_FLAGS_CACHING;
    sound->cache = NULL;
  }

  if (fd->soundmap) {
    sound->waveform = newsoundadr(fd, sound->waveform);
    sound->tags |= SOUND_TAGS_WAVEFORM_NO_RELOAD;
  }
  else {
    sound->waveform = NULL;
  }

  sound->spinlock = MEM_mallocN(sizeof(SpinLock), "sound_spinlock");
  BLI_spin_init(sound->spinlock);

  /* clear waveform loading flag */
  sound->tags &= ~SOUND_TAGS_WAVEFORM_LOADING;

  sound->packedfile = direct_link_packedfile(fd, sound->packedfile);
  sound->newpackedfile = direct_link_packedfile(fd, sound->newpackedfile);
}

static void lib_link_sound(FileData *fd, Main *main)
{
  for (bSound *sound = main->sounds.first; sound; sound = sound->id.next) {
    if (sound->id.tag & LIB_TAG_NEED_LINK) {
      IDP_LibLinkProperty(sound->id.properties, fd);

      sound->ipo = newlibadr_us(
          fd, sound->id.lib, sound->ipo);  // XXX deprecated - old animation system

      BKE_sound_reset_runtime(sound);

      sound->id.tag &= ~LIB_TAG_NEED_LINK;
    }
  }
}

/** \} */

/* -------------------------------------------------------------------- */
/** \name Read ID: Movie Clip
 * \{ */

static void direct_link_movieReconstruction(FileData *fd,
                                            MovieTrackingReconstruction *reconstruction)
{
  reconstruction->cameras = newdataadr(fd, reconstruction->cameras);
}

static void direct_link_movieTracks(FileData *fd, ListBase *tracksbase)
{
  MovieTrackingTrack *track;

  link_list(fd, tracksbase);

  for (track = tracksbase->first; track; track = track->next) {
    track->markers = newdataadr(fd, track->markers);
  }
}

static void direct_link_moviePlaneTracks(FileData *fd, ListBase *plane_tracks_base)
{
  MovieTrackingPlaneTrack *plane_track;

  link_list(fd, plane_tracks_base);

  for (plane_track = plane_tracks_base->first; plane_track; plane_track = plane_track->next) {
    int i;

    plane_track->point_tracks = newdataadr(fd, plane_track->point_tracks);
    test_pointer_array(fd, (void **)&plane_track->point_tracks);
    for (i = 0; i < plane_track->point_tracksnr; i++) {
      plane_track->point_tracks[i] = newdataadr(fd, plane_track->point_tracks[i]);
    }

    plane_track->markers = newdataadr(fd, plane_track->markers);
  }
}

static void direct_link_movieclip(FileData *fd, MovieClip *clip)
{
  MovieTracking *tracking = &clip->tracking;
  MovieTrackingObject *object;

  clip->adt = newdataadr(fd, clip->adt);

  if (fd->movieclipmap) {
    clip->cache = newmclipadr(fd, clip->cache);
  }
  else {
    clip->cache = NULL;
  }

  if (fd->movieclipmap) {
    clip->tracking.camera.intrinsics = newmclipadr(fd, clip->tracking.camera.intrinsics);
  }
  else {
    clip->tracking.camera.intrinsics = NULL;
  }

  direct_link_movieTracks(fd, &tracking->tracks);
  direct_link_moviePlaneTracks(fd, &tracking->plane_tracks);
  direct_link_movieReconstruction(fd, &tracking->reconstruction);

  clip->tracking.act_track = newdataadr(fd, clip->tracking.act_track);
  clip->tracking.act_plane_track = newdataadr(fd, clip->tracking.act_plane_track);

  clip->anim = NULL;
  clip->tracking_context = NULL;
  clip->tracking.stats = NULL;

  /* Needed for proper versioning, will be NULL for all newer files anyway. */
  clip->tracking.stabilization.rot_track = newdataadr(fd, clip->tracking.stabilization.rot_track);

  clip->tracking.dopesheet.ok = 0;
  BLI_listbase_clear(&clip->tracking.dopesheet.channels);
  BLI_listbase_clear(&clip->tracking.dopesheet.coverage_segments);

  link_list(fd, &tracking->objects);

  for (object = tracking->objects.first; object; object = object->next) {
    direct_link_movieTracks(fd, &object->tracks);
    direct_link_moviePlaneTracks(fd, &object->plane_tracks);
    direct_link_movieReconstruction(fd, &object->reconstruction);
  }
}

static void lib_link_movieTracks(FileData *fd, MovieClip *clip, ListBase *tracksbase)
{
  MovieTrackingTrack *track;

  for (track = tracksbase->first; track; track = track->next) {
    track->gpd = newlibadr_us(fd, clip->id.lib, track->gpd);
  }
}

static void lib_link_moviePlaneTracks(FileData *fd, MovieClip *clip, ListBase *tracksbase)
{
  MovieTrackingPlaneTrack *plane_track;

  for (plane_track = tracksbase->first; plane_track; plane_track = plane_track->next) {
    plane_track->image = newlibadr_us(fd, clip->id.lib, plane_track->image);
  }
}

static void lib_link_movieclip(FileData *fd, Main *main)
{
  for (MovieClip *clip = main->movieclips.first; clip; clip = clip->id.next) {
    if (clip->id.tag & LIB_TAG_NEED_LINK) {
      MovieTracking *tracking = &clip->tracking;

      IDP_LibLinkProperty(clip->id.properties, fd);
      lib_link_animdata(fd, &clip->id, clip->adt);

      clip->gpd = newlibadr_us(fd, clip->id.lib, clip->gpd);

      lib_link_movieTracks(fd, clip, &tracking->tracks);
      lib_link_moviePlaneTracks(fd, clip, &tracking->plane_tracks);

      for (MovieTrackingObject *object = tracking->objects.first; object; object = object->next) {
        lib_link_movieTracks(fd, clip, &object->tracks);
        lib_link_moviePlaneTracks(fd, clip, &object->plane_tracks);
      }

      clip->id.tag &= ~LIB_TAG_NEED_LINK;
    }
  }
}

/** \} */

/* -------------------------------------------------------------------- */
/** \name Read ID: Masks
 * \{ */

static void direct_link_mask(FileData *fd, Mask *mask)
{
  MaskLayer *masklay;

  mask->adt = newdataadr(fd, mask->adt);

  link_list(fd, &mask->masklayers);

  for (masklay = mask->masklayers.first; masklay; masklay = masklay->next) {
    MaskSpline *spline;
    MaskLayerShape *masklay_shape;

    /* can't use newdataadr since it's a pointer within an array */
    MaskSplinePoint *act_point_search = NULL;

    link_list(fd, &masklay->splines);

    for (spline = masklay->splines.first; spline; spline = spline->next) {
      MaskSplinePoint *points_old = spline->points;
      int i;

      spline->points = newdataadr(fd, spline->points);

      for (i = 0; i < spline->tot_point; i++) {
        MaskSplinePoint *point = &spline->points[i];

        if (point->tot_uw) {
          point->uw = newdataadr(fd, point->uw);
        }
      }

      /* detect active point */
      if ((act_point_search == NULL) && (masklay->act_point >= points_old) &&
          (masklay->act_point < points_old + spline->tot_point)) {
        act_point_search = &spline->points[masklay->act_point - points_old];
      }
    }

    link_list(fd, &masklay->splines_shapes);

    for (masklay_shape = masklay->splines_shapes.first; masklay_shape;
         masklay_shape = masklay_shape->next) {
      masklay_shape->data = newdataadr(fd, masklay_shape->data);

      if (masklay_shape->tot_vert) {
        if (fd->flags & FD_FLAGS_SWITCH_ENDIAN) {
          BLI_endian_switch_float_array(masklay_shape->data,
                                        masklay_shape->tot_vert * sizeof(float) *
                                            MASK_OBJECT_SHAPE_ELEM_SIZE);
        }
      }
    }

    masklay->act_spline = newdataadr(fd, masklay->act_spline);
    masklay->act_point = act_point_search;
  }
}

static void lib_link_mask_parent(FileData *fd, Mask *mask, MaskParent *parent)
{
  parent->id = newlibadr_us(fd, mask->id.lib, parent->id);
}

static void lib_link_mask(FileData *fd, Main *main)
{
  for (Mask *mask = main->masks.first; mask; mask = mask->id.next) {
    if (mask->id.tag & LIB_TAG_NEED_LINK) {
      IDP_LibLinkProperty(mask->id.properties, fd);
      lib_link_animdata(fd, &mask->id, mask->adt);

      for (MaskLayer *masklay = mask->masklayers.first; masklay; masklay = masklay->next) {
        MaskSpline *spline;

        spline = masklay->splines.first;
        while (spline) {
          int i;

          for (i = 0; i < spline->tot_point; i++) {
            MaskSplinePoint *point = &spline->points[i];

            lib_link_mask_parent(fd, mask, &point->parent);
          }

          lib_link_mask_parent(fd, mask, &spline->parent);

          spline = spline->next;
        }
      }

      mask->id.tag &= ~LIB_TAG_NEED_LINK;
    }
  }
}

/** \} */

/* -------------------------------------------------------------------- */
/** \name Read ID: Line Style
 * \{ */

static void lib_link_linestyle(FileData *fd, Main *main)
{
  for (FreestyleLineStyle *linestyle = main->linestyles.first; linestyle;
       linestyle = linestyle->id.next) {
    if (linestyle->id.tag & LIB_TAG_NEED_LINK) {
      LineStyleModifier *m;

      IDP_LibLinkProperty(linestyle->id.properties, fd);
      lib_link_animdata(fd, &linestyle->id, linestyle->adt);

      for (m = linestyle->color_modifiers.first; m; m = m->next) {
        switch (m->type) {
          case LS_MODIFIER_DISTANCE_FROM_OBJECT: {
            LineStyleColorModifier_DistanceFromObject *cm =
                (LineStyleColorModifier_DistanceFromObject *)m;
            cm->target = newlibadr(fd, linestyle->id.lib, cm->target);
            break;
          }
        }
      }
      for (m = linestyle->alpha_modifiers.first; m; m = m->next) {
        switch (m->type) {
          case LS_MODIFIER_DISTANCE_FROM_OBJECT: {
            LineStyleAlphaModifier_DistanceFromObject *am =
                (LineStyleAlphaModifier_DistanceFromObject *)m;
            am->target = newlibadr(fd, linestyle->id.lib, am->target);
            break;
          }
        }
      }
      for (m = linestyle->thickness_modifiers.first; m; m = m->next) {
        switch (m->type) {
          case LS_MODIFIER_DISTANCE_FROM_OBJECT: {
            LineStyleThicknessModifier_DistanceFromObject *tm =
                (LineStyleThicknessModifier_DistanceFromObject *)m;
            tm->target = newlibadr(fd, linestyle->id.lib, tm->target);
            break;
          }
        }
      }
      for (int a = 0; a < MAX_MTEX; a++) {
        MTex *mtex = linestyle->mtex[a];
        if (mtex) {
          mtex->tex = newlibadr_us(fd, linestyle->id.lib, mtex->tex);
          mtex->object = newlibadr(fd, linestyle->id.lib, mtex->object);
        }
      }
      if (linestyle->nodetree) {
        lib_link_ntree(fd, &linestyle->id, linestyle->nodetree);
        linestyle->nodetree->id.lib = linestyle->id.lib;
      }

      linestyle->id.tag &= ~LIB_TAG_NEED_LINK;
    }
  }
}

static void direct_link_linestyle_color_modifier(FileData *fd, LineStyleModifier *modifier)
{
  switch (modifier->type) {
    case LS_MODIFIER_ALONG_STROKE: {
      LineStyleColorModifier_AlongStroke *m = (LineStyleColorModifier_AlongStroke *)modifier;
      m->color_ramp = newdataadr(fd, m->color_ramp);
      break;
    }
    case LS_MODIFIER_DISTANCE_FROM_CAMERA: {
      LineStyleColorModifier_DistanceFromCamera *m = (LineStyleColorModifier_DistanceFromCamera *)
          modifier;
      m->color_ramp = newdataadr(fd, m->color_ramp);
      break;
    }
    case LS_MODIFIER_DISTANCE_FROM_OBJECT: {
      LineStyleColorModifier_DistanceFromObject *m = (LineStyleColorModifier_DistanceFromObject *)
          modifier;
      m->color_ramp = newdataadr(fd, m->color_ramp);
      break;
    }
    case LS_MODIFIER_MATERIAL: {
      LineStyleColorModifier_Material *m = (LineStyleColorModifier_Material *)modifier;
      m->color_ramp = newdataadr(fd, m->color_ramp);
      break;
    }
    case LS_MODIFIER_TANGENT: {
      LineStyleColorModifier_Tangent *m = (LineStyleColorModifier_Tangent *)modifier;
      m->color_ramp = newdataadr(fd, m->color_ramp);
      break;
    }
    case LS_MODIFIER_NOISE: {
      LineStyleColorModifier_Noise *m = (LineStyleColorModifier_Noise *)modifier;
      m->color_ramp = newdataadr(fd, m->color_ramp);
      break;
    }
    case LS_MODIFIER_CREASE_ANGLE: {
      LineStyleColorModifier_CreaseAngle *m = (LineStyleColorModifier_CreaseAngle *)modifier;
      m->color_ramp = newdataadr(fd, m->color_ramp);
      break;
    }
    case LS_MODIFIER_CURVATURE_3D: {
      LineStyleColorModifier_Curvature_3D *m = (LineStyleColorModifier_Curvature_3D *)modifier;
      m->color_ramp = newdataadr(fd, m->color_ramp);
      break;
    }
  }
}

static void direct_link_linestyle_alpha_modifier(FileData *fd, LineStyleModifier *modifier)
{
  switch (modifier->type) {
    case LS_MODIFIER_ALONG_STROKE: {
      LineStyleAlphaModifier_AlongStroke *m = (LineStyleAlphaModifier_AlongStroke *)modifier;
      m->curve = newdataadr(fd, m->curve);
      direct_link_curvemapping(fd, m->curve);
      break;
    }
    case LS_MODIFIER_DISTANCE_FROM_CAMERA: {
      LineStyleAlphaModifier_DistanceFromCamera *m = (LineStyleAlphaModifier_DistanceFromCamera *)
          modifier;
      m->curve = newdataadr(fd, m->curve);
      direct_link_curvemapping(fd, m->curve);
      break;
    }
    case LS_MODIFIER_DISTANCE_FROM_OBJECT: {
      LineStyleAlphaModifier_DistanceFromObject *m = (LineStyleAlphaModifier_DistanceFromObject *)
          modifier;
      m->curve = newdataadr(fd, m->curve);
      direct_link_curvemapping(fd, m->curve);
      break;
    }
    case LS_MODIFIER_MATERIAL: {
      LineStyleAlphaModifier_Material *m = (LineStyleAlphaModifier_Material *)modifier;
      m->curve = newdataadr(fd, m->curve);
      direct_link_curvemapping(fd, m->curve);
      break;
    }
    case LS_MODIFIER_TANGENT: {
      LineStyleAlphaModifier_Tangent *m = (LineStyleAlphaModifier_Tangent *)modifier;
      m->curve = newdataadr(fd, m->curve);
      direct_link_curvemapping(fd, m->curve);
      break;
    }
    case LS_MODIFIER_NOISE: {
      LineStyleAlphaModifier_Noise *m = (LineStyleAlphaModifier_Noise *)modifier;
      m->curve = newdataadr(fd, m->curve);
      direct_link_curvemapping(fd, m->curve);
      break;
    }
    case LS_MODIFIER_CREASE_ANGLE: {
      LineStyleAlphaModifier_CreaseAngle *m = (LineStyleAlphaModifier_CreaseAngle *)modifier;
      m->curve = newdataadr(fd, m->curve);
      direct_link_curvemapping(fd, m->curve);
      break;
    }
    case LS_MODIFIER_CURVATURE_3D: {
      LineStyleAlphaModifier_Curvature_3D *m = (LineStyleAlphaModifier_Curvature_3D *)modifier;
      m->curve = newdataadr(fd, m->curve);
      direct_link_curvemapping(fd, m->curve);
      break;
    }
  }
}

static void direct_link_linestyle_thickness_modifier(FileData *fd, LineStyleModifier *modifier)
{
  switch (modifier->type) {
    case LS_MODIFIER_ALONG_STROKE: {
      LineStyleThicknessModifier_AlongStroke *m = (LineStyleThicknessModifier_AlongStroke *)
          modifier;
      m->curve = newdataadr(fd, m->curve);
      direct_link_curvemapping(fd, m->curve);
      break;
    }
    case LS_MODIFIER_DISTANCE_FROM_CAMERA: {
      LineStyleThicknessModifier_DistanceFromCamera *m =
          (LineStyleThicknessModifier_DistanceFromCamera *)modifier;
      m->curve = newdataadr(fd, m->curve);
      direct_link_curvemapping(fd, m->curve);
      break;
    }
    case LS_MODIFIER_DISTANCE_FROM_OBJECT: {
      LineStyleThicknessModifier_DistanceFromObject *m =
          (LineStyleThicknessModifier_DistanceFromObject *)modifier;
      m->curve = newdataadr(fd, m->curve);
      direct_link_curvemapping(fd, m->curve);
      break;
    }
    case LS_MODIFIER_MATERIAL: {
      LineStyleThicknessModifier_Material *m = (LineStyleThicknessModifier_Material *)modifier;
      m->curve = newdataadr(fd, m->curve);
      direct_link_curvemapping(fd, m->curve);
      break;
    }
    case LS_MODIFIER_TANGENT: {
      LineStyleThicknessModifier_Tangent *m = (LineStyleThicknessModifier_Tangent *)modifier;
      m->curve = newdataadr(fd, m->curve);
      direct_link_curvemapping(fd, m->curve);
      break;
    }
    case LS_MODIFIER_CREASE_ANGLE: {
      LineStyleThicknessModifier_CreaseAngle *m = (LineStyleThicknessModifier_CreaseAngle *)
          modifier;
      m->curve = newdataadr(fd, m->curve);
      direct_link_curvemapping(fd, m->curve);
      break;
    }
    case LS_MODIFIER_CURVATURE_3D: {
      LineStyleThicknessModifier_Curvature_3D *m = (LineStyleThicknessModifier_Curvature_3D *)
          modifier;
      m->curve = newdataadr(fd, m->curve);
      direct_link_curvemapping(fd, m->curve);
      break;
    }
  }
}

static void direct_link_linestyle_geometry_modifier(FileData *UNUSED(fd),
                                                    LineStyleModifier *UNUSED(modifier))
{
}

static void direct_link_linestyle(FileData *fd, FreestyleLineStyle *linestyle)
{
  int a;
  LineStyleModifier *modifier;

  linestyle->adt = newdataadr(fd, linestyle->adt);
  direct_link_animdata(fd, linestyle->adt);
  link_list(fd, &linestyle->color_modifiers);
  for (modifier = linestyle->color_modifiers.first; modifier; modifier = modifier->next) {
    direct_link_linestyle_color_modifier(fd, modifier);
  }
  link_list(fd, &linestyle->alpha_modifiers);
  for (modifier = linestyle->alpha_modifiers.first; modifier; modifier = modifier->next) {
    direct_link_linestyle_alpha_modifier(fd, modifier);
  }
  link_list(fd, &linestyle->thickness_modifiers);
  for (modifier = linestyle->thickness_modifiers.first; modifier; modifier = modifier->next) {
    direct_link_linestyle_thickness_modifier(fd, modifier);
  }
  link_list(fd, &linestyle->geometry_modifiers);
  for (modifier = linestyle->geometry_modifiers.first; modifier; modifier = modifier->next) {
    direct_link_linestyle_geometry_modifier(fd, modifier);
  }
  for (a = 0; a < MAX_MTEX; a++) {
    linestyle->mtex[a] = newdataadr(fd, linestyle->mtex[a]);
  }
  linestyle->nodetree = newdataadr(fd, linestyle->nodetree);
  if (linestyle->nodetree) {
    direct_link_id(fd, &linestyle->nodetree->id);
    direct_link_nodetree(fd, linestyle->nodetree);
  }
}

/** \} */

/* -------------------------------------------------------------------- */
/** \name Read Library Data Block
 * \{ */

static ID *create_placeholder(Main *mainvar, const short idcode, const char *idname, const int tag)
{
  ListBase *lb = which_libbase(mainvar, idcode);
  ID *ph_id = BKE_libblock_alloc_notest(idcode);

  *((short *)ph_id->name) = idcode;
  BLI_strncpy(ph_id->name + 2, idname, sizeof(ph_id->name) - 2);
  BKE_libblock_init_empty(ph_id);
  ph_id->lib = mainvar->curlib;
  ph_id->tag = tag | LIB_TAG_MISSING;
  ph_id->us = ID_FAKE_USERS(ph_id);
  ph_id->icon_id = 0;

  BLI_addtail(lb, ph_id);
  id_sort_by_name(lb, ph_id);

  return ph_id;
}

static void placeholders_ensure_valid(Main *bmain)
{
  /* Placeholder ObData IDs won't have any material, we have to update their objects for that,
   * otherwise the inconsistency between both will lead to crashes (especially in Eevee?). */
  for (Object *ob = bmain->objects.first; ob != NULL; ob = ob->id.next) {
    ID *obdata = ob->data;
    if (obdata != NULL && obdata->tag & LIB_TAG_MISSING) {
      test_object_materials(bmain, ob, obdata);
    }
  }
}

static const char *dataname(short id_code)
{
  switch (id_code) {
    case ID_OB:
      return "Data from OB";
    case ID_ME:
      return "Data from ME";
    case ID_IP:
      return "Data from IP";
    case ID_SCE:
      return "Data from SCE";
    case ID_MA:
      return "Data from MA";
    case ID_TE:
      return "Data from TE";
    case ID_CU:
      return "Data from CU";
    case ID_GR:
      return "Data from GR";
    case ID_AR:
      return "Data from AR";
    case ID_AC:
      return "Data from AC";
    case ID_LI:
      return "Data from LI";
    case ID_MB:
      return "Data from MB";
    case ID_IM:
      return "Data from IM";
    case ID_LT:
      return "Data from LT";
    case ID_LA:
      return "Data from LA";
    case ID_CA:
      return "Data from CA";
    case ID_KE:
      return "Data from KE";
    case ID_WO:
      return "Data from WO";
    case ID_SCR:
      return "Data from SCR";
    case ID_VF:
      return "Data from VF";
    case ID_TXT:
      return "Data from TXT";
    case ID_SPK:
      return "Data from SPK";
    case ID_LP:
      return "Data from LP";
    case ID_SO:
      return "Data from SO";
    case ID_NT:
      return "Data from NT";
    case ID_BR:
      return "Data from BR";
    case ID_PA:
      return "Data from PA";
    case ID_PAL:
      return "Data from PAL";
    case ID_PC:
      return "Data from PCRV";
    case ID_GD:
      return "Data from GD";
    case ID_WM:
      return "Data from WM";
    case ID_MC:
      return "Data from MC";
    case ID_MSK:
      return "Data from MSK";
    case ID_LS:
      return "Data from LS";
    case ID_CF:
      return "Data from CF";
    case ID_WS:
      return "Data from WS";
  }
  return "Data from Lib Block";
}

static BHead *read_data_into_oldnewmap(FileData *fd, BHead *bhead, const char *allocname)
{
  bhead = blo_bhead_next(fd, bhead);

  while (bhead && bhead->code == DATA) {
    void *data;
#if 0
    /* XXX DUMB DEBUGGING OPTION TO GIVE NAMES for guarded malloc errors */
    short *sp = fd->filesdna->structs[bhead->SDNAnr];
    char *tmp = malloc(100);
    allocname = fd->filesdna->types[sp[0]];
    strcpy(tmp, allocname);
    data = read_struct(fd, bhead, tmp);
#else
    data = read_struct(fd, bhead, allocname);
#endif

    if (data) {
      oldnewmap_insert(fd->datamap, bhead->old, data, 0);
    }

    bhead = blo_bhead_next(fd, bhead);
  }

  return bhead;
}

static BHead *read_libblock(FileData *fd,
                            Main *main,
                            BHead *bhead,
                            const int tag,
                            const bool placeholder_set_indirect_extern,
                            ID **r_id)
{
  /* this routine reads a libblock and its direct data. Use link functions to connect it all
   */
  ID *id;
  ListBase *lb;
  const char *allocname;
  bool wrong_id = false;

  /* In undo case, most libs and linked data should be kept as is from previous state
   * (see BLO_read_from_memfile).
   * However, some needed by the snapshot being read may have been removed in previous one,
   * and would go missing.
   * This leads e.g. to disappearing objects in some undo/redo case, see T34446.
   * That means we have to carefully check whether current lib or
   * libdata already exits in old main, if it does we merely copy it over into new main area,
   * otherwise we have to do a full read of that bhead... */
  if (fd->memfile && ELEM(bhead->code, ID_LI, ID_LINK_PLACEHOLDER)) {
    const char *idname = blo_bhead_id_name(fd, bhead);

    DEBUG_PRINTF("Checking %s...\n", idname);

    if (bhead->code == ID_LI) {
      Main *libmain = fd->old_mainlist->first;
      /* Skip oldmain itself... */
      for (libmain = libmain->next; libmain; libmain = libmain->next) {
        DEBUG_PRINTF("... against %s: ", libmain->curlib ? libmain->curlib->id.name : "<NULL>");
        if (libmain->curlib && STREQ(idname, libmain->curlib->id.name)) {
          Main *oldmain = fd->old_mainlist->first;
          DEBUG_PRINTF("FOUND!\n");
          /* In case of a library, we need to re-add its main to fd->mainlist,
           * because if we have later a missing ID_LINK_PLACEHOLDER,
           * we need to get the correct lib it is linked to!
           * Order is crucial, we cannot bulk-add it in BLO_read_from_memfile()
           * like it used to be. */
          BLI_remlink(fd->old_mainlist, libmain);
          BLI_remlink_safe(&oldmain->libraries, libmain->curlib);
          BLI_addtail(fd->mainlist, libmain);
          BLI_addtail(&main->libraries, libmain->curlib);

          if (r_id) {
            *r_id = NULL; /* Just in case... */
          }
          return blo_bhead_next(fd, bhead);
        }
        DEBUG_PRINTF("nothing...\n");
      }
    }
    else {
      DEBUG_PRINTF("... in %s (%s): ",
                   main->curlib ? main->curlib->id.name : "<NULL>",
                   main->curlib ? main->curlib->name : "<NULL>");
      if ((id = BKE_libblock_find_name(main, GS(idname), idname + 2))) {
        DEBUG_PRINTF("FOUND!\n");
        /* Even though we found our linked ID,
         * there is no guarantee its address is still the same. */
        if (id != bhead->old) {
          oldnewmap_insert(fd->libmap, bhead->old, id, GS(id->name));
        }

        /* No need to do anything else for ID_LINK_PLACEHOLDER,
         * it's assumed already present in its lib's main. */
        if (r_id) {
          *r_id = NULL; /* Just in case... */
        }
        return blo_bhead_next(fd, bhead);
      }
      DEBUG_PRINTF("nothing...\n");
    }
  }

  /* read libblock */
  id = read_struct(fd, bhead, "lib block");

  if (id) {
    const short idcode = GS(id->name);
    /* do after read_struct, for dna reconstruct */
    lb = which_libbase(main, idcode);
    if (lb) {
      /* for ID_LINK_PLACEHOLDER check */
      oldnewmap_insert(fd->libmap, bhead->old, id, bhead->code);

      BLI_addtail(lb, id);
    }
    else {
      /* unknown ID type */
      printf("%s: unknown id code '%c%c'\n", __func__, (idcode & 0xff), (idcode >> 8));
      MEM_freeN(id);
      id = NULL;
    }
  }

  if (r_id) {
    *r_id = id;
  }
  if (!id) {
    return blo_bhead_next(fd, bhead);
  }

  id->lib = main->curlib;
  id->us = ID_FAKE_USERS(id);
  id->icon_id = 0;
  id->newid = NULL; /* Needed because .blend may have been saved with crap value here... */
  id->orig_id = NULL;

  /* NOTE: It is important to not clear the recalc flags for undo/redo.
   * Preserving recalc flags on redo/undo is the only way to make dependency graph detect
   * that animation is to be evaluated on undo/redo. If this is not enforced by the recalc
   * flags dependency graph does not do animation update to avoid loss of unkeyed changes.,
   * which conflicts with undo/redo of changes to animation data itself.
   *
   * But for regular file load we clear the flag, since the flags might have been changed since
   * the version the file has been saved with. */
  if (!fd->memfile) {
    id->recalc = 0;
  }

  /* this case cannot be direct_linked: it's just the ID part */
  if (bhead->code == ID_LINK_PLACEHOLDER) {
    /* That way, we know which data-lock needs do_versions (required currently for linking). */
    id->tag = tag | LIB_TAG_ID_LINK_PLACEHOLDER | LIB_TAG_NEED_LINK | LIB_TAG_NEW;

    if (placeholder_set_indirect_extern) {
      if (id->flag & LIB_INDIRECT_WEAK_LINK) {
        id->tag |= LIB_TAG_INDIRECT;
      }
      else {
        id->tag |= LIB_TAG_EXTERN;
      }
    }

    return blo_bhead_next(fd, bhead);
  }

  /* need a name for the mallocN, just for debugging and sane prints on leaks */
  allocname = dataname(GS(id->name));

  /* read all data into fd->datamap */
  bhead = read_data_into_oldnewmap(fd, bhead, allocname);

  /* init pointers direct data */
  direct_link_id(fd, id);

  /* That way, we know which data-lock needs do_versions (required currently for linking). */
  /* Note: doing this after driect_link_id(), which resets that field. */
  id->tag = tag | LIB_TAG_NEED_LINK | LIB_TAG_NEW;

  switch (GS(id->name)) {
    case ID_WM:
      direct_link_windowmanager(fd, (wmWindowManager *)id);
      break;
    case ID_SCR:
      wrong_id = direct_link_screen(fd, (bScreen *)id);
      break;
    case ID_SCE:
      direct_link_scene(fd, (Scene *)id);
      break;
    case ID_OB:
      direct_link_object(fd, (Object *)id);
      break;
    case ID_ME:
      direct_link_mesh(fd, (Mesh *)id);
      break;
    case ID_CU:
      direct_link_curve(fd, (Curve *)id);
      break;
    case ID_MB:
      direct_link_mball(fd, (MetaBall *)id);
      break;
    case ID_MA:
      direct_link_material(fd, (Material *)id);
      break;
    case ID_TE:
      direct_link_texture(fd, (Tex *)id);
      break;
    case ID_IM:
      direct_link_image(fd, (Image *)id);
      break;
    case ID_LA:
      direct_link_light(fd, (Light *)id);
      break;
    case ID_VF:
      direct_link_vfont(fd, (VFont *)id);
      break;
    case ID_TXT:
      direct_link_text(fd, (Text *)id);
      break;
    case ID_IP:
      direct_link_ipo(fd, (Ipo *)id);
      break;
    case ID_KE:
      direct_link_key(fd, (Key *)id);
      break;
    case ID_LT:
      direct_link_latt(fd, (Lattice *)id);
      break;
    case ID_WO:
      direct_link_world(fd, (World *)id);
      break;
    case ID_LI:
      direct_link_library(fd, (Library *)id, main);
      break;
    case ID_CA:
      direct_link_camera(fd, (Camera *)id);
      break;
    case ID_SPK:
      direct_link_speaker(fd, (Speaker *)id);
      break;
    case ID_SO:
      direct_link_sound(fd, (bSound *)id);
      break;
    case ID_LP:
      direct_link_lightprobe(fd, (LightProbe *)id);
      break;
    case ID_GR:
      direct_link_collection(fd, (Collection *)id);
      break;
    case ID_AR:
      direct_link_armature(fd, (bArmature *)id);
      break;
    case ID_AC:
      direct_link_action(fd, (bAction *)id);
      break;
    case ID_NT:
      direct_link_nodetree(fd, (bNodeTree *)id);
      break;
    case ID_BR:
      direct_link_brush(fd, (Brush *)id);
      break;
    case ID_PA:
      direct_link_particlesettings(fd, (ParticleSettings *)id);
      break;
    case ID_GD:
      direct_link_gpencil(fd, (bGPdata *)id);
      break;
    case ID_MC:
      direct_link_movieclip(fd, (MovieClip *)id);
      break;
    case ID_MSK:
      direct_link_mask(fd, (Mask *)id);
      break;
    case ID_LS:
      direct_link_linestyle(fd, (FreestyleLineStyle *)id);
      break;
    case ID_PAL:
      direct_link_palette(fd, (Palette *)id);
      break;
    case ID_PC:
      direct_link_paint_curve(fd, (PaintCurve *)id);
      break;
    case ID_CF:
      direct_link_cachefile(fd, (CacheFile *)id);
      break;
    case ID_WS:
      direct_link_workspace(fd, (WorkSpace *)id, main);
      break;
  }

  oldnewmap_free_unused(fd->datamap);
  oldnewmap_clear(fd->datamap);

  if (wrong_id) {
    BKE_id_free(main, id);
  }

  return (bhead);
}

/** \} */

/* -------------------------------------------------------------------- */
/** \name Read Global Data
 * \{ */

/* note, this has to be kept for reading older files... */
/* also version info is written here */
static BHead *read_global(BlendFileData *bfd, FileData *fd, BHead *bhead)
{
  FileGlobal *fg = read_struct(fd, bhead, "Global");

  /* copy to bfd handle */
  bfd->main->subversionfile = fg->subversion;
  bfd->main->minversionfile = fg->minversion;
  bfd->main->minsubversionfile = fg->minsubversion;
  bfd->main->build_commit_timestamp = fg->build_commit_timestamp;
  BLI_strncpy(bfd->main->build_hash, fg->build_hash, sizeof(bfd->main->build_hash));

  bfd->fileflags = fg->fileflags;
  bfd->globalf = fg->globalf;
  BLI_strncpy(bfd->filename, fg->filename, sizeof(bfd->filename));

  /* Error in 2.65 and older: main->name was not set if you save from startup
   * (not after loading file). */
  if (bfd->filename[0] == 0) {
    if (fd->fileversion < 265 || (fd->fileversion == 265 && fg->subversion < 1)) {
      if ((G.fileflags & G_FILE_RECOVER) == 0) {
        BLI_strncpy(bfd->filename, BKE_main_blendfile_path(bfd->main), sizeof(bfd->filename));
      }
    }

    /* early 2.50 version patch - filename not in FileGlobal struct at all */
    if (fd->fileversion <= 250) {
      BLI_strncpy(bfd->filename, BKE_main_blendfile_path(bfd->main), sizeof(bfd->filename));
    }
  }

  if (G.fileflags & G_FILE_RECOVER) {
    BLI_strncpy(fd->relabase, fg->filename, sizeof(fd->relabase));
  }

  bfd->curscreen = fg->curscreen;
  bfd->curscene = fg->curscene;
  bfd->cur_view_layer = fg->cur_view_layer;

  MEM_freeN(fg);

  fd->globalf = bfd->globalf;
  fd->fileflags = bfd->fileflags;

  return blo_bhead_next(fd, bhead);
}

/* note, this has to be kept for reading older files... */
static void link_global(FileData *fd, BlendFileData *bfd)
{
  bfd->cur_view_layer = newglobadr(fd, bfd->cur_view_layer);
  bfd->curscreen = newlibadr(fd, NULL, bfd->curscreen);
  bfd->curscene = newlibadr(fd, NULL, bfd->curscene);
  // this happens in files older than 2.35
  if (bfd->curscene == NULL) {
    if (bfd->curscreen) {
      bfd->curscene = bfd->curscreen->scene;
    }
  }
}

/** \} */

/* -------------------------------------------------------------------- */
/** \name Versioning
 * \{ */

/* initialize userdef with non-UI dependency stuff */
/* other initializers (such as theme color defaults) go to resources.c */
static void do_versions_userdef(FileData *fd, BlendFileData *bfd)
{
  Main *bmain = bfd->main;
  UserDef *user = bfd->user;

  if (user == NULL) {
    return;
  }

  if (MAIN_VERSION_OLDER(bmain, 266, 4)) {
    bTheme *btheme;

    /* Themes for Node and Sequence editor were not using grid color,
     * but back. we copy this over then. */
    for (btheme = user->themes.first; btheme; btheme = btheme->next) {
      copy_v4_v4_uchar(btheme->space_node.grid, btheme->space_node.back);
      copy_v4_v4_uchar(btheme->space_sequencer.grid, btheme->space_sequencer.back);
    }
  }

  if (!DNA_struct_elem_find(fd->filesdna, "UserDef", "WalkNavigation", "walk_navigation")) {
    user->walk_navigation.mouse_speed = 1.0f;
    user->walk_navigation.walk_speed = 2.5f; /* m/s */
    user->walk_navigation.walk_speed_factor = 5.0f;
    user->walk_navigation.view_height = 1.6f;   /* m */
    user->walk_navigation.jump_height = 0.4f;   /* m */
    user->walk_navigation.teleport_time = 0.2f; /* s */
  }

  /* grease pencil multisamples */
  if (!DNA_struct_elem_find(fd->filesdna, "UserDef", "short", "gpencil_multisamples")) {
    user->gpencil_multisamples = 4;
  }

  /* tablet pressure threshold */
  if (!DNA_struct_elem_find(fd->filesdna, "UserDef", "float", "pressure_threshold_max")) {
    user->pressure_threshold_max = 1.0f;
  }
}

static void do_versions(FileData *fd, Library *lib, Main *main)
{
  /* WATCH IT!!!: pointers from libdata have not been converted */

  if (G.debug & G_DEBUG) {
    char build_commit_datetime[32];
    time_t temp_time = main->build_commit_timestamp;
    struct tm *tm = (temp_time) ? gmtime(&temp_time) : NULL;
    if (LIKELY(tm)) {
      strftime(build_commit_datetime, sizeof(build_commit_datetime), "%Y-%m-%d %H:%M", tm);
    }
    else {
      BLI_strncpy(build_commit_datetime, "unknown", sizeof(build_commit_datetime));
    }

    printf("read file %s\n  Version %d sub %d date %s hash %s\n",
           fd->relabase,
           main->versionfile,
           main->subversionfile,
           build_commit_datetime,
           main->build_hash);
  }

  blo_do_versions_pre250(fd, lib, main);
  blo_do_versions_250(fd, lib, main);
  blo_do_versions_260(fd, lib, main);
  blo_do_versions_270(fd, lib, main);
  blo_do_versions_280(fd, lib, main);
  blo_do_versions_cycles(fd, lib, main);

  /* WATCH IT!!!: pointers from libdata have not been converted yet here! */
  /* WATCH IT 2!: Userdef struct init see do_versions_userdef() above! */

  /* don't forget to set version number in BKE_blender_version.h! */
}

static void do_versions_after_linking(Main *main, ReportList *reports)
{
  //  printf("%s for %s (%s), %d.%d\n", __func__, main->curlib ? main->curlib->name : main->name,
  //         main->curlib ? "LIB" : "MAIN", main->versionfile, main->subversionfile);

  do_versions_after_linking_250(main);
  do_versions_after_linking_260(main);
  do_versions_after_linking_270(main);
  do_versions_after_linking_280(main, reports);
  do_versions_after_linking_cycles(main);
}

/** \} */

/* -------------------------------------------------------------------- */
/** \name Read Library Data Block (all)
 * \{ */

static void lib_link_all(FileData *fd, Main *main)
{
  lib_link_id(fd, main);

  /* No load UI for undo memfiles */
  if (fd->memfile == NULL) {
    lib_link_windowmanager(fd, main);
  }
  /* DO NOT skip screens here,
   * 3D viewport may contains pointers to other ID data (like bgpic)! See T41411. */
  lib_link_screen(fd, main);
  lib_link_scene(fd, main);
  lib_link_object(fd, main);
  lib_link_mesh(fd, main);
  lib_link_curve(fd, main);
  lib_link_mball(fd, main);
  lib_link_material(fd, main);
  lib_link_texture(fd, main);
  lib_link_image(fd, main);

  /* XXX deprecated... still needs to be maintained for version patches still. */
  lib_link_ipo(fd, main);

  lib_link_key(fd, main);
  lib_link_world(fd, main);
  lib_link_light(fd, main);
  lib_link_latt(fd, main);
  lib_link_text(fd, main);
  lib_link_camera(fd, main);
  lib_link_speaker(fd, main);
  lib_link_lightprobe(fd, main);
  lib_link_sound(fd, main);
  lib_link_collection(fd, main);
  lib_link_armature(fd, main);
  lib_link_action(fd, main);
  lib_link_vfont(fd, main);

  /* Has to be done after scene/materials, this will verify group nodes. */
  lib_link_nodetree(fd, main);

  lib_link_palette(fd, main);
  lib_link_brush(fd, main);
  lib_link_paint_curve(fd, main);
  lib_link_particlesettings(fd, main);
  lib_link_movieclip(fd, main);
  lib_link_mask(fd, main);
  lib_link_linestyle(fd, main);
  lib_link_gpencil(fd, main);
  lib_link_cachefiles(fd, main);
  lib_link_workspaces(fd, main);

  lib_link_library(fd, main); /* only init users */

  /* We could integrate that to mesh/curve/lattice lib_link, but this is really cheap process,
   * so simpler to just use it directly in this single call. */
  BLO_main_validate_shapekeys(main, NULL);

  if (fd->memfile != NULL) {
    /* When doing redo, we perform a tremendous amount of esoteric magic tricks to avoid having to
     * re-read all library data-blocks.
     * Unfortunately, that means that we do not clear Collections' parents lists, which then get
     * improperly extended in some cases by lib_link_scene() and lib_link_collection() calls above
     * (when one local collection is parent of linked ones).
     * I do not really see a way to address that issue, besides brute force call below which
     * invalidates and re-creates all parenting relationships between collections. Yet another
     * example of why it is such a bad idea to keep that kind of double-linked relationships info
     * 'permanently' in our data structures... */
    BKE_main_collections_parent_relations_rebuild(main);
  }
}

/** \} */

/* -------------------------------------------------------------------- */
/** \name Read User Preferences
 * \{ */

static void direct_link_keymapitem(FileData *fd, wmKeyMapItem *kmi)
{
  kmi->properties = newdataadr(fd, kmi->properties);
  IDP_DirectLinkGroup_OrFree(&kmi->properties, (fd->flags & FD_FLAGS_SWITCH_ENDIAN), fd);
  kmi->ptr = NULL;
  kmi->flag &= ~KMI_UPDATE;
}

static BHead *read_userdef(BlendFileData *bfd, FileData *fd, BHead *bhead)
{
  UserDef *user;
  wmKeyMap *keymap;
  wmKeyMapItem *kmi;
  wmKeyMapDiffItem *kmdi;
  bAddon *addon;

  bfd->user = user = read_struct(fd, bhead, "user def");

  /* User struct has separate do-version handling */
  user->versionfile = bfd->main->versionfile;
  user->subversionfile = bfd->main->subversionfile;

  /* read all data into fd->datamap */
  bhead = read_data_into_oldnewmap(fd, bhead, "user def");

  link_list(fd, &user->themes);
  link_list(fd, &user->user_keymaps);
  link_list(fd, &user->user_keyconfig_prefs);
  link_list(fd, &user->user_menus);
  link_list(fd, &user->addons);
  link_list(fd, &user->autoexec_paths);

  for (keymap = user->user_keymaps.first; keymap; keymap = keymap->next) {
    keymap->modal_items = NULL;
    keymap->poll = NULL;
    keymap->flag &= ~KEYMAP_UPDATE;

    link_list(fd, &keymap->diff_items);
    link_list(fd, &keymap->items);

    for (kmdi = keymap->diff_items.first; kmdi; kmdi = kmdi->next) {
      kmdi->remove_item = newdataadr(fd, kmdi->remove_item);
      kmdi->add_item = newdataadr(fd, kmdi->add_item);

      if (kmdi->remove_item) {
        direct_link_keymapitem(fd, kmdi->remove_item);
      }
      if (kmdi->add_item) {
        direct_link_keymapitem(fd, kmdi->add_item);
      }
    }

    for (kmi = keymap->items.first; kmi; kmi = kmi->next) {
      direct_link_keymapitem(fd, kmi);
    }
  }

  for (wmKeyConfigPref *kpt = user->user_keyconfig_prefs.first; kpt; kpt = kpt->next) {
    kpt->prop = newdataadr(fd, kpt->prop);
    IDP_DirectLinkGroup_OrFree(&kpt->prop, (fd->flags & FD_FLAGS_SWITCH_ENDIAN), fd);
  }

  for (bUserMenu *um = user->user_menus.first; um; um = um->next) {
    link_list(fd, &um->items);
    for (bUserMenuItem *umi = um->items.first; umi; umi = umi->next) {
      if (umi->type == USER_MENU_TYPE_OPERATOR) {
        bUserMenuItem_Op *umi_op = (bUserMenuItem_Op *)umi;
        umi_op->prop = newdataadr(fd, umi_op->prop);
        IDP_DirectLinkGroup_OrFree(&umi_op->prop, (fd->flags & FD_FLAGS_SWITCH_ENDIAN), fd);
      }
    }
  }

  for (addon = user->addons.first; addon; addon = addon->next) {
    addon->prop = newdataadr(fd, addon->prop);
    IDP_DirectLinkGroup_OrFree(&addon->prop, (fd->flags & FD_FLAGS_SWITCH_ENDIAN), fd);
  }

  // XXX
  user->uifonts.first = user->uifonts.last = NULL;

  link_list(fd, &user->uistyles);

  /* Don't read the active app template, use the default one. */
  user->app_template[0] = '\0';

  /* Clear runtime data. */
  user->runtime.is_dirty = false;
  user->edit_studio_light = 0;

  /* free fd->datamap again */
  oldnewmap_free_unused(fd->datamap);
  oldnewmap_clear(fd->datamap);

  return bhead;
}

/** \} */

/* -------------------------------------------------------------------- */
/** \name Read File (Internal)
 * \{ */

BlendFileData *blo_read_file_internal(FileData *fd, const char *filepath)
{
  BHead *bhead = blo_bhead_first(fd);
  BlendFileData *bfd;
  ListBase mainlist = {NULL, NULL};

  bfd = MEM_callocN(sizeof(BlendFileData), "blendfiledata");

  bfd->main = BKE_main_new();
  bfd->main->versionfile = fd->fileversion;

  bfd->type = BLENFILETYPE_BLEND;

  if ((fd->skip_flags & BLO_READ_SKIP_DATA) == 0) {
    BLI_addtail(&mainlist, bfd->main);
    fd->mainlist = &mainlist;
    BLI_strncpy(bfd->main->name, filepath, sizeof(bfd->main->name));
  }

  if (G.background) {
    /* We only read & store .blend thumbnail in background mode
     * (because we cannot re-generate it, no OpenGL available).
     */
    const int *data = read_file_thumbnail(fd);

    if (data) {
      const int width = data[0];
      const int height = data[1];
      if (BLEN_THUMB_MEMSIZE_IS_VALID(width, height)) {
        const size_t sz = BLEN_THUMB_MEMSIZE(width, height);
        bfd->main->blen_thumb = MEM_mallocN(sz, __func__);

        BLI_assert((sz - sizeof(*bfd->main->blen_thumb)) ==
                   (BLEN_THUMB_MEMSIZE_FILE(width, height) - (sizeof(*data) * 2)));
        bfd->main->blen_thumb->width = width;
        bfd->main->blen_thumb->height = height;
        memcpy(bfd->main->blen_thumb->rect, &data[2], sz - sizeof(*bfd->main->blen_thumb));
      }
    }
  }

  while (bhead) {
    switch (bhead->code) {
      case DATA:
      case DNA1:
      case TEST: /* used as preview since 2.5x */
      case REND:
        bhead = blo_bhead_next(fd, bhead);
        break;
      case GLOB:
        bhead = read_global(bfd, fd, bhead);
        break;
      case USER:
        if (fd->skip_flags & BLO_READ_SKIP_USERDEF) {
          bhead = blo_bhead_next(fd, bhead);
        }
        else {
          bhead = read_userdef(bfd, fd, bhead);
        }
        break;
      case ENDB:
        bhead = NULL;
        break;

      case ID_LINK_PLACEHOLDER:
        if (fd->skip_flags & BLO_READ_SKIP_DATA) {
          bhead = blo_bhead_next(fd, bhead);
        }
        else {
          /* Add link placeholder to the main of the library it belongs to.
           * The library is the most recently loaded ID_LI block, according
           * to the file format definition. So we can use the entry at the
           * end of mainlist, added in direct_link_library. */
          Main *libmain = mainlist.last;
          bhead = read_libblock(fd, libmain, bhead, 0, true, NULL);
        }
        break;
      /* in 2.50+ files, the file identifier for screens is patched, forward compatibility */
      case ID_SCRN:
        bhead->code = ID_SCR;
        /* pass on to default */
        ATTR_FALLTHROUGH;
      default:
        if (fd->skip_flags & BLO_READ_SKIP_DATA) {
          bhead = blo_bhead_next(fd, bhead);
        }
        else {
          bhead = read_libblock(fd, bfd->main, bhead, LIB_TAG_LOCAL, false, NULL);
        }
    }
  }

  /* do before read_libraries, but skip undo case */
  if (fd->memfile == NULL) {
    if ((fd->skip_flags & BLO_READ_SKIP_DATA) == 0) {
      do_versions(fd, NULL, bfd->main);
    }

    if ((fd->skip_flags & BLO_READ_SKIP_USERDEF) == 0) {
      do_versions_userdef(fd, bfd);
    }
  }

  if ((fd->skip_flags & BLO_READ_SKIP_DATA) == 0) {
    read_libraries(fd, &mainlist);

    blo_join_main(&mainlist);

    lib_link_all(fd, bfd->main);

    /* Skip in undo case. */
    if (fd->memfile == NULL) {
      /* Yep, second splitting... but this is a very cheap operation, so no big deal. */
      blo_split_main(&mainlist, bfd->main);
      for (Main *mainvar = mainlist.first; mainvar; mainvar = mainvar->next) {
        BLI_assert(mainvar->versionfile != 0);
        do_versions_after_linking(mainvar, fd->reports);
      }
      blo_join_main(&mainlist);

      /* After all data has been read and versioned, uses LIB_TAG_NEW. */
      ntreeUpdateAllNew(bfd->main);
    }

    placeholders_ensure_valid(bfd->main);

    BKE_main_id_tag_all(bfd->main, LIB_TAG_NEW, false);

    /* Now that all our data-blocks are loaded,
     * we can re-generate overrides from their references. */
    if (fd->memfile == NULL) {
      /* Do not apply in undo case! */
      BKE_main_override_library_update(bfd->main);
    }

    BKE_collections_after_lib_link(bfd->main);

    /* Make all relative paths, relative to the open blend file. */
    fix_relpaths_library(fd->relabase, bfd->main);

    link_global(fd, bfd); /* as last */
  }

  fd->mainlist = NULL; /* Safety, this is local variable, shall not be used afterward. */

  return bfd;
}

/** \} */

/* -------------------------------------------------------------------- */
/** \name Library Linking
 *
 * Also used for append.
 * \{ */

struct BHeadSort {
  BHead *bhead;
  const void *old;
};

static int verg_bheadsort(const void *v1, const void *v2)
{
  const struct BHeadSort *x1 = v1, *x2 = v2;

  if (x1->old > x2->old) {
    return 1;
  }
  else if (x1->old < x2->old) {
    return -1;
  }
  return 0;
}

static void sort_bhead_old_map(FileData *fd)
{
  BHead *bhead;
  struct BHeadSort *bhs;
  int tot = 0;

  for (bhead = blo_bhead_first(fd); bhead; bhead = blo_bhead_next(fd, bhead)) {
    tot++;
  }

  fd->tot_bheadmap = tot;
  if (tot == 0) {
    return;
  }

  bhs = fd->bheadmap = MEM_malloc_arrayN(tot, sizeof(struct BHeadSort), "BHeadSort");

  for (bhead = blo_bhead_first(fd); bhead; bhead = blo_bhead_next(fd, bhead), bhs++) {
    bhs->bhead = bhead;
    bhs->old = bhead->old;
  }

  qsort(fd->bheadmap, tot, sizeof(struct BHeadSort), verg_bheadsort);
}

static BHead *find_previous_lib(FileData *fd, BHead *bhead)
{
  /* Skip library data-blocks in undo, see comment in read_libblock. */
  if (fd->memfile) {
    return NULL;
  }

  for (; bhead; bhead = blo_bhead_prev(fd, bhead)) {
    if (bhead->code == ID_LI) {
      break;
    }
  }

  return bhead;
}

static BHead *find_bhead(FileData *fd, void *old)
{
#if 0
  BHead *bhead;
#endif
  struct BHeadSort *bhs, bhs_s;

  if (!old) {
    return NULL;
  }

  if (fd->bheadmap == NULL) {
    sort_bhead_old_map(fd);
  }

  bhs_s.old = old;
  bhs = bsearch(&bhs_s, fd->bheadmap, fd->tot_bheadmap, sizeof(struct BHeadSort), verg_bheadsort);

  if (bhs) {
    return bhs->bhead;
  }

#if 0
  for (bhead = blo_bhead_first(fd); bhead; bhead = blo_bhead_next(fd, bhead)) {
    if (bhead->old == old) {
      return bhead;
    }
  }
#endif

  return NULL;
}

static BHead *find_bhead_from_code_name(FileData *fd, const short idcode, const char *name)
{
#ifdef USE_GHASH_BHEAD

  char idname_full[MAX_ID_NAME];

  *((short *)idname_full) = idcode;
  BLI_strncpy(idname_full + 2, name, sizeof(idname_full) - 2);

  return BLI_ghash_lookup(fd->bhead_idname_hash, idname_full);

#else
  BHead *bhead;

  for (bhead = blo_bhead_first(fd); bhead; bhead = blo_bhead_next(fd, bhead)) {
    if (bhead->code == idcode) {
      const char *idname_test = blo_bhead_id_name(fd, bhead);
      if (STREQ(idname_test + 2, name)) {
        return bhead;
      }
    }
    else if (bhead->code == ENDB) {
      break;
    }
  }

  return NULL;
#endif
}

static BHead *find_bhead_from_idname(FileData *fd, const char *idname)
{
#ifdef USE_GHASH_BHEAD
  return BLI_ghash_lookup(fd->bhead_idname_hash, idname);
#else
  return find_bhead_from_code_name(fd, GS(idname), idname + 2);
#endif
}

static ID *is_yet_read(FileData *fd, Main *mainvar, BHead *bhead)
{
  const char *idname = blo_bhead_id_name(fd, bhead);
  /* which_libbase can be NULL, intentionally not using idname+2 */
  return BLI_findstring(which_libbase(mainvar, GS(idname)), idname, offsetof(ID, name));
}

/** \} */

/* -------------------------------------------------------------------- */
/** \name Library Linking (expand pointers)
 * \{ */

static void expand_doit_library(void *fdhandle, Main *mainvar, void *old)
{
  FileData *fd = fdhandle;

  BHead *bhead = find_bhead(fd, old);
  if (bhead == NULL) {
    return;
  }

  if (bhead->code == ID_LINK_PLACEHOLDER) {
    /* Placeholder link to data-lock in another library. */
    BHead *bheadlib = find_previous_lib(fd, bhead);
    if (bheadlib == NULL) {
      return;
    }

    Library *lib = read_struct(fd, bheadlib, "Library");
    Main *libmain = blo_find_main(fd, lib->name, fd->relabase);

    if (libmain->curlib == NULL) {
      const char *idname = blo_bhead_id_name(fd, bhead);

      blo_reportf_wrap(fd->reports,
                       RPT_WARNING,
                       TIP_("LIB: Data refers to main .blend file: '%s' from %s"),
                       idname,
                       mainvar->curlib->filepath);
      return;
    }

    ID *id = is_yet_read(fd, libmain, bhead);

    if (id == NULL) {
      /* ID has not been read yet, add placeholder to the main of the
       * library it belongs to, so that it will be read later. */
      read_libblock(fd, libmain, bhead, LIB_TAG_INDIRECT, false, NULL);
      // commented because this can print way too much
      // if (G.debug & G_DEBUG) printf("expand_doit: other lib %s\n", lib->name);

      /* for outliner dependency only */
      libmain->curlib->parent = mainvar->curlib;
    }
    else {
      /* Convert any previously read weak link to regular link
       * to signal that we want to read this data-block. */
      if (id->tag & LIB_TAG_ID_LINK_PLACEHOLDER) {
        id->flag &= ~LIB_INDIRECT_WEAK_LINK;
      }

      /* "id" is either a placeholder or real ID that is already in the
       * main of the library (A) it belongs to. However it might have been
       * put there by another library (C) which only updated its own
       * fd->libmap. In that case we also need to update the fd->libmap
       * of the current library (B) so we can find it for lookups.
       *
       * An example of such a setup is:
       * (A) tree.blend: contains Tree object.
       * (B) forest.blend: contains Forest collection linking in Tree from tree.blend.
       * (C) shot.blend: links in both Tree from tree.blend and Forest from forest.blend.
       */
      oldnewmap_insert(fd->libmap, bhead->old, id, bhead->code);

      /* If "id" is a real data-lock and not a placeholder, we need to
       * update fd->libmap to replace ID_LINK_PLACEHOLDER with the real
       * ID_* code.
       *
       * When the real ID is read this replacement happens for all
       * libraries read so far, but not for libraries that have not been
       * read yet at that point. */
      change_link_placeholder_to_real_ID_pointer_fd(fd, bhead->old, id);

      /* Commented because this can print way too much. */
#if 0
      if (G.debug & G_DEBUG) {
        printf("expand_doit: already linked: %s lib: %s\n", id->name, lib->name);
      }
#endif
    }

    MEM_freeN(lib);
  }
  else {
    /* Data-block in same library. */
    /* In 2.50+ file identifier for screens is patched, forward compatibility. */
    if (bhead->code == ID_SCRN) {
      bhead->code = ID_SCR;
    }

    ID *id = is_yet_read(fd, mainvar, bhead);
    if (id == NULL) {
      read_libblock(fd, mainvar, bhead, LIB_TAG_NEED_EXPAND | LIB_TAG_INDIRECT, false, NULL);
    }
    else {
      /* Convert any previously read weak link to regular link
       * to signal that we want to read this data-block. */
      if (id->tag & LIB_TAG_ID_LINK_PLACEHOLDER) {
        id->flag &= ~LIB_INDIRECT_WEAK_LINK;
      }

      /* this is actually only needed on UI call? when ID was already read before,
       * and another append happens which invokes same ID...
       * in that case the lookup table needs this entry */
      oldnewmap_insert(fd->libmap, bhead->old, id, bhead->code);
      // commented because this can print way too much
      // if (G.debug & G_DEBUG) printf("expand: already read %s\n", id->name);
    }
  }
}

static BLOExpandDoitCallback expand_doit;

// XXX deprecated - old animation system
static void expand_ipo(FileData *fd, Main *mainvar, Ipo *ipo)
{
  IpoCurve *icu;
  for (icu = ipo->curve.first; icu; icu = icu->next) {
    if (icu->driver) {
      expand_doit(fd, mainvar, icu->driver->ob);
    }
  }
}

// XXX deprecated - old animation system
static void expand_constraint_channels(FileData *fd, Main *mainvar, ListBase *chanbase)
{
  bConstraintChannel *chan;
  for (chan = chanbase->first; chan; chan = chan->next) {
    expand_doit(fd, mainvar, chan->ipo);
  }
}

static void expand_id(FileData *fd, Main *mainvar, ID *id)
{
  if (id->override_library) {
    expand_doit(fd, mainvar, id->override_library->reference);
    expand_doit(fd, mainvar, id->override_library->storage);
  }
}

static void expand_idprops(FileData *fd, Main *mainvar, IDProperty *prop)
{
  if (!prop) {
    return;
  }

  switch (prop->type) {
    case IDP_ID:
      expand_doit(fd, mainvar, IDP_Id(prop));
      break;
    case IDP_IDPARRAY: {
      IDProperty *idp_array = IDP_IDPArray(prop);
      for (int i = 0; i < prop->len; i++) {
        expand_idprops(fd, mainvar, &idp_array[i]);
      }
      break;
    }
    case IDP_GROUP:
      for (IDProperty *loop = prop->data.group.first; loop; loop = loop->next) {
        expand_idprops(fd, mainvar, loop);
      }
      break;
  }
}

static void expand_fmodifiers(FileData *fd, Main *mainvar, ListBase *list)
{
  FModifier *fcm;

  for (fcm = list->first; fcm; fcm = fcm->next) {
    /* library data for specific F-Modifier types */
    switch (fcm->type) {
      case FMODIFIER_TYPE_PYTHON: {
        FMod_Python *data = (FMod_Python *)fcm->data;

        expand_doit(fd, mainvar, data->script);

        break;
      }
    }
  }
}

static void expand_fcurves(FileData *fd, Main *mainvar, ListBase *list)
{
  FCurve *fcu;

  for (fcu = list->first; fcu; fcu = fcu->next) {
    /* Driver targets if there is a driver */
    if (fcu->driver) {
      ChannelDriver *driver = fcu->driver;
      DriverVar *dvar;

      for (dvar = driver->variables.first; dvar; dvar = dvar->next) {
        DRIVER_TARGETS_LOOPER_BEGIN (dvar) {
          // TODO: only expand those that are going to get used?
          expand_doit(fd, mainvar, dtar->id);
        }
        DRIVER_TARGETS_LOOPER_END;
      }
    }

    /* F-Curve Modifiers */
    expand_fmodifiers(fd, mainvar, &fcu->modifiers);
  }
}

static void expand_action(FileData *fd, Main *mainvar, bAction *act)
{
  bActionChannel *chan;

  // XXX deprecated - old animation system --------------
  for (chan = act->chanbase.first; chan; chan = chan->next) {
    expand_doit(fd, mainvar, chan->ipo);
    expand_constraint_channels(fd, mainvar, &chan->constraintChannels);
  }
  // ---------------------------------------------------

  /* F-Curves in Action */
  expand_fcurves(fd, mainvar, &act->curves);

  for (TimeMarker *marker = act->markers.first; marker; marker = marker->next) {
    if (marker->camera) {
      expand_doit(fd, mainvar, marker->camera);
    }
  }
}

static void expand_keyingsets(FileData *fd, Main *mainvar, ListBase *list)
{
  KeyingSet *ks;
  KS_Path *ksp;

  /* expand the ID-pointers in KeyingSets's paths */
  for (ks = list->first; ks; ks = ks->next) {
    for (ksp = ks->paths.first; ksp; ksp = ksp->next) {
      expand_doit(fd, mainvar, ksp->id);
    }
  }
}

static void expand_animdata_nlastrips(FileData *fd, Main *mainvar, ListBase *list)
{
  NlaStrip *strip;

  for (strip = list->first; strip; strip = strip->next) {
    /* check child strips */
    expand_animdata_nlastrips(fd, mainvar, &strip->strips);

    /* check F-Curves */
    expand_fcurves(fd, mainvar, &strip->fcurves);

    /* check F-Modifiers */
    expand_fmodifiers(fd, mainvar, &strip->modifiers);

    /* relink referenced action */
    expand_doit(fd, mainvar, strip->act);
  }
}

static void expand_animdata(FileData *fd, Main *mainvar, AnimData *adt)
{
  NlaTrack *nlt;

  /* own action */
  expand_doit(fd, mainvar, adt->action);
  expand_doit(fd, mainvar, adt->tmpact);

  /* drivers - assume that these F-Curves have driver data to be in this list... */
  expand_fcurves(fd, mainvar, &adt->drivers);

  /* nla-data - referenced actions */
  for (nlt = adt->nla_tracks.first; nlt; nlt = nlt->next) {
    expand_animdata_nlastrips(fd, mainvar, &nlt->strips);
  }
}

static void expand_particlesettings(FileData *fd, Main *mainvar, ParticleSettings *part)
{
  int a;

  expand_doit(fd, mainvar, part->instance_object);
  expand_doit(fd, mainvar, part->instance_collection);
  expand_doit(fd, mainvar, part->eff_group);
  expand_doit(fd, mainvar, part->bb_ob);
  expand_doit(fd, mainvar, part->collision_group);

  if (part->adt) {
    expand_animdata(fd, mainvar, part->adt);
  }

  for (a = 0; a < MAX_MTEX; a++) {
    if (part->mtex[a]) {
      expand_doit(fd, mainvar, part->mtex[a]->tex);
      expand_doit(fd, mainvar, part->mtex[a]->object);
    }
  }

  if (part->effector_weights) {
    expand_doit(fd, mainvar, part->effector_weights->group);
  }

  if (part->pd) {
    expand_doit(fd, mainvar, part->pd->tex);
    expand_doit(fd, mainvar, part->pd->f_source);
  }
  if (part->pd2) {
    expand_doit(fd, mainvar, part->pd2->tex);
    expand_doit(fd, mainvar, part->pd2->f_source);
  }

  if (part->boids) {
    BoidState *state;
    BoidRule *rule;

    for (state = part->boids->states.first; state; state = state->next) {
      for (rule = state->rules.first; rule; rule = rule->next) {
        if (rule->type == eBoidRuleType_Avoid) {
          BoidRuleGoalAvoid *gabr = (BoidRuleGoalAvoid *)rule;
          expand_doit(fd, mainvar, gabr->ob);
        }
        else if (rule->type == eBoidRuleType_FollowLeader) {
          BoidRuleFollowLeader *flbr = (BoidRuleFollowLeader *)rule;
          expand_doit(fd, mainvar, flbr->ob);
        }
      }
    }
  }

  for (ParticleDupliWeight *dw = part->instance_weights.first; dw; dw = dw->next) {
    expand_doit(fd, mainvar, dw->ob);
  }
}

static void expand_collection(FileData *fd, Main *mainvar, Collection *collection)
{
  for (CollectionObject *cob = collection->gobject.first; cob; cob = cob->next) {
    expand_doit(fd, mainvar, cob->ob);
  }

  for (CollectionChild *child = collection->children.first; child; child = child->next) {
    expand_doit(fd, mainvar, child->collection);
  }

#ifdef USE_COLLECTION_COMPAT_28
  if (collection->collection != NULL) {
    expand_scene_collection(fd, mainvar, collection->collection);
  }
#endif
}

static void expand_key(FileData *fd, Main *mainvar, Key *key)
{
  expand_doit(fd, mainvar, key->ipo);  // XXX deprecated - old animation system

  if (key->adt) {
    expand_animdata(fd, mainvar, key->adt);
  }
}

static void expand_nodetree(FileData *fd, Main *mainvar, bNodeTree *ntree)
{
  bNode *node;
  bNodeSocket *sock;

  if (ntree->adt) {
    expand_animdata(fd, mainvar, ntree->adt);
  }

  if (ntree->gpd) {
    expand_doit(fd, mainvar, ntree->gpd);
  }

  for (node = ntree->nodes.first; node; node = node->next) {
    if (node->id && node->type != CMP_NODE_R_LAYERS) {
      expand_doit(fd, mainvar, node->id);
    }

    expand_idprops(fd, mainvar, node->prop);

    for (sock = node->inputs.first; sock; sock = sock->next) {
      expand_idprops(fd, mainvar, sock->prop);
    }
    for (sock = node->outputs.first; sock; sock = sock->next) {
      expand_idprops(fd, mainvar, sock->prop);
    }
  }

  for (sock = ntree->inputs.first; sock; sock = sock->next) {
    expand_idprops(fd, mainvar, sock->prop);
  }
  for (sock = ntree->outputs.first; sock; sock = sock->next) {
    expand_idprops(fd, mainvar, sock->prop);
  }
}

static void expand_texture(FileData *fd, Main *mainvar, Tex *tex)
{
  expand_doit(fd, mainvar, tex->ima);
  expand_doit(fd, mainvar, tex->ipo);  // XXX deprecated - old animation system

  if (tex->adt) {
    expand_animdata(fd, mainvar, tex->adt);
  }

  if (tex->nodetree) {
    expand_nodetree(fd, mainvar, tex->nodetree);
  }
}

static void expand_brush(FileData *fd, Main *mainvar, Brush *brush)
{
  expand_doit(fd, mainvar, brush->mtex.tex);
  expand_doit(fd, mainvar, brush->mask_mtex.tex);
  expand_doit(fd, mainvar, brush->clone.image);
  expand_doit(fd, mainvar, brush->paint_curve);
  if (brush->gpencil_settings != NULL) {
    expand_doit(fd, mainvar, brush->gpencil_settings->material);
  }
}

static void expand_material(FileData *fd, Main *mainvar, Material *ma)
{
  expand_doit(fd, mainvar, ma->ipo);  // XXX deprecated - old animation system

  if (ma->adt) {
    expand_animdata(fd, mainvar, ma->adt);
  }

  if (ma->nodetree) {
    expand_nodetree(fd, mainvar, ma->nodetree);
  }

  if (ma->gp_style) {
    MaterialGPencilStyle *gp_style = ma->gp_style;
    expand_doit(fd, mainvar, gp_style->sima);
    expand_doit(fd, mainvar, gp_style->ima);
  }
}

static void expand_light(FileData *fd, Main *mainvar, Light *la)
{
  expand_doit(fd, mainvar, la->ipo);  // XXX deprecated - old animation system

  if (la->adt) {
    expand_animdata(fd, mainvar, la->adt);
  }

  if (la->nodetree) {
    expand_nodetree(fd, mainvar, la->nodetree);
  }
}

static void expand_lattice(FileData *fd, Main *mainvar, Lattice *lt)
{
  expand_doit(fd, mainvar, lt->ipo);  // XXX deprecated - old animation system
  expand_doit(fd, mainvar, lt->key);

  if (lt->adt) {
    expand_animdata(fd, mainvar, lt->adt);
  }
}

static void expand_world(FileData *fd, Main *mainvar, World *wrld)
{
  expand_doit(fd, mainvar, wrld->ipo);  // XXX deprecated - old animation system

  if (wrld->adt) {
    expand_animdata(fd, mainvar, wrld->adt);
  }

  if (wrld->nodetree) {
    expand_nodetree(fd, mainvar, wrld->nodetree);
  }
}

static void expand_mball(FileData *fd, Main *mainvar, MetaBall *mb)
{
  int a;

  for (a = 0; a < mb->totcol; a++) {
    expand_doit(fd, mainvar, mb->mat[a]);
  }

  if (mb->adt) {
    expand_animdata(fd, mainvar, mb->adt);
  }
}

static void expand_curve(FileData *fd, Main *mainvar, Curve *cu)
{
  int a;

  for (a = 0; a < cu->totcol; a++) {
    expand_doit(fd, mainvar, cu->mat[a]);
  }

  expand_doit(fd, mainvar, cu->vfont);
  expand_doit(fd, mainvar, cu->vfontb);
  expand_doit(fd, mainvar, cu->vfonti);
  expand_doit(fd, mainvar, cu->vfontbi);
  expand_doit(fd, mainvar, cu->key);
  expand_doit(fd, mainvar, cu->ipo);  // XXX deprecated - old animation system
  expand_doit(fd, mainvar, cu->bevobj);
  expand_doit(fd, mainvar, cu->taperobj);
  expand_doit(fd, mainvar, cu->textoncurve);

  if (cu->adt) {
    expand_animdata(fd, mainvar, cu->adt);
  }
}

static void expand_mesh(FileData *fd, Main *mainvar, Mesh *me)
{
  int a;

  if (me->adt) {
    expand_animdata(fd, mainvar, me->adt);
  }

  for (a = 0; a < me->totcol; a++) {
    expand_doit(fd, mainvar, me->mat[a]);
  }

  expand_doit(fd, mainvar, me->key);
  expand_doit(fd, mainvar, me->texcomesh);
}

/* temp struct used to transport needed info to expand_constraint_cb() */
typedef struct tConstraintExpandData {
  FileData *fd;
  Main *mainvar;
} tConstraintExpandData;
/* callback function used to expand constraint ID-links */
static void expand_constraint_cb(bConstraint *UNUSED(con),
                                 ID **idpoin,
                                 bool UNUSED(is_reference),
                                 void *userdata)
{
  tConstraintExpandData *ced = (tConstraintExpandData *)userdata;
  expand_doit(ced->fd, ced->mainvar, *idpoin);
}

static void expand_constraints(FileData *fd, Main *mainvar, ListBase *lb)
{
  tConstraintExpandData ced;
  bConstraint *curcon;

  /* relink all ID-blocks used by the constraints */
  ced.fd = fd;
  ced.mainvar = mainvar;

  BKE_constraints_id_loop(lb, expand_constraint_cb, &ced);

  /* deprecated manual expansion stuff */
  for (curcon = lb->first; curcon; curcon = curcon->next) {
    if (curcon->ipo) {
      expand_doit(fd, mainvar, curcon->ipo);  // XXX deprecated - old animation system
    }
  }
}

static void expand_pose(FileData *fd, Main *mainvar, bPose *pose)
{
  bPoseChannel *chan;

  if (!pose) {
    return;
  }

  for (chan = pose->chanbase.first; chan; chan = chan->next) {
    expand_constraints(fd, mainvar, &chan->constraints);
    expand_idprops(fd, mainvar, chan->prop);
    expand_doit(fd, mainvar, chan->custom);
  }
}

static void expand_bones(FileData *fd, Main *mainvar, Bone *bone)
{
  expand_idprops(fd, mainvar, bone->prop);

  for (Bone *curBone = bone->childbase.first; curBone; curBone = curBone->next) {
    expand_bones(fd, mainvar, curBone);
  }
}

static void expand_armature(FileData *fd, Main *mainvar, bArmature *arm)
{
  if (arm->adt) {
    expand_animdata(fd, mainvar, arm->adt);
  }

  for (Bone *curBone = arm->bonebase.first; curBone; curBone = curBone->next) {
    expand_bones(fd, mainvar, curBone);
  }
}

static void expand_object_expandModifiers(void *userData,
                                          Object *UNUSED(ob),
                                          ID **idpoin,
                                          int UNUSED(cb_flag))
{
  struct {
    FileData *fd;
    Main *mainvar;
  } *data = userData;

  FileData *fd = data->fd;
  Main *mainvar = data->mainvar;

  expand_doit(fd, mainvar, *idpoin);
}

static void expand_object(FileData *fd, Main *mainvar, Object *ob)
{
  ParticleSystem *psys;
  bActionStrip *strip;
  PartEff *paf;
  int a;

  expand_doit(fd, mainvar, ob->data);

  /* expand_object_expandModifier() */
  if (ob->modifiers.first) {
    struct {
      FileData *fd;
      Main *mainvar;
    } data;
    data.fd = fd;
    data.mainvar = mainvar;

    modifiers_foreachIDLink(ob, expand_object_expandModifiers, (void *)&data);
  }

  /* expand_object_expandModifier() */
  if (ob->greasepencil_modifiers.first) {
    struct {
      FileData *fd;
      Main *mainvar;
    } data;
    data.fd = fd;
    data.mainvar = mainvar;

    BKE_gpencil_modifiers_foreachIDLink(ob, expand_object_expandModifiers, (void *)&data);
  }

  /* expand_object_expandShaderFx() */
  if (ob->shader_fx.first) {
    struct {
      FileData *fd;
      Main *mainvar;
    } data;
    data.fd = fd;
    data.mainvar = mainvar;

    BKE_shaderfx_foreachIDLink(ob, expand_object_expandModifiers, (void *)&data);
  }

  expand_pose(fd, mainvar, ob->pose);
  expand_doit(fd, mainvar, ob->poselib);
  expand_constraints(fd, mainvar, &ob->constraints);

  expand_doit(fd, mainvar, ob->gpd);

  // XXX deprecated - old animation system (for version patching only)
  expand_doit(fd, mainvar, ob->ipo);
  expand_doit(fd, mainvar, ob->action);

  expand_constraint_channels(fd, mainvar, &ob->constraintChannels);

  for (strip = ob->nlastrips.first; strip; strip = strip->next) {
    expand_doit(fd, mainvar, strip->object);
    expand_doit(fd, mainvar, strip->act);
    expand_doit(fd, mainvar, strip->ipo);
  }
  // XXX deprecated - old animation system (for version patching only)

  if (ob->adt) {
    expand_animdata(fd, mainvar, ob->adt);
  }

  for (a = 0; a < ob->totcol; a++) {
    expand_doit(fd, mainvar, ob->mat[a]);
  }

  paf = blo_do_version_give_parteff_245(ob);
  if (paf && paf->group) {
    expand_doit(fd, mainvar, paf->group);
  }

  if (ob->instance_collection) {
    expand_doit(fd, mainvar, ob->instance_collection);
  }

  if (ob->proxy) {
    expand_doit(fd, mainvar, ob->proxy);
  }
  if (ob->proxy_group) {
    expand_doit(fd, mainvar, ob->proxy_group);
  }

  for (psys = ob->particlesystem.first; psys; psys = psys->next) {
    expand_doit(fd, mainvar, psys->part);
  }

  if (ob->pd) {
    expand_doit(fd, mainvar, ob->pd->tex);
    expand_doit(fd, mainvar, ob->pd->f_source);
  }

  if (ob->soft) {
    expand_doit(fd, mainvar, ob->soft->collision_group);

    if (ob->soft->effector_weights) {
      expand_doit(fd, mainvar, ob->soft->effector_weights->group);
    }
  }

  if (ob->rigidbody_constraint) {
    expand_doit(fd, mainvar, ob->rigidbody_constraint->ob1);
    expand_doit(fd, mainvar, ob->rigidbody_constraint->ob2);
  }

  if (ob->currentlod) {
    LodLevel *level;
    for (level = ob->lodlevels.first; level; level = level->next) {
      expand_doit(fd, mainvar, level->source);
    }
  }
}

#ifdef USE_COLLECTION_COMPAT_28
static void expand_scene_collection(FileData *fd, Main *mainvar, SceneCollection *sc)
{
  for (LinkData *link = sc->objects.first; link; link = link->next) {
    expand_doit(fd, mainvar, link->data);
  }

  for (SceneCollection *nsc = sc->scene_collections.first; nsc; nsc = nsc->next) {
    expand_scene_collection(fd, mainvar, nsc);
  }
}
#endif

static void expand_scene(FileData *fd, Main *mainvar, Scene *sce)
{
  SceneRenderLayer *srl;
  FreestyleModuleConfig *module;
  FreestyleLineSet *lineset;

  for (Base *base_legacy = sce->base.first; base_legacy; base_legacy = base_legacy->next) {
    expand_doit(fd, mainvar, base_legacy->object);
  }
  expand_doit(fd, mainvar, sce->camera);
  expand_doit(fd, mainvar, sce->world);

  if (sce->adt) {
    expand_animdata(fd, mainvar, sce->adt);
  }
  expand_keyingsets(fd, mainvar, &sce->keyingsets);

  if (sce->set) {
    expand_doit(fd, mainvar, sce->set);
  }

  if (sce->nodetree) {
    expand_nodetree(fd, mainvar, sce->nodetree);
  }

  for (srl = sce->r.layers.first; srl; srl = srl->next) {
    expand_doit(fd, mainvar, srl->mat_override);
    for (module = srl->freestyleConfig.modules.first; module; module = module->next) {
      if (module->script) {
        expand_doit(fd, mainvar, module->script);
      }
    }
    for (lineset = srl->freestyleConfig.linesets.first; lineset; lineset = lineset->next) {
      if (lineset->group) {
        expand_doit(fd, mainvar, lineset->group);
      }
      expand_doit(fd, mainvar, lineset->linestyle);
    }
  }

  for (ViewLayer *view_layer = sce->view_layers.first; view_layer; view_layer = view_layer->next) {
    expand_idprops(fd, mainvar, view_layer->id_properties);

    for (module = view_layer->freestyle_config.modules.first; module; module = module->next) {
      if (module->script) {
        expand_doit(fd, mainvar, module->script);
      }
    }

    for (lineset = view_layer->freestyle_config.linesets.first; lineset; lineset = lineset->next) {
      if (lineset->group) {
        expand_doit(fd, mainvar, lineset->group);
      }
      expand_doit(fd, mainvar, lineset->linestyle);
    }
  }

  if (sce->gpd) {
    expand_doit(fd, mainvar, sce->gpd);
  }

  if (sce->ed) {
    Sequence *seq;

    SEQ_BEGIN (sce->ed, seq) {
      expand_idprops(fd, mainvar, seq->prop);

      if (seq->scene) {
        expand_doit(fd, mainvar, seq->scene);
      }
      if (seq->scene_camera) {
        expand_doit(fd, mainvar, seq->scene_camera);
      }
      if (seq->clip) {
        expand_doit(fd, mainvar, seq->clip);
      }
      if (seq->mask) {
        expand_doit(fd, mainvar, seq->mask);
      }
      if (seq->sound) {
        expand_doit(fd, mainvar, seq->sound);
      }

      if (seq->type == SEQ_TYPE_TEXT && seq->effectdata) {
        TextVars *data = seq->effectdata;
        expand_doit(fd, mainvar, data->text_font);
      }
    }
    SEQ_END;
  }

  if (sce->rigidbody_world) {
    expand_doit(fd, mainvar, sce->rigidbody_world->group);
    expand_doit(fd, mainvar, sce->rigidbody_world->constraints);
  }

  for (TimeMarker *marker = sce->markers.first; marker; marker = marker->next) {
    if (marker->camera) {
      expand_doit(fd, mainvar, marker->camera);
    }
  }

  expand_doit(fd, mainvar, sce->clip);

#ifdef USE_COLLECTION_COMPAT_28
  if (sce->collection) {
    expand_scene_collection(fd, mainvar, sce->collection);
  }
#endif

  if (sce->master_collection) {
    expand_collection(fd, mainvar, sce->master_collection);
  }

  if (sce->r.bake.cage_object) {
    expand_doit(fd, mainvar, sce->r.bake.cage_object);
  }
}

static void expand_camera(FileData *fd, Main *mainvar, Camera *ca)
{
  expand_doit(fd, mainvar, ca->ipo);  // XXX deprecated - old animation system

  for (CameraBGImage *bgpic = ca->bg_images.first; bgpic; bgpic = bgpic->next) {
    if (bgpic->source == CAM_BGIMG_SOURCE_IMAGE) {
      expand_doit(fd, mainvar, bgpic->ima);
    }
    else if (bgpic->source == CAM_BGIMG_SOURCE_MOVIE) {
      expand_doit(fd, mainvar, bgpic->ima);
    }
  }

  if (ca->adt) {
    expand_animdata(fd, mainvar, ca->adt);
  }
}

static void expand_cachefile(FileData *fd, Main *mainvar, CacheFile *cache_file)
{
  if (cache_file->adt) {
    expand_animdata(fd, mainvar, cache_file->adt);
  }
}

static void expand_speaker(FileData *fd, Main *mainvar, Speaker *spk)
{
  expand_doit(fd, mainvar, spk->sound);

  if (spk->adt) {
    expand_animdata(fd, mainvar, spk->adt);
  }
}

static void expand_sound(FileData *fd, Main *mainvar, bSound *snd)
{
  expand_doit(fd, mainvar, snd->ipo);  // XXX deprecated - old animation system
}

static void expand_lightprobe(FileData *fd, Main *mainvar, LightProbe *prb)
{
  if (prb->adt) {
    expand_animdata(fd, mainvar, prb->adt);
  }
}

static void expand_movieclip(FileData *fd, Main *mainvar, MovieClip *clip)
{
  if (clip->adt) {
    expand_animdata(fd, mainvar, clip->adt);
  }
}

static void expand_mask_parent(FileData *fd, Main *mainvar, MaskParent *parent)
{
  if (parent->id) {
    expand_doit(fd, mainvar, parent->id);
  }
}

static void expand_mask(FileData *fd, Main *mainvar, Mask *mask)
{
  MaskLayer *mask_layer;

  if (mask->adt) {
    expand_animdata(fd, mainvar, mask->adt);
  }

  for (mask_layer = mask->masklayers.first; mask_layer; mask_layer = mask_layer->next) {
    MaskSpline *spline;

    for (spline = mask_layer->splines.first; spline; spline = spline->next) {
      int i;

      for (i = 0; i < spline->tot_point; i++) {
        MaskSplinePoint *point = &spline->points[i];

        expand_mask_parent(fd, mainvar, &point->parent);
      }

      expand_mask_parent(fd, mainvar, &spline->parent);
    }
  }
}

static void expand_linestyle(FileData *fd, Main *mainvar, FreestyleLineStyle *linestyle)
{
  int a;
  LineStyleModifier *m;

  for (a = 0; a < MAX_MTEX; a++) {
    if (linestyle->mtex[a]) {
      expand_doit(fd, mainvar, linestyle->mtex[a]->tex);
      expand_doit(fd, mainvar, linestyle->mtex[a]->object);
    }
  }
  if (linestyle->nodetree) {
    expand_nodetree(fd, mainvar, linestyle->nodetree);
  }

  if (linestyle->adt) {
    expand_animdata(fd, mainvar, linestyle->adt);
  }
  for (m = linestyle->color_modifiers.first; m; m = m->next) {
    if (m->type == LS_MODIFIER_DISTANCE_FROM_OBJECT) {
      expand_doit(fd, mainvar, ((LineStyleColorModifier_DistanceFromObject *)m)->target);
    }
  }
  for (m = linestyle->alpha_modifiers.first; m; m = m->next) {
    if (m->type == LS_MODIFIER_DISTANCE_FROM_OBJECT) {
      expand_doit(fd, mainvar, ((LineStyleAlphaModifier_DistanceFromObject *)m)->target);
    }
  }
  for (m = linestyle->thickness_modifiers.first; m; m = m->next) {
    if (m->type == LS_MODIFIER_DISTANCE_FROM_OBJECT) {
      expand_doit(fd, mainvar, ((LineStyleThicknessModifier_DistanceFromObject *)m)->target);
    }
  }
}

static void expand_gpencil(FileData *fd, Main *mainvar, bGPdata *gpd)
{
  if (gpd->adt) {
    expand_animdata(fd, mainvar, gpd->adt);
  }

  for (bGPDlayer *gpl = gpd->layers.first; gpl; gpl = gpl->next) {
    expand_doit(fd, mainvar, gpl->parent);
  }

  for (int a = 0; a < gpd->totcol; a++) {
    expand_doit(fd, mainvar, gpd->mat[a]);
  }
}

static void expand_workspace(FileData *fd, Main *mainvar, WorkSpace *workspace)
{
  ListBase *layouts = BKE_workspace_layouts_get(workspace);

  for (WorkSpaceLayout *layout = layouts->first; layout; layout = layout->next) {
    expand_doit(fd, mainvar, BKE_workspace_layout_screen_get(layout));
  }
}

/**
 * Set the callback func used over all ID data found by \a BLO_expand_main func.
 *
 * \param expand_doit_func: Called for each ID block it finds.
 */
void BLO_main_expander(BLOExpandDoitCallback expand_doit_func)
{
  expand_doit = expand_doit_func;
}

/**
 * Loop over all ID data in Main to mark relations.
 * Set (id->tag & LIB_TAG_NEED_EXPAND) to mark expanding. Flags get cleared after expanding.
 *
 * \param fdhandle: usually filedata, or own handle.
 * \param mainvar: the Main database to expand.
 */
void BLO_expand_main(void *fdhandle, Main *mainvar)
{
  ListBase *lbarray[MAX_LIBARRAY];
  FileData *fd = fdhandle;
  ID *id;
  int a;
  bool do_it = true;

  while (do_it) {
    do_it = false;

    a = set_listbasepointers(mainvar, lbarray);
    while (a--) {
      id = lbarray[a]->first;
      while (id) {
        if (id->tag & LIB_TAG_NEED_EXPAND) {
          expand_id(fd, mainvar, id);
          expand_idprops(fd, mainvar, id->properties);

          switch (GS(id->name)) {
            case ID_OB:
              expand_object(fd, mainvar, (Object *)id);
              break;
            case ID_ME:
              expand_mesh(fd, mainvar, (Mesh *)id);
              break;
            case ID_CU:
              expand_curve(fd, mainvar, (Curve *)id);
              break;
            case ID_MB:
              expand_mball(fd, mainvar, (MetaBall *)id);
              break;
            case ID_SCE:
              expand_scene(fd, mainvar, (Scene *)id);
              break;
            case ID_MA:
              expand_material(fd, mainvar, (Material *)id);
              break;
            case ID_TE:
              expand_texture(fd, mainvar, (Tex *)id);
              break;
            case ID_WO:
              expand_world(fd, mainvar, (World *)id);
              break;
            case ID_LT:
              expand_lattice(fd, mainvar, (Lattice *)id);
              break;
            case ID_LA:
              expand_light(fd, mainvar, (Light *)id);
              break;
            case ID_KE:
              expand_key(fd, mainvar, (Key *)id);
              break;
            case ID_CA:
              expand_camera(fd, mainvar, (Camera *)id);
              break;
            case ID_SPK:
              expand_speaker(fd, mainvar, (Speaker *)id);
              break;
            case ID_SO:
              expand_sound(fd, mainvar, (bSound *)id);
              break;
            case ID_LP:
              expand_lightprobe(fd, mainvar, (LightProbe *)id);
              break;
            case ID_AR:
              expand_armature(fd, mainvar, (bArmature *)id);
              break;
            case ID_AC:
              expand_action(fd, mainvar, (bAction *)id);  // XXX deprecated - old animation system
              break;
            case ID_GR:
              expand_collection(fd, mainvar, (Collection *)id);
              break;
            case ID_NT:
              expand_nodetree(fd, mainvar, (bNodeTree *)id);
              break;
            case ID_BR:
              expand_brush(fd, mainvar, (Brush *)id);
              break;
            case ID_IP:
              expand_ipo(fd, mainvar, (Ipo *)id);  // XXX deprecated - old animation system
              break;
            case ID_PA:
              expand_particlesettings(fd, mainvar, (ParticleSettings *)id);
              break;
            case ID_MC:
              expand_movieclip(fd, mainvar, (MovieClip *)id);
              break;
            case ID_MSK:
              expand_mask(fd, mainvar, (Mask *)id);
              break;
            case ID_LS:
              expand_linestyle(fd, mainvar, (FreestyleLineStyle *)id);
              break;
            case ID_GD:
              expand_gpencil(fd, mainvar, (bGPdata *)id);
              break;
            case ID_CF:
              expand_cachefile(fd, mainvar, (CacheFile *)id);
              break;
            case ID_WS:
              expand_workspace(fd, mainvar, (WorkSpace *)id);
              break;
            default:
              break;
          }

          do_it = true;
          id->tag &= ~LIB_TAG_NEED_EXPAND;
        }
        id = id->next;
      }
    }
  }
}

/** \} */

/* -------------------------------------------------------------------- */
/** \name Library Linking (helper functions)
 * \{ */

static bool object_in_any_scene(Main *bmain, Object *ob)
{
  Scene *sce;

  for (sce = bmain->scenes.first; sce; sce = sce->id.next) {
    if (BKE_scene_object_find(sce, ob)) {
      return true;
    }
  }

  return false;
}

static bool object_in_any_collection(Main *bmain, Object *ob)
{
  Collection *collection;

  for (collection = bmain->collections.first; collection; collection = collection->id.next) {
    if (BKE_collection_has_object(collection, ob)) {
      return true;
    }
  }

  return false;
}

static void add_loose_objects_to_scene(Main *mainvar,
                                       Main *bmain,
                                       Scene *scene,
                                       ViewLayer *view_layer,
                                       const View3D *v3d,
                                       Library *lib,
                                       const short flag)
{
  Collection *active_collection = NULL;
  const bool do_append = (flag & FILE_LINK) == 0;

  BLI_assert(scene);

  /* Give all objects which are LIB_TAG_INDIRECT a base,
   * or for a collection when *lib has been set. */
  for (Object *ob = mainvar->objects.first; ob; ob = ob->id.next) {
    bool do_it = (ob->id.tag & LIB_TAG_DOIT) != 0;
    if (do_it || ((ob->id.tag & LIB_TAG_INDIRECT) && (ob->id.tag & LIB_TAG_PRE_EXISTING) == 0)) {
      if (do_append) {
        if (ob->id.us == 0) {
          do_it = true;
        }
        else if ((ob->id.lib == lib) && (object_in_any_collection(bmain, ob) == 0)) {
          /* When appending, make sure any indirectly loaded object gets a base,
           * when they are not part of any collection yet. */
          do_it = true;
        }
      }

      if (do_it) {
        /* Find or add collection as needed. */
        if (active_collection == NULL) {
          if (flag & FILE_ACTIVE_COLLECTION) {
            LayerCollection *lc = BKE_layer_collection_get_active(view_layer);
            active_collection = lc->collection;
          }
          else {
            active_collection = BKE_collection_add(bmain, scene->master_collection, NULL);
          }
        }

        CLAMP_MIN(ob->id.us, 0);
        ob->mode = OB_MODE_OBJECT;

        BKE_collection_object_add(bmain, active_collection, ob);
        Base *base = BKE_view_layer_base_find(view_layer, ob);

        if (v3d != NULL) {
          base->local_view_bits |= v3d->local_view_uuid;
        }

        if (flag & FILE_AUTOSELECT) {
          base->flag |= BASE_SELECTED;
          /* Do NOT make base active here! screws up GUI stuff,
           * if you want it do it on src/ level. */
        }

        BKE_scene_object_base_flag_sync_from_base(base);

        ob->id.tag &= ~LIB_TAG_INDIRECT;
        ob->id.flag &= ~LIB_INDIRECT_WEAK_LINK;
        ob->id.tag |= LIB_TAG_EXTERN;
      }
    }
  }
}

static void add_collections_to_scene(Main *mainvar,
                                     Main *bmain,
                                     Scene *scene,
                                     ViewLayer *view_layer,
                                     const View3D *v3d,
                                     Library *lib,
                                     const short flag)
{
  Collection *active_collection = scene->master_collection;
  if (flag & FILE_ACTIVE_COLLECTION) {
    LayerCollection *lc = BKE_layer_collection_get_active(view_layer);
    active_collection = lc->collection;
  }

  /* Give all objects which are tagged a base. */
  for (Collection *collection = mainvar->collections.first; collection;
       collection = collection->id.next) {
    if ((flag & FILE_GROUP_INSTANCE) && (collection->id.tag & LIB_TAG_DOIT)) {
      /* Any indirect collection should not have been tagged. */
      BLI_assert((collection->id.tag & LIB_TAG_INDIRECT) == 0);

      /* BKE_object_add(...) messes with the selection. */
      Object *ob = BKE_object_add_only_object(bmain, OB_EMPTY, collection->id.name + 2);
      ob->type = OB_EMPTY;

      BKE_collection_object_add(bmain, active_collection, ob);
      Base *base = BKE_view_layer_base_find(view_layer, ob);

      if (v3d != NULL) {
        base->local_view_bits |= v3d->local_view_uuid;
      }

      if (base->flag & BASE_SELECTABLE) {
        base->flag |= BASE_SELECTED;
      }

      BKE_scene_object_base_flag_sync_from_base(base);
      DEG_id_tag_update(&ob->id, ID_RECALC_TRANSFORM | ID_RECALC_GEOMETRY | ID_RECALC_ANIMATION);
      view_layer->basact = base;

      /* Assign the collection. */
      ob->instance_collection = collection;
      id_us_plus(&collection->id);
      ob->transflag |= OB_DUPLICOLLECTION;
      copy_v3_v3(ob->loc, scene->cursor.location);
    }
    /* We do not want to force instantiation of indirectly linked collections,
     * not even when appending. Users can now easily instantiate collections (and their objects)
     * as needed by themselves. See T67032. */
    else if ((collection->id.tag & LIB_TAG_INDIRECT) == 0) {
      bool do_add_collection = (collection->id.tag & LIB_TAG_DOIT) != 0;
      if (!do_add_collection) {
        /* We need to check that objects in that collections are already instantiated in a scene.
         * Otherwise, it's better to add the collection to the scene's active collection, than to
         * instantiate its objects in active scene's collection directly. See T61141.
         * Note that we only check object directly into that collection,
         * not recursively into its children.
         */
        for (CollectionObject *coll_ob = collection->gobject.first; coll_ob != NULL;
             coll_ob = coll_ob->next) {
          Object *ob = coll_ob->ob;
          if ((ob->id.tag & (LIB_TAG_PRE_EXISTING | LIB_TAG_DOIT | LIB_TAG_INDIRECT)) == 0 &&
              (ob->id.lib == lib) && (object_in_any_scene(bmain, ob) == 0)) {
            do_add_collection = true;
            break;
          }
        }
      }
      if (do_add_collection) {
        /* Add collection as child of active collection. */
        BKE_collection_child_add(bmain, active_collection, collection);

        if (flag & FILE_AUTOSELECT) {
          for (CollectionObject *coll_ob = collection->gobject.first; coll_ob != NULL;
               coll_ob = coll_ob->next) {
            Object *ob = coll_ob->ob;
            Base *base = BKE_view_layer_base_find(view_layer, ob);
            if (base) {
              base->flag |= BASE_SELECTED;
              BKE_scene_object_base_flag_sync_from_base(base);
            }
          }
        }

        /* Those are kept for safety and consistency, but should not be needed anymore? */
        collection->id.tag &= ~LIB_TAG_INDIRECT;
        collection->id.flag &= ~LIB_INDIRECT_WEAK_LINK;
        collection->id.tag |= LIB_TAG_EXTERN;
      }
    }
  }
}

/* returns true if the item was found
 * but it may already have already been appended/linked */
static ID *link_named_part(
    Main *mainl, FileData *fd, const short idcode, const char *name, const int flag)
{
  BHead *bhead = find_bhead_from_code_name(fd, idcode, name);
  ID *id;

  const bool use_placeholders = (flag & BLO_LIBLINK_USE_PLACEHOLDERS) != 0;
  const bool force_indirect = (flag & BLO_LIBLINK_FORCE_INDIRECT) != 0;

  BLI_assert(BKE_idcode_is_linkable(idcode) && BKE_idcode_is_valid(idcode));

  if (bhead) {
    id = is_yet_read(fd, mainl, bhead);
    if (id == NULL) {
      /* not read yet */
      const int tag = force_indirect ? LIB_TAG_INDIRECT : LIB_TAG_EXTERN;
      read_libblock(fd, mainl, bhead, tag | LIB_TAG_NEED_EXPAND, false, &id);

      if (id) {
        /* sort by name in list */
        ListBase *lb = which_libbase(mainl, idcode);
        id_sort_by_name(lb, id);
      }
    }
    else {
      /* already linked */
      if (G.debug) {
        printf("append: already linked\n");
      }
      oldnewmap_insert(fd->libmap, bhead->old, id, bhead->code);
      if (!force_indirect && (id->tag & LIB_TAG_INDIRECT)) {
        id->tag &= ~LIB_TAG_INDIRECT;
        id->flag &= ~LIB_INDIRECT_WEAK_LINK;
        id->tag |= LIB_TAG_EXTERN;
      }
    }
  }
  else if (use_placeholders) {
    /* XXX flag part is weak! */
    id = create_placeholder(
        mainl, idcode, name, force_indirect ? LIB_TAG_INDIRECT : LIB_TAG_EXTERN);
  }
  else {
    id = NULL;
  }

  /* if we found the id but the id is NULL, this is really bad */
  BLI_assert(!((bhead != NULL) && (id == NULL)));

  return id;
}

/**
 * Simple reader for copy/paste buffers.
 */
int BLO_library_link_copypaste(Main *mainl, BlendHandle *bh, const unsigned int id_types_mask)
{
  FileData *fd = (FileData *)(bh);
  BHead *bhead;
  int num_directly_linked = 0;

  for (bhead = blo_bhead_first(fd); bhead; bhead = blo_bhead_next(fd, bhead)) {
    ID *id = NULL;

    if (bhead->code == ENDB) {
      break;
    }

    if (BKE_idcode_is_valid(bhead->code) && BKE_idcode_is_linkable(bhead->code) &&
        (id_types_mask == 0 ||
         (BKE_idcode_to_idfilter((short)bhead->code) & id_types_mask) != 0)) {
      read_libblock(fd, mainl, bhead, LIB_TAG_NEED_EXPAND | LIB_TAG_INDIRECT, false, &id);
      num_directly_linked++;
    }

    if (id) {
      /* sort by name in list */
      ListBase *lb = which_libbase(mainl, GS(id->name));
      id_sort_by_name(lb, id);

      if (bhead->code == ID_OB) {
        /* Instead of instancing Base's directly, postpone until after collections are loaded
         * otherwise the base's flag is set incorrectly when collections are used */
        Object *ob = (Object *)id;
        ob->mode = OB_MODE_OBJECT;
        /* ensure add_loose_objects_to_scene runs on this object */
        BLI_assert(id->us == 0);
      }
    }
  }

  return num_directly_linked;
}

static ID *link_named_part_ex(
    Main *mainl, FileData *fd, const short idcode, const char *name, const int flag)
{
  ID *id = link_named_part(mainl, fd, idcode, name, flag);

  if (id && (GS(id->name) == ID_OB)) {
    /* Tag as loose object needing to be instantiated somewhere... */
    id->tag |= LIB_TAG_DOIT;
  }
  else if (id && (GS(id->name) == ID_GR)) {
    /* tag as needing to be instantiated or linked */
    id->tag |= LIB_TAG_DOIT;
  }

  return id;
}

/**
 * Link a named data-block from an external blend file.
 *
 * \param mainl: The main database to link from (not the active one).
 * \param bh: The blender file handle.
 * \param idcode: The kind of data-block to link.
 * \param name: The name of the data-block (without the 2 char ID prefix).
 * \return the linked ID when found.
 */
ID *BLO_library_link_named_part(Main *mainl,
                                BlendHandle **bh,
                                const short idcode,
                                const char *name)
{
  FileData *fd = (FileData *)(*bh);
  return link_named_part(mainl, fd, idcode, name, 0);
}

/**
 * Link a named data-block from an external blend file.
 * Optionally instantiate the object/collection in the scene when the flags are set.
 *
 * \param mainl: The main database to link from (not the active one).
 * \param bh: The blender file handle.
 * \param idcode: The kind of data-block to link.
 * \param name: The name of the data-block (without the 2 char ID prefix).
 * \param flag: Options for linking, used for instantiating.
 * \param scene: The scene in which to instantiate objects/collections
 * (if NULL, no instantiation is done).
 * \param v3d: The active 3D viewport.
 * (only to define active layers for instantiated objects & collections, can be NULL).
 * \return the linked ID when found.
 */
ID *BLO_library_link_named_part_ex(
    Main *mainl, BlendHandle **bh, const short idcode, const char *name, const int flag)
{
  FileData *fd = (FileData *)(*bh);
  return link_named_part_ex(mainl, fd, idcode, name, flag);
}

/* common routine to append/link something from a library */

static Main *library_link_begin(Main *mainvar, FileData **fd, const char *filepath)
{
  Main *mainl;

  (*fd)->mainlist = MEM_callocN(sizeof(ListBase), "FileData.mainlist");

  /* clear for objects and collections instantiating tag */
  BKE_main_id_tag_listbase(&(mainvar->objects), LIB_TAG_DOIT, false);
  BKE_main_id_tag_listbase(&(mainvar->collections), LIB_TAG_DOIT, false);

  /* make mains */
  blo_split_main((*fd)->mainlist, mainvar);

  /* which one do we need? */
  mainl = blo_find_main(*fd, filepath, BKE_main_blendfile_path(mainvar));

  /* needed for do_version */
  mainl->versionfile = (*fd)->fileversion;
  read_file_version(*fd, mainl);
#ifdef USE_GHASH_BHEAD
  read_file_bhead_idname_map_create(*fd);
#endif

  return mainl;
}

/**
 * Initialize the BlendHandle for linking library data.
 *
 * \param mainvar: The current main database, e.g. #G_MAIN or #CTX_data_main(C).
 * \param bh: A blender file handle as returned by
 * #BLO_blendhandle_from_file or #BLO_blendhandle_from_memory.
 * \param filepath: Used for relative linking, copied to the \a lib->name.
 * \return the library Main, to be passed to #BLO_library_append_named_part as \a mainl.
 */
Main *BLO_library_link_begin(Main *mainvar, BlendHandle **bh, const char *filepath)
{
  FileData *fd = (FileData *)(*bh);
  return library_link_begin(mainvar, &fd, filepath);
}

static void split_main_newid(Main *mainptr, Main *main_newid)
{
  /* We only copy the necessary subset of data in this temp main. */
  main_newid->versionfile = mainptr->versionfile;
  main_newid->subversionfile = mainptr->subversionfile;
  BLI_strncpy(main_newid->name, mainptr->name, sizeof(main_newid->name));
  main_newid->curlib = mainptr->curlib;

  ListBase *lbarray[MAX_LIBARRAY];
  ListBase *lbarray_newid[MAX_LIBARRAY];
  int i = set_listbasepointers(mainptr, lbarray);
  set_listbasepointers(main_newid, lbarray_newid);
  while (i--) {
    BLI_listbase_clear(lbarray_newid[i]);

    for (ID *id = lbarray[i]->first, *idnext; id; id = idnext) {
      idnext = id->next;

      if (id->tag & LIB_TAG_NEW) {
        BLI_remlink(lbarray[i], id);
        BLI_addtail(lbarray_newid[i], id);
      }
    }
  }
}

/* scene and v3d may be NULL. */
static void library_link_end(Main *mainl,
                             FileData **fd,
                             const short flag,
                             Main *bmain,
                             Scene *scene,
                             ViewLayer *view_layer,
                             const View3D *v3d)
{
  Main *mainvar;
  Library *curlib;

  /* expander now is callback function */
  BLO_main_expander(expand_doit_library);

  /* make main consistent */
  BLO_expand_main(*fd, mainl);

  /* do this when expand found other libs */
  read_libraries(*fd, (*fd)->mainlist);

  curlib = mainl->curlib;

  /* make the lib path relative if required */
  if (flag & FILE_RELPATH) {
    /* use the full path, this could have been read by other library even */
    BLI_strncpy(curlib->name, curlib->filepath, sizeof(curlib->name));

    /* uses current .blend file as reference */
    BLI_path_rel(curlib->name, BKE_main_blendfile_path_from_global());
  }

  blo_join_main((*fd)->mainlist);
  mainvar = (*fd)->mainlist->first;
  mainl = NULL; /* blo_join_main free's mainl, cant use anymore */

  lib_link_all(*fd, mainvar);
  BKE_collections_after_lib_link(mainvar);

  /* Yep, second splitting... but this is a very cheap operation, so no big deal. */
  blo_split_main((*fd)->mainlist, mainvar);
  Main *main_newid = BKE_main_new();
  for (mainvar = ((Main *)(*fd)->mainlist->first)->next; mainvar; mainvar = mainvar->next) {
    BLI_assert(mainvar->versionfile != 0);
    /* We need to split out IDs already existing,
     * or they will go again through do_versions - bad, very bad! */
    split_main_newid(mainvar, main_newid);

    do_versions_after_linking(main_newid, (*fd)->reports);

    add_main_to_main(mainvar, main_newid);
  }
  BKE_main_free(main_newid);
  blo_join_main((*fd)->mainlist);
  mainvar = (*fd)->mainlist->first;
  MEM_freeN((*fd)->mainlist);

  /* After all data has been read and versioned, uses LIB_TAG_NEW. */
  ntreeUpdateAllNew(mainvar);

  placeholders_ensure_valid(mainvar);

  BKE_main_id_tag_all(mainvar, LIB_TAG_NEW, false);

  /* Make all relative paths, relative to the open blend file. */
  fix_relpaths_library(BKE_main_blendfile_path(mainvar), mainvar);

  /* Give a base to loose objects and collections.
   * Only directly linked objects & collections are instantiated by
   * `BLO_library_link_named_part_ex()` & co,
   * here we handle indirect ones and other possible edge-cases. */
  if (scene) {
    add_collections_to_scene(mainvar, bmain, scene, view_layer, v3d, curlib, flag);
    add_loose_objects_to_scene(mainvar, bmain, scene, view_layer, v3d, curlib, flag);
  }
  else {
    /* printf("library_append_end, scene is NULL (objects wont get bases)\n"); */
  }

  /* Clear objects and collections instantiating tag. */
  BKE_main_id_tag_listbase(&(mainvar->objects), LIB_TAG_DOIT, false);
  BKE_main_id_tag_listbase(&(mainvar->collections), LIB_TAG_DOIT, false);

  /* patch to prevent switch_endian happens twice */
  if ((*fd)->flags & FD_FLAGS_SWITCH_ENDIAN) {
    blo_filedata_free(*fd);
    *fd = NULL;
  }
}

/**
 * Finalize linking from a given .blend file (library).
 * Optionally instance the indirect object/collection in the scene when the flags are set.
 * \note Do not use \a bh after calling this function, it may frees it.
 *
 * \param mainl: The main database to link from (not the active one).
 * \param bh: The blender file handle (WARNING! may be freed by this function!).
 * \param flag: Options for linking, used for instantiating.
 * \param bmain: The main database in which to instantiate objects/collections
 * \param scene: The scene in which to instantiate objects/collections
 * (if NULL, no instantiation is done).
 * \param view_layer: The scene layer in which to instantiate objects/collections
 * (if NULL, no instantiation is done).
 * \param v3d: The active 3D viewport
 * (only to define local-view for instantiated objects & groups, can be NULL).
 */
void BLO_library_link_end(Main *mainl,
                          BlendHandle **bh,
                          int flag,
                          Main *bmain,
                          Scene *scene,
                          ViewLayer *view_layer,
                          const View3D *v3d)
{
  FileData *fd = (FileData *)(*bh);
  library_link_end(mainl, &fd, flag, bmain, scene, view_layer, v3d);
  *bh = (BlendHandle *)fd;
}

void *BLO_library_read_struct(FileData *fd, BHead *bh, const char *blockname)
{
  return read_struct(fd, bh, blockname);
}

/** \} */

/* -------------------------------------------------------------------- */
/** \name Library Reading
 * \{ */

static int has_linked_ids_to_read(Main *mainvar)
{
  ListBase *lbarray[MAX_LIBARRAY];
  int a = set_listbasepointers(mainvar, lbarray);

  while (a--) {
    for (ID *id = lbarray[a]->first; id; id = id->next) {
      if ((id->tag & LIB_TAG_ID_LINK_PLACEHOLDER) && !(id->flag & LIB_INDIRECT_WEAK_LINK)) {
        return true;
      }
    }
  }

  return false;
}

static void read_library_linked_id(
    ReportList *reports, FileData *fd, Main *mainvar, ID *id, ID **r_id)
{
  BHead *bhead = NULL;
  const bool is_valid = BKE_idcode_is_linkable(GS(id->name)) || ((id->tag & LIB_TAG_EXTERN) == 0);

  if (fd) {
    bhead = find_bhead_from_idname(fd, id->name);
  }

  if (!is_valid) {
    blo_reportf_wrap(reports,
                     RPT_ERROR,
                     TIP_("LIB: %s: '%s' is directly linked from '%s' (parent '%s'), but is a "
                          "non-linkable data type"),
                     BKE_idcode_to_name(GS(id->name)),
                     id->name + 2,
                     mainvar->curlib->filepath,
                     library_parent_filepath(mainvar->curlib));
  }

  id->tag &= ~LIB_TAG_ID_LINK_PLACEHOLDER;
  id->flag &= ~LIB_INDIRECT_WEAK_LINK;

  if (bhead) {
    id->tag |= LIB_TAG_NEED_EXPAND;
    // printf("read lib block %s\n", id->name);
    read_libblock(fd, mainvar, bhead, id->tag, false, r_id);
  }
  else {
    blo_reportf_wrap(reports,
                     RPT_WARNING,
                     TIP_("LIB: %s: '%s' missing from '%s', parent '%s'"),
                     BKE_idcode_to_name(GS(id->name)),
                     id->name + 2,
                     mainvar->curlib->filepath,
                     library_parent_filepath(mainvar->curlib));

    /* Generate a placeholder for this ID (simplified version of read_libblock actually...). */
    if (r_id) {
      *r_id = is_valid ? create_placeholder(mainvar, GS(id->name), id->name + 2, id->tag) : NULL;
    }
  }
}

static void read_library_linked_ids(FileData *basefd,
                                    FileData *fd,
                                    ListBase *mainlist,
                                    Main *mainvar)
{
  GHash *loaded_ids = BLI_ghash_str_new(__func__);

  ListBase *lbarray[MAX_LIBARRAY];
  int a = set_listbasepointers(mainvar, lbarray);

  while (a--) {
    ID *id = lbarray[a]->first;
    ListBase pending_free_ids = {NULL};

    while (id) {
      ID *id_next = id->next;
      if ((id->tag & LIB_TAG_ID_LINK_PLACEHOLDER) && !(id->flag & LIB_INDIRECT_WEAK_LINK)) {
        BLI_remlink(lbarray[a], id);

        /* When playing with lib renaming and such, you may end with cases where
         * you have more than one linked ID of the same data-block from same
         * library. This is absolutely horrible, hence we use a ghash to ensure
         * we go back to a single linked data when loading the file. */
        ID **realid = NULL;
        if (!BLI_ghash_ensure_p(loaded_ids, id->name, (void ***)&realid)) {
          read_library_linked_id(basefd->reports, fd, mainvar, id, realid);
        }

        /* realid shall never be NULL - unless some source file/lib is broken
         * (known case: some directly linked shapekey from a missing lib...). */
        /* BLI_assert(*realid != NULL); */

        /* Now that we have a real ID, replace all pointers to placeholders in
         * fd->libmap with pointers to the real data-blocks. We do this for all
         * libraries since multiple might be referencing this ID. */
        change_link_placeholder_to_real_ID_pointer(mainlist, basefd, id, *realid);

        /* We cannot free old lib-ref placeholder ID here anymore, since we use
         * its name as key in loaded_ids hash. */
        BLI_addtail(&pending_free_ids, id);
      }
      id = id_next;
    }

    /* Clear GHash and free link placeholder IDs of the current type. */
    BLI_ghash_clear(loaded_ids, NULL, NULL);
    BLI_freelistN(&pending_free_ids);
  }

  BLI_ghash_free(loaded_ids, NULL, NULL);
}

static void read_library_clear_weak_links(FileData *basefd, ListBase *mainlist, Main *mainvar)
{
  /* Any remaining weak links at this point have been lost, silently drop
   * those by setting them to NULL pointers. */
  ListBase *lbarray[MAX_LIBARRAY];
  int a = set_listbasepointers(mainvar, lbarray);

  while (a--) {
    ID *id = lbarray[a]->first;

    while (id) {
      ID *id_next = id->next;
      if ((id->tag & LIB_TAG_ID_LINK_PLACEHOLDER) && (id->flag & LIB_INDIRECT_WEAK_LINK)) {
        /* printf("Dropping weak link to %s\n", id->name); */
        change_link_placeholder_to_real_ID_pointer(mainlist, basefd, id, NULL);
        BLI_freelinkN(lbarray[a], id);
      }
      id = id_next;
    }
  }
}

static FileData *read_library_file_data(FileData *basefd,
                                        ListBase *mainlist,
                                        Main *mainl,
                                        Main *mainptr)
{
  FileData *fd = mainptr->curlib->filedata;

  if (fd != NULL) {
    /* File already open. */
    return fd;
  }

  if (mainptr->curlib->packedfile) {
    /* Read packed file. */
    PackedFile *pf = mainptr->curlib->packedfile;

    blo_reportf_wrap(basefd->reports,
                     RPT_INFO,
                     TIP_("Read packed library:  '%s', parent '%s'"),
                     mainptr->curlib->name,
                     library_parent_filepath(mainptr->curlib));
    fd = blo_filedata_from_memory(pf->data, pf->size, basefd->reports);

    /* Needed for library_append and read_libraries. */
    BLI_strncpy(fd->relabase, mainptr->curlib->filepath, sizeof(fd->relabase));
  }
  else {
    /* Read file on disk. */
    blo_reportf_wrap(basefd->reports,
                     RPT_INFO,
                     TIP_("Read library:  '%s', '%s', parent '%s'"),
                     mainptr->curlib->filepath,
                     mainptr->curlib->name,
                     library_parent_filepath(mainptr->curlib));
    fd = blo_filedata_from_file(mainptr->curlib->filepath, basefd->reports);
  }

  if (fd) {
    /* Share the mainlist, so all libraries are added immediately in a
     * single list. It used to be that all FileData's had their own list,
     * but with indirectly linking this meant we didn't catch duplicate
     * libraries properly. */
    fd->mainlist = mainlist;

    fd->reports = basefd->reports;

    if (fd->libmap) {
      oldnewmap_free(fd->libmap);
    }

    fd->libmap = oldnewmap_new();

    mainptr->curlib->filedata = fd;
    mainptr->versionfile = fd->fileversion;

    /* subversion */
    read_file_version(fd, mainptr);
#ifdef USE_GHASH_BHEAD
    read_file_bhead_idname_map_create(fd);
#endif
  }
  else {
    mainptr->curlib->filedata = NULL;
    mainptr->curlib->id.tag |= LIB_TAG_MISSING;
    /* Set lib version to current main one... Makes assert later happy. */
    mainptr->versionfile = mainptr->curlib->versionfile = mainl->versionfile;
    mainptr->subversionfile = mainptr->curlib->subversionfile = mainl->subversionfile;
  }

  if (fd == NULL) {
    blo_reportf_wrap(
        basefd->reports, RPT_WARNING, TIP_("Cannot find lib '%s'"), mainptr->curlib->filepath);
  }

  return fd;
}

static void read_libraries(FileData *basefd, ListBase *mainlist)
{
  Main *mainl = mainlist->first;
  bool do_it = true;

  /* Expander is now callback function. */
  BLO_main_expander(expand_doit_library);

  /* At this point the base blend file has been read, and each library blend
   * encountered so far has a main with placeholders for linked data-blocks.
   *
   * Now we will read the library blend files and replace the placeholders
   * with actual data-blocks. We loop over library mains multiple times in
   * case a library needs to link additional data-blocks from another library
   * that had been read previously. */
  while (do_it) {
    do_it = false;

    /* Loop over mains of all library blend files encountered so far. Note
     * this list gets longer as more indirectly library blends are found. */
    for (Main *mainptr = mainl->next; mainptr; mainptr = mainptr->next) {
      /* Does this library have any more linked data-blocks we need to read? */
      if (has_linked_ids_to_read(mainptr)) {
#if 0
        printf("Reading linked data-blocks from %s (%s)\n",
               mainptr->curlib->id.name,
               mainptr->curlib->name);
#endif

        /* Open file if it has not been done yet. */
        FileData *fd = read_library_file_data(basefd, mainlist, mainl, mainptr);

        if (fd) {
          do_it = true;
        }

        /* Read linked data-locks for each link placeholder, and replace
         * the placeholder with the real data-lock. */
        read_library_linked_ids(basefd, fd, mainlist, mainptr);

        /* Test if linked data-locks need to read further linked data-locks
         * and create link placeholders for them. */
        BLO_expand_main(fd, mainptr);
      }
    }
  }

  Main *main_newid = BKE_main_new();
  for (Main *mainptr = mainl->next; mainptr; mainptr = mainptr->next) {
    /* Drop weak links for which no data-block was found. */
    read_library_clear_weak_links(basefd, mainlist, mainptr);

    /* Do versioning for newly added linked data-locks. If no data-locks
     * were read from a library versionfile will still be zero and we can
     * skip it. */
    if (mainptr->versionfile) {
      /* Split out already existing IDs to avoid them going through
       * do_versions multiple times, which would have bad consequences. */
      split_main_newid(mainptr, main_newid);

      /* File data can be zero with link/append. */
      if (mainptr->curlib->filedata) {
        do_versions(mainptr->curlib->filedata, mainptr->curlib, main_newid);
      }
      else {
        do_versions(basefd, NULL, main_newid);
      }

      add_main_to_main(mainptr, main_newid);
    }

    /* Lib linking. */
    if (mainptr->curlib->filedata) {
      lib_link_all(mainptr->curlib->filedata, mainptr);
    }

    /* Free file data we no longer need. */
    if (mainptr->curlib->filedata) {
      blo_filedata_free(mainptr->curlib->filedata);
    }
    mainptr->curlib->filedata = NULL;
  }
  BKE_main_free(main_newid);
}

/** \} */<|MERGE_RESOLUTION|>--- conflicted
+++ resolved
@@ -5817,7 +5817,6 @@
         }
       }
     }
-<<<<<<< HEAD
     else if (md->type == eModifierType_BParticles) {
       BParticlesModifierData *bpmd = (BParticlesModifierData *)md;
       bpmd->cached_frames = newdataadr(fd, bpmd->cached_frames);
@@ -5840,13 +5839,13 @@
             }
           }
         }
-=======
+      }
+    }
     else if (md->type == eModifierType_Bevel) {
       BevelModifierData *bmd = (BevelModifierData *)md;
       bmd->custom_profile = newdataadr(fd, bmd->custom_profile);
       if (bmd->custom_profile) {
         direct_link_curveprofile(fd, bmd->custom_profile);
->>>>>>> 2ec9aa3b
       }
     }
   }
