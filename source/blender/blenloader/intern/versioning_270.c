--- conflicted
+++ resolved
@@ -1575,7 +1575,7 @@
 				}
 			}
 		}
-<<<<<<< HEAD
+		
 		FOREACH_NODETREE(main, ntree, id) {
 			if (ntree->type == NTREE_COMPOSIT) {
 				bNode *node;
@@ -1597,10 +1597,8 @@
 						}
 					}
 				}
-			}
-		} FOREACH_NODETREE_END
-=======
-
+			} FOREACH_NODETREE_END
+		}
 		/* Fix for T50736, Glare comp node using same var for two different things. */
 		if (!DNA_struct_elem_find(fd->filesdna, "NodeGlare", "char", "star_45")) {
 			FOREACH_NODETREE(main, ntree, id) {
@@ -1622,8 +1620,8 @@
 						}
 					}
 				}
-			} FOREACH_NODETREE_END
-		}
+			}
+		} FOREACH_NODETREE_END
 
 		if (!DNA_struct_elem_find(fd->filesdna, "SurfaceDeformModifierData", "float", "mat[4][4]")) {
 			for (Object *ob = main->object.first; ob; ob = ob->id.next) {
@@ -1635,7 +1633,6 @@
 				}
 			}
 		}
->>>>>>> 1d856db3
 	}
 }
 
