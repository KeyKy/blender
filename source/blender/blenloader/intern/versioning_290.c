--- conflicted
+++ resolved
@@ -780,20 +780,6 @@
    */
   {
     /* Keep this block, even when empty. */
-<<<<<<< HEAD
-    /* Init grease pencil default curve resolution. */
-    if (!DNA_struct_elem_find(fd->filesdna, "bGPdata", "int", "curve_edit_resolution")) {
-      LISTBASE_FOREACH (bGPdata *, gpd, &bmain->gpencils) {
-        gpd->curve_edit_resolution = GP_DEFAULT_CURVE_RESOLUTION;
-        gpd->flag |= GP_DATA_CURVE_ADAPTIVE_RESOLUTION;
-      }
-    }
-    /* Init grease pencil curve editing error threshold. */
-    if (!DNA_struct_elem_find(fd->filesdna, "bGPdata", "float", "curve_edit_threshold")) {
-      LISTBASE_FOREACH (bGPdata *, gpd, &bmain->gpencils) {
-        gpd->curve_edit_threshold = GP_DEFAULT_CURVE_ERROR;
-        gpd->curve_edit_corner_angle = GP_DEFAULT_CURVE_EDIT_CORNER_ANGLE;
-=======
     if (!DNA_struct_elem_find(fd->filesdna, "WorkSpaceDataRelation", "int", "parentid")) {
       LISTBASE_FOREACH (WorkSpace *, workspace, &bmain->workspaces) {
         LISTBASE_FOREACH_MUTABLE (
@@ -818,7 +804,20 @@
             BLI_freelinkN(&workspace->hook_layout_relations, relation);
           }
         }
->>>>>>> 6b7cbd64
+      }
+    }
+    /* Init grease pencil default curve resolution. */
+    if (!DNA_struct_elem_find(fd->filesdna, "bGPdata", "int", "curve_edit_resolution")) {
+      LISTBASE_FOREACH (bGPdata *, gpd, &bmain->gpencils) {
+        gpd->curve_edit_resolution = GP_DEFAULT_CURVE_RESOLUTION;
+        gpd->flag |= GP_DATA_CURVE_ADAPTIVE_RESOLUTION;
+      }
+    }
+    /* Init grease pencil curve editing error threshold. */
+    if (!DNA_struct_elem_find(fd->filesdna, "bGPdata", "float", "curve_edit_threshold")) {
+      LISTBASE_FOREACH (bGPdata *, gpd, &bmain->gpencils) {
+        gpd->curve_edit_threshold = GP_DEFAULT_CURVE_ERROR;
+        gpd->curve_edit_corner_angle = GP_DEFAULT_CURVE_EDIT_CORNER_ANGLE;
       }
     }
   }
