--- conflicted
+++ resolved
@@ -2703,25 +2703,10 @@
 		writestruct(wd, DATA, TimeMarker, 1, marker);
 	}
 
-<<<<<<< HEAD
-		for (srl = sce->r.layers.first; srl; srl = srl->next) {
-			writestruct(wd, DATA, SceneRenderLayer, 1, srl);
-			if (srl->prop) {
-				IDP_WriteProperty(srl->prop, wd);
-			}
-			for (fmc = srl->freestyleConfig.modules.first; fmc; fmc = fmc->next) {
-				writestruct(wd, DATA, FreestyleModuleConfig, 1, fmc);
-			}
-			for (fls = srl->freestyleConfig.linesets.first; fls; fls = fls->next) {
-				writestruct(wd, DATA, FreestyleLineSet, 1, fls);
-			}
-		}
-=======
 	/* writing dynamic list of TransformOrientations to the blend file */
 	for (TransformOrientation *ts = sce->transform_spaces.first; ts; ts = ts->next) {
 		writestruct(wd, DATA, TransformOrientation, 1, ts);
 	}
->>>>>>> 1d856db3
 
 	for (SceneRenderLayer *srl = sce->r.layers.first; srl; srl = srl->next) {
 		writestruct(wd, DATA, SceneRenderLayer, 1, srl);
