--- conflicted
+++ resolved
@@ -2784,13 +2784,13 @@
 	write_curvemapping_curves(wd, &sce->r.mblur_shutter_curve);
 	write_scene_collection(wd, sce->collection);
 
-	for (SceneLayer *scene_layer = sce->render_layers.first; scene_layer; scene_layer = scene_layer->next) {
-		writestruct(wd, DATA, SceneLayer, 1, scene_layer);
-		writelist(wd, DATA, Base, &scene_layer->object_bases);
-		if (scene_layer->properties) {
-			IDP_WriteProperty(scene_layer->properties, wd);
-		}
-		write_layer_collections(wd, &scene_layer->layer_collections);
+	for (SceneLayer *sl = sce->render_layers.first; sl; sl = sl->next) {
+		writestruct(wd, DATA, SceneLayer, 1, sl);
+		writelist(wd, DATA, Base, &sl->object_bases);
+		if (sl->properties) {
+			IDP_WriteProperty(sl->properties, wd);
+		}
+		write_layer_collections(wd, &sl->layer_collections);
 	}
 
 	if (sce->layer_properties) {
@@ -2835,28 +2835,6 @@
 	}
 }
 
-<<<<<<< HEAD
-=======
-static void write_windowmanager(WriteData *wd, wmWindowManager *wm)
-{
-	writestruct(wd, ID_WM, wmWindowManager, 1, wm);
-	write_iddata(wd, &wm->id);
-
-	for (wmWindow *win = wm->windows.first; win; win = win->next) {
-
-		/* update deprecated screen member (for so loading in 2.7x uses the correct screen) */
-		win->screen = BKE_workspace_active_screen_get(win->workspace_hook);
-
-		writestruct(wd, DATA, wmWindow, 1, win);
-		writestruct(wd, DATA, WorkSpaceInstanceHook, 1, win->workspace_hook);
-		writestruct(wd, DATA, Stereo3dFormat, 1, win->stereo3d_format);
-
-		/* data is written, clear deprecated data again */
-		win->screen = NULL;
-	}
-}
-
->>>>>>> ae8130e2
 static void write_region(WriteData *wd, ARegion *ar, int spacetype)
 {
 	writestruct(wd, DATA, ARegion, 1, ar);
@@ -3097,9 +3075,6 @@
 
 		/* update deprecated screen member (for so loading in 2.7x uses the correct screen) */
 		win->screen = BKE_workspace_active_screen_get(win->workspace_hook);
-		if (win->screen) {
-			BLI_strncpy(win->screenname, win->screen->id.name + 2, sizeof(win->screenname));
-		}
 
 		writestruct(wd, DATA, wmWindow, 1, win);
 		writestruct(wd, DATA, WorkSpaceInstanceHook, 1, win->workspace_hook);
