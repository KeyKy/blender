--- conflicted
+++ resolved
@@ -24,13 +24,7 @@
 #
 # ***** END GPL LICENSE BLOCK *****
 
-<<<<<<< HEAD
-FILE(GLOB SRC intern/*.c)
-
-SET(INC 
-=======
 set(INC 
->>>>>>> 6d201907
 	.
 	..
 	../blenlib
@@ -39,11 +33,6 @@
 	../../../intern/guardedalloc
 )
 
-<<<<<<< HEAD
-IF(WIN32)
-	LIST(APPEND INC ${PTHREADS_INC})
-ENDIF(WIN32)
-=======
 set(SRC
 	intern/pluginapi.c
 
@@ -54,7 +43,6 @@
 	plugin.h
 	util.h
 )
->>>>>>> 6d201907
 
 if(WITH_CODEC_QUICKTIME)
 	list(APPEND INC ${QUICKTIME_INC})
