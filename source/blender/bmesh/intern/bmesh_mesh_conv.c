/*
 * ***** BEGIN GPL LICENSE BLOCK *****
 *
 * This program is free software; you can redistribute it and/or
 * modify it under the terms of the GNU General Public License
 * as published by the Free Software Foundation; either version 2
 * of the License, or (at your option) any later version.
 *
 * This program is distributed in the hope that it will be useful,
 * but WITHOUT ANY WARRANTY; without even the implied warranty of
 * MERCHANTABILITY or FITNESS FOR A PARTICULAR PURPOSE.  See the
 * GNU General Public License for more details.
 *
 * You should have received a copy of the GNU General Public License
 * along with this program; if not, write to the Free Software Foundation,
 * Inc., 51 Franklin Street, Fifth Floor, Boston, MA 02110-1301, USA.
 *
 * Contributor(s): Geoffrey Bantle.
 *
 * ***** END GPL LICENSE BLOCK *****
 */

/** \file blender/bmesh/intern/bmesh_mesh_conv.c
 *  \ingroup bmesh
 *
 * BM mesh conversion functions.
 *
 * \section bm_mesh_conv_shapekey Converting Shape Keys
 *
 * When converting to/from a Mesh/BMesh you can optionally pass a shape key to edit.
 * This has the effect of editing the shape key-block rather then the original mesh vertex coords
 * (although additional geometry is still allowed and uses fallback locations on converting).
 *
 * While this works for any mesh/bmesh this is made use of by entering and exiting edit-mode.
 *
 * There are comments in code but this should help explain the general
 * intention as to how this works converting from/to bmesh.
 *
 *
 * \subsection user_pov User Perspective
 *
 * - Editmode operations when a shape key-block is active edits only that key-block.
 * - The first Basis key-block always matches the Mesh verts.
 * - Changing vertex locations of _any_ Basis will apply offsets to those shape keys using this as their Basis.
 *
 *
 * \subsection enter_editmode Entering EditMode - #BM_mesh_bm_from_me
 *
 * - the active key-block is used for BMesh vertex locations on entering edit-mode.
 * So obviously the meshes vertex locations remain unchanged and the shape key its self is not being edited directly.
 * Simply the #BMVert.co is a initialized from active shape key (when its set).
 * - all key-blocks are added as CustomData layers (read code for details).
 *
 *
 * \subsection exit_editmode Exiting EditMode - #BM_mesh_bm_to_me
 *
 * This is where the most confusing code is! Won't attempt to document the details here, for that read the code.
 * But basics are as follows.
 *
 * - Vertex locations (possibly modified from initial active key-block) are copied directly into #MVert.co
 * (special confusing note that these may be restored later, when editing the 'Basis', read on).
 * - if the 'Key' is relative, and the active key-block is the basis for ANY other key-blocks - get an array of offsets
 * between the new vertex locations and the original shape key (before entering edit-mode),
 * these offsets get applied later on to inactive key-blocks using the active one (which we are editing) as their Basis.
 *
 * Copying the locations back to the shape keys is quite confusing...
 * One main area of confusion is that when editing a 'Basis' key-block 'me->key->refkey'
 * The coords are written into the mesh, from the users perspective the Basis coords are written into the mesh
 * when exiting edit-mode.
 *
 * When _not_ editing the 'Basis', the original vertex locations (stored in the mesh and unchanged during edit-mode),
 * are copied back into the mesh.
 *
 * This has the effect from the users POV of leaving the mesh un-touched, and only editing the active shape key-block.
 *
 */

#include "DNA_mesh_types.h"
#include "DNA_meshdata_types.h"
#include "DNA_object_types.h"
#include "DNA_modifier_types.h"
#include "DNA_key_types.h"

#include "MEM_guardedalloc.h"

#include "BLI_listbase.h"
#include "BLI_alloca.h"
#include "BLI_math_vector.h"

#include "BKE_mesh.h"
#include "BKE_customdata.h"
#include "BKE_multires.h"

#include "BKE_global.h" /* ugh - for looping over all objects */
#include "BKE_main.h"
#include "BKE_key.h"

#include "bmesh.h"
#include "intern/bmesh_private.h" /* for element checking */

/* XXX stupid hack: linker otherwise strips bmesh_strands_conv.c because it is not used inside bmesh */
void *__dummy_hack__ = &BM_strands_count_psys_keys;

void BM_mesh_cd_flag_ensure(BMesh *bm, Mesh *mesh, const char cd_flag)
{
	const char cd_flag_all = BM_mesh_cd_flag_from_bmesh(bm) | cd_flag;
	BM_mesh_cd_flag_apply(bm, cd_flag_all);
	if (mesh) {
		mesh->cd_flag = cd_flag_all;
	}
}

void BM_mesh_cd_flag_apply(BMesh *bm, const char cd_flag)
{
	/* CustomData_bmesh_init_pool() must run first */
	BLI_assert(bm->vdata.totlayer == 0 || bm->vdata.pool != NULL);
	BLI_assert(bm->edata.totlayer == 0 || bm->edata.pool != NULL);
	BLI_assert(bm->pdata.totlayer == 0 || bm->pdata.pool != NULL);

	if (cd_flag & ME_CDFLAG_VERT_BWEIGHT) {
		if (!CustomData_has_layer(&bm->vdata, CD_BWEIGHT)) {
			BM_data_layer_add(bm, &bm->vdata, CD_BWEIGHT);
		}
	}
	else {
		if (CustomData_has_layer(&bm->vdata, CD_BWEIGHT)) {
			BM_data_layer_free(bm, &bm->vdata, CD_BWEIGHT);
		}
	}

	if (cd_flag & ME_CDFLAG_EDGE_BWEIGHT) {
		if (!CustomData_has_layer(&bm->edata, CD_BWEIGHT)) {
			BM_data_layer_add(bm, &bm->edata, CD_BWEIGHT);
		}
	}
	else {
		if (CustomData_has_layer(&bm->edata, CD_BWEIGHT)) {
			BM_data_layer_free(bm, &bm->edata, CD_BWEIGHT);
		}
	}

	if (cd_flag & ME_CDFLAG_EDGE_CREASE) {
		if (!CustomData_has_layer(&bm->edata, CD_CREASE)) {
			BM_data_layer_add(bm, &bm->edata, CD_CREASE);
		}
	}
	else {
		if (CustomData_has_layer(&bm->edata, CD_CREASE)) {
			BM_data_layer_free(bm, &bm->edata, CD_CREASE);
		}
	}
}

char BM_mesh_cd_flag_from_bmesh(BMesh *bm)
{
	char cd_flag = 0;
	if (CustomData_has_layer(&bm->vdata, CD_BWEIGHT)) {
		cd_flag |= ME_CDFLAG_VERT_BWEIGHT;
	}
	if (CustomData_has_layer(&bm->edata, CD_BWEIGHT)) {
		cd_flag |= ME_CDFLAG_EDGE_BWEIGHT;
	}
	if (CustomData_has_layer(&bm->edata, CD_CREASE)) {
		cd_flag |= ME_CDFLAG_EDGE_CREASE;
	}
	return cd_flag;
}

/* Static function for alloc (duplicate in modifiers_bmesh.c) */
static BMFace *bm_face_create_from_mpoly(
        MPoly *mp, MLoop *ml,
        BMesh *bm, BMVert **vtable, BMEdge **etable)
{
	BMVert **verts = BLI_array_alloca(verts, mp->totloop);
	BMEdge **edges = BLI_array_alloca(edges, mp->totloop);
	int j;

	for (j = 0; j < mp->totloop; j++, ml++) {
		verts[j] = vtable[ml->v];
		edges[j] = etable[ml->e];
	}

	return BM_face_create(bm, verts, edges, mp->totloop, NULL, BM_CREATE_SKIP_CD);
}


/**
 * \brief Mesh -> BMesh
 * \param bm: The mesh to write into, while this is typically a newly created BMesh,
 * merging into existing data is supported.
 * Note the custom-data layout isn't used.
 * If more comprehensive merging is needed we should move this into a separate function
 * since this should be kept fast for edit-mode switching and storing undo steps.
 *
 * \warning This function doesn't calculate face normals.
 */
void BM_mesh_bm_from_me(
        BMesh *bm, Mesh *me,
        const struct BMeshFromMeshParams *params)
{
	const bool is_new =
	        !(bm->totvert ||
	          (bm->vdata.totlayer || bm->edata.totlayer || bm->pdata.totlayer || bm->ldata.totlayer));
	MVert *mvert;
	MEdge *medge;
	MLoop *mloop;
	MPoly *mp;
	KeyBlock *actkey, *block;
	BMVert *v, **vtable = NULL;
	BMEdge *e, **etable = NULL;
	BMFace *f, **ftable = NULL;
	float (*keyco)[3] = NULL;
<<<<<<< HEAD
	int totloops, i, j;
	CustomDataMask mask = CD_MASK_BMESH | params->cd_mask_extra;

	/* free custom data */
	/* this isnt needed in most cases but do just incase */
	CustomData_free(&bm->vdata, bm->totvert);
	CustomData_free(&bm->edata, bm->totedge);
	CustomData_free(&bm->ldata, bm->totloop);
	CustomData_free(&bm->pdata, bm->totface);

	if (!me || !me->totvert) {
		if (me) { /*no verts? still copy customdata layout*/
			CustomData_copy(&me->vdata, &bm->vdata, mask, CD_ASSIGN, 0);
			CustomData_copy(&me->edata, &bm->edata, mask, CD_ASSIGN, 0);
			CustomData_copy(&me->ldata, &bm->ldata, mask, CD_ASSIGN, 0);
			CustomData_copy(&me->pdata, &bm->pdata, mask, CD_ASSIGN, 0);
=======
	int totloops, i;

	if (!me || !me->totvert) {
		if (me && is_new) { /*no verts? still copy customdata layout*/
			CustomData_copy(&me->vdata, &bm->vdata, CD_MASK_BMESH, CD_ASSIGN, 0);
			CustomData_copy(&me->edata, &bm->edata, CD_MASK_BMESH, CD_ASSIGN, 0);
			CustomData_copy(&me->ldata, &bm->ldata, CD_MASK_BMESH, CD_ASSIGN, 0);
			CustomData_copy(&me->pdata, &bm->pdata, CD_MASK_BMESH, CD_ASSIGN, 0);
>>>>>>> ffe76ae9

			CustomData_bmesh_init_pool(&bm->vdata, me->totvert, BM_VERT);
			CustomData_bmesh_init_pool(&bm->edata, me->totedge, BM_EDGE);
			CustomData_bmesh_init_pool(&bm->ldata, me->totloop, BM_LOOP);
			CustomData_bmesh_init_pool(&bm->pdata, me->totpoly, BM_FACE);
		}
		return; /* sanity check */
	}

	if (is_new) {
		CustomData_copy(&me->vdata, &bm->vdata, CD_MASK_BMESH, CD_CALLOC, 0);
		CustomData_copy(&me->edata, &bm->edata, CD_MASK_BMESH, CD_CALLOC, 0);
		CustomData_copy(&me->ldata, &bm->ldata, CD_MASK_BMESH, CD_CALLOC, 0);
		CustomData_copy(&me->pdata, &bm->pdata, CD_MASK_BMESH, CD_CALLOC, 0);
	}

<<<<<<< HEAD
	CustomData_copy(&me->vdata, &bm->vdata, mask, CD_CALLOC, 0);
	CustomData_copy(&me->edata, &bm->edata, mask, CD_CALLOC, 0);
	CustomData_copy(&me->ldata, &bm->ldata, mask, CD_CALLOC, 0);
	CustomData_copy(&me->pdata, &bm->pdata, mask, CD_CALLOC, 0);
=======
	/* -------------------------------------------------------------------- */
	/* Shape Key */
	int tot_shape_keys = me->key ? BLI_listbase_count(&me->key->block) : 0;
	if (is_new == false) {
		tot_shape_keys = min_ii(tot_shape_keys, CustomData_number_of_layers(&bm->vdata, CD_SHAPEKEY));
	}
	const float (**shape_key_table)[3] = tot_shape_keys ? BLI_array_alloca(shape_key_table, tot_shape_keys) : NULL;
>>>>>>> ffe76ae9

	if ((params->active_shapekey != 0) && (me->key != NULL)) {
		actkey = BLI_findlink(&me->key->block, params->active_shapekey - 1);
	}
	else {
		actkey = NULL;
	}

	if (is_new) {
		if (tot_shape_keys || params->add_key_index) {
			CustomData_add_layer(&bm->vdata, CD_SHAPE_KEYINDEX, CD_ASSIGN, NULL, 0);
		}
	}

	if (tot_shape_keys) {
		if (is_new) {
			/* check if we need to generate unique ids for the shapekeys.
			 * this also exists in the file reading code, but is here for
			 * a sanity check */
			if (!me->key->uidgen) {
				fprintf(stderr,
				        "%s had to generate shape key uid's in a situation we shouldn't need to! "
				        "(bmesh internal error)\n",
				        __func__);

				me->key->uidgen = 1;
				for (block = me->key->block.first; block; block = block->next) {
					block->uid = me->key->uidgen++;
				}
			}
		}

		if (actkey && actkey->totelem == me->totvert) {
			keyco = params->use_shapekey ? actkey->data : NULL;
			if (is_new) {
				bm->shapenr = params->active_shapekey;
			}
		}

		for (i = 0, block = me->key->block.first; i < tot_shape_keys; block = block->next, i++) {
			if (is_new) {
				CustomData_add_layer_named(&bm->vdata, CD_SHAPEKEY,
				                           CD_ASSIGN, NULL, 0, block->name);
				int j = CustomData_get_layer_index_n(&bm->vdata, CD_SHAPEKEY, i);
				bm->vdata.layers[j].uid = block->uid;
			}
			shape_key_table[i] = (const float (*)[3])block->data;
		}
	}

	if (is_new) {
		CustomData_bmesh_init_pool(&bm->vdata, me->totvert, BM_VERT);
		CustomData_bmesh_init_pool(&bm->edata, me->totedge, BM_EDGE);
		CustomData_bmesh_init_pool(&bm->ldata, me->totloop, BM_LOOP);
		CustomData_bmesh_init_pool(&bm->pdata, me->totpoly, BM_FACE);

		BM_mesh_cd_flag_apply(bm, me->cd_flag);
	}

	const int cd_vert_bweight_offset = CustomData_get_offset(&bm->vdata, CD_BWEIGHT);
	const int cd_edge_bweight_offset = CustomData_get_offset(&bm->edata, CD_BWEIGHT);
	const int cd_edge_crease_offset  = CustomData_get_offset(&bm->edata, CD_CREASE);
	const int cd_shape_key_offset = me->key ? CustomData_get_offset(&bm->vdata, CD_SHAPEKEY) : -1;
	const int cd_shape_keyindex_offset = is_new && (tot_shape_keys || params->add_key_index) ?
	          CustomData_get_offset(&bm->vdata, CD_SHAPE_KEYINDEX) : -1;

	vtable = MEM_mallocN(sizeof(BMVert **) * me->totvert, __func__);

	for (i = 0, mvert = me->mvert; i < me->totvert; i++, mvert++) {
		v = vtable[i] = BM_vert_create(bm, keyco ? keyco[i] : mvert->co, NULL, BM_CREATE_SKIP_CD);
		BM_elem_index_set(v, i); /* set_ok */

		/* transfer flag */
		v->head.hflag = BM_vert_flag_from_mflag(mvert->flag & ~SELECT);

		/* this is necessary for selection counts to work properly */
		if (mvert->flag & SELECT) {
			BM_vert_select_set(bm, v, true);
		}

		normal_short_to_float_v3(v->no, mvert->no);

		/* Copy Custom Data */
		CustomData_to_bmesh_block(&me->vdata, &bm->vdata, i, &v->head.data, true);

		if (cd_vert_bweight_offset != -1) BM_ELEM_CD_SET_FLOAT(v, cd_vert_bweight_offset, (float)mvert->bweight / 255.0f);

		/* set shape key original index */
		if (cd_shape_keyindex_offset != -1) BM_ELEM_CD_SET_INT(v, cd_shape_keyindex_offset, i);

		/* set shapekey data */
		if (tot_shape_keys) {
			float (*co_dst)[3] = BM_ELEM_CD_GET_VOID_P(v, cd_shape_key_offset);
			for (int j = 0; j < tot_shape_keys; j++, co_dst++) {
				copy_v3_v3(*co_dst, shape_key_table[j][i]);
			}
		}
	}
	if (is_new) {
		bm->elem_index_dirty &= ~BM_VERT; /* added in order, clear dirty flag */
	}

	etable = MEM_mallocN(sizeof(BMEdge **) * me->totedge, __func__);

	medge = me->medge;
	for (i = 0; i < me->totedge; i++, medge++) {
		e = etable[i] = BM_edge_create(bm, vtable[medge->v1], vtable[medge->v2], NULL, BM_CREATE_SKIP_CD);
		BM_elem_index_set(e, i); /* set_ok */

		/* transfer flags */
		e->head.hflag = BM_edge_flag_from_mflag(medge->flag & ~SELECT);

		/* this is necessary for selection counts to work properly */
		if (medge->flag & SELECT) {
			BM_edge_select_set(bm, e, true);
		}

		/* Copy Custom Data */
		CustomData_to_bmesh_block(&me->edata, &bm->edata, i, &e->head.data, true);

		if (cd_edge_bweight_offset != -1) BM_ELEM_CD_SET_FLOAT(e, cd_edge_bweight_offset, (float)medge->bweight / 255.0f);
		if (cd_edge_crease_offset  != -1) BM_ELEM_CD_SET_FLOAT(e, cd_edge_crease_offset,  (float)medge->crease  / 255.0f);

	}
	if (is_new) {
		bm->elem_index_dirty &= ~BM_EDGE; /* added in order, clear dirty flag */
	}

	/* only needed for selection. */
	if (me->mselect && me->totselect != 0) {
		ftable = MEM_mallocN(sizeof(BMFace **) * me->totpoly, __func__);
	}

	mloop = me->mloop;
	mp = me->mpoly;
	for (i = 0, totloops = 0; i < me->totpoly; i++, mp++) {
		BMLoop *l_iter;
		BMLoop *l_first;

		f = bm_face_create_from_mpoly(mp, mloop + mp->loopstart,
		                              bm, vtable, etable);
		if (ftable != NULL) {
			ftable[i] = f;
		}

		if (UNLIKELY(f == NULL)) {
			printf("%s: Warning! Bad face in mesh"
			       " \"%s\" at index %d!, skipping\n",
			       __func__, me->id.name + 2, i);
			continue;
		}

		/* don't use 'i' since we may have skipped the face */
		BM_elem_index_set(f, bm->totface - 1); /* set_ok */

		/* transfer flag */
		f->head.hflag = BM_face_flag_from_mflag(mp->flag & ~ME_FACE_SEL);

		/* this is necessary for selection counts to work properly */
		if (mp->flag & ME_FACE_SEL) {
			BM_face_select_set(bm, f, true);
		}

		f->mat_nr = mp->mat_nr;
		if (i == me->act_face) bm->act_face = f;

		int j = mp->loopstart;
		l_iter = l_first = BM_FACE_FIRST_LOOP(f);
		do {
			/* don't use 'j' since we may have skipped some faces, hence some loops. */
			BM_elem_index_set(l_iter, totloops++); /* set_ok */

			/* Save index of correspsonding MLoop */
			CustomData_to_bmesh_block(&me->ldata, &bm->ldata, j++, &l_iter->head.data, true);
		} while ((l_iter = l_iter->next) != l_first);

		/* Copy Custom Data */
		CustomData_to_bmesh_block(&me->pdata, &bm->pdata, i, &f->head.data, true);

		if (params->calc_face_normal) {
			BM_face_normal_update(f);
		}
	}
	if (is_new) {
		bm->elem_index_dirty &= ~(BM_FACE | BM_LOOP); /* added in order, clear dirty flag */
	}

	/* -------------------------------------------------------------------- */
	/* MSelect clears the array elements (avoid adding multiple times).
	 *
	 * Take care to keep this last and not use (v/e/ftable) after this.
	 */

	if (me->mselect && me->totselect != 0) {
		MSelect *msel;
		for (i = 0, msel = me->mselect; i < me->totselect; i++, msel++) {
			BMElem **ele_p;
			switch (msel->type) {
				case ME_VSEL:
					ele_p = (BMElem **)&vtable[msel->index];
					break;
				case ME_ESEL:
					ele_p = (BMElem **)&etable[msel->index];
					break;
				case ME_FSEL:
					ele_p = (BMElem **)&ftable[msel->index];
					break;
				default:
					continue;
			}

			if (*ele_p != NULL) {
				BM_select_history_store_notest(bm, *ele_p);
				*ele_p = NULL;
			}
		}
	}
	else {
		BM_select_history_clear(bm);
	}

	MEM_freeN(vtable);
	MEM_freeN(etable);
	if (ftable) {
		MEM_freeN(ftable);
	}
}


/**
 * \brief BMesh -> Mesh
 */
static BMVert **bm_to_mesh_vertex_map(BMesh *bm, int ototvert)
{
	const int cd_shape_keyindex_offset = CustomData_get_offset(&bm->vdata, CD_SHAPE_KEYINDEX);
	BMVert **vertMap = NULL;
	BMVert *eve;
	int i = 0;
	BMIter iter;

	/* caller needs to ensure this */
	BLI_assert(ototvert > 0);

	vertMap = MEM_callocN(sizeof(*vertMap) * ototvert, "vertMap");
	if (cd_shape_keyindex_offset != -1) {
		BM_ITER_MESH_INDEX (eve, &iter, bm, BM_VERTS_OF_MESH, i) {
			const int keyi = BM_ELEM_CD_GET_INT(eve, cd_shape_keyindex_offset);
			if ((keyi != ORIGINDEX_NONE) &&
			    (keyi < ototvert) &&
			    /* not fool-proof, but chances are if we have many verts with the same index,
			     * we will want to use the first one, since the second is more likely to be a duplicate. */
			    (vertMap[keyi] == NULL))
			{
				vertMap[keyi] = eve;
			}
		}
	}
	else {
		BM_ITER_MESH_INDEX (eve, &iter, bm, BM_VERTS_OF_MESH, i) {
			if (i < ototvert) {
				vertMap[i] = eve;
			}
			else {
				break;
			}
		}
	}

	return vertMap;
}

/**
 * returns customdata shapekey index from a keyblock or -1
 * \note could split this out into a more generic function */
static int bm_to_mesh_shape_layer_index_from_kb(BMesh *bm, KeyBlock *currkey)
{
	int i;
	int j = 0;

	for (i = 0; i < bm->vdata.totlayer; i++) {
		if (bm->vdata.layers[i].type == CD_SHAPEKEY) {
			if (currkey->uid == bm->vdata.layers[i].uid) {
				return j;
			}
			j++;
		}
	}
	return -1;
}

BLI_INLINE void bmesh_quick_edgedraw_flag(MEdge *med, BMEdge *e)
{
	/* this is a cheap way to set the edge draw, its not precise and will
	 * pick the first 2 faces an edge uses.
	 * The dot comparison is a little arbitrary, but set so that a 5 subd
	 * IcoSphere won't vanish but subd 6 will (as with pre-bmesh blender) */


	if ( /* (med->flag & ME_EDGEDRAW) && */ /* assume to be true */
	     (e->l && (e->l != e->l->radial_next)) &&
	     (dot_v3v3(e->l->f->no, e->l->radial_next->f->no) > 0.9995f))
	{
		med->flag &= ~ME_EDGEDRAW;
	}
	else {
		med->flag |= ME_EDGEDRAW;
	}
}

void BM_mesh_bm_to_me(
        BMesh *bm, Mesh *me,
        const struct BMeshToMeshParams *params)
{
	MLoop *mloop;
	MPoly *mpoly;
	MVert *mvert, *oldverts;
	MEdge *med, *medge;
	BMVert *v, *eve;
	BMEdge *e;
	BMFace *f;
	BMIter iter;
	int i, j, ototvert;

	const int cd_vert_bweight_offset = CustomData_get_offset(&bm->vdata, CD_BWEIGHT);
	const int cd_edge_bweight_offset = CustomData_get_offset(&bm->edata, CD_BWEIGHT);
	const int cd_edge_crease_offset  = CustomData_get_offset(&bm->edata, CD_CREASE);

	ototvert = me->totvert;

	/* new vertex block */
	if (bm->totvert == 0) mvert = NULL;
	else mvert = MEM_callocN(bm->totvert * sizeof(MVert), "loadeditbMesh vert");

	/* new edge block */
	if (bm->totedge == 0) medge = NULL;
	else medge = MEM_callocN(bm->totedge * sizeof(MEdge), "loadeditbMesh edge");

	/* new ngon face block */
	if (bm->totface == 0) mpoly = NULL;
	else mpoly = MEM_callocN(bm->totface * sizeof(MPoly), "loadeditbMesh poly");

	/* new loop block */
	if (bm->totloop == 0) mloop = NULL;
	else mloop = MEM_callocN(bm->totloop * sizeof(MLoop), "loadeditbMesh loop");

	/* lets save the old verts just in case we are actually working on
	 * a key ... we now do processing of the keys at the end */
	oldverts = me->mvert;

	/* don't free this yet */
	if (oldverts) {
		CustomData_set_layer(&me->vdata, CD_MVERT, NULL);
	}

	/* free custom data */
	CustomData_free(&me->vdata, me->totvert);
	CustomData_free(&me->edata, me->totedge);
	CustomData_free(&me->fdata, me->totface);
	CustomData_free(&me->ldata, me->totloop);
	CustomData_free(&me->pdata, me->totpoly);

	/* add new custom data */
	me->totvert = bm->totvert;
	me->totedge = bm->totedge;
	me->totloop = bm->totloop;
	me->totpoly = bm->totface;
	/* will be overwritten with a valid value if 'dotess' is set, otherwise we
	 * end up with 'me->totface' and me->mface == NULL which can crash [#28625]
	 */
	me->totface = 0;
	me->act_face = -1;

	{
		const CustomDataMask mask = CD_MASK_MESH | params->cd_mask_extra;
		CustomData_copy(&bm->vdata, &me->vdata, mask, CD_CALLOC, me->totvert);
		CustomData_copy(&bm->edata, &me->edata, mask, CD_CALLOC, me->totedge);
		CustomData_copy(&bm->ldata, &me->ldata, mask, CD_CALLOC, me->totloop);
		CustomData_copy(&bm->pdata, &me->pdata, mask, CD_CALLOC, me->totpoly);
	}

	CustomData_add_layer(&me->vdata, CD_MVERT, CD_ASSIGN, mvert, me->totvert);
	CustomData_add_layer(&me->edata, CD_MEDGE, CD_ASSIGN, medge, me->totedge);
	CustomData_add_layer(&me->ldata, CD_MLOOP, CD_ASSIGN, mloop, me->totloop);
	CustomData_add_layer(&me->pdata, CD_MPOLY, CD_ASSIGN, mpoly, me->totpoly);

	me->cd_flag = BM_mesh_cd_flag_from_bmesh(bm);

	/* this is called again, 'dotess' arg is used there */
	BKE_mesh_update_customdata_pointers(me, 0);

	i = 0;
	BM_ITER_MESH (v, &iter, bm, BM_VERTS_OF_MESH) {
		copy_v3_v3(mvert->co, v->co);
		normal_float_to_short_v3(mvert->no, v->no);

		mvert->flag = BM_vert_flag_to_mflag(v);

		BM_elem_index_set(v, i); /* set_inline */

		/* copy over customdat */
		CustomData_from_bmesh_block(&bm->vdata, &me->vdata, v->head.data, i);

		if (cd_vert_bweight_offset != -1) mvert->bweight = BM_ELEM_CD_GET_FLOAT_AS_UCHAR(v, cd_vert_bweight_offset);

		i++;
		mvert++;

		BM_CHECK_ELEMENT(v);
	}
	bm->elem_index_dirty &= ~BM_VERT;

	med = medge;
	i = 0;
	BM_ITER_MESH (e, &iter, bm, BM_EDGES_OF_MESH) {
		med->v1 = BM_elem_index_get(e->v1);
		med->v2 = BM_elem_index_get(e->v2);

		med->flag = BM_edge_flag_to_mflag(e);

		BM_elem_index_set(e, i); /* set_inline */

		/* copy over customdata */
		CustomData_from_bmesh_block(&bm->edata, &me->edata, e->head.data, i);

		bmesh_quick_edgedraw_flag(med, e);

		if (cd_edge_crease_offset  != -1) med->crease  = BM_ELEM_CD_GET_FLOAT_AS_UCHAR(e, cd_edge_crease_offset);
		if (cd_edge_bweight_offset != -1) med->bweight = BM_ELEM_CD_GET_FLOAT_AS_UCHAR(e, cd_edge_bweight_offset);

		i++;
		med++;
		BM_CHECK_ELEMENT(e);
	}
	bm->elem_index_dirty &= ~BM_EDGE;

	i = 0;
	j = 0;
	BM_ITER_MESH (f, &iter, bm, BM_FACES_OF_MESH) {
		BMLoop *l_iter, *l_first;
		mpoly->loopstart = j;
		mpoly->totloop = f->len;
		mpoly->mat_nr = f->mat_nr;
		mpoly->flag = BM_face_flag_to_mflag(f);

		l_iter = l_first = BM_FACE_FIRST_LOOP(f);
		do {
			mloop->e = BM_elem_index_get(l_iter->e);
			mloop->v = BM_elem_index_get(l_iter->v);

			/* copy over customdata */
			CustomData_from_bmesh_block(&bm->ldata, &me->ldata, l_iter->head.data, j);

			j++;
			mloop++;
			BM_CHECK_ELEMENT(l_iter);
			BM_CHECK_ELEMENT(l_iter->e);
			BM_CHECK_ELEMENT(l_iter->v);
		} while ((l_iter = l_iter->next) != l_first);

		if (f == bm->act_face) me->act_face = i;

		/* copy over customdata */
		CustomData_from_bmesh_block(&bm->pdata, &me->pdata, f->head.data, i);

		i++;
		mpoly++;
		BM_CHECK_ELEMENT(f);
	}

	/* patch hook indices and vertex parents */
	if (ototvert > 0) {
		Object *ob;
		ModifierData *md;
		BMVert **vertMap = NULL;

		for (ob = G.main->object.first; ob; ob = ob->id.next) {
			if ((ob->parent) && (ob->parent->data == me) && ELEM(ob->partype, PARVERT1, PARVERT3)) {

				if (vertMap == NULL) {
					vertMap = bm_to_mesh_vertex_map(bm, ototvert);
				}

				if (ob->par1 < ototvert) {
					eve = vertMap[ob->par1];
					if (eve) ob->par1 = BM_elem_index_get(eve);
				}
				if (ob->par2 < ototvert) {
					eve = vertMap[ob->par2];
					if (eve) ob->par2 = BM_elem_index_get(eve);
				}
				if (ob->par3 < ototvert) {
					eve = vertMap[ob->par3];
					if (eve) ob->par3 = BM_elem_index_get(eve);
				}

			}
			if (ob->data == me) {
				for (md = ob->modifiers.first; md; md = md->next) {
					if (md->type == eModifierType_Hook) {
						HookModifierData *hmd = (HookModifierData *) md;

						if (vertMap == NULL) {
							vertMap = bm_to_mesh_vertex_map(bm, ototvert);
						}

						for (i = j = 0; i < hmd->totindex; i++) {
							if (hmd->indexar[i] < ototvert) {
								eve = vertMap[hmd->indexar[i]];

								if (eve) {
									hmd->indexar[j++] = BM_elem_index_get(eve);
								}
							}
							else {
								j++;
							}
						}

						hmd->totindex = j;
					}
				}
			}
		}

		if (vertMap) MEM_freeN(vertMap);
	}

	if (params->calc_tessface) {
		BKE_mesh_tessface_calc(me);
	}

	BKE_mesh_update_customdata_pointers(me, params->calc_tessface);

	{
		BMEditSelection *selected;
		me->totselect = BLI_listbase_count(&(bm->selected));

		MEM_SAFE_FREE(me->mselect);
		if (me->totselect != 0) {
			me->mselect = MEM_mallocN(sizeof(MSelect) * me->totselect, "Mesh selection history");
		}

		for (i = 0, selected = bm->selected.first; selected; i++, selected = selected->next) {
			if (selected->htype == BM_VERT) {
				me->mselect[i].type = ME_VSEL;

			}
			else if (selected->htype == BM_EDGE) {
				me->mselect[i].type = ME_ESEL;

			}
			else if (selected->htype == BM_FACE) {
				me->mselect[i].type = ME_FSEL;
			}

			me->mselect[i].index = BM_elem_index_get(selected->ele);
		}
	}

	/* see comment below, this logic is in twice */

	if (me->key) {
		const int cd_shape_keyindex_offset = CustomData_get_offset(&bm->vdata, CD_SHAPE_KEYINDEX);

		KeyBlock *currkey;
		KeyBlock *actkey = BLI_findlink(&me->key->block, bm->shapenr - 1);

		float (*ofs)[3] = NULL;

		/* go through and find any shapekey customdata layers
		 * that might not have corresponding KeyBlocks, and add them if
		 * necessary */
		j = 0;
		for (i = 0; i < bm->vdata.totlayer; i++) {
			if (bm->vdata.layers[i].type != CD_SHAPEKEY)
				continue;

			for (currkey = me->key->block.first; currkey; currkey = currkey->next) {
				if (currkey->uid == bm->vdata.layers[i].uid)
					break;
			}

			if (!currkey) {
				currkey = BKE_keyblock_add(me->key, bm->vdata.layers[i].name);
				currkey->uid = bm->vdata.layers[i].uid;
			}

			j++;
		}


		/* editing the base key should update others */
		if ((me->key->type == KEY_RELATIVE) && /* only need offsets for relative shape keys */
		    (actkey != NULL) &&                /* unlikely, but the active key may not be valid if the
		                                        * bmesh and the mesh are out of sync */
		    (oldverts != NULL))                /* not used here, but 'oldverts' is used later for applying 'ofs' */
		{
			const bool act_is_basis = BKE_keyblock_is_basis(me->key, bm->shapenr - 1);

			/* active key is a base */
			if (act_is_basis && (cd_shape_keyindex_offset != -1)) {
				float (*fp)[3] = actkey->data;

				ofs = MEM_callocN(sizeof(float) * 3 * bm->totvert,  "currkey->data");
				mvert = me->mvert;
				BM_ITER_MESH_INDEX (eve, &iter, bm, BM_VERTS_OF_MESH, i) {
					const int keyi = BM_ELEM_CD_GET_INT(eve, cd_shape_keyindex_offset);

					if (keyi != ORIGINDEX_NONE) {
						sub_v3_v3v3(ofs[i], mvert->co, fp[keyi]);
					}
					else {
						/* if there are new vertices in the mesh, we can't propagate the offset
						 * because it will only work for the existing vertices and not the new
						 * ones, creating a mess when doing e.g. subdivide + translate */
						MEM_freeN(ofs);
						ofs = NULL;
						break;
					}

					mvert++;
				}
			}
		}

		for (currkey = me->key->block.first; currkey; currkey = currkey->next) {
			const bool apply_offset = (ofs && (currkey != actkey) && (bm->shapenr - 1 == currkey->relative));
			int cd_shape_offset;
			int keyi;
			float (*ofs_pt)[3] = ofs;
			float *newkey, (*oldkey)[3], *fp;

			j = bm_to_mesh_shape_layer_index_from_kb(bm, currkey);
			cd_shape_offset = CustomData_get_n_offset(&bm->vdata, CD_SHAPEKEY, j);


			fp = newkey = MEM_callocN(me->key->elemsize * bm->totvert,  "currkey->data");
			oldkey = currkey->data;

			mvert = me->mvert;
			BM_ITER_MESH (eve, &iter, bm, BM_VERTS_OF_MESH) {

				if (currkey == actkey) {
					copy_v3_v3(fp, eve->co);

					if (actkey != me->key->refkey) { /* important see bug [#30771] */
						if (cd_shape_keyindex_offset != -1) {
							if (oldverts) {
								keyi = BM_ELEM_CD_GET_INT(eve, cd_shape_keyindex_offset);
								if (keyi != ORIGINDEX_NONE && keyi < currkey->totelem) { /* valid old vertex */
									copy_v3_v3(mvert->co, oldverts[keyi].co);
								}
							}
						}
					}
				}
				else if (j != -1) {
					/* in most cases this runs */
					copy_v3_v3(fp, BM_ELEM_CD_GET_VOID_P(eve, cd_shape_offset));
				}
				else if ((oldkey != NULL) &&
				         (cd_shape_keyindex_offset != -1) &&
				         ((keyi = BM_ELEM_CD_GET_INT(eve, cd_shape_keyindex_offset)) != ORIGINDEX_NONE) &&
				         (keyi < currkey->totelem))
				{
					/* old method of reconstructing keys via vertice's original key indices,
					 * currently used if the new method above fails (which is theoretically
					 * possible in certain cases of undo) */
					copy_v3_v3(fp, oldkey[keyi]);
				}
				else {
					/* fail! fill in with dummy value */
					copy_v3_v3(fp, mvert->co);
				}

				/* propagate edited basis offsets to other shapes */
				if (apply_offset) {
					add_v3_v3(fp, *ofs_pt++);
					/* Apply back new coordinates of offsetted shapekeys into BMesh.
					 * Otherwise, in case we call again BM_mesh_bm_to_me on same BMesh, we'll apply diff from previous
					 * call to BM_mesh_bm_to_me, to shapekey values from *original creation of the BMesh*. See T50524. */
					copy_v3_v3(BM_ELEM_CD_GET_VOID_P(eve, cd_shape_offset), fp);
				}

				fp += 3;
				mvert++;
			}

			currkey->totelem = bm->totvert;
			if (currkey->data) {
				MEM_freeN(currkey->data);
			}
			currkey->data = newkey;
		}

		if (ofs) MEM_freeN(ofs);
	}

	if (oldverts) MEM_freeN(oldverts);

	/* topology could be changed, ensure mdisps are ok */
	multires_topology_changed(me);
}<|MERGE_RESOLUTION|>--- conflicted
+++ resolved
@@ -210,33 +210,15 @@
 	BMEdge *e, **etable = NULL;
 	BMFace *f, **ftable = NULL;
 	float (*keyco)[3] = NULL;
-<<<<<<< HEAD
-	int totloops, i, j;
+	int totloops, i;
 	CustomDataMask mask = CD_MASK_BMESH | params->cd_mask_extra;
 
-	/* free custom data */
-	/* this isnt needed in most cases but do just incase */
-	CustomData_free(&bm->vdata, bm->totvert);
-	CustomData_free(&bm->edata, bm->totedge);
-	CustomData_free(&bm->ldata, bm->totloop);
-	CustomData_free(&bm->pdata, bm->totface);
-
 	if (!me || !me->totvert) {
-		if (me) { /*no verts? still copy customdata layout*/
+		if (me && is_new) { /*no verts? still copy customdata layout*/
 			CustomData_copy(&me->vdata, &bm->vdata, mask, CD_ASSIGN, 0);
 			CustomData_copy(&me->edata, &bm->edata, mask, CD_ASSIGN, 0);
 			CustomData_copy(&me->ldata, &bm->ldata, mask, CD_ASSIGN, 0);
 			CustomData_copy(&me->pdata, &bm->pdata, mask, CD_ASSIGN, 0);
-=======
-	int totloops, i;
-
-	if (!me || !me->totvert) {
-		if (me && is_new) { /*no verts? still copy customdata layout*/
-			CustomData_copy(&me->vdata, &bm->vdata, CD_MASK_BMESH, CD_ASSIGN, 0);
-			CustomData_copy(&me->edata, &bm->edata, CD_MASK_BMESH, CD_ASSIGN, 0);
-			CustomData_copy(&me->ldata, &bm->ldata, CD_MASK_BMESH, CD_ASSIGN, 0);
-			CustomData_copy(&me->pdata, &bm->pdata, CD_MASK_BMESH, CD_ASSIGN, 0);
->>>>>>> ffe76ae9
 
 			CustomData_bmesh_init_pool(&bm->vdata, me->totvert, BM_VERT);
 			CustomData_bmesh_init_pool(&bm->edata, me->totedge, BM_EDGE);
@@ -247,18 +229,12 @@
 	}
 
 	if (is_new) {
-		CustomData_copy(&me->vdata, &bm->vdata, CD_MASK_BMESH, CD_CALLOC, 0);
-		CustomData_copy(&me->edata, &bm->edata, CD_MASK_BMESH, CD_CALLOC, 0);
-		CustomData_copy(&me->ldata, &bm->ldata, CD_MASK_BMESH, CD_CALLOC, 0);
-		CustomData_copy(&me->pdata, &bm->pdata, CD_MASK_BMESH, CD_CALLOC, 0);
-	}
-
-<<<<<<< HEAD
-	CustomData_copy(&me->vdata, &bm->vdata, mask, CD_CALLOC, 0);
-	CustomData_copy(&me->edata, &bm->edata, mask, CD_CALLOC, 0);
-	CustomData_copy(&me->ldata, &bm->ldata, mask, CD_CALLOC, 0);
-	CustomData_copy(&me->pdata, &bm->pdata, mask, CD_CALLOC, 0);
-=======
+		CustomData_copy(&me->vdata, &bm->vdata, mask, CD_CALLOC, 0);
+		CustomData_copy(&me->edata, &bm->edata, mask, CD_CALLOC, 0);
+		CustomData_copy(&me->ldata, &bm->ldata, mask, CD_CALLOC, 0);
+		CustomData_copy(&me->pdata, &bm->pdata, mask, CD_CALLOC, 0);
+	}
+
 	/* -------------------------------------------------------------------- */
 	/* Shape Key */
 	int tot_shape_keys = me->key ? BLI_listbase_count(&me->key->block) : 0;
@@ -266,7 +242,6 @@
 		tot_shape_keys = min_ii(tot_shape_keys, CustomData_number_of_layers(&bm->vdata, CD_SHAPEKEY));
 	}
 	const float (**shape_key_table)[3] = tot_shape_keys ? BLI_array_alloca(shape_key_table, tot_shape_keys) : NULL;
->>>>>>> ffe76ae9
 
 	if ((params->active_shapekey != 0) && (me->key != NULL)) {
 		actkey = BLI_findlink(&me->key->block, params->active_shapekey - 1);
