/*
 * This program is free software; you can redistribute it and/or
 * modify it under the terms of the GNU General Public License
 * as published by the Free Software Foundation; either version 2
 * of the License, or (at your option) any later version.
 *
 * This program is distributed in the hope that it will be useful,
 * but WITHOUT ANY WARRANTY; without even the implied warranty of
 * MERCHANTABILITY or FITNESS FOR A PARTICULAR PURPOSE.  See the
 * GNU General Public License for more details.
 *
 * You should have received a copy of the GNU General Public License
 * along with this program; if not, write to the Free Software Foundation,
 * Inc., 51 Franklin Street, Fifth Floor, Boston, MA 02110-1301, USA.
 */

/** \file
 * \ingroup collada
 */

#include "GeometryExporter.h"
#include "AnimationExporter.h"
#include "AnimationClipExporter.h"
#include "BCAnimationSampler.h"
#include "MaterialExporter.h"
#include "collada_utils.h"

std::string EMPTY_STRING;

std::string AnimationExporter::get_axis_name(std::string channel, int id)
{
  static std::map<std::string, std::vector<std::string>> BC_COLLADA_AXIS_FROM_TYPE = {
      {"color", {"R", "G", "B"}},
      {"specular_color", {"R", "G", "B"}},
      {"diffuse_color", {"R", "G", "B"}},
      {"alpha", {"R", "G", "B"}},
      {"scale", {"X", "Y", "Z"}},
      {"location", {"X", "Y", "Z"}},
      {"rotation_euler", {"X", "Y", "Z"}}};

  std::map<std::string, std::vector<std::string>>::const_iterator it;
  it = BC_COLLADA_AXIS_FROM_TYPE.find(channel);
  if (it == BC_COLLADA_AXIS_FROM_TYPE.end())
    return "";

  const std::vector<std::string> &subchannel = it->second;
  if (id >= subchannel.size())
    return "";
  return subchannel[id];
}

bool AnimationExporter::open_animation_container(bool has_container, Object *ob)
{
  if (!has_container) {
    char anim_id[200];
    sprintf(anim_id, "action_container-%s", translate_id(id_name(ob)).c_str());
    openAnimation(anim_id, encode_xml(id_name(ob)));
  }
  return true;
}

void AnimationExporter::openAnimationWithClip(std::string action_id, std::string action_name)
{
  std::vector<std::string> anim_meta_entry;
  anim_meta_entry.push_back(translate_id(action_id));
  anim_meta_entry.push_back(action_name);
  anim_meta.push_back(anim_meta_entry);

  openAnimation(translate_id(action_id), action_name);
}

void AnimationExporter::close_animation_container(bool has_container)
{
  if (has_container)
    closeAnimation();
}

bool AnimationExporter::exportAnimations()
{
<<<<<<< HEAD
	Scene *sce = export_settings.get_scene();

	LinkNode &export_set = *this->export_settings.get_export_set();
	bool has_anim_data = bc_has_animations(sce, export_set);
	int animation_count = 0;
	if (has_anim_data) {

		BCObjectSet animated_subset;
		BCAnimationSampler::get_animated_from_export_set(animated_subset, export_set);
		animation_count = animated_subset.size();
		BCAnimationSampler animation_sampler(export_settings, animated_subset);

		try {
			animation_sampler.sample_scene(export_settings, /*keyframe_at_end = */ true);

			openLibrary();

			BCObjectSet::iterator it;
			for (it = animated_subset.begin(); it != animated_subset.end(); ++it) {
				Object *ob = *it;
				exportAnimation(ob, animation_sampler);
			}
		}
		catch (std::invalid_argument &iae)
		{
			fprintf(stderr, "Animation export interrupted");
			fprintf(stderr, "Exception was: %s", iae.what());
		}

		closeLibrary();
=======
  Scene *sce = blender_context.get_scene();

  LinkNode &export_set = *this->export_settings->export_set;
  bool has_anim_data = bc_has_animations(sce, export_set);
  int animation_count = 0;
  if (has_anim_data) {

    BCObjectSet animated_subset;
    BCAnimationSampler::get_animated_from_export_set(animated_subset, export_set);
    animation_count = animated_subset.size();
    BCAnimationSampler animation_sampler(blender_context, animated_subset);

    try {
      animation_sampler.sample_scene(export_settings->sampling_rate,
                                     /*keyframe_at_end = */ true,
                                     export_settings->open_sim,
                                     export_settings->keep_keyframes,
                                     export_settings->export_animation_type);

      openLibrary();

      BCObjectSet::iterator it;
      for (it = animated_subset.begin(); it != animated_subset.end(); ++it) {
        Object *ob = *it;
        exportAnimation(ob, animation_sampler);
      }
    }
    catch (std::invalid_argument &iae) {
      fprintf(stderr, "Animation export interrupted");
      fprintf(stderr, "Exception was: %s", iae.what());
    }

    closeLibrary();
>>>>>>> 3076d95b

#if 0
    /* TODO: If all actions shall be exported, we need to call the
     * AnimationClipExporter which will figure out which actions
     * need to be exported for which objects
     */
    if (this->export_settings->include_all_actions) {
      AnimationClipExporter ace(eval_ctx, sw, export_settings, anim_meta);
      ace.exportAnimationClips(sce);
    }
#endif
  }
  return animation_count;
}

/* called for each exported object */
void AnimationExporter::exportAnimation(Object *ob, BCAnimationSampler &sampler)
{
  bool container_is_open = false;

  //Transform animations (trans, rot, scale)
  container_is_open = open_animation_container(container_is_open, ob);

<<<<<<< HEAD
	/* Now take care of the Object Animations
	 * Note: For Armatures the skeletal animation has already been exported (see above)
	 * However Armatures also can have Object animation.
	 */
	bool export_as_matrix = this->export_settings.get_export_transformation_type() == BC_TRANSFORMATION_TYPE_MATRIX;
=======
  /* Now take care of the Object Animations
   * Note: For Armatures the skeletal animation has already been exported (see above)
   * However Armatures also can have Object animation.
   */
  bool export_as_matrix = this->export_settings->export_transformation_type ==
                          BC_TRANSFORMATION_TYPE_MATRIX;
>>>>>>> 3076d95b

  if (export_as_matrix) {
    export_matrix_animation(
        ob, sampler);  // export all transform_curves as one single matrix animation
  }

  export_curve_animation_set(ob, sampler, export_as_matrix);

  if (ob->type == OB_ARMATURE) {

#ifdef WITH_MORPH_ANIMATION
    /* TODO: This needs to be handled by extra profiles, postponed for now */
    export_morph_animation(ob);
#endif

    /* Export skeletal animation (if any) */
    bArmature *arm = (bArmature *)ob->data;
    for (Bone *root_bone = (Bone *)arm->bonebase.first; root_bone; root_bone = root_bone->next)
      export_bone_animations_recursive(ob, root_bone, sampler);
  }

  close_animation_container(container_is_open);
}

/*
 * Export all animation FCurves of an Object.
 *
 * Note: This uses the keyframes as sample points,
 * and exports "baked keyframes" while keeping the tangent information
 * of the FCurves intact. This works for simple cases, but breaks
 * especially when negative scales are involved in the animation.
 * And when parent inverse matrices are involved (when exporting
 * object hierarchies)
 */
void AnimationExporter::export_curve_animation_set(Object *ob,
                                                   BCAnimationSampler &sampler,
                                                   bool export_as_matrix)
{
<<<<<<< HEAD
	BCAnimationCurveMap *curves = sampler.get_curves(ob);
	bool keep_flat_curves = this->export_settings.get_keep_flat_curves();

	BCAnimationCurveMap::iterator it;
	for (it = curves->begin(); it != curves->end(); ++it) {
		BCAnimationCurve &curve = *it->second;
		if (curve.get_channel_target() == "rotation_quaternion") {
			/*
			   Can not export Quaternion animation in Collada as far as i know)
			   Maybe automatically convert to euler rotation?
			   Discard for now.
			*/
			continue;
		}

		if (export_as_matrix && curve.is_transform_curve()) {
			/* All Transform curves will be exported within a single matrix animation,
			 * see export_matrix_animation()
			 * No need to export the curves here again.
			 */
			continue;
		}

		if (!keep_flat_curves && !curve.is_animated()) {
			continue;
		}

		BCAnimationCurve *mcurve = get_modified_export_curve(ob, curve, *curves);
		if (mcurve) {
			export_curve_animation(ob, *mcurve);
			delete mcurve;
		}
		else {
			export_curve_animation(ob, curve);
		}
	}
=======
  BCAnimationCurveMap *curves = sampler.get_curves(ob);
  bool keep_flat_curves = this->export_settings->keep_flat_curves;

  BCAnimationCurveMap::iterator it;
  for (it = curves->begin(); it != curves->end(); ++it) {
    BCAnimationCurve &curve = *it->second;
    if (curve.get_channel_target() == "rotation_quaternion") {
      /*
         Can not export Quaternion animation in Collada as far as i know)
         Maybe automatically convert to euler rotation?
         Discard for now.
      */
      continue;
    }

    if (export_as_matrix && curve.is_transform_curve()) {
      /* All Transform curves will be exported within a single matrix animation,
       * see export_matrix_animation()
       * No need to export the curves here again.
       */
      continue;
    }

    if (!keep_flat_curves && !curve.is_animated()) {
      continue;
    }

    BCAnimationCurve *mcurve = get_modified_export_curve(ob, curve, *curves);
    if (mcurve) {
      export_curve_animation(ob, *mcurve);
      delete mcurve;
    }
    else {
      export_curve_animation(ob, curve);
    }
  }
>>>>>>> 3076d95b
}

void AnimationExporter::export_matrix_animation(Object *ob, BCAnimationSampler &sampler)
{
<<<<<<< HEAD
	bool keep_flat_curves = this->export_settings.get_keep_flat_curves();

	std::vector<float> frames;
	sampler.get_object_frames(frames, ob);
	if (frames.size() > 0) {
		BCMatrixSampleMap samples;
		bool is_animated = sampler.get_object_samples(samples, ob);
		if (keep_flat_curves || is_animated) {
			bAction *action = bc_getSceneObjectAction(ob);
			std::string name = encode_xml(id_name(ob));
			std::string action_name = (action == NULL) ? name + "-action" : id_name(action);
			std::string channel_type = "transform";
			std::string axis = "";
			std::string id = bc_get_action_id(action_name, name, channel_type, axis);

			std::string target = translate_id(name) + '/' + channel_type;

			BC_global_rotation_type global_rotation_type = get_global_rotation_type(ob);
			export_collada_matrix_animation(id, name, target, frames, samples, global_rotation_type, ob->parentinv);
		}
	}
=======
  bool keep_flat_curves = this->export_settings->keep_flat_curves;

  std::vector<float> frames;
  sampler.get_object_frames(frames, ob);
  if (frames.size() > 0) {
    BCMatrixSampleMap samples;
    bool is_animated = sampler.get_object_samples(samples, ob);
    if (keep_flat_curves || is_animated) {
      bAction *action = bc_getSceneObjectAction(ob);
      std::string name = encode_xml(id_name(ob));
      std::string action_name = (action == NULL) ? name + "-action" : id_name(action);
      std::string channel_type = "transform";
      std::string axis = "";
      std::string id = bc_get_action_id(action_name, name, channel_type, axis);

      std::string target = translate_id(name) + '/' + channel_type;

      export_collada_matrix_animation(id, name, target, frames, samples);
    }
  }
>>>>>>> 3076d95b
}

BC_global_rotation_type AnimationExporter::get_global_rotation_type(Object *ob)
{
	bool is_export_root = this->export_settings.is_export_root(ob);
	if (!is_export_root) {
		return BC_NO_ROTATION;
	}

	bool apply_global_rotation = this->export_settings.get_apply_global_orientation();

	return (apply_global_rotation) ? BC_DATA_ROTATION : BC_OBJECT_ROTATION;
}

//write bone animations in transform matrix sources
void AnimationExporter::export_bone_animations_recursive(Object *ob,
                                                         Bone *bone,
                                                         BCAnimationSampler &sampler)
{
<<<<<<< HEAD
	bool keep_flat_curves = this->export_settings.get_keep_flat_curves();
=======
  bool keep_flat_curves = this->export_settings->keep_flat_curves;
>>>>>>> 3076d95b

  std::vector<float> frames;
  sampler.get_bone_frames(frames, ob, bone);

  if (frames.size()) {
    BCMatrixSampleMap samples;
    bool is_animated = sampler.get_bone_samples(samples, ob, bone);
    if (keep_flat_curves || is_animated) {
      export_bone_animation(ob, bone, frames, samples);
    }
  }

  for (Bone *child = (Bone *)bone->childbase.first; child; child = child->next)
    export_bone_animations_recursive(ob, child, sampler);
}

/**
 * In some special cases the exported Curve needs to be replaced
 * by a modified curve (for collada purposes)
 * This method checks if a conversion is necessary and if applicable
 * returns a pointer to the modified BCAnimationCurve.
 * IMPORTANT: the modified curve must be deleted by the caller when no longer needed
 * if no conversion is needed this method returns a NULL;
 */
BCAnimationCurve *AnimationExporter::get_modified_export_curve(Object *ob,
                                                               BCAnimationCurve &curve,
                                                               BCAnimationCurveMap &curves)
{
  std::string channel_target = curve.get_channel_target();
  BCAnimationCurve *mcurve = NULL;
  if (channel_target == "lens") {

    /* Create an xfov curve */

    BCCurveKey key(BC_ANIMATION_TYPE_CAMERA, "xfov", 0);
    mcurve = new BCAnimationCurve(key, ob);

    // now tricky part: transform the fcurve
    BCValueMap lens_values;
    curve.get_value_map(lens_values);

    BCAnimationCurve *sensor_curve = NULL;
    BCCurveKey sensor_key(BC_ANIMATION_TYPE_CAMERA, "sensor_width", 0);
    BCAnimationCurveMap::iterator cit = curves.find(sensor_key);
    if (cit != curves.end()) {
      sensor_curve = cit->second;
    }

    BCValueMap::const_iterator vit;
    for (vit = lens_values.begin(); vit != lens_values.end(); ++vit) {
      int frame = vit->first;
      float lens_value = vit->second;

      float sensor_value;
      if (sensor_curve) {
        sensor_value = sensor_curve->get_value(frame);
      }
      else {
        sensor_value = ((Camera *)ob->data)->sensor_x;
      }
      float value = RAD2DEGF(focallength_to_fov(lens_value, sensor_value));
      mcurve->add_value(value, frame);
    }
    mcurve->clean_handles();  // to reset the handles
  }
  return mcurve;
}

void AnimationExporter::export_curve_animation(Object *ob, BCAnimationCurve &curve)
{
<<<<<<< HEAD
	std::string channel_target = curve.get_channel_target();

	/*
	 * Some curves can not be exported as is and need some conversion
	 * For more information see implementation oif get_modified_export_curve()
	 * note: if mcurve is not NULL then it must be deleted at end of this method;
	 */

	int channel_index = curve.get_channel_index();
	std::string axis = get_axis_name(channel_target, channel_index); // RGB or XYZ or ""

	std::string action_name;
	bAction *action = bc_getSceneObjectAction(ob);
	action_name = (action) ? id_name(action) : "constraint_anim";

	const std::string curve_name = encode_xml(curve.get_animation_name(ob));
	std::string id = bc_get_action_id(action_name, curve_name, channel_target, axis, ".");

	std::string collada_target = translate_id(curve_name);

	if (curve.is_of_animation_type(BC_ANIMATION_TYPE_MATERIAL)) {
		int material_index = curve.get_subindex();
		Material *ma = give_current_material(ob, material_index + 1);
		if (ma) {
			collada_target = translate_id(id_name(ma)) + "-effect/common/" + get_collada_sid(curve, axis);
		}
	}
	else {
		collada_target += "/" + get_collada_sid(curve, axis);
	}

	BC_global_rotation_type global_rotation_type = get_global_rotation_type(ob);
	export_collada_curve_animation(id, curve_name, collada_target, axis, curve, global_rotation_type);

=======
  std::string channel_target = curve.get_channel_target();

  /*
   * Some curves can not be exported as is and need some conversion
   * For more information see implementation oif get_modified_export_curve()
   * note: if mcurve is not NULL then it must be deleted at end of this method;
   */

  int channel_index = curve.get_channel_index();
  std::string axis = get_axis_name(channel_target, channel_index);  // RGB or XYZ or ""

  std::string action_name;
  bAction *action = bc_getSceneObjectAction(ob);
  action_name = (action) ? id_name(action) : "constraint_anim";

  const std::string curve_name = encode_xml(curve.get_animation_name(ob));
  std::string id = bc_get_action_id(action_name, curve_name, channel_target, axis, ".");

  std::string collada_target = translate_id(curve_name);

  if (curve.is_of_animation_type(BC_ANIMATION_TYPE_MATERIAL)) {
    int material_index = curve.get_subindex();
    Material *ma = give_current_material(ob, material_index + 1);
    if (ma) {
      collada_target = translate_id(id_name(ma)) + "-effect/common/" +
                       get_collada_sid(curve, axis);
    }
  }
  else {
    collada_target += "/" + get_collada_sid(curve, axis);
  }

  export_collada_curve_animation(id, curve_name, collada_target, axis, curve);
>>>>>>> 3076d95b
}

void AnimationExporter::export_bone_animation(Object *ob,
                                              Bone *bone,
                                              BCFrames &frames,
                                              BCMatrixSampleMap &samples)
{
  bAction *action = bc_getSceneObjectAction(ob);
  std::string bone_name(bone->name);
  std::string name = encode_xml(id_name(ob));
  std::string id = bc_get_action_id(id_name(action), name, bone_name, "pose_matrix");
  std::string target = translate_id(id_name(ob) + "_" + bone_name) + "/transform";

<<<<<<< HEAD
	BC_global_rotation_type global_rotation_type = get_global_rotation_type(ob);
	export_collada_matrix_animation(id, name, target, frames, samples, global_rotation_type, ob->parentinv);
=======
  export_collada_matrix_animation(id, name, target, frames, samples);
>>>>>>> 3076d95b
}

bool AnimationExporter::is_bone_deform_group(Bone *bone)
{
  bool is_def;
  //Check if current bone is deform
  if ((bone->flag & BONE_NO_DEFORM) == 0)
    return true;
  //Check child bones
  else {
    for (Bone *child = (Bone *)bone->childbase.first; child; child = child->next) {
      //loop through all the children until deform bone is found, and then return
      is_def = is_bone_deform_group(child);
      if (is_def)
        return true;
    }
  }
  //no deform bone found in children also
  return false;
}

<<<<<<< HEAD

void AnimationExporter::export_collada_curve_animation(
	std::string id,
	std::string name,
	std::string collada_target,
	std::string axis,
	BCAnimationCurve &curve,
	BC_global_rotation_type global_rotation_type)
{
	BCFrames frames;
	BCValues values;
	curve.get_frames(frames);
	curve.get_values(values);
	std::string channel_target = curve.get_channel_target();

	fprintf(stdout, "Export animation curve %s (%d control points)\n", id.c_str(), int(frames.size()));
	openAnimation(id, name);
	BC_animation_source_type source_type = (curve.is_rotation_curve()) ? BC_SOURCE_TYPE_ANGLE : BC_SOURCE_TYPE_VALUE;

	std::string input_id = collada_source_from_values(BC_SOURCE_TYPE_TIMEFRAME, COLLADASW::InputSemantic::INPUT, frames, id, axis);
	std::string output_id = collada_source_from_values(source_type, COLLADASW::InputSemantic::OUTPUT, values, id, axis);

	bool has_tangents = false;
	std::string interpolation_id;
	if (this->export_settings.get_keep_smooth_curves())
		interpolation_id = collada_interpolation_source(curve, id, axis, &has_tangents);
	else
		interpolation_id = collada_linear_interpolation_source(frames.size(), id);

	std::string intangent_id;
	std::string outtangent_id;
	if (has_tangents) {
		intangent_id = collada_tangent_from_curve(COLLADASW::InputSemantic::IN_TANGENT, curve, id, axis);
		outtangent_id = collada_tangent_from_curve(COLLADASW::InputSemantic::OUT_TANGENT, curve, id, axis);
	}

	std::string sampler_id = std::string(id) + SAMPLER_ID_SUFFIX;

	COLLADASW::LibraryAnimations::Sampler sampler(sw, sampler_id);

	sampler.addInput(COLLADASW::InputSemantic::INPUT, COLLADABU::URI(EMPTY_STRING, input_id));
	sampler.addInput(COLLADASW::InputSemantic::OUTPUT, COLLADABU::URI(EMPTY_STRING, output_id));
	sampler.addInput(COLLADASW::InputSemantic::INTERPOLATION, COLLADABU::URI(EMPTY_STRING, interpolation_id));

	if (has_tangents) {
		sampler.addInput(COLLADASW::InputSemantic::IN_TANGENT, COLLADABU::URI(EMPTY_STRING, intangent_id));
		sampler.addInput(COLLADASW::InputSemantic::OUT_TANGENT, COLLADABU::URI(EMPTY_STRING, outtangent_id));
	}

	addSampler(sampler);
	addChannel(COLLADABU::URI(EMPTY_STRING, sampler_id), collada_target);

	closeAnimation();
}

void AnimationExporter::export_collada_matrix_animation(std::string id, std::string name, std::string target, BCFrames &frames, BCMatrixSampleMap &samples, BC_global_rotation_type global_rotation_type, Matrix &parentinv)
=======
void AnimationExporter::export_collada_curve_animation(std::string id,
                                                       std::string name,
                                                       std::string collada_target,
                                                       std::string axis,
                                                       BCAnimationCurve &curve)
{
  BCFrames frames;
  BCValues values;
  curve.get_frames(frames);
  curve.get_values(values);
  std::string channel_target = curve.get_channel_target();

  fprintf(
      stdout, "Export animation curve %s (%d control points)\n", id.c_str(), int(frames.size()));
  openAnimation(id, name);
  BC_animation_source_type source_type = (curve.is_rotation_curve()) ? BC_SOURCE_TYPE_ANGLE :
                                                                       BC_SOURCE_TYPE_VALUE;

  std::string input_id = collada_source_from_values(
      BC_SOURCE_TYPE_TIMEFRAME, COLLADASW::InputSemantic::INPUT, frames, id, axis);
  std::string output_id = collada_source_from_values(
      source_type, COLLADASW::InputSemantic::OUTPUT, values, id, axis);

  bool has_tangents = false;
  std::string interpolation_id;
  if (this->export_settings->keep_smooth_curves)
    interpolation_id = collada_interpolation_source(curve, id, axis, &has_tangents);
  else
    interpolation_id = collada_linear_interpolation_source(frames.size(), id);

  std::string intangent_id;
  std::string outtangent_id;
  if (has_tangents) {
    intangent_id = collada_tangent_from_curve(
        COLLADASW::InputSemantic::IN_TANGENT, curve, id, axis);
    outtangent_id = collada_tangent_from_curve(
        COLLADASW::InputSemantic::OUT_TANGENT, curve, id, axis);
  }

  std::string sampler_id = std::string(id) + SAMPLER_ID_SUFFIX;

  COLLADASW::LibraryAnimations::Sampler sampler(sw, sampler_id);

  sampler.addInput(COLLADASW::InputSemantic::INPUT, COLLADABU::URI(EMPTY_STRING, input_id));
  sampler.addInput(COLLADASW::InputSemantic::OUTPUT, COLLADABU::URI(EMPTY_STRING, output_id));
  sampler.addInput(COLLADASW::InputSemantic::INTERPOLATION,
                   COLLADABU::URI(EMPTY_STRING, interpolation_id));

  if (has_tangents) {
    sampler.addInput(COLLADASW::InputSemantic::IN_TANGENT,
                     COLLADABU::URI(EMPTY_STRING, intangent_id));
    sampler.addInput(COLLADASW::InputSemantic::OUT_TANGENT,
                     COLLADABU::URI(EMPTY_STRING, outtangent_id));
  }

  addSampler(sampler);
  addChannel(COLLADABU::URI(EMPTY_STRING, sampler_id), collada_target);

  closeAnimation();
}

void AnimationExporter::export_collada_matrix_animation(std::string id,
                                                        std::string name,
                                                        std::string target,
                                                        BCFrames &frames,
                                                        BCMatrixSampleMap &samples)
>>>>>>> 3076d95b
{
  fprintf(
      stdout, "Export animation matrix %s (%d control points)\n", id.c_str(), int(frames.size()));

<<<<<<< HEAD
	std::string input_id = collada_source_from_values(BC_SOURCE_TYPE_TIMEFRAME, COLLADASW::InputSemantic::INPUT, frames, id, "");
	std::string output_id = collada_source_from_values(samples, id, global_rotation_type, parentinv);
	std::string interpolation_id = collada_linear_interpolation_source(frames.size(), id);
=======
  openAnimationWithClip(id, name);
>>>>>>> 3076d95b

  std::string input_id = collada_source_from_values(
      BC_SOURCE_TYPE_TIMEFRAME, COLLADASW::InputSemantic::INPUT, frames, id, "");
  std::string output_id = collada_source_from_values(samples, id);
  std::string interpolation_id = collada_linear_interpolation_source(frames.size(), id);

  std::string sampler_id = std::string(id) + SAMPLER_ID_SUFFIX;
  COLLADASW::LibraryAnimations::Sampler sampler(sw, sampler_id);

  sampler.addInput(COLLADASW::InputSemantic::INPUT, COLLADABU::URI(EMPTY_STRING, input_id));
  sampler.addInput(COLLADASW::InputSemantic::OUTPUT, COLLADABU::URI(EMPTY_STRING, output_id));
  sampler.addInput(COLLADASW::InputSemantic::INTERPOLATION,
                   COLLADABU::URI(EMPTY_STRING, interpolation_id));

  // Matrix animation has no tangents

  addSampler(sampler);
  addChannel(COLLADABU::URI(EMPTY_STRING, sampler_id), target);

  closeAnimation();
}

std::string AnimationExporter::get_semantic_suffix(COLLADASW::InputSemantic::Semantics semantic)
{
  switch (semantic) {
    case COLLADASW::InputSemantic::INPUT:
      return INPUT_SOURCE_ID_SUFFIX;
    case COLLADASW::InputSemantic::OUTPUT:
      return OUTPUT_SOURCE_ID_SUFFIX;
    case COLLADASW::InputSemantic::INTERPOLATION:
      return INTERPOLATION_SOURCE_ID_SUFFIX;
    case COLLADASW::InputSemantic::IN_TANGENT:
      return INTANGENT_SOURCE_ID_SUFFIX;
    case COLLADASW::InputSemantic::OUT_TANGENT:
      return OUTTANGENT_SOURCE_ID_SUFFIX;
    default:
      break;
  }
  return "";
}

void AnimationExporter::add_source_parameters(COLLADASW::SourceBase::ParameterNameList &param,
                                              COLLADASW::InputSemantic::Semantics semantic,
                                              bool is_rot,
                                              const std::string axis,
                                              bool transform)
{
  switch (semantic) {
    case COLLADASW::InputSemantic::INPUT:
      param.push_back("TIME");
      break;
    case COLLADASW::InputSemantic::OUTPUT:
      if (is_rot) {
        param.push_back("ANGLE");
      }
      else {
        if (axis != "") {
          param.push_back(axis);
        }
        else if (transform) {
          param.push_back("TRANSFORM");
        }
        else {  //assumes if axis isn't specified all axises are added
          param.push_back("X");
          param.push_back("Y");
          param.push_back("Z");
        }
      }
      break;
    case COLLADASW::InputSemantic::IN_TANGENT:
    case COLLADASW::InputSemantic::OUT_TANGENT:
      param.push_back("X");
      param.push_back("Y");
      break;
    default:
      break;
  }
}

std::string AnimationExporter::collada_tangent_from_curve(
    COLLADASW::InputSemantic::Semantics semantic,
    BCAnimationCurve &curve,
    const std::string &anim_id,
    std::string axis_name)
{
<<<<<<< HEAD
	Scene *scene = this->export_settings.get_scene();

	std::string channel = curve.get_channel_target();
=======
  Scene *scene = blender_context.get_scene();
  std::string channel = curve.get_channel_target();
>>>>>>> 3076d95b

  const std::string source_id = anim_id + get_semantic_suffix(semantic);

  bool is_angle = (bc_startswith(channel, "rotation") || channel == "spot_size");

  COLLADASW::FloatSourceF source(mSW);
  source.setId(source_id);
  source.setArrayId(source_id + ARRAY_ID_SUFFIX);
  source.setAccessorCount(curve.sample_count());
  source.setAccessorStride(2);

  COLLADASW::SourceBase::ParameterNameList &param = source.getParameterNameList();
  add_source_parameters(param, semantic, is_angle, axis_name, false);

  source.prepareToAppendValues();

  const FCurve *fcu = curve.get_fcurve();
  int tangent = (semantic == COLLADASW::InputSemantic::IN_TANGENT) ? 0 : 2;

  for (int i = 0; i < fcu->totvert; ++i) {
    BezTriple &bezt = fcu->bezt[i];

    float sampled_time = bezt.vec[tangent][0];
    float sampled_val = bezt.vec[tangent][1];

    if (is_angle) {
      sampled_val = RAD2DEGF(sampled_val);
    }

    source.appendValues(FRA2TIME(sampled_time));
    source.appendValues(sampled_val);
  }
  source.finish();
  return source_id;
}

std::string AnimationExporter::collada_source_from_values(
    BC_animation_source_type source_type,
    COLLADASW::InputSemantic::Semantics semantic,
    std::vector<float> &values,
    const std::string &anim_id,
    const std::string axis_name)
{
<<<<<<< HEAD
	BlenderContext &blender_context = this->export_settings.get_blender_context();
	Scene *scene = blender_context.get_scene();
	/* T can be float, int or double */

	int stride = 1;
	int entry_count = values.size() / stride;
	std::string source_id = anim_id + get_semantic_suffix(semantic);

	COLLADASW::FloatSourceF source(mSW);
	source.setId(source_id);
	source.setArrayId(source_id + ARRAY_ID_SUFFIX);
	source.setAccessorCount(entry_count);
	source.setAccessorStride(stride);

	COLLADASW::SourceBase::ParameterNameList &param = source.getParameterNameList();
	add_source_parameters(param, semantic, source_type== BC_SOURCE_TYPE_ANGLE, axis_name, false);

	source.prepareToAppendValues();

	for (int i = 0; i < entry_count; i++) {
		float val = values[i];
		switch (source_type) {
		case BC_SOURCE_TYPE_TIMEFRAME:
			val = FRA2TIME(val);
			break;
		case BC_SOURCE_TYPE_ANGLE:
			val = RAD2DEGF(val);
			break;
		default: break;
		}
		source.appendValues(val);
	}

	source.finish();

	return source_id;
=======
  Scene *scene = blender_context.get_scene();
  /* T can be float, int or double */

  int stride = 1;
  int entry_count = values.size() / stride;
  std::string source_id = anim_id + get_semantic_suffix(semantic);

  COLLADASW::FloatSourceF source(mSW);
  source.setId(source_id);
  source.setArrayId(source_id + ARRAY_ID_SUFFIX);
  source.setAccessorCount(entry_count);
  source.setAccessorStride(stride);

  COLLADASW::SourceBase::ParameterNameList &param = source.getParameterNameList();
  add_source_parameters(param, semantic, source_type == BC_SOURCE_TYPE_ANGLE, axis_name, false);

  source.prepareToAppendValues();

  for (int i = 0; i < entry_count; i++) {
    float val = values[i];
    switch (source_type) {
      case BC_SOURCE_TYPE_TIMEFRAME:
        val = FRA2TIME(val);
        break;
      case BC_SOURCE_TYPE_ANGLE:
        val = RAD2DEGF(val);
        break;
      default:
        break;
    }
    source.appendValues(val);
  }

  source.finish();

  return source_id;
>>>>>>> 3076d95b
}

/*
 * Create a collada matrix source for a set of samples
*/
<<<<<<< HEAD
std::string AnimationExporter::collada_source_from_values(BCMatrixSampleMap &samples, const std::string &anim_id, BC_global_rotation_type global_rotation_type, Matrix &parentinv)
{
	COLLADASW::InputSemantic::Semantics semantic = COLLADASW::InputSemantic::OUTPUT;
	std::string source_id = anim_id + get_semantic_suffix(semantic);

	COLLADASW::Float4x4Source source(mSW);
	source.setId(source_id);
	source.setArrayId(source_id + ARRAY_ID_SUFFIX);
	source.setAccessorCount(samples.size());
	source.setAccessorStride(16);

	COLLADASW::SourceBase::ParameterNameList &param = source.getParameterNameList();
	add_source_parameters(param, semantic, false, "", true);

	source.prepareToAppendValues();

	BCMatrixSampleMap::iterator it;
	int precision = (this->export_settings.get_limit_precision()) ? 6 : -1; // could be made configurable
	for (it = samples.begin(); it != samples.end(); it++) {
		BCMatrix sample = BCMatrix(*it->second);
		DMatrix daemat;
		sample.add_transform(this->export_settings.get_global_transform());
		sample.get_matrix(daemat, true, precision);
		source.appendValues(daemat);
	}

	source.finish();
	return source_id;
=======
std::string AnimationExporter::collada_source_from_values(BCMatrixSampleMap &samples,
                                                          const std::string &anim_id)
{
  COLLADASW::InputSemantic::Semantics semantic = COLLADASW::InputSemantic::OUTPUT;
  std::string source_id = anim_id + get_semantic_suffix(semantic);

  COLLADASW::Float4x4Source source(mSW);
  source.setId(source_id);
  source.setArrayId(source_id + ARRAY_ID_SUFFIX);
  source.setAccessorCount(samples.size());
  source.setAccessorStride(16);

  COLLADASW::SourceBase::ParameterNameList &param = source.getParameterNameList();
  add_source_parameters(param, semantic, false, "", true);

  source.prepareToAppendValues();

  BCMatrixSampleMap::iterator it;
  int precision = (this->export_settings->limit_precision) ? 6 : -1;  // could be made configurable
  for (it = samples.begin(); it != samples.end(); it++) {
    const BCMatrix *sample = it->second;
    double daemat[4][4];
    sample->get_matrix(daemat, true, precision);
    source.appendValues(daemat);
  }

  source.finish();
  return source_id;
>>>>>>> 3076d95b
}

std::string AnimationExporter::collada_interpolation_source(const BCAnimationCurve &curve,
                                                            const std::string &anim_id,
                                                            const std::string axis,
                                                            bool *has_tangents)
{
  std::string source_id = anim_id + get_semantic_suffix(COLLADASW::InputSemantic::INTERPOLATION);

  COLLADASW::NameSource source(mSW);
  source.setId(source_id);
  source.setArrayId(source_id + ARRAY_ID_SUFFIX);
  source.setAccessorCount(curve.sample_count());
  source.setAccessorStride(1);

  COLLADASW::SourceBase::ParameterNameList &param = source.getParameterNameList();
  param.push_back("INTERPOLATION");

  source.prepareToAppendValues();

  *has_tangents = false;

  std::vector<float> frames;
  curve.get_frames(frames);

  for (unsigned int i = 0; i < curve.sample_count(); i++) {
    float frame = frames[i];
    int ipo = curve.get_interpolation_type(frame);
    if (ipo == BEZT_IPO_BEZ) {
      source.appendValues(BEZIER_NAME);
      *has_tangents = true;
    }
    else if (ipo == BEZT_IPO_CONST) {
      source.appendValues(STEP_NAME);
    }
    else {  // BEZT_IPO_LIN
      source.appendValues(LINEAR_NAME);
    }
  }
  // unsupported? -- HERMITE, CARDINAL, BSPLINE, NURBS

  source.finish();

  return source_id;
}

std::string AnimationExporter::collada_linear_interpolation_source(int tot,
                                                                   const std::string &anim_id)
{
  std::string source_id = anim_id + get_semantic_suffix(COLLADASW::InputSemantic::INTERPOLATION);

  COLLADASW::NameSource source(mSW);
  source.setId(source_id);
  source.setArrayId(source_id + ARRAY_ID_SUFFIX);
  source.setAccessorCount(tot);
  source.setAccessorStride(1);

  COLLADASW::SourceBase::ParameterNameList &param = source.getParameterNameList();
  param.push_back("INTERPOLATION");

  source.prepareToAppendValues();

  for (int i = 0; i < tot; i++) {
    source.appendValues(LINEAR_NAME);
  }

  source.finish();

  return source_id;
}

const std::string AnimationExporter::get_collada_name(std::string channel_target) const
{
  /*
   * Translation table to map FCurve animation types to Collada animation.
   * Todo: Maybe we can keep the names from the fcurves here instead of
   * mapping. However this is what i found in the old code. So keep
   * this map for now.
   */
  static std::map<std::string, std::string> BC_CHANNEL_BLENDER_TO_COLLADA = {
      {"rotation", "rotation"},
      {"rotation_euler", "rotation"},
      {"rotation_quaternion", "rotation"},
      {"scale", "scale"},
      {"location", "location"},

      /* Materials */
      {"specular_color", "specular"},
      {"diffuse_color", "diffuse"},
      {"ior", "index_of_refraction"},
      {"specular_hardness", "specular_hardness"},
      {"alpha", "alpha"},

      /* Lights */
      {"color", "color"},
      {"fall_off_angle", "falloff_angle"},
      {"spot_size", "falloff_angle"},
      {"fall_off_exponent", "falloff_exponent"},
      {"spot_blend", "falloff_exponent"},
      {"blender/blender_dist",
       "blender/blender_dist"},  // special blender profile (todo: make this more elegant)
      {"distance",
       "blender/blender_dist"},  // special blender profile (todo: make this more elegant)

      /* Cameras */
      {"lens", "xfov"},
      {"xfov", "xfov"},
      {"xmag", "xmag"},
      {"zfar", "zfar"},
      {"znear", "znear"},
      {"ortho_scale", "xmag"},
      {"clip_end", "zfar"},
      {"clip_start", "znear"}};

  std::map<std::string, std::string>::iterator name_it = BC_CHANNEL_BLENDER_TO_COLLADA.find(
      channel_target);
  if (name_it == BC_CHANNEL_BLENDER_TO_COLLADA.end())
    return "";

  std::string tm_name = name_it->second;
  return tm_name;
}

/*
 * Assign sid of the animated parameter or transform for rotation,
 * axis name is always appended and the value of append_axis is ignored
 */
std::string AnimationExporter::get_collada_sid(const BCAnimationCurve &curve,
                                               const std::string axis_name)
{
  std::string channel_target = curve.get_channel_target();
  std::string tm_name = get_collada_name(channel_target);

  bool is_angle = curve.is_rotation_curve();

  if (tm_name.size()) {
    if (is_angle)
      return tm_name + std::string(axis_name) + ".ANGLE";
    else if (axis_name != "")
      return tm_name + "." + std::string(axis_name);
    else
      return tm_name;
  }

  return tm_name;
}

#ifdef WITH_MORPH_ANIMATION
/* TODO: This function needs to be implemented similar to the material animation export
So we have to update BCSample for this to work.
*/
void AnimationExporter::export_morph_animation(Object *ob, BCAnimationSampler &sampler)
{
  FCurve *fcu;
  Key *key = BKE_key_from_object(ob);
  if (!key)
    return;

  if (key->adt && key->adt->action) {
    fcu = (FCurve *)key->adt->action->curves.first;

    while (fcu) {
      BC_animation_transform_type tm_type = get_transform_type(fcu->rna_path);

      create_keyframed_animation(ob, fcu, tm_type, true, sampler);

      fcu = fcu->next;
    }
  }
}
#endif<|MERGE_RESOLUTION|>--- conflicted
+++ resolved
@@ -77,41 +77,9 @@
 
 bool AnimationExporter::exportAnimations()
 {
-<<<<<<< HEAD
-	Scene *sce = export_settings.get_scene();
-
-	LinkNode &export_set = *this->export_settings.get_export_set();
-	bool has_anim_data = bc_has_animations(sce, export_set);
-	int animation_count = 0;
-	if (has_anim_data) {
-
-		BCObjectSet animated_subset;
-		BCAnimationSampler::get_animated_from_export_set(animated_subset, export_set);
-		animation_count = animated_subset.size();
-		BCAnimationSampler animation_sampler(export_settings, animated_subset);
-
-		try {
-			animation_sampler.sample_scene(export_settings, /*keyframe_at_end = */ true);
-
-			openLibrary();
-
-			BCObjectSet::iterator it;
-			for (it = animated_subset.begin(); it != animated_subset.end(); ++it) {
-				Object *ob = *it;
-				exportAnimation(ob, animation_sampler);
-			}
-		}
-		catch (std::invalid_argument &iae)
-		{
-			fprintf(stderr, "Animation export interrupted");
-			fprintf(stderr, "Exception was: %s", iae.what());
-		}
-
-		closeLibrary();
-=======
-  Scene *sce = blender_context.get_scene();
-
-  LinkNode &export_set = *this->export_settings->export_set;
+  Scene *sce = export_settings.get_scene();
+
+  LinkNode &export_set = *this->export_settings.get_export_set();
   bool has_anim_data = bc_has_animations(sce, export_set);
   int animation_count = 0;
   if (has_anim_data) {
@@ -119,14 +87,10 @@
     BCObjectSet animated_subset;
     BCAnimationSampler::get_animated_from_export_set(animated_subset, export_set);
     animation_count = animated_subset.size();
-    BCAnimationSampler animation_sampler(blender_context, animated_subset);
+    BCAnimationSampler animation_sampler(export_settings, animated_subset);
 
     try {
-      animation_sampler.sample_scene(export_settings->sampling_rate,
-                                     /*keyframe_at_end = */ true,
-                                     export_settings->open_sim,
-                                     export_settings->keep_keyframes,
-                                     export_settings->export_animation_type);
+      animation_sampler.sample_scene(export_settings, /*keyframe_at_end = */ true);
 
       openLibrary();
 
@@ -142,7 +106,6 @@
     }
 
     closeLibrary();
->>>>>>> 3076d95b
 
 #if 0
     /* TODO: If all actions shall be exported, we need to call the
@@ -166,20 +129,12 @@
   //Transform animations (trans, rot, scale)
   container_is_open = open_animation_container(container_is_open, ob);
 
-<<<<<<< HEAD
-	/* Now take care of the Object Animations
-	 * Note: For Armatures the skeletal animation has already been exported (see above)
-	 * However Armatures also can have Object animation.
-	 */
-	bool export_as_matrix = this->export_settings.get_export_transformation_type() == BC_TRANSFORMATION_TYPE_MATRIX;
-=======
   /* Now take care of the Object Animations
    * Note: For Armatures the skeletal animation has already been exported (see above)
    * However Armatures also can have Object animation.
    */
-  bool export_as_matrix = this->export_settings->export_transformation_type ==
+  bool export_as_matrix = this->export_settings.get_export_transformation_type() ==
                           BC_TRANSFORMATION_TYPE_MATRIX;
->>>>>>> 3076d95b
 
   if (export_as_matrix) {
     export_matrix_animation(
@@ -218,46 +173,8 @@
                                                    BCAnimationSampler &sampler,
                                                    bool export_as_matrix)
 {
-<<<<<<< HEAD
-	BCAnimationCurveMap *curves = sampler.get_curves(ob);
-	bool keep_flat_curves = this->export_settings.get_keep_flat_curves();
-
-	BCAnimationCurveMap::iterator it;
-	for (it = curves->begin(); it != curves->end(); ++it) {
-		BCAnimationCurve &curve = *it->second;
-		if (curve.get_channel_target() == "rotation_quaternion") {
-			/*
-			   Can not export Quaternion animation in Collada as far as i know)
-			   Maybe automatically convert to euler rotation?
-			   Discard for now.
-			*/
-			continue;
-		}
-
-		if (export_as_matrix && curve.is_transform_curve()) {
-			/* All Transform curves will be exported within a single matrix animation,
-			 * see export_matrix_animation()
-			 * No need to export the curves here again.
-			 */
-			continue;
-		}
-
-		if (!keep_flat_curves && !curve.is_animated()) {
-			continue;
-		}
-
-		BCAnimationCurve *mcurve = get_modified_export_curve(ob, curve, *curves);
-		if (mcurve) {
-			export_curve_animation(ob, *mcurve);
-			delete mcurve;
-		}
-		else {
-			export_curve_animation(ob, curve);
-		}
-	}
-=======
   BCAnimationCurveMap *curves = sampler.get_curves(ob);
-  bool keep_flat_curves = this->export_settings->keep_flat_curves;
+  bool keep_flat_curves = this->export_settings.get_keep_flat_curves();
 
   BCAnimationCurveMap::iterator it;
   for (it = curves->begin(); it != curves->end(); ++it) {
@@ -292,35 +209,11 @@
       export_curve_animation(ob, curve);
     }
   }
->>>>>>> 3076d95b
 }
 
 void AnimationExporter::export_matrix_animation(Object *ob, BCAnimationSampler &sampler)
 {
-<<<<<<< HEAD
-	bool keep_flat_curves = this->export_settings.get_keep_flat_curves();
-
-	std::vector<float> frames;
-	sampler.get_object_frames(frames, ob);
-	if (frames.size() > 0) {
-		BCMatrixSampleMap samples;
-		bool is_animated = sampler.get_object_samples(samples, ob);
-		if (keep_flat_curves || is_animated) {
-			bAction *action = bc_getSceneObjectAction(ob);
-			std::string name = encode_xml(id_name(ob));
-			std::string action_name = (action == NULL) ? name + "-action" : id_name(action);
-			std::string channel_type = "transform";
-			std::string axis = "";
-			std::string id = bc_get_action_id(action_name, name, channel_type, axis);
-
-			std::string target = translate_id(name) + '/' + channel_type;
-
-			BC_global_rotation_type global_rotation_type = get_global_rotation_type(ob);
-			export_collada_matrix_animation(id, name, target, frames, samples, global_rotation_type, ob->parentinv);
-		}
-	}
-=======
-  bool keep_flat_curves = this->export_settings->keep_flat_curves;
+  bool keep_flat_curves = this->export_settings.get_keep_flat_curves();
 
   std::vector<float> frames;
   sampler.get_object_frames(frames, ob);
@@ -337,22 +230,23 @@
 
       std::string target = translate_id(name) + '/' + channel_type;
 
-      export_collada_matrix_animation(id, name, target, frames, samples);
-    }
-  }
->>>>>>> 3076d95b
+      BC_global_rotation_type global_rotation_type = get_global_rotation_type(ob);
+      export_collada_matrix_animation(
+          id, name, target, frames, samples, global_rotation_type, ob->parentinv);
+    }
+  }
 }
 
 BC_global_rotation_type AnimationExporter::get_global_rotation_type(Object *ob)
 {
-	bool is_export_root = this->export_settings.is_export_root(ob);
-	if (!is_export_root) {
-		return BC_NO_ROTATION;
-	}
-
-	bool apply_global_rotation = this->export_settings.get_apply_global_orientation();
-
-	return (apply_global_rotation) ? BC_DATA_ROTATION : BC_OBJECT_ROTATION;
+  bool is_export_root = this->export_settings.is_export_root(ob);
+  if (!is_export_root) {
+    return BC_NO_ROTATION;
+  }
+
+  bool apply_global_rotation = this->export_settings.get_apply_global_orientation();
+
+  return (apply_global_rotation) ? BC_DATA_ROTATION : BC_OBJECT_ROTATION;
 }
 
 //write bone animations in transform matrix sources
@@ -360,11 +254,7 @@
                                                          Bone *bone,
                                                          BCAnimationSampler &sampler)
 {
-<<<<<<< HEAD
-	bool keep_flat_curves = this->export_settings.get_keep_flat_curves();
-=======
-  bool keep_flat_curves = this->export_settings->keep_flat_curves;
->>>>>>> 3076d95b
+  bool keep_flat_curves = this->export_settings.get_keep_flat_curves();
 
   std::vector<float> frames;
   sampler.get_bone_frames(frames, ob, bone);
@@ -435,42 +325,6 @@
 
 void AnimationExporter::export_curve_animation(Object *ob, BCAnimationCurve &curve)
 {
-<<<<<<< HEAD
-	std::string channel_target = curve.get_channel_target();
-
-	/*
-	 * Some curves can not be exported as is and need some conversion
-	 * For more information see implementation oif get_modified_export_curve()
-	 * note: if mcurve is not NULL then it must be deleted at end of this method;
-	 */
-
-	int channel_index = curve.get_channel_index();
-	std::string axis = get_axis_name(channel_target, channel_index); // RGB or XYZ or ""
-
-	std::string action_name;
-	bAction *action = bc_getSceneObjectAction(ob);
-	action_name = (action) ? id_name(action) : "constraint_anim";
-
-	const std::string curve_name = encode_xml(curve.get_animation_name(ob));
-	std::string id = bc_get_action_id(action_name, curve_name, channel_target, axis, ".");
-
-	std::string collada_target = translate_id(curve_name);
-
-	if (curve.is_of_animation_type(BC_ANIMATION_TYPE_MATERIAL)) {
-		int material_index = curve.get_subindex();
-		Material *ma = give_current_material(ob, material_index + 1);
-		if (ma) {
-			collada_target = translate_id(id_name(ma)) + "-effect/common/" + get_collada_sid(curve, axis);
-		}
-	}
-	else {
-		collada_target += "/" + get_collada_sid(curve, axis);
-	}
-
-	BC_global_rotation_type global_rotation_type = get_global_rotation_type(ob);
-	export_collada_curve_animation(id, curve_name, collada_target, axis, curve, global_rotation_type);
-
-=======
   std::string channel_target = curve.get_channel_target();
 
   /*
@@ -503,8 +357,9 @@
     collada_target += "/" + get_collada_sid(curve, axis);
   }
 
-  export_collada_curve_animation(id, curve_name, collada_target, axis, curve);
->>>>>>> 3076d95b
+  BC_global_rotation_type global_rotation_type = get_global_rotation_type(ob);
+  export_collada_curve_animation(
+      id, curve_name, collada_target, axis, curve, global_rotation_type);
 }
 
 void AnimationExporter::export_bone_animation(Object *ob,
@@ -518,12 +373,9 @@
   std::string id = bc_get_action_id(id_name(action), name, bone_name, "pose_matrix");
   std::string target = translate_id(id_name(ob) + "_" + bone_name) + "/transform";
 
-<<<<<<< HEAD
-	BC_global_rotation_type global_rotation_type = get_global_rotation_type(ob);
-	export_collada_matrix_animation(id, name, target, frames, samples, global_rotation_type, ob->parentinv);
-=======
-  export_collada_matrix_animation(id, name, target, frames, samples);
->>>>>>> 3076d95b
+  BC_global_rotation_type global_rotation_type = get_global_rotation_type(ob);
+  export_collada_matrix_animation(
+      id, name, target, frames, samples, global_rotation_type, ob->parentinv);
 }
 
 bool AnimationExporter::is_bone_deform_group(Bone *bone)
@@ -545,69 +397,13 @@
   return false;
 }
 
-<<<<<<< HEAD
-
 void AnimationExporter::export_collada_curve_animation(
-	std::string id,
-	std::string name,
-	std::string collada_target,
-	std::string axis,
-	BCAnimationCurve &curve,
-	BC_global_rotation_type global_rotation_type)
-{
-	BCFrames frames;
-	BCValues values;
-	curve.get_frames(frames);
-	curve.get_values(values);
-	std::string channel_target = curve.get_channel_target();
-
-	fprintf(stdout, "Export animation curve %s (%d control points)\n", id.c_str(), int(frames.size()));
-	openAnimation(id, name);
-	BC_animation_source_type source_type = (curve.is_rotation_curve()) ? BC_SOURCE_TYPE_ANGLE : BC_SOURCE_TYPE_VALUE;
-
-	std::string input_id = collada_source_from_values(BC_SOURCE_TYPE_TIMEFRAME, COLLADASW::InputSemantic::INPUT, frames, id, axis);
-	std::string output_id = collada_source_from_values(source_type, COLLADASW::InputSemantic::OUTPUT, values, id, axis);
-
-	bool has_tangents = false;
-	std::string interpolation_id;
-	if (this->export_settings.get_keep_smooth_curves())
-		interpolation_id = collada_interpolation_source(curve, id, axis, &has_tangents);
-	else
-		interpolation_id = collada_linear_interpolation_source(frames.size(), id);
-
-	std::string intangent_id;
-	std::string outtangent_id;
-	if (has_tangents) {
-		intangent_id = collada_tangent_from_curve(COLLADASW::InputSemantic::IN_TANGENT, curve, id, axis);
-		outtangent_id = collada_tangent_from_curve(COLLADASW::InputSemantic::OUT_TANGENT, curve, id, axis);
-	}
-
-	std::string sampler_id = std::string(id) + SAMPLER_ID_SUFFIX;
-
-	COLLADASW::LibraryAnimations::Sampler sampler(sw, sampler_id);
-
-	sampler.addInput(COLLADASW::InputSemantic::INPUT, COLLADABU::URI(EMPTY_STRING, input_id));
-	sampler.addInput(COLLADASW::InputSemantic::OUTPUT, COLLADABU::URI(EMPTY_STRING, output_id));
-	sampler.addInput(COLLADASW::InputSemantic::INTERPOLATION, COLLADABU::URI(EMPTY_STRING, interpolation_id));
-
-	if (has_tangents) {
-		sampler.addInput(COLLADASW::InputSemantic::IN_TANGENT, COLLADABU::URI(EMPTY_STRING, intangent_id));
-		sampler.addInput(COLLADASW::InputSemantic::OUT_TANGENT, COLLADABU::URI(EMPTY_STRING, outtangent_id));
-	}
-
-	addSampler(sampler);
-	addChannel(COLLADABU::URI(EMPTY_STRING, sampler_id), collada_target);
-
-	closeAnimation();
-}
-
-void AnimationExporter::export_collada_matrix_animation(std::string id, std::string name, std::string target, BCFrames &frames, BCMatrixSampleMap &samples, BC_global_rotation_type global_rotation_type, Matrix &parentinv)
-=======
-void AnimationExporter::export_collada_curve_animation(std::string id,
-                                                       std::string name,
-                                                       std::string collada_target,
-                                                       std::string axis,
-                                                       BCAnimationCurve &curve)
+    std::string id,
+    std::string name,
+    std::string collada_target,
+    std::string axis,
+    BCAnimationCurve &curve,
+    BC_global_rotation_type global_rotation_type)
 {
   BCFrames frames;
   BCValues values;
@@ -628,7 +424,7 @@
 
   bool has_tangents = false;
   std::string interpolation_id;
-  if (this->export_settings->keep_smooth_curves)
+  if (this->export_settings.get_keep_smooth_curves())
     interpolation_id = collada_interpolation_source(curve, id, axis, &has_tangents);
   else
     interpolation_id = collada_linear_interpolation_source(frames.size(), id);
@@ -664,27 +460,23 @@
   closeAnimation();
 }
 
-void AnimationExporter::export_collada_matrix_animation(std::string id,
-                                                        std::string name,
-                                                        std::string target,
-                                                        BCFrames &frames,
-                                                        BCMatrixSampleMap &samples)
->>>>>>> 3076d95b
+void AnimationExporter::export_collada_matrix_animation(
+    std::string id,
+    std::string name,
+    std::string target,
+    BCFrames &frames,
+    BCMatrixSampleMap &samples,
+    BC_global_rotation_type global_rotation_type,
+    Matrix &parentinv)
 {
   fprintf(
       stdout, "Export animation matrix %s (%d control points)\n", id.c_str(), int(frames.size()));
 
-<<<<<<< HEAD
-	std::string input_id = collada_source_from_values(BC_SOURCE_TYPE_TIMEFRAME, COLLADASW::InputSemantic::INPUT, frames, id, "");
-	std::string output_id = collada_source_from_values(samples, id, global_rotation_type, parentinv);
-	std::string interpolation_id = collada_linear_interpolation_source(frames.size(), id);
-=======
   openAnimationWithClip(id, name);
->>>>>>> 3076d95b
 
   std::string input_id = collada_source_from_values(
       BC_SOURCE_TYPE_TIMEFRAME, COLLADASW::InputSemantic::INPUT, frames, id, "");
-  std::string output_id = collada_source_from_values(samples, id);
+  std::string output_id = collada_source_from_values(samples, id, global_rotation_type, parentinv);
   std::string interpolation_id = collada_linear_interpolation_source(frames.size(), id);
 
   std::string sampler_id = std::string(id) + SAMPLER_ID_SUFFIX;
@@ -766,14 +558,9 @@
     const std::string &anim_id,
     std::string axis_name)
 {
-<<<<<<< HEAD
-	Scene *scene = this->export_settings.get_scene();
-
-	std::string channel = curve.get_channel_target();
-=======
-  Scene *scene = blender_context.get_scene();
+  Scene *scene = this->export_settings.get_scene();
+
   std::string channel = curve.get_channel_target();
->>>>>>> 3076d95b
 
   const std::string source_id = anim_id + get_semantic_suffix(semantic);
 
@@ -817,44 +604,7 @@
     const std::string &anim_id,
     const std::string axis_name)
 {
-<<<<<<< HEAD
-	BlenderContext &blender_context = this->export_settings.get_blender_context();
-	Scene *scene = blender_context.get_scene();
-	/* T can be float, int or double */
-
-	int stride = 1;
-	int entry_count = values.size() / stride;
-	std::string source_id = anim_id + get_semantic_suffix(semantic);
-
-	COLLADASW::FloatSourceF source(mSW);
-	source.setId(source_id);
-	source.setArrayId(source_id + ARRAY_ID_SUFFIX);
-	source.setAccessorCount(entry_count);
-	source.setAccessorStride(stride);
-
-	COLLADASW::SourceBase::ParameterNameList &param = source.getParameterNameList();
-	add_source_parameters(param, semantic, source_type== BC_SOURCE_TYPE_ANGLE, axis_name, false);
-
-	source.prepareToAppendValues();
-
-	for (int i = 0; i < entry_count; i++) {
-		float val = values[i];
-		switch (source_type) {
-		case BC_SOURCE_TYPE_TIMEFRAME:
-			val = FRA2TIME(val);
-			break;
-		case BC_SOURCE_TYPE_ANGLE:
-			val = RAD2DEGF(val);
-			break;
-		default: break;
-		}
-		source.appendValues(val);
-	}
-
-	source.finish();
-
-	return source_id;
-=======
+  BlenderContext &blender_context = this->export_settings.get_blender_context();
   Scene *scene = blender_context.get_scene();
   /* T can be float, int or double */
 
@@ -891,44 +641,16 @@
   source.finish();
 
   return source_id;
->>>>>>> 3076d95b
 }
 
 /*
  * Create a collada matrix source for a set of samples
 */
-<<<<<<< HEAD
-std::string AnimationExporter::collada_source_from_values(BCMatrixSampleMap &samples, const std::string &anim_id, BC_global_rotation_type global_rotation_type, Matrix &parentinv)
-{
-	COLLADASW::InputSemantic::Semantics semantic = COLLADASW::InputSemantic::OUTPUT;
-	std::string source_id = anim_id + get_semantic_suffix(semantic);
-
-	COLLADASW::Float4x4Source source(mSW);
-	source.setId(source_id);
-	source.setArrayId(source_id + ARRAY_ID_SUFFIX);
-	source.setAccessorCount(samples.size());
-	source.setAccessorStride(16);
-
-	COLLADASW::SourceBase::ParameterNameList &param = source.getParameterNameList();
-	add_source_parameters(param, semantic, false, "", true);
-
-	source.prepareToAppendValues();
-
-	BCMatrixSampleMap::iterator it;
-	int precision = (this->export_settings.get_limit_precision()) ? 6 : -1; // could be made configurable
-	for (it = samples.begin(); it != samples.end(); it++) {
-		BCMatrix sample = BCMatrix(*it->second);
-		DMatrix daemat;
-		sample.add_transform(this->export_settings.get_global_transform());
-		sample.get_matrix(daemat, true, precision);
-		source.appendValues(daemat);
-	}
-
-	source.finish();
-	return source_id;
-=======
-std::string AnimationExporter::collada_source_from_values(BCMatrixSampleMap &samples,
-                                                          const std::string &anim_id)
+std::string AnimationExporter::collada_source_from_values(
+    BCMatrixSampleMap &samples,
+    const std::string &anim_id,
+    BC_global_rotation_type global_rotation_type,
+    Matrix &parentinv)
 {
   COLLADASW::InputSemantic::Semantics semantic = COLLADASW::InputSemantic::OUTPUT;
   std::string source_id = anim_id + get_semantic_suffix(semantic);
@@ -945,17 +667,19 @@
   source.prepareToAppendValues();
 
   BCMatrixSampleMap::iterator it;
-  int precision = (this->export_settings->limit_precision) ? 6 : -1;  // could be made configurable
+  int precision = (this->export_settings.get_limit_precision()) ?
+                      6 :
+                      -1;  // could be made configurable
   for (it = samples.begin(); it != samples.end(); it++) {
-    const BCMatrix *sample = it->second;
-    double daemat[4][4];
-    sample->get_matrix(daemat, true, precision);
+    BCMatrix sample = BCMatrix(*it->second);
+    DMatrix daemat;
+    sample.add_transform(this->export_settings.get_global_transform());
+    sample.get_matrix(daemat, true, precision);
     source.appendValues(daemat);
   }
 
   source.finish();
   return source_id;
->>>>>>> 3076d95b
 }
 
 std::string AnimationExporter::collada_interpolation_source(const BCAnimationCurve &curve,
