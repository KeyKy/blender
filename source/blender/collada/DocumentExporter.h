--- conflicted
+++ resolved
@@ -39,20 +39,13 @@
 class DocumentExporter
 {
  public:
-<<<<<<< HEAD
 	DocumentExporter(Depsgraph *depsgraph, const ExportSettings *export_settings);
 	int  exportCurrentScene(bContext *C, Scene *sce);
-
-=======
-	DocumentExporter(bContext *C, EvaluationContext *eval_ctx, const ExportSettings *export_settings);
-	int  exportCurrentScene(Scene *sce);
->>>>>>> 14bb6a96
 	void exportScenes(const char *filename);
 private:
 	Depsgraph *depsgraph;
+	bContext *mContext;
 	const ExportSettings *export_settings;
-	EvaluationContext *eval_ctx;
-	bContext *mContext;
 };
 
 #endif