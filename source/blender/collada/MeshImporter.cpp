/*
 * ***** BEGIN GPL LICENSE BLOCK *****
 *
 * This program is free software; you can redistribute it and/or
 * modify it under the terms of the GNU General Public License
 * as published by the Free Software Foundation; either version 2
 * of the License, or (at your option) any later version.
 *
 * This program is distributed in the hope that it will be useful,
 * but WITHOUT ANY WARRANTY; without even the implied warranty of
 * MERCHANTABILITY or FITNESS FOR A PARTICULAR PURPOSE.  See the
 * GNU General Public License for more details.
 *
 * You should have received a copy of the GNU General Public License
 * along with this program; if not, write to the Free Software Foundation,
 * Inc., 51 Franklin Street, Fifth Floor, Boston, MA 02110-1301, USA.
 *
 * Contributor(s): Chingiz Dyussenov, Arystanbek Dyussenov, Nathan Letwory.
 *
 * ***** END GPL LICENSE BLOCK *****
 */

/** \file blender/collada/MeshImporter.cpp
 *  \ingroup collada
 */


#include <algorithm>

#if !defined(WIN32)
#include <iostream>
#endif

/* COLLADABU_ASSERT, may be able to remove later */
#include "COLLADABUPlatform.h"

#include "COLLADAFWMeshPrimitive.h"
#include "COLLADAFWMeshVertexData.h"
#include "COLLADAFWPolygons.h"

extern "C" {
	#include "BKE_customdata.h"
	#include "BKE_displist.h"
	#include "BKE_global.h"
	#include "BKE_library.h"
	#include "BKE_main.h"
	#include "BKE_material.h"
	#include "BKE_mesh.h"
	#include "BKE_object.h"

	#include "BLI_listbase.h"
	#include "BLI_math.h"
	#include "BLI_string.h"
	#include "BLI_edgehash.h"

	#include "MEM_guardedalloc.h"
}

#include "ArmatureImporter.h"
#include "MeshImporter.h"
#include "collada_utils.h"

// get node name, or fall back to original id if not present (name is optional)
template<class T>
static const std::string bc_get_dae_name(T *node)
{
	return node->getName().size() ? node->getName(): node->getOriginalId();
}

static const char *bc_primTypeToStr(COLLADAFW::MeshPrimitive::PrimitiveType type)
{
	switch (type) {
		case COLLADAFW::MeshPrimitive::LINES:
			return "LINES";
		case COLLADAFW::MeshPrimitive::LINE_STRIPS:
			return "LINESTRIPS";
		case COLLADAFW::MeshPrimitive::POLYGONS:
			return "POLYGONS";
		case COLLADAFW::MeshPrimitive::POLYLIST:
			return "POLYLIST";
		case COLLADAFW::MeshPrimitive::TRIANGLES:
			return "TRIANGLES";
		case COLLADAFW::MeshPrimitive::TRIANGLE_FANS:
			return "TRIANGLE_FANS";
		case COLLADAFW::MeshPrimitive::TRIANGLE_STRIPS:
			return "TRIANGLE_STRIPS";
		case COLLADAFW::MeshPrimitive::POINTS:
			return "POINTS";
		case COLLADAFW::MeshPrimitive::UNDEFINED_PRIMITIVE_TYPE:
			return "UNDEFINED_PRIMITIVE_TYPE";
	}
	return "UNKNOWN";
}

static const char *bc_geomTypeToStr(COLLADAFW::Geometry::GeometryType type)
{
	switch (type) {
		case COLLADAFW::Geometry::GEO_TYPE_MESH:
			return "MESH";
		case COLLADAFW::Geometry::GEO_TYPE_SPLINE:
			return "SPLINE";
		case COLLADAFW::Geometry::GEO_TYPE_CONVEX_MESH:
			return "CONVEX_MESH";
		case COLLADAFW::Geometry::GEO_TYPE_UNKNOWN:
		default:
			return "UNKNOWN";
	}
}


UVDataWrapper::UVDataWrapper(COLLADAFW::MeshVertexData& vdata) : mVData(&vdata)
{
}

#ifdef COLLADA_DEBUG
void WVDataWrapper::print()
{
	fprintf(stderr, "UVs:\n");
	switch (mVData->getType()) {
		case COLLADAFW::MeshVertexData::DATA_TYPE_FLOAT:
		{
			COLLADAFW::ArrayPrimitiveType<float> *values = mVData->getFloatValues();
			if (values->getCount()) {
				for (int i = 0; i < values->getCount(); i += 2) {
					fprintf(stderr, "%.1f, %.1f\n", (*values)[i], (*values)[i + 1]);
				}
			}
		}
		break;
		case COLLADAFW::MeshVertexData::DATA_TYPE_DOUBLE:
		{
			COLLADAFW::ArrayPrimitiveType<double> *values = mVData->getDoubleValues();
			if (values->getCount()) {
				for (int i = 0; i < values->getCount(); i += 2) {
					fprintf(stderr, "%.1f, %.1f\n", (float)(*values)[i], (float)(*values)[i + 1]);
				}
			}
		}
		break;
	}
	fprintf(stderr, "\n");
}
#endif

void UVDataWrapper::getUV(int uv_index, float *uv)
{
	int stride = mVData->getStride(0);
	if (stride == 0) stride = 2;

	switch (mVData->getType()) {
		case COLLADAFW::MeshVertexData::DATA_TYPE_FLOAT:
		{
			COLLADAFW::ArrayPrimitiveType<float> *values = mVData->getFloatValues();
			if (values->empty()) return;
			uv[0] = (*values)[uv_index * stride];
			uv[1] = (*values)[uv_index * stride + 1];

		}
		break;
		case COLLADAFW::MeshVertexData::DATA_TYPE_DOUBLE:
		{
			COLLADAFW::ArrayPrimitiveType<double> *values = mVData->getDoubleValues();
			if (values->empty()) return;
			uv[0] = (float)(*values)[uv_index * stride];
			uv[1] = (float)(*values)[uv_index * stride + 1];

		}
		break;
		case COLLADAFW::MeshVertexData::DATA_TYPE_UNKNOWN:
		default:
			fprintf(stderr, "MeshImporter.getUV(): unknown data type\n");
	}
}

VCOLDataWrapper::VCOLDataWrapper(COLLADAFW::MeshVertexData& vdata) : mVData(&vdata) {}

void VCOLDataWrapper::get_vcol(int v_index, MLoopCol *mloopcol)
{
	int stride = mVData->getStride(0);
	if (stride == 0) stride = 3;

	switch (mVData->getType()) {
		case COLLADAFW::MeshVertexData::DATA_TYPE_FLOAT:
		{
			COLLADAFW::ArrayPrimitiveType<float> *values = mVData->getFloatValues();
			if (values->empty() || values->getCount() <= (v_index * stride + 2)) return;  // xxx need to create an eror instead

			mloopcol->r = unit_float_to_uchar_clamp((*values)[v_index * stride]);
			mloopcol->g = unit_float_to_uchar_clamp((*values)[v_index * stride + 1]);
			mloopcol->b = unit_float_to_uchar_clamp((*values)[v_index * stride + 2]);
		}
		break;

		case COLLADAFW::MeshVertexData::DATA_TYPE_DOUBLE:
		{
			COLLADAFW::ArrayPrimitiveType<double> *values = mVData->getDoubleValues();
			if (values->empty() || values->getCount() <= (v_index * stride + 2)) return; // xxx need to create an eror instead

			mloopcol->r = unit_float_to_uchar_clamp((*values)[v_index * stride]);
			mloopcol->g = unit_float_to_uchar_clamp((*values)[v_index * stride + 1]);
			mloopcol->b = unit_float_to_uchar_clamp((*values)[v_index * stride + 2]);
		}
		break;
		default:
			fprintf(stderr, "VCOLDataWrapper.getvcol(): unknown data type\n");
	}

}

MeshImporter::MeshImporter(UnitConverter *unitconv, ArmatureImporter *arm, Scene *sce) : unitconverter(unitconv), scene(sce), armature_importer(arm) {
}

bool MeshImporter::set_poly_indices(MPoly *mpoly, MLoop *mloop, int loop_index, unsigned int *indices, int loop_count)
{
	mpoly->loopstart = loop_index;
	mpoly->totloop   = loop_count;
	bool broken_loop = false;
	for (int index=0; index < loop_count; index++) {

		/* Test if loop defines a hole */
		if (!broken_loop) {
			for (int i = 0; i < index; i++) {
				if (indices[i] == indices[index]) {
					// duplicate index -> not good
					broken_loop = true;
				}
			}
		}

		mloop->v = indices[index];
		mloop++;
	}
	return broken_loop;
}

void MeshImporter::set_vcol(MLoopCol *mlc, VCOLDataWrapper &vob, int loop_index, COLLADAFW::IndexList &index_list, int count)
{
	int index;
	for (index = 0; index < count; index++, mlc++) {
		int v_index = index_list.getIndex(index + loop_index);
		vob.get_vcol(v_index,mlc);
	}
}

void MeshImporter::set_face_uv(MLoopUV *mloopuv, UVDataWrapper &uvs,
                               int start_index, COLLADAFW::IndexList& index_list, int count)
{
	// per face vertex indices, this means for quad we have 4 indices, not 8
	COLLADAFW::UIntValuesArray& indices = index_list.getIndices();

	for (int index = 0; index < count; index++) {
		int uv_index = indices[index+start_index];
		uvs.getUV(uv_index, mloopuv[index].uv);
	}
}

#ifdef COLLADA_DEBUG
void MeshImporter::print_index_list(COLLADAFW::IndexList& index_list)
{
	fprintf(stderr, "Index list for \"%s\":\n", index_list.getName().c_str());
	for (int i = 0; i < index_list.getIndicesCount(); i += 2) {
		fprintf(stderr, "%u, %u\n", index_list.getIndex(i), index_list.getIndex(i + 1));
	}
	fprintf(stderr, "\n");
}
#endif

bool MeshImporter::is_nice_mesh(COLLADAFW::Mesh *mesh)  // checks if mesh has supported primitive types: lines, polylist, triangles, triangle_fans
{
	COLLADAFW::MeshPrimitiveArray& prim_arr = mesh->getMeshPrimitives();

	const std::string &name = bc_get_dae_name(mesh);

	for (unsigned i = 0; i < prim_arr.getCount(); i++) {

		COLLADAFW::MeshPrimitive *mp = prim_arr[i];
		COLLADAFW::MeshPrimitive::PrimitiveType type = mp->getPrimitiveType();

		const char *type_str = bc_primTypeToStr(type);

		// OpenCollada passes POLYGONS type for <polylist>
		if (type == COLLADAFW::MeshPrimitive::POLYLIST || type == COLLADAFW::MeshPrimitive::POLYGONS) {

			COLLADAFW::Polygons *mpvc = (COLLADAFW::Polygons *)mp;
			COLLADAFW::Polygons::VertexCountArray& vca = mpvc->getGroupedVerticesVertexCountArray();

			int hole_count = 0;
			int nonface_count = 0;

			for (unsigned int j = 0; j < vca.getCount(); j++) {
				int count = vca[j];
				if (abs(count) < 3) {
					nonface_count++;
				}

				if (count < 0) {
					hole_count ++;
				}
			}

			if (hole_count > 0) {
				fprintf(stderr, "WARNING: Primitive %s in %s: %d holes not imported (unsupported)\n", type_str, name.c_str(), hole_count);
			}

			if (nonface_count > 0) {
				fprintf(stderr, "WARNING: Primitive %s in %s: %d faces with vertex count < 3 (rejected)\n", type_str, name.c_str(), nonface_count);
			}
		}

		else if (type == COLLADAFW::MeshPrimitive::LINES) {
			// TODO: Add Checker for line syntax here
		}

		else if (type != COLLADAFW::MeshPrimitive::TRIANGLES && type != COLLADAFW::MeshPrimitive::TRIANGLE_FANS) {
			fprintf(stderr, "ERROR: Primitive type %s is not supported.\n", type_str);
			return false;
		}
	}

	return true;
}

void MeshImporter::read_vertices(COLLADAFW::Mesh *mesh, Mesh *me)
{
	// vertices
	COLLADAFW::MeshVertexData& pos = mesh->getPositions();
	if (pos.empty()) {
		return;
	}

	int stride = pos.getStride(0);
	if (stride == 0) stride = 3;

	me->totvert = pos.getFloatValues()->getCount() / stride;
	me->mvert   = (MVert *)CustomData_add_layer(&me->vdata, CD_MVERT, CD_CALLOC, NULL, me->totvert);

	MVert *mvert;
	int i;

	for (i = 0, mvert = me->mvert; i < me->totvert; i++, mvert++) {
		get_vector(mvert->co, pos, i, stride);
	}
}


// =====================================================================
// condition 1: The Primitive has normals
// condition 2: The number of normals equals the number of faces.
// return true if both conditions apply.
// return false otherwise.
// =====================================================================
bool MeshImporter::primitive_has_useable_normals(COLLADAFW::MeshPrimitive *mp) {

	bool has_useable_normals = false;

	int normals_count = mp->getNormalIndices().getCount();
	if (normals_count > 0) {
		int index_count   = mp->getPositionIndices().getCount();
		if (index_count == normals_count)
			has_useable_normals = true;
		else {
			fprintf(stderr,
			        "Warning: Number of normals %d is different from the number of vertices %d, skipping normals\n",
			        normals_count, index_count);
		}
	}

	return has_useable_normals;

}

// =====================================================================
// Assume that only TRIANGLES, TRIANGLE_FANS, POLYLIST and POLYGONS
// have faces. (to be verified)
// =====================================================================
bool MeshImporter::primitive_has_faces(COLLADAFW::MeshPrimitive *mp) {

	bool has_faces = false;
	int type = mp->getPrimitiveType();
	switch (type) {
		case COLLADAFW::MeshPrimitive::TRIANGLES:
		case COLLADAFW::MeshPrimitive::TRIANGLE_FANS:
		case COLLADAFW::MeshPrimitive::POLYLIST:
		case COLLADAFW::MeshPrimitive::POLYGONS:
		{
			has_faces = true;
			break;
		}
		default: {
			has_faces = false;
			break;
		}
	}
	return has_faces;
}


static std::string extract_vcolname(const COLLADAFW::String &collada_id) {
	std::string colname =  collada_id;
	int spos = colname.find("-mesh-colors-");
	if (spos != std::string::npos) {
		colname = colname.substr(spos+13);
	}
	return colname;
}


// =================================================================
// Return the number of faces by summing up
// the facecounts of the parts.
// hint: This is done because mesh->getFacesCount() does
// count loose edges as extra faces, which is not what we want here.
// =================================================================
void MeshImporter::allocate_poly_data(COLLADAFW::Mesh *collada_mesh, Mesh *me)
{
	COLLADAFW::MeshPrimitiveArray& prim_arr = collada_mesh->getMeshPrimitives();
	int total_poly_count  = 0;
	int total_loop_count  = 0;

	// collect edge_count and face_count from all parts
	for (int i = 0; i < prim_arr.getCount(); i++) {
		COLLADAFW::MeshPrimitive *mp = prim_arr[i];
		int type = mp->getPrimitiveType();
		switch (type) {
			case COLLADAFW::MeshPrimitive::TRIANGLES:
			case COLLADAFW::MeshPrimitive::TRIANGLE_FANS:
			case COLLADAFW::MeshPrimitive::POLYLIST:
			case COLLADAFW::MeshPrimitive::POLYGONS:
			{
				COLLADAFW::Polygons *mpvc = (COLLADAFW::Polygons *)mp;
				size_t prim_poly_count    = mpvc->getFaceCount();

				size_t prim_loop_count    = 0;
				for (int index=0; index < prim_poly_count; index++)
				{
					int vcount = get_vertex_count(mpvc, index);
					if (vcount > 0) {
						prim_loop_count += vcount;
						total_poly_count++;
					}
					else {
						// TODO: this is a hole and not another polygon!
					}
				}

				total_loop_count += prim_loop_count;

				break;
			}
			default:
				break;
		}
	}

	// Add the data containers
	if (total_poly_count > 0) {
		me->totpoly = total_poly_count;
		me->totloop = total_loop_count;
		me->mpoly   = (MPoly *)CustomData_add_layer(&me->pdata, CD_MPOLY, CD_CALLOC, NULL, me->totpoly);
		me->mloop   = (MLoop *)CustomData_add_layer(&me->ldata, CD_MLOOP, CD_CALLOC, NULL, me->totloop);

		unsigned int totuvset = collada_mesh->getUVCoords().getInputInfosArray().getCount();
		for (int i = 0; i < totuvset; i++) {
			if (collada_mesh->getUVCoords().getLength(i) == 0) {
				totuvset = 0;
				break;
			}
		}

		if (totuvset > 0) {
			for (int i = 0; i < totuvset; i++) {
				COLLADAFW::MeshVertexData::InputInfos *info = collada_mesh->getUVCoords().getInputInfosArray()[i];
				COLLADAFW::String &uvname = info->mName;
				// Allocate space for UV_data
				CustomData_add_layer_named(&me->pdata, CD_MTEXPOLY, CD_DEFAULT, NULL, me->totpoly, uvname.c_str());
				CustomData_add_layer_named(&me->ldata, CD_MLOOPUV, CD_DEFAULT, NULL, me->totloop, uvname.c_str());
			}
			// activate the first uv map
			me->mtpoly  = (MTexPoly *)CustomData_get_layer_n(&me->pdata, CD_MTEXPOLY, 0);
			me->mloopuv = (MLoopUV *) CustomData_get_layer_n(&me->ldata, CD_MLOOPUV, 0);
		}

		int totcolset = collada_mesh->getColors().getInputInfosArray().getCount();
		if (totcolset > 0) {
			for (int i = 0; i < totcolset; i++) {
				COLLADAFW::MeshVertexData::InputInfos *info = collada_mesh->getColors().getInputInfosArray()[i];
				COLLADAFW::String colname = extract_vcolname(info->mName);
				CustomData_add_layer_named(&me->ldata,CD_MLOOPCOL,CD_DEFAULT,NULL,me->totloop, colname.c_str());
			}
			me->mloopcol = (MLoopCol *) CustomData_get_layer_n(&me->ldata, CD_MLOOPCOL, 0);
		}

	}
}

unsigned int MeshImporter::get_vertex_count(COLLADAFW::Polygons *mp, int index) {
	int type = mp->getPrimitiveType();
	int result;
	switch (type) {
		case COLLADAFW::MeshPrimitive::TRIANGLES:
		case COLLADAFW::MeshPrimitive::TRIANGLE_FANS:
		{
			result = 3;
			break;
		}
		case COLLADAFW::MeshPrimitive::POLYLIST:
		case COLLADAFW::MeshPrimitive::POLYGONS:
		{
			result = mp->getGroupedVerticesVertexCountArray()[index];
			break;
		}
		default:
		{
			result = -1;
			break;
		}
	}
	return result;
}


unsigned int MeshImporter::get_loose_edge_count(COLLADAFW::Mesh *mesh) {
	COLLADAFW::MeshPrimitiveArray& prim_arr = mesh->getMeshPrimitives();
	int loose_edge_count = 0;

	// collect edge_count and face_count from all parts
	for (int i = 0; i < prim_arr.getCount(); i++) {
		COLLADAFW::MeshPrimitive *mp = prim_arr[i];
		int type = mp->getPrimitiveType();
		switch (type) {
			case COLLADAFW::MeshPrimitive::LINES:
			{
				size_t prim_totface = mp->getFaceCount();
				loose_edge_count += prim_totface;
				break;
			}
			default:
				break;
		}
	}
	return loose_edge_count;
}

// =================================================================
// This functin is copied from source/blender/editors/mesh/mesh_data.c
//
// TODO: (As discussed with sergey-) :
// Maybe move this function to blenderkernel/intern/mesh.c
// and add definition to BKE_mesh.c
// =================================================================
void MeshImporter::mesh_add_edges(Mesh *mesh, int len)
{
	CustomData edata;
	MEdge *medge;
	int totedge;

	if (len == 0)
		return;

	totedge = mesh->totedge + len;

	/* update customdata  */
	CustomData_copy(&mesh->edata, &edata, CD_MASK_MESH, CD_DEFAULT, totedge);
	CustomData_copy_data(&mesh->edata, &edata, 0, 0, mesh->totedge);

	if (!CustomData_has_layer(&edata, CD_MEDGE))
		CustomData_add_layer(&edata, CD_MEDGE, CD_CALLOC, NULL, totedge);

	CustomData_free(&mesh->edata, mesh->totedge);
	mesh->edata = edata;
	BKE_mesh_update_customdata_pointers(mesh, false); /* new edges don't change tessellation */

	/* set default flags */
	medge = &mesh->medge[mesh->totedge];
	for (int i = 0; i < len; i++, medge++)
		medge->flag = ME_EDGEDRAW | ME_EDGERENDER | SELECT;

	mesh->totedge = totedge;
}

// =================================================================
// Read all loose edges.
// Important: This function assumes that all edges from existing
// faces have allready been generated and added to me->medge
// So this function MUST be called after read_faces() (see below)
// =================================================================
void MeshImporter::read_lines(COLLADAFW::Mesh *mesh, Mesh *me)
{
	unsigned int loose_edge_count = get_loose_edge_count(mesh);
	if (loose_edge_count > 0) {

		unsigned int face_edge_count  = me->totedge;
		/* unsigned int total_edge_count = loose_edge_count + face_edge_count; */ /* UNUSED */

		mesh_add_edges(me, loose_edge_count);
		MEdge *med = me->medge + face_edge_count;

		COLLADAFW::MeshPrimitiveArray& prim_arr = mesh->getMeshPrimitives();

		for (int i = 0; i < prim_arr.getCount(); i++) {

			COLLADAFW::MeshPrimitive *mp = prim_arr[i];

			int type = mp->getPrimitiveType();
			if (type == COLLADAFW::MeshPrimitive::LINES) {
				unsigned int edge_count  = mp->getFaceCount();
				unsigned int *indices    = mp->getPositionIndices().getData();

				for (int j = 0; j < edge_count; j++, med++) {
					med->bweight = 0;
					med->crease  = 0;
					med->flag   |= ME_LOOSEEDGE;
					med->v1      = indices[2 * j];
					med->v2      = indices[2 * j + 1];
				}
			}
		}

	}
}


// =======================================================================
// Read all faces from TRIANGLES, TRIANGLE_FANS, POLYLIST, POLYGON
// Important: This function MUST be called before read_lines()
// Otherwise we will loose all edges from faces (see read_lines() above)
//
// TODO: import uv set names
// ========================================================================
void MeshImporter::read_polys(COLLADAFW::Mesh *collada_mesh, Mesh *me)
{
	unsigned int i;

	allocate_poly_data(collada_mesh, me);

	UVDataWrapper uvs(collada_mesh->getUVCoords());
	VCOLDataWrapper vcol(collada_mesh->getColors());

	MPoly *mpoly = me->mpoly;
	MLoop *mloop = me->mloop;
	int loop_index = 0;

	MaterialIdPrimitiveArrayMap mat_prim_map;

	COLLADAFW::MeshPrimitiveArray& prim_arr = collada_mesh->getMeshPrimitives();
	COLLADAFW::MeshVertexData& nor = collada_mesh->getNormals();

	for (i = 0; i < prim_arr.getCount(); i++) {

		COLLADAFW::MeshPrimitive *mp = prim_arr[i];

		// faces
		size_t prim_totpoly                           = mp->getFaceCount();
		unsigned int *position_indices                = mp->getPositionIndices().getData();
		unsigned int *normal_indices                  = mp->getNormalIndices().getData();


		bool mp_has_normals = primitive_has_useable_normals(mp);
		bool mp_has_faces   = primitive_has_faces(mp);

		int collada_meshtype = mp->getPrimitiveType();

		// since we cannot set mpoly->mat_nr here, we store a portion of me->mpoly in Primitive
		Primitive prim = {mpoly, 0};

		// If MeshPrimitive is TRIANGLE_FANS we split it into triangles
		// The first trifan vertex will be the first vertex in every triangle
		// XXX The proper function of TRIANGLE_FANS is not tested!!!
		// XXX In particular the handling of the normal_indices looks very wrong to me
		if (collada_meshtype == COLLADAFW::MeshPrimitive::TRIANGLE_FANS) {
			unsigned grouped_vertex_count = mp->getGroupedVertexElementsCount();
			for (unsigned int group_index = 0; group_index < grouped_vertex_count; group_index++) {
				unsigned int first_vertex = position_indices[0]; // Store first trifan vertex
				unsigned int first_normal = normal_indices[0]; // Store first trifan vertex normal
				unsigned int vertex_count = mp->getGroupedVerticesVertexCount(group_index);

				for (unsigned int vertex_index = 0; vertex_index < vertex_count - 2; vertex_index++) {
					// For each triangle store indeces of its 3 vertices
					unsigned int triangle_vertex_indices[3] = {first_vertex, position_indices[1], position_indices[2]};
					set_poly_indices(mpoly, mloop, loop_index, triangle_vertex_indices, 3);

					if (mp_has_normals) {  // vertex normals, same inplementation as for the triangles
						// the same for vertces normals
						unsigned int vertex_normal_indices[3] = {first_normal, normal_indices[1], normal_indices[2]};
						if (!is_flat_face(vertex_normal_indices, nor, 3))
							mpoly->flag |= ME_SMOOTH;
						normal_indices++;
					}

					mpoly++;
					mloop += 3;
					loop_index += 3;
					prim.totpoly++;

				}

				// Moving cursor  to the next triangle fan.
				if (mp_has_normals)
					normal_indices += 2;

				position_indices +=  2;
			}
		}

		if (collada_meshtype == COLLADAFW::MeshPrimitive::POLYLIST ||
		    collada_meshtype == COLLADAFW::MeshPrimitive::POLYGONS ||
		    collada_meshtype == COLLADAFW::MeshPrimitive::TRIANGLES)
		{
			COLLADAFW::Polygons *mpvc = (COLLADAFW::Polygons *)mp;
			unsigned int start_index = 0;

			COLLADAFW::IndexListArray& index_list_array_uvcoord = mp->getUVCoordIndicesArray();
			COLLADAFW::IndexListArray& index_list_array_vcolor  = mp->getColorIndicesArray();

			int invalid_loop_holes = 0;
			for (unsigned int j = 0; j < prim_totpoly; j++) {

				// Vertices in polygon:
				int vcount = get_vertex_count(mpvc, j);
				if (vcount < 0) {
					continue; // TODO: add support for holes
				}

				bool broken_loop = set_poly_indices(mpoly, mloop, loop_index, position_indices, vcount);
				if (broken_loop)
				{
					invalid_loop_holes += 1;
				}

				for (unsigned int uvset_index = 0; uvset_index < index_list_array_uvcoord.getCount(); uvset_index++) {
					// get mtface by face index and uv set index
					COLLADAFW::IndexList& index_list = *index_list_array_uvcoord[uvset_index];
					MLoopUV  *mloopuv = (MLoopUV  *)CustomData_get_layer_named(&me->ldata, CD_MLOOPUV, index_list.getName().c_str());
					if (mloopuv == NULL) {
						fprintf(stderr, "Collada import: Mesh [%s] : Unknown reference to TEXCOORD [#%s].\n", me->id.name, index_list.getName().c_str() );
					}
					else {
						set_face_uv(mloopuv+loop_index, uvs, start_index, *index_list_array_uvcoord[uvset_index], vcount);
					}
				}

				if (mp_has_normals) {
					if (!is_flat_face(normal_indices, nor, vcount))
						mpoly->flag |= ME_SMOOTH;
				}


				if (mp->hasColorIndices()) {
					int vcolor_count = index_list_array_vcolor.getCount();

					for (unsigned int vcolor_index = 0; vcolor_index < vcolor_count; vcolor_index++) {

						COLLADAFW::IndexList& color_index_list = *mp->getColorIndices(vcolor_index);
						COLLADAFW::String colname = extract_vcolname(color_index_list.getName());
						MLoopCol *mloopcol = (MLoopCol  *)CustomData_get_layer_named(&me->ldata, CD_MLOOPCOL, colname.c_str());
						if (mloopcol == NULL) {
							fprintf(stderr, "Collada import: Mesh [%s] : Unknown reference to VCOLOR [#%s].\n", me->id.name, color_index_list.getName().c_str());
						}
						else {
							set_vcol(mloopcol + loop_index, vcol, start_index, color_index_list, vcount);
						}
					}
				}

				mpoly++;
				mloop       += vcount;
				loop_index  += vcount;
				start_index += vcount;
				prim.totpoly++;

				if (mp_has_normals)
					normal_indices += vcount;

				position_indices += vcount;
			}

			if (invalid_loop_holes > 0)
			{
				fprintf(stderr, "Collada import: Mesh [%s] : contains %d unsupported loops (holes).\n", me->id.name, invalid_loop_holes);
			}
		}

		else if (collada_meshtype == COLLADAFW::MeshPrimitive::LINES) {
			continue; // read the lines later after all the rest is done
		}

		if (mp_has_faces)
			mat_prim_map[mp->getMaterialId()].push_back(prim);


	}

	geom_uid_mat_mapping_map[collada_mesh->getUniqueId()] = mat_prim_map;
}

void MeshImporter::get_vector(float v[3], COLLADAFW::MeshVertexData& arr, int i, int stride)
{
	i *= stride;

	switch (arr.getType()) {
		case COLLADAFW::MeshVertexData::DATA_TYPE_FLOAT:
		{
			COLLADAFW::ArrayPrimitiveType<float> *values = arr.getFloatValues();
			if (values->empty()) return;

			v[0] = (*values)[i++];
			v[1] = (*values)[i++];
			if (stride>=3) {
				v[2] = (*values)[i];
			}
			else {
				v[2] = 0.0f;
			}

		}
		break;
		case COLLADAFW::MeshVertexData::DATA_TYPE_DOUBLE:
		{
			COLLADAFW::ArrayPrimitiveType<double> *values = arr.getDoubleValues();
			if (values->empty()) return;

			v[0] = (float)(*values)[i++];
			v[1] = (float)(*values)[i++];
			if (stride >= 3) {
				v[2] = (float)(*values)[i];
			}
			else {
				v[2] = 0.0f;
			}
		}
		break;
		default:
			break;
	}
}

bool MeshImporter::is_flat_face(unsigned int *nind, COLLADAFW::MeshVertexData& nor, int count)
{
	float a[3], b[3];

	get_vector(a, nor, *nind, 3);
	normalize_v3(a);

	nind++;

	for (int i = 1; i < count; i++, nind++) {
		get_vector(b, nor, *nind, 3);
		normalize_v3(b);

		float dp = dot_v3v3(a, b);

		if (dp < 0.99999f || dp > 1.00001f)
			return false;
	}

	return true;
}

Object *MeshImporter::get_object_by_geom_uid(const COLLADAFW::UniqueId& geom_uid)
{
	if (uid_object_map.find(geom_uid) != uid_object_map.end())
		return uid_object_map[geom_uid];
	return NULL;
}

Mesh *MeshImporter::get_mesh_by_geom_uid(const COLLADAFW::UniqueId& mesh_uid)
{
	if (uid_mesh_map.find(mesh_uid) != uid_mesh_map.end())
		return uid_mesh_map[mesh_uid];
	return NULL;
}

std::string *MeshImporter::get_geometry_name(const std::string &mesh_name)
{
	if (this->mesh_geom_map.find(mesh_name) != this->mesh_geom_map.end())
		return &this->mesh_geom_map[mesh_name];
	return NULL;
}

MTex *MeshImporter::assign_textures_to_uvlayer(COLLADAFW::TextureCoordinateBinding &ctexture,
                                               Mesh *me, TexIndexTextureArrayMap& texindex_texarray_map,
                                               MTex *color_texture)
{
	const COLLADAFW::TextureMapId texture_index = ctexture.getTextureMapId();
	size_t setindex = ctexture.getSetIndex();
	std::string uvname = ctexture.getSemantic();

	if (setindex == -1) return NULL;

	const CustomData *data = &me->fdata;
	int layer_index = CustomData_get_layer_index(data, CD_MTFACE);

	if (layer_index == -1) return NULL;

	CustomDataLayer *cdl = &data->layers[layer_index + setindex];

	/* set uvname to bind_vertex_input semantic */
	BLI_strncpy(cdl->name, uvname.c_str(), sizeof(cdl->name));

	if (texindex_texarray_map.find(texture_index) == texindex_texarray_map.end()) {

		fprintf(stderr, "Cannot find texture array by texture index.\n");
		return color_texture;
	}

	std::vector<MTex *> textures = texindex_texarray_map[texture_index];

	std::vector<MTex *>::iterator it;

	for (it = textures.begin(); it != textures.end(); it++) {

		MTex *texture = *it;

		if (texture) {
			BLI_strncpy(texture->uvname, uvname.c_str(), sizeof(texture->uvname));
			if (texture->mapto == MAP_COL) color_texture = texture;
		}
	}
	return color_texture;
}

/**
 * this function checks if both objects have the same
 * materials assigned to Object (in the same order)
 * returns true if condition matches, otherwise false;
 **/
static bool bc_has_same_material_configuration(Object *ob1, Object *ob2)
{
	if (ob1->totcol != ob2->totcol) return false; // not same number of materials
	if (ob1->totcol == 0) return false; // no material at all

	for (int index=0; index < ob1->totcol; index++) {
		if (ob1->matbits[index] != ob2->matbits[index]) return false; // shouldn't happen
		if (ob1->matbits[index] == 0) return false; // shouldn't happen
		if (ob1->mat[index] != ob2->mat[index]) return false; // different material assignment
	}
	return true;
}


/**
 *
 * Caution here: This code assumes tha all materials are assigned to Object
 * and no material is assigned to Data.
 * That is true right after the objects have been imported.
 *
 **/
static void bc_copy_materials_to_data(Object *ob, Mesh *me)
{
	for (int index = 0; index < ob->totcol; index++) {
		ob->matbits[index] = 0;
		me->mat[index] = ob->mat[index];
	}
}

/**
 *
 * Remove all references to materials from the object
 *
 **/
static void bc_remove_materials_from_object(Object *ob, Mesh *me)
{
	for (int index = 0; index < ob->totcol; index++) {
		ob->matbits[index] = 0;
		ob->mat[index] = NULL;
	}
}

/**
 * Returns the list of Users of the given Mesh object.
 * Note: This function uses the object user flag to control
 * which objects have already been processed.
 **/
std::vector<Object *> MeshImporter::get_all_users_of(Mesh *reference_mesh)
{
	std::vector<Object *> mesh_users;
	for (std::vector<Object *>::iterator it = imported_objects.begin();
	     it != imported_objects.end(); ++it)
	{
		Object *ob = (*it);
		if (bc_is_marked(ob)) {
			bc_remove_mark(ob);
			Mesh *me = (Mesh *) ob->data;
			if (me == reference_mesh)
				mesh_users.push_back(ob);
		}
	}
	return mesh_users;
}

/**
 *
 * During import all materials have been assigned to Object.
 * Now we iterate over the imported objects and optimize
 * the assignments as follows:
 *
 * for each imported geometry:
 *     if number of users is 1:
 *         get the user (object)
 *         move the materials from Object to Data
 *     else:
 *         determine which materials are assigned to the first user
 *         check if all other users have the same materials in the same order
 *         if the check is positive:
 *             Add the materials of the first user to the geometry
 *             adjust all other users accordingly.
 *
 **/
void MeshImporter::optimize_material_assignements()
{
	for (std::vector<Object *>::iterator it = imported_objects.begin();
	     it != imported_objects.end(); ++it)
	{
		Object *ob = (*it);
		Mesh *me = (Mesh *) ob->data;
		if (me->id.us==1) {
			bc_copy_materials_to_data(ob, me);
			bc_remove_materials_from_object(ob, me);
			bc_remove_mark(ob);
		}
		else if (me->id.us > 1)
		{
			bool can_move = true;
			std::vector<Object *> mesh_users = get_all_users_of(me);
			if (mesh_users.size() > 1)
			{
				Object *ref_ob = mesh_users[0];
				for (int index = 1; index < mesh_users.size(); index++) {
					if (!bc_has_same_material_configuration(ref_ob, mesh_users[index])) {
						can_move = false;
						break;
					}
				}
				if (can_move) {
					bc_copy_materials_to_data(ref_ob, me);
					for (int index = 0; index < mesh_users.size(); index++) {
						Object *object = mesh_users[index];
						bc_remove_materials_from_object(object, me);
						bc_remove_mark(object);
					}
				}
			}
		}
	}
}

/**
 * We do not know in advance which objects will share geometries.
 * And we do not know either if the objects which share geometries
 * come along with different materials. So we first create the objects
 * and assign the materials to Object, then in a later cleanup we decide
 * which materials shall be moved to the created geometries. Also see
 * optimize_material_assignements() above.
 */
MTFace *MeshImporter::assign_material_to_geom(COLLADAFW::MaterialBinding cmaterial,
                                              std::map<COLLADAFW::UniqueId, Material *>& uid_material_map,
                                              Object *ob, const COLLADAFW::UniqueId *geom_uid,
                                              char *layername, MTFace *texture_face,
                                              std::map<Material *, TexIndexTextureArrayMap>& material_texture_mapping_map, short mat_index)
{
	MTex *color_texture = NULL;
	Mesh *me = (Mesh *)ob->data;
	const COLLADAFW::UniqueId& ma_uid = cmaterial.getReferencedMaterial();

	// do we know this material?
	if (uid_material_map.find(ma_uid) == uid_material_map.end()) {

		fprintf(stderr, "Cannot find material by UID.\n");
		return NULL;
	}

	// first time we get geom_uid, ma_uid pair. Save for later check.
	materials_mapped_to_geom.insert(std::pair<COLLADAFW::UniqueId, COLLADAFW::UniqueId>(*geom_uid, ma_uid));

	Material *ma = uid_material_map[ma_uid];

	// Attention! This temporaly assigns material to object on purpose!
	// See note above.
	ob->actcol=0;
	assign_material(G.main, ob, ma, mat_index + 1, BKE_MAT_ASSIGN_OBJECT);
<<<<<<< HEAD
	
	COLLADAFW::TextureCoordinateBindingArray& tex_array = 
=======

	COLLADAFW::TextureCoordinateBindingArray& tex_array =
>>>>>>> 7b6af843
	    cmaterial.getTextureCoordinateBindingArray();
	TexIndexTextureArrayMap texindex_texarray_map = material_texture_mapping_map[ma];
	unsigned int i;
	// loop through <bind_vertex_inputs>
	for (i = 0; i < tex_array.getCount(); i++) {

		color_texture = assign_textures_to_uvlayer(tex_array[i], me, texindex_texarray_map,
		                                            color_texture);
	}

	// set texture face
	if (color_texture &&
	    strlen((color_texture)->uvname) &&
	    !STREQ(layername, color_texture->uvname))
	{
		texture_face = (MTFace *)CustomData_get_layer_named(&me->fdata, CD_MTFACE,
		                                                    color_texture->uvname);
		strcpy(layername, color_texture->uvname);
	}

	MaterialIdPrimitiveArrayMap& mat_prim_map = geom_uid_mat_mapping_map[*geom_uid];
	COLLADAFW::MaterialId mat_id = cmaterial.getMaterialId();

	// assign material indices to mesh faces
	if (mat_prim_map.find(mat_id) != mat_prim_map.end()) {

		std::vector<Primitive>& prims = mat_prim_map[mat_id];

		std::vector<Primitive>::iterator it;

		for (it = prims.begin(); it != prims.end(); it++) {
			Primitive& prim = *it;
			MPoly *mpoly = prim.mpoly;

			for (i = 0; i < prim.totpoly; i++, mpoly++) {
				mpoly->mat_nr = mat_index;
				// bind texture images to faces
				if (texture_face && color_texture) {
					texture_face->tpage = (Image *)color_texture->tex->ima;
					texture_face++;
				}
			}
		}
	}
	return texture_face;
}

Object *MeshImporter::create_mesh_object(COLLADAFW::Node *node, COLLADAFW::InstanceGeometry *geom,
                                         bool isController,
                                         std::map<COLLADAFW::UniqueId, Material *>& uid_material_map,
                                         std::map<Material *, TexIndexTextureArrayMap>& material_texture_mapping_map)
{
	const COLLADAFW::UniqueId *geom_uid = &geom->getInstanciatedObjectId();

	// check if node instanciates controller or geometry
	if (isController) {

		geom_uid = armature_importer->get_geometry_uid(*geom_uid);

		if (!geom_uid) {
			fprintf(stderr, "Couldn't find a mesh UID by controller's UID.\n");
			return NULL;
		}
	}
	else {

		if (uid_mesh_map.find(*geom_uid) == uid_mesh_map.end()) {
			// this could happen if a mesh was not created
			// (e.g. if it contains unsupported geometry)
			fprintf(stderr, "Couldn't find a mesh by UID.\n");
			return NULL;
		}
	}
	if (!uid_mesh_map[*geom_uid]) return NULL;

	// name Object
	const std::string& id = node->getName().size() ? node->getName() : node->getOriginalId();
	const char *name = (id.length()) ? id.c_str() : NULL;

	// add object
	Object *ob = bc_add_object(scene, OB_MESH, name);
	bc_set_mark(ob); // used later for material assignement optimization


	// store object pointer for ArmatureImporter
	uid_object_map[*geom_uid] = ob;
	imported_objects.push_back(ob);

	// replace ob->data freeing the old one
	Mesh *old_mesh = (Mesh *)ob->data;
	Mesh *new_mesh = uid_mesh_map[*geom_uid];

	BKE_mesh_assign_object(G.main, ob, new_mesh);
	BKE_mesh_calc_normals(new_mesh);

	id_us_plus(&old_mesh->id);  /* Because BKE_mesh_assign_object would have already decreased it... */
	BKE_libblock_free_us(G.main, old_mesh);

	char layername[100];
	layername[0] = '\0';
	MTFace *texture_face = NULL;

	COLLADAFW::MaterialBindingArray& mat_array =
	    geom->getMaterialBindings();

	// loop through geom's materials
	for (unsigned int i = 0; i < mat_array.getCount(); i++) {

		if (mat_array[i].getReferencedMaterial().isValid()) {
			texture_face = assign_material_to_geom(mat_array[i], uid_material_map, ob, geom_uid,
			                                       layername, texture_face,
			                                       material_texture_mapping_map, i);
		}
		else {
			fprintf(stderr, "invalid referenced material for %s\n", mat_array[i].getName().c_str());
		}
	}

	return ob;
}

// create a mesh storing a pointer in a map so it can be retrieved later by geometry UID
bool MeshImporter::write_geometry(const COLLADAFW::Geometry *geom)
{

	if (geom->getType() != COLLADAFW::Geometry::GEO_TYPE_MESH) {
		// TODO: report warning
		fprintf(stderr, "Mesh type %s is not supported\n", bc_geomTypeToStr(geom->getType()));
		return true;
	}

	COLLADAFW::Mesh *mesh = (COLLADAFW::Mesh *)geom;

	if (!is_nice_mesh(mesh)) {
		fprintf(stderr, "Ignoring mesh %s\n", bc_get_dae_name(mesh).c_str());
		return true;
	}

	const std::string& str_geom_id = mesh->getName().size() ? mesh->getName() : mesh->getOriginalId();
	Mesh *me = BKE_mesh_add(G.main, (char *)str_geom_id.c_str());
	id_us_min(&me->id); // is already 1 here, but will be set later in BKE_mesh_assign_object

	// store the Mesh pointer to link it later with an Object
	// mesh_geom_map needed to map mesh to its geometry name (for shape key naming)
	this->uid_mesh_map[mesh->getUniqueId()] = me;
	this->mesh_geom_map[std::string(me->id.name)] = str_geom_id;

	read_vertices(mesh, me);
	read_polys(mesh, me);

	// must validate before calculating edges
	BKE_mesh_calc_normals(me);
	BKE_mesh_validate(me, false, false);
	// validation does this
	// BKE_mesh_calc_edges(me, false, false);

	// read_lines() must be called after the face edges have been generated.
	// Oterwise the loose edges will be silently deleted again.
	read_lines(mesh, me);

	return true;
}<|MERGE_RESOLUTION|>--- conflicted
+++ resolved
@@ -1078,13 +1078,8 @@
 	// See note above.
 	ob->actcol=0;
 	assign_material(G.main, ob, ma, mat_index + 1, BKE_MAT_ASSIGN_OBJECT);
-<<<<<<< HEAD
-	
-	COLLADAFW::TextureCoordinateBindingArray& tex_array = 
-=======
 
 	COLLADAFW::TextureCoordinateBindingArray& tex_array =
->>>>>>> 7b6af843
 	    cmaterial.getTextureCoordinateBindingArray();
 	TexIndexTextureArrayMap texindex_texarray_map = material_texture_mapping_map[ma];
 	unsigned int i;
