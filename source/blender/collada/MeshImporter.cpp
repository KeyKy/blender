--- conflicted
+++ resolved
@@ -732,9 +732,6 @@
 	for (std::map<COLLADAFW::UniqueId, Mesh*>::iterator m = uid_mesh_map.begin();
 			m != uid_mesh_map.end(); ++m)
 	{
-<<<<<<< HEAD
-		if ((*m).second) BKE_mesh_convert_mfaces_to_mpolys((*m).second);
-=======
 		if ((*m).second) {
 			Mesh *me = (*m).second;
 			BKE_mesh_convert_mfaces_to_mpolys(me);
@@ -742,7 +739,6 @@
 
 			BKE_mesh_calc_normals_mapping(me->mvert, me->totvert, me->mloop, me->mpoly, me->totloop, me->totpoly, NULL, NULL, 0, NULL, NULL);
 		}
->>>>>>> 364388b9
 	}
 }
 
