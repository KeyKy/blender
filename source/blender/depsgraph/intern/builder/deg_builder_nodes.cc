/*
 * ***** BEGIN GPL LICENSE BLOCK *****
 *
 * This program is free software; you can redistribute it and/or
 * modify it under the terms of the GNU General Public License
 * as published by the Free Software Foundation; either version 2
 * of the License, or (at your option) any later version.
 *
 * This program is distributed in the hope that it will be useful,
 * but WITHOUT ANY WARRANTY; without even the implied warranty of
 * MERCHANTABILITY or FITNESS FOR A PARTICULAR PURPOSE.  See the
 * GNU General Public License for more details.
 *
 * You should have received a copy of the GNU General Public License
 * along with this program; if not, write to the Free Software Foundation,
 * Inc., 51 Franklin Street, Fifth Floor, Boston, MA 02110-1301, USA.
 *
 * The Original Code is Copyright (C) 2013 Blender Foundation.
 * All rights reserved.
 *
 * Original Author: Joshua Leung
 * Contributor(s): Based on original depsgraph.c code - Blender Foundation (2005-2013)
 *
 * ***** END GPL LICENSE BLOCK *****
 */

/** \file blender/depsgraph/intern/builder/deg_builder_nodes.cc
 *  \ingroup depsgraph
 *
 * Methods for constructing depsgraph's nodes
 */

#include "intern/builder/deg_builder_nodes.h"

#include <stdio.h>
#include <stdlib.h>

#include "MEM_guardedalloc.h"

extern "C" {
#include "BLI_blenlib.h"
#include "BLI_string.h"
#include "BLI_utildefines.h"

#include "DNA_action_types.h"
#include "DNA_anim_types.h"
#include "DNA_armature_types.h"
#include "DNA_cachefile_types.h"
#include "DNA_camera_types.h"
#include "DNA_constraint_types.h"
#include "DNA_curve_types.h"
#include "DNA_effect_types.h"
#include "DNA_gpencil_types.h"
#include "DNA_group_types.h"
#include "DNA_key_types.h"
#include "DNA_lamp_types.h"
#include "DNA_material_types.h"
#include "DNA_mask_types.h"
#include "DNA_mesh_types.h"
#include "DNA_meta_types.h"
#include "DNA_movieclip_types.h"
#include "DNA_node_types.h"
#include "DNA_object_types.h"
#include "DNA_rigidbody_types.h"
#include "DNA_scene_types.h"
#include "DNA_texture_types.h"
#include "DNA_world_types.h"

#include "BKE_action.h"
#include "BKE_armature.h"
#include "BKE_animsys.h"
#include "BKE_constraint.h"
#include "BKE_curve.h"
#include "BKE_depsgraph.h"
#include "BKE_effect.h"
#include "BKE_fcurve.h"
#include "BKE_idcode.h"
#include "BKE_group.h"
#include "BKE_key.h"
#include "BKE_lattice.h"
#include "BKE_library.h"
#include "BKE_main.h"
#include "BKE_material.h"
#include "BKE_mesh.h"
#include "BKE_mball.h"
#include "BKE_modifier.h"
#include "BKE_node.h"
#include "BKE_object.h"
#include "BKE_rigidbody.h"
#include "BKE_sound.h"
#include "BKE_texture.h"
#include "BKE_tracking.h"
#include "BKE_world.h"

#include "DEG_depsgraph.h"
#include "DEG_depsgraph_build.h"

#include "RNA_access.h"
#include "RNA_types.h"
} /* extern "C" */

#include "intern/builder/deg_builder.h"
#include "intern/nodes/deg_node.h"
#include "intern/nodes/deg_node_component.h"
#include "intern/nodes/deg_node_operation.h"
#include "intern/depsgraph_types.h"
#include "intern/depsgraph_intern.h"
#include "util/deg_util_foreach.h"

namespace DEG {

namespace {

struct BuilderWalkUserData {
	DepsgraphNodeBuilder *builder;
	Scene *scene;
};

static void modifier_walk(void *user_data,
                          struct Object * /*ob*/,
                          struct Object **obpoin,
                          int /*cd_flag*/)
{
	BuilderWalkUserData *data = (BuilderWalkUserData *)user_data;
	if (*obpoin) {
		data->builder->build_object(data->scene, NULL, *obpoin);
	}
}

void constraint_walk(bConstraint * /*con*/,
                     ID **idpoin,
                     bool /*is_reference*/,
                     void *user_data)
{
	BuilderWalkUserData *data = (BuilderWalkUserData *)user_data;
	if (*idpoin) {
		ID *id = *idpoin;
		if (GS(id->name) == ID_OB) {
			data->builder->build_object(data->scene, NULL, (Object *)id);
		}
	}
}

}  /* namespace */

/* ************ */
/* Node Builder */

/* **** General purpose functions **** */

DepsgraphNodeBuilder::DepsgraphNodeBuilder(Main *bmain, Depsgraph *graph) :
    m_bmain(bmain),
    m_graph(graph)
{
}

DepsgraphNodeBuilder::~DepsgraphNodeBuilder()
{
}

RootDepsNode *DepsgraphNodeBuilder::add_root_node()
{
	return m_graph->add_root_node();
}

IDDepsNode *DepsgraphNodeBuilder::add_id_node(ID *id)
{
	return m_graph->add_id_node(id, id->name);
}

TimeSourceDepsNode *DepsgraphNodeBuilder::add_time_source(ID *id)
{
	/* determine which node to attach timesource to */
	if (id) {
#if 0 /* XXX TODO */
		/* get ID node */
		IDDepsNode id_node = m_graph->find_id_node(id);

		/* depends on what this is... */
		switch (GS(id->name)) {
			case ID_SCE: /* Scene - Usually sequencer strip causing time remapping... */
			{
				// TODO...
			}
			break;

			case ID_GR: /* Group */
			{
				// TODO...
			}
			break;

			// XXX: time source...

			default:     /* Unhandled */
				printf("%s(): Unhandled ID - %s \n", __func__, id->name);
				break;
		}
#endif
	}
	else {
		/* root-node */
		RootDepsNode *root_node = m_graph->root_node;
		if (root_node) {
			return root_node->add_time_source("Time Source");
		}
	}

	return NULL;
}

ComponentDepsNode *DepsgraphNodeBuilder::add_component_node(
        ID *id,
        eDepsNode_Type comp_type,
        const char *comp_name)
{
	IDDepsNode *id_node = add_id_node(id);
	ComponentDepsNode *comp_node = id_node->add_component(comp_type, comp_name);
	comp_node->owner = id_node;
	return comp_node;
}

OperationDepsNode *DepsgraphNodeBuilder::add_operation_node(
        ComponentDepsNode *comp_node,
        eDepsOperation_Type optype,
        DepsEvalOperationCb op,
        eDepsOperation_Code opcode,
        const char *name,
        int name_tag)
{
	OperationDepsNode *op_node = comp_node->has_operation(opcode,
	                                                      name,
	                                                      name_tag);
	if (op_node == NULL) {
		op_node = comp_node->add_operation(optype, op, opcode, name, name_tag);
		m_graph->operations.push_back(op_node);
	}
	else {
		fprintf(stderr,
		        "add_operation: Operation already exists - %s has %s at %p\n",
		        comp_node->identifier().c_str(),
		        op_node->identifier().c_str(),
		        op_node);
		BLI_assert(!"Should not happen!");
	}
	return op_node;
}

OperationDepsNode *DepsgraphNodeBuilder::add_operation_node(
        ID *id,
        eDepsNode_Type comp_type,
        const char *comp_name,
        eDepsOperation_Type optype,
        DepsEvalOperationCb op,
        eDepsOperation_Code opcode,
        const char *name,
        int name_tag)
{
	ComponentDepsNode *comp_node = add_component_node(id, comp_type, comp_name);
	return add_operation_node(comp_node, optype, op, opcode, name, name_tag);
}

OperationDepsNode *DepsgraphNodeBuilder::add_operation_node(
        ID *id,
        eDepsNode_Type comp_type,
        eDepsOperation_Type optype,
        DepsEvalOperationCb op,
        eDepsOperation_Code opcode,
        const char *name,
        int name_tag)
{
	return add_operation_node(id,
	                          comp_type,
	                          "",
	                          optype,
	                          op,
	                          opcode,
	                          name,
	                          name_tag);
}

bool DepsgraphNodeBuilder::has_operation_node(ID *id,
                                              eDepsNode_Type comp_type,
                                              const char *comp_name,
                                              eDepsOperation_Code opcode,
                                              const char *name,
                                              int name_tag)
{
	return find_operation_node(id,
	                           comp_type,
	                           comp_name,
	                           opcode,
	                           name,
	                           name_tag) != NULL;
}

OperationDepsNode *DepsgraphNodeBuilder::find_operation_node(
        ID *id,
        eDepsNode_Type comp_type,
        const char *comp_name,
        eDepsOperation_Code opcode,
        const char *name,
        int name_tag)
{
	ComponentDepsNode *comp_node = add_component_node(id, comp_type, comp_name);
	return comp_node->has_operation(opcode, name, name_tag);
}

OperationDepsNode *DepsgraphNodeBuilder::find_operation_node(
        ID *id,
        eDepsNode_Type comp_type,
        eDepsOperation_Code opcode,
        const char *name,
        int name_tag)
{
	return find_operation_node(id, comp_type, "", opcode, name, name_tag);
}

/* **** Build functions for entity nodes **** */

void DepsgraphNodeBuilder::build_group(Scene *scene,
                                       Base *base,
                                       Group *group)
{
	ID *group_id = &group->id;
	if (group_id->tag & LIB_TAG_DOIT) {
		return;
	}
	group_id->tag |= LIB_TAG_DOIT;

	LINKLIST_FOREACH (GroupObject *, go, &group->gobject) {
		build_object(scene, base, go->ob);
	}
}

SubgraphDepsNode *DepsgraphNodeBuilder::build_subgraph(Group *group)
{
	/* sanity checks */
	if (!group)
		return NULL;

	/* create new subgraph's data */
	Depsgraph *subgraph = reinterpret_cast<Depsgraph *>(DEG_graph_new());

	DepsgraphNodeBuilder subgraph_builder(m_bmain, subgraph);

	/* add group objects */
	LINKLIST_FOREACH (GroupObject *, go, &group->gobject) {
		/*Object *ob = go->ob;*/

		/* Each "group object" is effectively a separate instance of the
		 * underlying object data. When the group is evaluated, the transform
		 * results and/or some other attributes end up getting overridden by
		 * the group.
		 */
	}

	/* Create a node for representing subgraph. */
	SubgraphDepsNode *subgraph_node = m_graph->add_subgraph_node(&group->id);
	subgraph_node->graph = subgraph;

	/* Make a copy of the data this node will need? */
	/* XXX: do we do this now, or later? */
	/* TODO: need API function which queries graph's ID's hash, and duplicates
	 * those blocks thoroughly with all outside links removed.
	 */

	return subgraph_node;
}

void DepsgraphNodeBuilder::build_object(Scene *scene, Base *base, Object *ob)
{
	if (ob->id.tag & LIB_TAG_DOIT) {
		IDDepsNode *id_node = m_graph->find_id_node(&ob->id);
		if (base != NULL) {
			id_node->layers |= base->lay;
		}
		return;
	}
	ob->id.tag |= LIB_TAG_DOIT;

	IDDepsNode *id_node = add_id_node(&ob->id);
	if (base != NULL) {
		id_node->layers |= base->lay;
	}
	ob->customdata_mask = 0;

	/* Standard components. */
	build_object_transform(scene, ob);

	if (ob->parent != NULL) {
		build_object(scene, NULL, ob->parent);
	}
	if (ob->modifiers.first != NULL) {
		BuilderWalkUserData data;
		data.builder = this;
		data.scene = scene;
		modifiers_foreachObjectLink(ob, modifier_walk, &data);
	}
	if (ob->constraints.first != NULL) {
		BuilderWalkUserData data;
		data.builder = this;
		data.scene = scene;
		modifiers_foreachObjectLink(ob, modifier_walk, &data);
		BKE_constraints_id_loop(&ob->constraints, constraint_walk, &data);
	}

	/* Object data. */
	if (ob->data) {
		/* type-specific data... */
		switch (ob->type) {
			case OB_MESH:     /* Geometry */
			case OB_CURVE:
			case OB_FONT:
			case OB_SURF:
			case OB_MBALL:
			case OB_LATTICE:
				build_obdata_geom(scene, ob);
				/* TODO(sergey): Only for until we support granular
				 * update of curves.
				 */
				if (ob->type == OB_FONT) {
					Curve *curve = (Curve *)ob->data;
					if (curve->textoncurve) {
						id_node->eval_flags |= DAG_EVAL_NEED_CURVE_PATH;
					}
				}
				break;

			case OB_ARMATURE: /* Pose */
				if (ID_IS_LINKED_DATABLOCK(ob) && ob->proxy_from != NULL) {
					build_proxy_rig(ob);
				}
				else {
					build_rig(scene, ob);
				}
				break;

			case OB_LAMP:   /* Lamp */
				build_lamp(ob);
				break;

			case OB_CAMERA: /* Camera */
				build_camera(ob);
				break;

			default:
			{
				ID *obdata = (ID *)ob->data;
				if ((obdata->tag & LIB_TAG_DOIT) == 0) {
					build_animdata(obdata);
				}
				break;
			}
		}
	}

	/* Build animation data,
	 *
	 * Do it now because it's possible object data will affect
	 * on object's level animation, for example in case of rebuilding
	 * pose for proxy.
	 */
	build_animdata(&ob->id);

	/* grease pencil */
	if (ob->gpd) {
		build_gpencil(ob->gpd);
	}
}

void DepsgraphNodeBuilder::build_object_transform(Scene *scene, Object *ob)
{
	/* local transforms (from transform channels - loc/rot/scale + deltas) */
	add_operation_node(&ob->id, DEPSNODE_TYPE_TRANSFORM,
	                   DEPSOP_TYPE_INIT, function_bind(BKE_object_eval_local_transform, _1, scene, ob),
	                   DEG_OPCODE_TRANSFORM_LOCAL);

	/* object parent */
	if (ob->parent) {
		add_operation_node(&ob->id, DEPSNODE_TYPE_TRANSFORM,
		                   DEPSOP_TYPE_EXEC, function_bind(BKE_object_eval_parent, _1, scene, ob),
		                   DEG_OPCODE_TRANSFORM_PARENT);
	}

	/* object constraints */
	if (ob->constraints.first) {
		build_object_constraints(scene, ob);
	}

	/* Temporary uber-update node, which does everything.
	 * It is for the being we're porting old dependencies into the new system.
	 * We'll get rid of this node as soon as all the granular update functions
	 * are filled in.
	 *
	 * TODO(sergey): Get rid of this node.
	 */
	add_operation_node(&ob->id, DEPSNODE_TYPE_TRANSFORM,
	                   DEPSOP_TYPE_EXEC, function_bind(BKE_object_eval_uber_transform, _1, scene, ob),
	                   DEG_OPCODE_OBJECT_UBEREVAL);

	/* object transform is done */
	add_operation_node(&ob->id, DEPSNODE_TYPE_TRANSFORM,
	                   DEPSOP_TYPE_POST, function_bind(BKE_object_eval_done, _1, ob),
	                   DEG_OPCODE_TRANSFORM_FINAL);
}

/**
 * Constraints Graph Notes
 *
 * For constraints, we currently only add a operation node to the Transform
 * or Bone components (depending on whichever type of owner we have).
 * This represents the entire constraints stack, which is for now just
 * executed as a single monolithic block. At least initially, this should
 * be sufficient for ensuring that the porting/refactoring process remains
 * manageable.
 *
 * However, when the time comes for developing "node-based" constraints,
 * we'll need to split this up into pre/post nodes for "constraint stack
 * evaluation" + operation nodes for each constraint (i.e. the contents
 * of the loop body used in the current "solve_constraints()" operation).
 *
 * -- Aligorith, August 2013
 */
void DepsgraphNodeBuilder::build_object_constraints(Scene *scene, Object *ob)
{
	/* create node for constraint stack */
	add_operation_node(&ob->id, DEPSNODE_TYPE_TRANSFORM,
	                   DEPSOP_TYPE_EXEC, function_bind(BKE_object_eval_constraints, _1, scene, ob),
	                   DEG_OPCODE_TRANSFORM_CONSTRAINTS);
}

/**
 * Build graph nodes for AnimData block
 * \param id: ID-Block which hosts the AnimData
 */
void DepsgraphNodeBuilder::build_animdata(ID *id)
{
	AnimData *adt = BKE_animdata_from_id(id);

	if (adt == NULL)
		return;

	/* animation */
	if (adt->action || adt->nla_tracks.first || adt->drivers.first) {
		// XXX: Hook up specific update callbacks for special properties which may need it...

		/* actions and NLA - as a single unit for now, as it gets complicated to schedule otherwise */
		if ((adt->action) || (adt->nla_tracks.first)) {
			/* create the node */
			add_operation_node(id, DEPSNODE_TYPE_ANIMATION,
			                   DEPSOP_TYPE_EXEC, function_bind(BKE_animsys_eval_animdata, _1, id),
			                   DEG_OPCODE_ANIMATION, id->name);

			// TODO: for each channel affected, we might also want to add some support for running RNA update callbacks on them
			// (which will be needed for proper handling of drivers later)
		}

		/* drivers */
		LINKLIST_FOREACH (FCurve *, fcu, &adt->drivers) {
			/* create driver */
			build_driver(id, fcu);
		}
	}
}

/**
 * Build graph node(s) for Driver
 * \param id: ID-Block that driver is attached to
 * \param fcu: Driver-FCurve
 */
OperationDepsNode *DepsgraphNodeBuilder::build_driver(ID *id, FCurve *fcu)
{
	ChannelDriver *driver = fcu->driver;

	/* Create data node for this driver */
	/* TODO(sergey): Avoid creating same operation multiple times,
	 * in the future we need to avoid lookup of the operation as well
	 * and use some tagging magic instead.
	 */
	OperationDepsNode *driver_op = find_operation_node(id,
	                                                   DEPSNODE_TYPE_PARAMETERS,
	                                                   DEG_OPCODE_DRIVER,
	                                                   fcu->rna_path,
	                                                   fcu->array_index);

	if (driver_op == NULL) {
		driver_op = add_operation_node(id,
		                               DEPSNODE_TYPE_PARAMETERS,
		                               DEPSOP_TYPE_EXEC,
		                               function_bind(BKE_animsys_eval_driver, _1, id, fcu),
		                               DEG_OPCODE_DRIVER,
		                               fcu->rna_path,
		                               fcu->array_index);
	}

	/* tag "scripted expression" drivers as needing Python (due to GIL issues, etc.) */
	if (driver->type == DRIVER_TYPE_PYTHON) {
		driver_op->flag |= DEPSOP_FLAG_USES_PYTHON;
	}

	/* return driver node created */
	return driver_op;
}

/* Recursively build graph for world */
void DepsgraphNodeBuilder::build_world(World *world)
{
	ID *world_id = &world->id;
	if (world_id->tag & LIB_TAG_DOIT) {
		return;
	}

	/* world itself */
	IDDepsNode *world_node = add_id_node(world_id); /* world shading/params? */

	build_animdata(world_id);

	/* TODO: other settings? */

	/* textures */
	build_texture_stack(world_node, world->mtex);

	/* world's nodetree */
	if (world->nodetree) {
		build_nodetree(world_node, world->nodetree);
	}
}

/* Rigidbody Simulation - Scene Level */
void DepsgraphNodeBuilder::build_rigidbody(Scene *scene)
{
	RigidBodyWorld *rbw = scene->rigidbody_world;

	/**
	 * Rigidbody Simulation Nodes
	 * ==========================
	 *
	 * There are 3 nodes related to Rigidbody Simulation:
	 * 1) "Initialize/Rebuild World" - this is called sparingly, only when the simulation
	 *    needs to be rebuilt (mainly after file reload, or moving back to start frame)
	 * 2) "Do Simulation" - perform a simulation step - interleaved between the evaluation
	 *    steps for clusters of objects (i.e. between those affected and/or not affected by
	 *    the sim for instance)
	 *
	 * 3) "Pull Results" - grab the specific transforms applied for a specific object -
	 *    performed as part of object's transform-stack building
	 */

	/* create nodes ------------------------------------------------------------------------ */
	/* XXX: is this the right component, or do we want to use another one instead? */

	/* init/rebuild operation */
	/*OperationDepsNode *init_node =*/ add_operation_node(&scene->id, DEPSNODE_TYPE_TRANSFORM,
	                                                      DEPSOP_TYPE_REBUILD, function_bind(BKE_rigidbody_rebuild_sim, _1, scene),
	                                                      DEG_OPCODE_RIGIDBODY_REBUILD);

	/* do-sim operation */
	// XXX: what happens if we need to split into several groups?
	OperationDepsNode *sim_node     = add_operation_node(&scene->id, DEPSNODE_TYPE_TRANSFORM,
	                                                     DEPSOP_TYPE_SIM, function_bind(BKE_rigidbody_eval_simulation, _1, scene),
	                                                     DEG_OPCODE_RIGIDBODY_SIM);

	/* XXX: For now, the sim node is the only one that really matters here. If any other
	 * sims get added later, we may have to remove these hacks...
	 */
	sim_node->owner->entry_operation = sim_node;
	sim_node->owner->exit_operation  = sim_node;


	/* objects - simulation participants */
	if (rbw->group) {
		LINKLIST_FOREACH (GroupObject *, go, &rbw->group->gobject) {
			Object *ob = go->ob;

			if (!ob || (ob->type != OB_MESH))
				continue;

			/* 2) create operation for flushing results */
			/* object's transform component - where the rigidbody operation lives */
			add_operation_node(&ob->id, DEPSNODE_TYPE_TRANSFORM,
			                   DEPSOP_TYPE_EXEC, function_bind(BKE_rigidbody_object_sync_transforms, _1, scene, ob),
			                   DEG_OPCODE_TRANSFORM_RIGIDBODY);
		}
	}
}

<<<<<<< HEAD
/* IK Solver Eval Steps */
void DepsgraphNodeBuilder::build_ik_pose(Scene *scene, Object *ob, bPoseChannel *pchan, bConstraint *con)
{
	bKinematicConstraint *data = (bKinematicConstraint *)con->data;

	/* Find the chain's root. */
	bPoseChannel *rootchan = BKE_armature_ik_solver_find_root(pchan, data);

	if (has_operation_node(&ob->id, DEPSNODE_TYPE_EVAL_POSE, rootchan->name,
	                       DEG_OPCODE_POSE_IK_SOLVER))
	{
		return;
	}

	/* Operation node for evaluating/running IK Solver. */
	add_operation_node(&ob->id, DEPSNODE_TYPE_EVAL_POSE, rootchan->name,
	                   DEPSOP_TYPE_SIM, function_bind(BKE_pose_iktree_evaluate, _1, scene, ob, rootchan),
	                   DEG_OPCODE_POSE_IK_SOLVER);
}

/* Spline IK Eval Steps */
void DepsgraphNodeBuilder::build_splineik_pose(Scene *scene, Object *ob, bPoseChannel *pchan, bConstraint *con)
{
	bSplineIKConstraint *data = (bSplineIKConstraint *)con->data;

	/* Find the chain's root. */
	bPoseChannel *rootchan = BKE_armature_splineik_solver_find_root(pchan, data);

	/* Operation node for evaluating/running Spline IK Solver.
	 * Store the "root bone" of this chain in the solver, so it knows where to start.
	 */
	add_operation_node(&ob->id, DEPSNODE_TYPE_EVAL_POSE, rootchan->name,
	                   DEPSOP_TYPE_SIM, function_bind(BKE_pose_splineik_evaluate, _1, scene, ob, rootchan),
	                   DEG_OPCODE_POSE_SPLINE_IK_SOLVER);
}

/* Pose/Armature Bones Graph */
void DepsgraphNodeBuilder::build_rig(Scene *scene, Object *ob)
{
	bArmature *arm = (bArmature *)ob->data;

	/* animation and/or drivers linking posebones to base-armature used to define them
	 * NOTE: AnimData here is really used to control animated deform properties,
	 *       which ideally should be able to be unique across different instances.
	 *       Eventually, we need some type of proxy/isolation mechanism in-between here
	 *       to ensure that we can use same rig multiple times in same scene...
	 */
	build_animdata(&arm->id);

	/* Rebuild pose if not up to date. */
	if (ob->pose == NULL || (ob->pose->flag & POSE_RECALC)) {
		BKE_pose_rebuild_ex(ob, arm, false);
		/* XXX: Without this animation gets lost in certain circumstances
		 * after loading file. Need to investigate further since it does
		 * not happen with simple scenes..
		 */
		if (ob->adt) {
			ob->adt->recalc |= ADT_RECALC_ANIM;
		}
	}

	/* speed optimization for animation lookups */
	if (ob->pose) {
		BKE_pose_channels_hash_make(ob->pose);
		if (ob->pose->flag & POSE_CONSTRAINTS_NEED_UPDATE_FLAGS) {
			BKE_pose_update_constraint_flags(ob->pose);
		}
	}

	/* Make sure pose is up-to-date with armature updates. */
	add_operation_node(&arm->id,
	                   DEPSNODE_TYPE_PARAMETERS,
	                   DEPSOP_TYPE_EXEC,
	                   NULL,
	                   DEG_OPCODE_PLACEHOLDER,
	                   "Armature Eval");

	/**
	 * Pose Rig Graph
	 * ==============
	 *
	 * Pose Component:
	 * - Mainly used for referencing Bone components.
	 * - This is where the evaluation operations for init/exec/cleanup
	 *   (ik) solvers live, and are later hooked up (so that they can be
	 *   interleaved during runtime) with bone-operations they depend on/affect.
	 * - init_pose_eval() and cleanup_pose_eval() are absolute first and last
	 *   steps of pose eval process. ALL bone operations must be performed
	 *   between these two...
	 *
	 * Bone Component:
	 * - Used for representing each bone within the rig
	 * - Acts to encapsulate the evaluation operations (base matrix + parenting,
	 *   and constraint stack) so that they can be easily found.
	 * - Everything else which depends on bone-results hook up to the component only
	 *   so that we can redirect those to point at either the the post-IK/
	 *   post-constraint/post-matrix steps, as needed.
	 */

	/* pose eval context */
	add_operation_node(&ob->id, DEPSNODE_TYPE_EVAL_POSE,
	                   DEPSOP_TYPE_INIT, function_bind(BKE_pose_eval_init, _1, scene, ob, ob->pose), DEG_OPCODE_POSE_INIT);

	add_operation_node(&ob->id, DEPSNODE_TYPE_EVAL_POSE,
	                   DEPSOP_TYPE_POST, function_bind(BKE_pose_eval_flush, _1, scene, ob, ob->pose), DEG_OPCODE_POSE_DONE);

	/* bones */
	for (bPoseChannel *pchan = (bPoseChannel *)ob->pose->chanbase.first; pchan; pchan = pchan->next) {
		/* node for bone eval */
		add_operation_node(&ob->id, DEPSNODE_TYPE_BONE, pchan->name,
		                   DEPSOP_TYPE_INIT, NULL, // XXX: BKE_pose_eval_bone_local
		                   DEG_OPCODE_BONE_LOCAL);

		add_operation_node(&ob->id, DEPSNODE_TYPE_BONE, pchan->name,
		                   DEPSOP_TYPE_EXEC, function_bind(BKE_pose_eval_bone, _1, scene, ob, pchan), // XXX: BKE_pose_eval_bone_pose
		                   DEG_OPCODE_BONE_POSE_PARENT);

		add_operation_node(&ob->id, DEPSNODE_TYPE_BONE, pchan->name,
		                   DEPSOP_TYPE_OUT, NULL, /* NOTE: dedicated noop for easier relationship construction */
		                   DEG_OPCODE_BONE_READY);

		add_operation_node(&ob->id, DEPSNODE_TYPE_BONE, pchan->name,
		                   DEPSOP_TYPE_POST, function_bind(BKE_pose_bone_done, _1, pchan),
		                   DEG_OPCODE_BONE_DONE);

		/* constraints */
		if (pchan->constraints.first != NULL) {
			build_pose_constraints(ob, pchan);
		}

		/**
		 * IK Solvers...
		 *
		 * - These require separate processing steps are pose-level
		 *   to be executed between chains of bones (i.e. once the
		 *   base transforms of a bunch of bones is done)
		 *
		 * Unsolved Issues:
		 * - Care is needed to ensure that multi-headed trees work out the same as in ik-tree building
		 * - Animated chain-lengths are a problem...
		 */
		for (bConstraint *con = (bConstraint *)pchan->constraints.first; con; con = con->next) {
			switch (con->type) {
				case CONSTRAINT_TYPE_KINEMATIC:
					build_ik_pose(scene, ob, pchan, con);
					break;

				case CONSTRAINT_TYPE_SPLINEIK:
					build_splineik_pose(scene, ob, pchan, con);
					break;

				default:
					break;
			}
		}
	}
}

void DepsgraphNodeBuilder::build_proxy_rig(Object *ob)
{
	ID *obdata = (ID *)ob->data;
	build_animdata(obdata);

	BLI_assert(ob->pose != NULL);

	/* speed optimization for animation lookups */
	BKE_pose_channels_hash_make(ob->pose);
	if (ob->pose->flag & POSE_CONSTRAINTS_NEED_UPDATE_FLAGS) {
		BKE_pose_update_constraint_flags(ob->pose);
	}

	add_operation_node(&ob->id,
	                   DEPSNODE_TYPE_EVAL_POSE,
	                   DEPSOP_TYPE_INIT,
	                   function_bind(BKE_pose_eval_proxy_copy, _1, ob),
	                   DEG_OPCODE_POSE_INIT);

	for (bPoseChannel *pchan = (bPoseChannel *)ob->pose->chanbase.first;
	     pchan != NULL;
	     pchan = pchan->next)
	{
		add_operation_node(&ob->id, DEPSNODE_TYPE_BONE, pchan->name,
		                   DEPSOP_TYPE_INIT, NULL,
		                   DEG_OPCODE_BONE_LOCAL);

		add_operation_node(&ob->id, DEPSNODE_TYPE_BONE, pchan->name,
		                   DEPSOP_TYPE_EXEC, NULL,
		                   DEG_OPCODE_BONE_READY);

		add_operation_node(&ob->id, DEPSNODE_TYPE_BONE, pchan->name,
		                   DEPSOP_TYPE_POST, NULL,
		                   DEG_OPCODE_BONE_DONE);
	}

	add_operation_node(&ob->id,
	                   DEPSNODE_TYPE_EVAL_POSE,
	                   DEPSOP_TYPE_POST,
	                   NULL,
	                   DEG_OPCODE_POSE_DONE);
=======
void DepsgraphNodeBuilder::build_particles(Scene *scene, Object *ob)
{
	/**
	 * Particle Systems Nodes
	 * ======================
	 *
	 * There are two types of nodes associated with representing
	 * particle systems:
	 *  1) Component (EVAL_PARTICLES) - This is the particle-system
	 *     evaluation context for an object. It acts as the container
	 *     for all the nodes associated with a particular set of particle
	 *     systems.
	 *  2) Particle System Eval Operation - This operation node acts as a
	 *     blackbox evaluation step for one particle system referenced by
	 *     the particle systems stack. All dependencies link to this operation.
	 */

	/* component for all particle systems */
	ComponentDepsNode *psys_comp = add_component_node(&ob->id, DEPSNODE_TYPE_EVAL_PARTICLES);

	/* particle systems */
	LINKLIST_FOREACH (ParticleSystem *, psys, &ob->particlesystem) {
		ParticleSettings *part = psys->part;

		/* particle settings */
		// XXX: what if this is used more than once!
		build_animdata(&part->id);

		/* this particle system */
		// TODO: for now, this will just be a placeholder "ubereval" node
		add_operation_node(psys_comp,
		                   DEPSOP_TYPE_EXEC, function_bind(BKE_particle_system_eval,
		                                                   _1,
		                                                   scene,
		                                                   ob,
		                                                   psys),
		                   DEG_OPCODE_PSYS_EVAL,
		                   psys->name);
	}

	/* pointcache */
	// TODO...
>>>>>>> 369872a2
}

/* Shapekeys */
void DepsgraphNodeBuilder::build_shapekeys(Key *key)
{
	build_animdata(&key->id);

	add_operation_node(&key->id, DEPSNODE_TYPE_GEOMETRY, DEPSOP_TYPE_EXEC, NULL,
	                   DEG_OPCODE_PLACEHOLDER, "Shapekey Eval");
}

/* ObData Geometry Evaluation */
// XXX: what happens if the datablock is shared!
void DepsgraphNodeBuilder::build_obdata_geom(Scene *scene, Object *ob)
{
	ID *obdata = (ID *)ob->data;

	/* TODO(sergey): This way using this object's properties as driver target
	 * works fine.
	 *
	 * Does this depend on other nodes?
	 */
	add_operation_node(&ob->id,
	                   DEPSNODE_TYPE_PARAMETERS,
	                   DEPSOP_TYPE_POST,
	                   NULL,
	                   DEG_OPCODE_PLACEHOLDER,
	                   "Parameters Eval");

	/* Temporary uber-update node, which does everything.
	 * It is for the being we're porting old dependencies into the new system.
	 * We'll get rid of this node as soon as all the granular update functions
	 * are filled in.
	 *
	 * TODO(sergey): Get rid of this node.
	 */
	add_operation_node(&ob->id,
	                   DEPSNODE_TYPE_GEOMETRY,
	                   DEPSOP_TYPE_POST,
	                   function_bind(BKE_object_eval_uber_data, _1, scene, ob),
	                   DEG_OPCODE_GEOMETRY_UBEREVAL);

	add_operation_node(&ob->id,
	                   DEPSNODE_TYPE_GEOMETRY,
	                   DEPSOP_TYPE_INIT,
	                   NULL,
	                   DEG_OPCODE_PLACEHOLDER,
	                   "Eval Init");

	// TODO: "Done" operation

	/* Modifiers */
	LINKLIST_FOREACH (ModifierData *, md, &ob->modifiers) {
		add_operation_node(&ob->id,
		                   DEPSNODE_TYPE_GEOMETRY,
		                   DEPSOP_TYPE_EXEC,
		                   function_bind(BKE_object_eval_modifier,
		                                 _1,
		                                 scene,
		                                 ob,
		                                 md),
		                   DEG_OPCODE_GEOMETRY_MODIFIER,
		                   md->name);
	}

	/* materials */
	for (int a = 1; a <= ob->totcol; a++) {
		Material *ma = give_current_material(ob, a);
		if (ma != NULL) {
			// XXX?!
			ComponentDepsNode *geom_node = add_component_node(&ob->id, DEPSNODE_TYPE_GEOMETRY);
			build_material(geom_node, ma);
		}
	}

	/* geometry collision */
	if (ELEM(ob->type, OB_MESH, OB_CURVE, OB_LATTICE)) {
		// add geometry collider relations
	}

	if (obdata->tag & LIB_TAG_DOIT) {
		return;
	}

	/* ShapeKeys */
	Key *key = BKE_key_from_object(ob);
	if (key) {
		build_shapekeys(key);
	}

	build_animdata(obdata);

	/* Nodes for result of obdata's evaluation, and geometry
	 * evaluation on object.
	 */
	switch (ob->type) {
		case OB_MESH:
		{
			//Mesh *me = (Mesh *)ob->data;

			/* evaluation operations */
			add_operation_node(obdata,
			                   DEPSNODE_TYPE_GEOMETRY,
			                   DEPSOP_TYPE_INIT,
			                   function_bind(BKE_mesh_eval_geometry,
			                                 _1,
			                                 (Mesh *)obdata),
			                   DEG_OPCODE_PLACEHOLDER,
			                   "Geometry Eval");
			break;
		}

		case OB_MBALL:
		{
			Object *mom = BKE_mball_basis_find(scene, ob);

			/* Motherball - mom depends on children! */
			if (mom == ob) {
				/* metaball evaluation operations */
				/* NOTE: only the motherball gets evaluated! */
				add_operation_node(obdata,
				                   DEPSNODE_TYPE_GEOMETRY,
				                   DEPSOP_TYPE_INIT,
				                   function_bind(BKE_mball_eval_geometry,
				                                 _1,
				                                 (MetaBall *)obdata),
				                   DEG_OPCODE_PLACEHOLDER,
				                   "Geometry Eval");
			}
			break;
		}

		case OB_CURVE:
		case OB_SURF:
		case OB_FONT:
		{
			/* Curve/nurms evaluation operations. */
			/* - calculate curve geometry (including path) */
			add_operation_node(obdata,
			                   DEPSNODE_TYPE_GEOMETRY,
			                   DEPSOP_TYPE_INIT,
			                   function_bind(BKE_curve_eval_geometry,
			                                 _1,
			                                 (Curve *)obdata),
			                   DEG_OPCODE_PLACEHOLDER,
			                   "Geometry Eval");

			/* Calculate curve path - this is used by constraints, etc. */
			if (ELEM(ob->type, OB_CURVE, OB_FONT)) {
				add_operation_node(obdata,
				                   DEPSNODE_TYPE_GEOMETRY,
				                   DEPSOP_TYPE_EXEC,
				                   function_bind(BKE_curve_eval_path,
				                                 _1,
				                                 (Curve *)obdata),
				                   DEG_OPCODE_GEOMETRY_PATH,
				                   "Path");
			}

			/* Make sure objects used for bevel.taper are in the graph.
			 * NOTE: This objects might be not linked to the scene.
			 */
			Curve *cu = (Curve *)obdata;
			if (cu->bevobj != NULL) {
				build_object(scene, NULL, cu->bevobj);
			}
			if (cu->taperobj != NULL) {
				build_object(scene, NULL, cu->taperobj);
			}
			if (ob->type == OB_FONT && cu->textoncurve != NULL) {
				build_object(scene, NULL, cu->textoncurve);
			}
			break;
		}

		case OB_LATTICE:
		{
			/* Lattice evaluation operations. */
			add_operation_node(obdata,
			                   DEPSNODE_TYPE_GEOMETRY,
			                   DEPSOP_TYPE_INIT,
			                   function_bind(BKE_lattice_eval_geometry,
			                                 _1,
			                                 (Lattice *)obdata),
			                   DEG_OPCODE_PLACEHOLDER,
			                   "Geometry Eval");
			break;
		}
	}

	add_operation_node(obdata, DEPSNODE_TYPE_GEOMETRY,
	                   DEPSOP_TYPE_POST, NULL,
	                   DEG_OPCODE_PLACEHOLDER, "Eval Done");

	/* Parameters for driver sources. */
	add_operation_node(obdata, DEPSNODE_TYPE_PARAMETERS, DEPSOP_TYPE_EXEC, NULL,
	                   DEG_OPCODE_PLACEHOLDER, "Parameters Eval");
}

/* Cameras */
void DepsgraphNodeBuilder::build_camera(Object *ob)
{
	/* TODO: Link scene-camera links in somehow... */
	Camera *cam = (Camera *)ob->data;
	ID *camera_id = &cam->id;
	if (camera_id->tag & LIB_TAG_DOIT) {
		return;
	}

	build_animdata(&cam->id);

	add_operation_node(camera_id, DEPSNODE_TYPE_PARAMETERS, DEPSOP_TYPE_EXEC, NULL,
	                   DEG_OPCODE_PLACEHOLDER, "Parameters Eval");

	if (cam->dof_ob != NULL) {
		/* TODO(sergey): For now parametrs are on object level. */
		add_operation_node(&ob->id, DEPSNODE_TYPE_PARAMETERS,
		                   DEPSOP_TYPE_EXEC, NULL,
		                   DEG_OPCODE_PLACEHOLDER,
		                   "Camera DOF");
	}
}

/* Lamps */
void DepsgraphNodeBuilder::build_lamp(Object *ob)
{
	Lamp *la = (Lamp *)ob->data;
	ID *lamp_id = &la->id;
	if (lamp_id->tag & LIB_TAG_DOIT) {
		return;
	}

	build_animdata(&la->id);

	/* node for obdata */
	ComponentDepsNode *param_node = add_component_node(lamp_id, DEPSNODE_TYPE_PARAMETERS);

	/* TODO(sergey): Is it really how we're supposed to work with drivers? */
	add_operation_node(lamp_id, DEPSNODE_TYPE_PARAMETERS, DEPSOP_TYPE_EXEC, NULL,
	                   DEG_OPCODE_PLACEHOLDER, "Parameters Eval");

	/* lamp's nodetree */
	if (la->nodetree) {
		build_nodetree(param_node, la->nodetree);
	}

	/* textures */
	build_texture_stack(param_node, la->mtex);
}

void DepsgraphNodeBuilder::build_nodetree(DepsNode *owner_node, bNodeTree *ntree)
{
	if (!ntree)
		return;

	/* nodetree itself */
	ID *ntree_id = &ntree->id;

	build_animdata(ntree_id);

	/* Parameters for drivers. */
	add_operation_node(ntree_id, DEPSNODE_TYPE_PARAMETERS, DEPSOP_TYPE_POST, NULL,
	                   DEG_OPCODE_PLACEHOLDER, "Parameters Eval");

	/* nodetree's nodes... */
	LINKLIST_FOREACH (bNode *, bnode, &ntree->nodes) {
		ID *id = bnode->id;
		if (id != NULL) {
			short id_type = GS(id->name);
			if (id_type == ID_MA) {
				build_material(owner_node, (Material *)id);
			}
			else if (id_type == ID_TE) {
				build_texture(owner_node, (Tex *)id);
			}
			else if (id_type == ID_IM) {
				build_image((Image *)id);
			}
			else if (bnode->type == NODE_GROUP) {
				bNodeTree *group_ntree = (bNodeTree *)id;
				if ((group_ntree->id.tag & LIB_TAG_DOIT) == 0) {
					build_nodetree(owner_node, group_ntree);
				}
			}
		}
	}

	// TODO: link from nodetree to owner_component?
}

/* Recursively build graph for material */
void DepsgraphNodeBuilder::build_material(DepsNode *owner_node, Material *ma)
{
	ID *ma_id = &ma->id;
	if (ma_id->tag & LIB_TAG_DOIT) {
		return;
	}

	/* material itself */
	add_id_node(ma_id);

	add_operation_node(ma_id, DEPSNODE_TYPE_SHADING,
	                   DEPSOP_TYPE_EXEC, NULL,
	                   DEG_OPCODE_PLACEHOLDER, "Material Update");

	/* material animation */
	build_animdata(ma_id);

	/* textures */
	build_texture_stack(owner_node, ma->mtex);

	/* material's nodetree */
	build_nodetree(owner_node, ma->nodetree);
}

/* Texture-stack attached to some shading datablock */
void DepsgraphNodeBuilder::build_texture_stack(DepsNode *owner_node, MTex **texture_stack)
{
	int i;

	/* for now assume that all texture-stacks have same number of max items */
	for (i = 0; i < MAX_MTEX; i++) {
		MTex *mtex = texture_stack[i];
		if (mtex && mtex->tex)
			build_texture(owner_node, mtex->tex);
	}
}

/* Recursively build graph for texture */
void DepsgraphNodeBuilder::build_texture(DepsNode *owner_node, Tex *tex)
{
	ID *tex_id = &tex->id;
	if (tex_id->tag & LIB_TAG_DOIT) {
		return;
	}
	tex_id->tag |= LIB_TAG_DOIT;
	/* Texture itself. */
	build_animdata(tex_id);
	/* Texture's nodetree. */
	build_nodetree(owner_node, tex->nodetree);
	/* Special cases for different IDs which texture uses. */
	if (tex->type == TEX_IMAGE) {
		if (tex->ima != NULL) {
			build_image(tex->ima);
		}
	}
}

void DepsgraphNodeBuilder::build_image(Image *image) {
	ID *image_id = &image->id;
	if (image_id->tag & LIB_TAG_DOIT) {
		return;
	}
	image_id->tag |= LIB_TAG_DOIT;
	/* Image ID node itself. */
	add_id_node(image_id);
	/* Placeholder so we can add relations and tag ID node for update. */
	add_operation_node(image_id,
	                   DEPSNODE_TYPE_PARAMETERS,
	                   DEPSOP_TYPE_EXEC,
	                   NULL,
	                   DEG_OPCODE_PLACEHOLDER,
	                   "Image Eval");
}

void DepsgraphNodeBuilder::build_compositor(Scene *scene)
{
	/* For now, just a plain wrapper? */
	// TODO: create compositing component?
	// XXX: component type undefined!
	//graph->get_node(&scene->id, NULL, DEPSNODE_TYPE_COMPOSITING, NULL);

	/* for now, nodetrees are just parameters; compositing occurs in internals of renderer... */
	ComponentDepsNode *owner_node = add_component_node(&scene->id, DEPSNODE_TYPE_PARAMETERS);
	build_nodetree(owner_node, scene->nodetree);
}

void DepsgraphNodeBuilder::build_gpencil(bGPdata *gpd)
{
	ID *gpd_id = &gpd->id;

	/* gpencil itself */
	// XXX: what about multiple users of same datablock? This should only get added once
	add_id_node(gpd_id);

	/* The main reason Grease Pencil is included here is because the animation (and drivers)
	 * need to be hosted somewhere...
	 */
	build_animdata(gpd_id);
}

void DepsgraphNodeBuilder::build_cachefile(CacheFile *cache_file)
{
	ID *cache_file_id = &cache_file->id;

	add_component_node(cache_file_id, DEPSNODE_TYPE_CACHE);
	add_operation_node(cache_file_id, DEPSNODE_TYPE_CACHE,
	                   DEPSOP_TYPE_EXEC, NULL,
	                   DEG_OPCODE_PLACEHOLDER, "Cache File Update");

	add_id_node(cache_file_id);
	build_animdata(cache_file_id);
}

void DepsgraphNodeBuilder::build_mask(Mask *mask)
{
	ID *mask_id = &mask->id;
	add_id_node(mask_id);
	build_animdata(mask_id);
}

void DepsgraphNodeBuilder::build_movieclip(MovieClip *clip) {
	ID *clip_id = &clip->id;
	add_id_node(clip_id);
	build_animdata(clip_id);
}

}  // namespace DEG<|MERGE_RESOLUTION|>--- conflicted
+++ resolved
@@ -685,252 +685,6 @@
 	}
 }
 
-<<<<<<< HEAD
-/* IK Solver Eval Steps */
-void DepsgraphNodeBuilder::build_ik_pose(Scene *scene, Object *ob, bPoseChannel *pchan, bConstraint *con)
-{
-	bKinematicConstraint *data = (bKinematicConstraint *)con->data;
-
-	/* Find the chain's root. */
-	bPoseChannel *rootchan = BKE_armature_ik_solver_find_root(pchan, data);
-
-	if (has_operation_node(&ob->id, DEPSNODE_TYPE_EVAL_POSE, rootchan->name,
-	                       DEG_OPCODE_POSE_IK_SOLVER))
-	{
-		return;
-	}
-
-	/* Operation node for evaluating/running IK Solver. */
-	add_operation_node(&ob->id, DEPSNODE_TYPE_EVAL_POSE, rootchan->name,
-	                   DEPSOP_TYPE_SIM, function_bind(BKE_pose_iktree_evaluate, _1, scene, ob, rootchan),
-	                   DEG_OPCODE_POSE_IK_SOLVER);
-}
-
-/* Spline IK Eval Steps */
-void DepsgraphNodeBuilder::build_splineik_pose(Scene *scene, Object *ob, bPoseChannel *pchan, bConstraint *con)
-{
-	bSplineIKConstraint *data = (bSplineIKConstraint *)con->data;
-
-	/* Find the chain's root. */
-	bPoseChannel *rootchan = BKE_armature_splineik_solver_find_root(pchan, data);
-
-	/* Operation node for evaluating/running Spline IK Solver.
-	 * Store the "root bone" of this chain in the solver, so it knows where to start.
-	 */
-	add_operation_node(&ob->id, DEPSNODE_TYPE_EVAL_POSE, rootchan->name,
-	                   DEPSOP_TYPE_SIM, function_bind(BKE_pose_splineik_evaluate, _1, scene, ob, rootchan),
-	                   DEG_OPCODE_POSE_SPLINE_IK_SOLVER);
-}
-
-/* Pose/Armature Bones Graph */
-void DepsgraphNodeBuilder::build_rig(Scene *scene, Object *ob)
-{
-	bArmature *arm = (bArmature *)ob->data;
-
-	/* animation and/or drivers linking posebones to base-armature used to define them
-	 * NOTE: AnimData here is really used to control animated deform properties,
-	 *       which ideally should be able to be unique across different instances.
-	 *       Eventually, we need some type of proxy/isolation mechanism in-between here
-	 *       to ensure that we can use same rig multiple times in same scene...
-	 */
-	build_animdata(&arm->id);
-
-	/* Rebuild pose if not up to date. */
-	if (ob->pose == NULL || (ob->pose->flag & POSE_RECALC)) {
-		BKE_pose_rebuild_ex(ob, arm, false);
-		/* XXX: Without this animation gets lost in certain circumstances
-		 * after loading file. Need to investigate further since it does
-		 * not happen with simple scenes..
-		 */
-		if (ob->adt) {
-			ob->adt->recalc |= ADT_RECALC_ANIM;
-		}
-	}
-
-	/* speed optimization for animation lookups */
-	if (ob->pose) {
-		BKE_pose_channels_hash_make(ob->pose);
-		if (ob->pose->flag & POSE_CONSTRAINTS_NEED_UPDATE_FLAGS) {
-			BKE_pose_update_constraint_flags(ob->pose);
-		}
-	}
-
-	/* Make sure pose is up-to-date with armature updates. */
-	add_operation_node(&arm->id,
-	                   DEPSNODE_TYPE_PARAMETERS,
-	                   DEPSOP_TYPE_EXEC,
-	                   NULL,
-	                   DEG_OPCODE_PLACEHOLDER,
-	                   "Armature Eval");
-
-	/**
-	 * Pose Rig Graph
-	 * ==============
-	 *
-	 * Pose Component:
-	 * - Mainly used for referencing Bone components.
-	 * - This is where the evaluation operations for init/exec/cleanup
-	 *   (ik) solvers live, and are later hooked up (so that they can be
-	 *   interleaved during runtime) with bone-operations they depend on/affect.
-	 * - init_pose_eval() and cleanup_pose_eval() are absolute first and last
-	 *   steps of pose eval process. ALL bone operations must be performed
-	 *   between these two...
-	 *
-	 * Bone Component:
-	 * - Used for representing each bone within the rig
-	 * - Acts to encapsulate the evaluation operations (base matrix + parenting,
-	 *   and constraint stack) so that they can be easily found.
-	 * - Everything else which depends on bone-results hook up to the component only
-	 *   so that we can redirect those to point at either the the post-IK/
-	 *   post-constraint/post-matrix steps, as needed.
-	 */
-
-	/* pose eval context */
-	add_operation_node(&ob->id, DEPSNODE_TYPE_EVAL_POSE,
-	                   DEPSOP_TYPE_INIT, function_bind(BKE_pose_eval_init, _1, scene, ob, ob->pose), DEG_OPCODE_POSE_INIT);
-
-	add_operation_node(&ob->id, DEPSNODE_TYPE_EVAL_POSE,
-	                   DEPSOP_TYPE_POST, function_bind(BKE_pose_eval_flush, _1, scene, ob, ob->pose), DEG_OPCODE_POSE_DONE);
-
-	/* bones */
-	for (bPoseChannel *pchan = (bPoseChannel *)ob->pose->chanbase.first; pchan; pchan = pchan->next) {
-		/* node for bone eval */
-		add_operation_node(&ob->id, DEPSNODE_TYPE_BONE, pchan->name,
-		                   DEPSOP_TYPE_INIT, NULL, // XXX: BKE_pose_eval_bone_local
-		                   DEG_OPCODE_BONE_LOCAL);
-
-		add_operation_node(&ob->id, DEPSNODE_TYPE_BONE, pchan->name,
-		                   DEPSOP_TYPE_EXEC, function_bind(BKE_pose_eval_bone, _1, scene, ob, pchan), // XXX: BKE_pose_eval_bone_pose
-		                   DEG_OPCODE_BONE_POSE_PARENT);
-
-		add_operation_node(&ob->id, DEPSNODE_TYPE_BONE, pchan->name,
-		                   DEPSOP_TYPE_OUT, NULL, /* NOTE: dedicated noop for easier relationship construction */
-		                   DEG_OPCODE_BONE_READY);
-
-		add_operation_node(&ob->id, DEPSNODE_TYPE_BONE, pchan->name,
-		                   DEPSOP_TYPE_POST, function_bind(BKE_pose_bone_done, _1, pchan),
-		                   DEG_OPCODE_BONE_DONE);
-
-		/* constraints */
-		if (pchan->constraints.first != NULL) {
-			build_pose_constraints(ob, pchan);
-		}
-
-		/**
-		 * IK Solvers...
-		 *
-		 * - These require separate processing steps are pose-level
-		 *   to be executed between chains of bones (i.e. once the
-		 *   base transforms of a bunch of bones is done)
-		 *
-		 * Unsolved Issues:
-		 * - Care is needed to ensure that multi-headed trees work out the same as in ik-tree building
-		 * - Animated chain-lengths are a problem...
-		 */
-		for (bConstraint *con = (bConstraint *)pchan->constraints.first; con; con = con->next) {
-			switch (con->type) {
-				case CONSTRAINT_TYPE_KINEMATIC:
-					build_ik_pose(scene, ob, pchan, con);
-					break;
-
-				case CONSTRAINT_TYPE_SPLINEIK:
-					build_splineik_pose(scene, ob, pchan, con);
-					break;
-
-				default:
-					break;
-			}
-		}
-	}
-}
-
-void DepsgraphNodeBuilder::build_proxy_rig(Object *ob)
-{
-	ID *obdata = (ID *)ob->data;
-	build_animdata(obdata);
-
-	BLI_assert(ob->pose != NULL);
-
-	/* speed optimization for animation lookups */
-	BKE_pose_channels_hash_make(ob->pose);
-	if (ob->pose->flag & POSE_CONSTRAINTS_NEED_UPDATE_FLAGS) {
-		BKE_pose_update_constraint_flags(ob->pose);
-	}
-
-	add_operation_node(&ob->id,
-	                   DEPSNODE_TYPE_EVAL_POSE,
-	                   DEPSOP_TYPE_INIT,
-	                   function_bind(BKE_pose_eval_proxy_copy, _1, ob),
-	                   DEG_OPCODE_POSE_INIT);
-
-	for (bPoseChannel *pchan = (bPoseChannel *)ob->pose->chanbase.first;
-	     pchan != NULL;
-	     pchan = pchan->next)
-	{
-		add_operation_node(&ob->id, DEPSNODE_TYPE_BONE, pchan->name,
-		                   DEPSOP_TYPE_INIT, NULL,
-		                   DEG_OPCODE_BONE_LOCAL);
-
-		add_operation_node(&ob->id, DEPSNODE_TYPE_BONE, pchan->name,
-		                   DEPSOP_TYPE_EXEC, NULL,
-		                   DEG_OPCODE_BONE_READY);
-
-		add_operation_node(&ob->id, DEPSNODE_TYPE_BONE, pchan->name,
-		                   DEPSOP_TYPE_POST, NULL,
-		                   DEG_OPCODE_BONE_DONE);
-	}
-
-	add_operation_node(&ob->id,
-	                   DEPSNODE_TYPE_EVAL_POSE,
-	                   DEPSOP_TYPE_POST,
-	                   NULL,
-	                   DEG_OPCODE_POSE_DONE);
-=======
-void DepsgraphNodeBuilder::build_particles(Scene *scene, Object *ob)
-{
-	/**
-	 * Particle Systems Nodes
-	 * ======================
-	 *
-	 * There are two types of nodes associated with representing
-	 * particle systems:
-	 *  1) Component (EVAL_PARTICLES) - This is the particle-system
-	 *     evaluation context for an object. It acts as the container
-	 *     for all the nodes associated with a particular set of particle
-	 *     systems.
-	 *  2) Particle System Eval Operation - This operation node acts as a
-	 *     blackbox evaluation step for one particle system referenced by
-	 *     the particle systems stack. All dependencies link to this operation.
-	 */
-
-	/* component for all particle systems */
-	ComponentDepsNode *psys_comp = add_component_node(&ob->id, DEPSNODE_TYPE_EVAL_PARTICLES);
-
-	/* particle systems */
-	LINKLIST_FOREACH (ParticleSystem *, psys, &ob->particlesystem) {
-		ParticleSettings *part = psys->part;
-
-		/* particle settings */
-		// XXX: what if this is used more than once!
-		build_animdata(&part->id);
-
-		/* this particle system */
-		// TODO: for now, this will just be a placeholder "ubereval" node
-		add_operation_node(psys_comp,
-		                   DEPSOP_TYPE_EXEC, function_bind(BKE_particle_system_eval,
-		                                                   _1,
-		                                                   scene,
-		                                                   ob,
-		                                                   psys),
-		                   DEG_OPCODE_PSYS_EVAL,
-		                   psys->name);
-	}
-
-	/* pointcache */
-	// TODO...
->>>>>>> 369872a2
-}
-
 /* Shapekeys */
 void DepsgraphNodeBuilder::build_shapekeys(Key *key)
 {
