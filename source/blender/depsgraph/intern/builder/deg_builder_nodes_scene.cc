/*
 * ***** BEGIN GPL LICENSE BLOCK *****
 *
 * This program is free software; you can redistribute it and/or
 * modify it under the terms of the GNU General Public License
 * as published by the Free Software Foundation; either version 2
 * of the License, or (at your option) any later version.
 *
 * This program is distributed in the hope that it will be useful,
 * but WITHOUT ANY WARRANTY; without even the implied warranty of
 * MERCHANTABILITY or FITNESS FOR A PARTICULAR PURPOSE.  See the
 * GNU General Public License for more details.
 *
 * You should have received a copy of the GNU General Public License
 * along with this program; if not, write to the Free Software Foundation,
 * Inc., 51 Franklin Street, Fifth Floor, Boston, MA 02110-1301, USA.
 *
 * The Original Code is Copyright (C) 2013 Blender Foundation.
 * All rights reserved.
 *
 * Original Author: Joshua Leung
 * Contributor(s): Based on original depsgraph.c code - Blender Foundation (2005-2013)
 *
 * ***** END GPL LICENSE BLOCK *****
 */

/** \file blender/depsgraph/intern/builder/deg_builder_nodes_scene.cc
 *  \ingroup depsgraph
 *
 * Methods for constructing depsgraph's nodes
 */

#include "intern/builder/deg_builder_nodes.h"

#include <stdio.h>
#include <stdlib.h>

#include "MEM_guardedalloc.h"

#include "BLI_utildefines.h"
#include "BLI_blenlib.h"
#include "BLI_string.h"

extern "C" {
#include "DNA_node_types.h"
#include "DNA_layer_types.h"
#include "DNA_object_types.h"
#include "DNA_scene_types.h"

#include "BKE_layer.h"
#include "BKE_main.h"
#include "BKE_node.h"
} /* extern "C" */

#include "DEG_depsgraph.h"
#include "DEG_depsgraph_build.h"

#include "intern/builder/deg_builder.h"
#include "intern/nodes/deg_node.h"
#include "intern/nodes/deg_node_component.h"
#include "intern/nodes/deg_node_operation.h"
#include "intern/depsgraph_types.h"
#include "intern/depsgraph_intern.h"
#include "util/deg_util_foreach.h"

namespace DEG {

<<<<<<< HEAD
void DepsgraphNodeBuilder::build_scene(Main *bmain, Scene *scene, eDepsNode_LinkedState_Type linked_state)
=======
void DepsgraphNodeBuilder::build_scene(Scene *scene)
>>>>>>> 8d7ec519
{
	/* scene ID block */
	add_id_node(&scene->id);

	/* timesource */
	add_time_source();

	/* build subgraph for set, and link this in... */
	// XXX: depending on how this goes, that scene itself could probably store its
	//      own little partial depsgraph?
	if (scene->set) {
<<<<<<< HEAD
		build_scene(bmain, scene->set, DEG_ID_LINKED_VIA_SET);
=======
		build_scene(scene->set);
>>>>>>> 8d7ec519
	}

	/* Setup currently building context. */
	scene_ = scene;

	/* scene objects */
<<<<<<< HEAD
	int select_color = 1;
	for (SceneLayer *sl = (SceneLayer *)scene->render_layers.first; sl; sl = sl->next) {
		for (Base *base = (Base *)sl->object_bases.first; base; base = base->next) {
			/* object itself */
			build_object(scene, base->object, linked_state);
			base->object->select_color = select_color++;
		}
	}
	if (scene->camera != NULL) {
		build_object(scene, scene->camera, linked_state);
=======
	LINKLIST_FOREACH (Base *, base, &scene->base) {
		Object *ob = base->object;
		build_object(base, ob);
>>>>>>> 8d7ec519
	}

	/* rigidbody */
	if (scene->rigidbody_world) {
		build_rigidbody(scene);
	}

	/* scene's animation and drivers */
	if (scene->adt) {
		build_animdata(&scene->id);
	}

	/* world */
	if (scene->world) {
		build_world(scene->world);
	}

	/* compo nodes */
	if (scene->nodetree) {
		build_compositor(scene);
	}

	/* sequencer */
	// XXX...

	/* grease pencil */
	if (scene->gpd) {
		build_gpencil(scene->gpd);
	}

	/* Cache file. */
	LINKLIST_FOREACH (CacheFile *, cachefile, &bmain_->cachefiles) {
		build_cachefile(cachefile);
	}

	/* Masks. */
	LINKLIST_FOREACH (Mask *, mask, &bmain_->mask) {
		build_mask(mask);
	}

	/* Movie clips. */
	LINKLIST_FOREACH (MovieClip *, clip, &bmain_->movieclip) {
		build_movieclip(clip);
	}

	/* Collections. */
	build_scene_layer_collections(scene);

	/* Parameters evaluation for scene relations mainly. */
	add_operation_node(&scene->id,
	                   DEG_NODE_TYPE_PARAMETERS,
	                   NULL,
	                   DEG_OPCODE_PLACEHOLDER,
	                   "Scene Eval");
}

}  // namespace DEG<|MERGE_RESOLUTION|>--- conflicted
+++ resolved
@@ -65,11 +65,7 @@
 
 namespace DEG {
 
-<<<<<<< HEAD
-void DepsgraphNodeBuilder::build_scene(Main *bmain, Scene *scene, eDepsNode_LinkedState_Type linked_state)
-=======
-void DepsgraphNodeBuilder::build_scene(Scene *scene)
->>>>>>> 8d7ec519
+void DepsgraphNodeBuilder::build_scene(Scene *scene, eDepsNode_LinkedState_Type linked_state)
 {
 	/* scene ID block */
 	add_id_node(&scene->id);
@@ -81,33 +77,23 @@
 	// XXX: depending on how this goes, that scene itself could probably store its
 	//      own little partial depsgraph?
 	if (scene->set) {
-<<<<<<< HEAD
-		build_scene(bmain, scene->set, DEG_ID_LINKED_VIA_SET);
-=======
-		build_scene(scene->set);
->>>>>>> 8d7ec519
+		build_scene(scene->set, DEG_ID_LINKED_VIA_SET);
 	}
 
 	/* Setup currently building context. */
 	scene_ = scene;
 
 	/* scene objects */
-<<<<<<< HEAD
 	int select_color = 1;
 	for (SceneLayer *sl = (SceneLayer *)scene->render_layers.first; sl; sl = sl->next) {
 		for (Base *base = (Base *)sl->object_bases.first; base; base = base->next) {
 			/* object itself */
-			build_object(scene, base->object, linked_state);
+			build_object(base->object, linked_state);
 			base->object->select_color = select_color++;
 		}
 	}
 	if (scene->camera != NULL) {
-		build_object(scene, scene->camera, linked_state);
-=======
-	LINKLIST_FOREACH (Base *, base, &scene->base) {
-		Object *ob = base->object;
-		build_object(base, ob);
->>>>>>> 8d7ec519
+		build_object(scene->camera, linked_state);
 	}
 
 	/* rigidbody */
