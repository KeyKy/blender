--- conflicted
+++ resolved
@@ -638,11 +638,8 @@
 		case OB_SURF:
 		case OB_MBALL:
 		case OB_LATTICE:
-<<<<<<< HEAD
+		case OB_GPENCIL:
 		case OB_GROOM:
-=======
-		case OB_GPENCIL:
->>>>>>> dc2d841b
 		{
 			build_object_data_geometry(object);
 			break;
@@ -1995,17 +1992,6 @@
 		}
 		case ID_LT:
 			break;
-<<<<<<< HEAD
-		case ID_GM: /* Groom */
-		{
-			Groom *groom = (Groom *)obdata;
-			ComponentKey geometry_key(&groom->id, DEG_NODE_TYPE_GEOMETRY);
-			
-			if (groom->scalp_object)
-			{
-				ID *scalp_id = &groom->scalp_object->id;
-				add_relation(ComponentKey(scalp_id, DEG_NODE_TYPE_GEOMETRY), geometry_key, "Scalp Object -> Groom");
-=======
 		case ID_GD: /* Grease Pencil */
 		{
 			bGPdata *gpd = (bGPdata *)obdata;
@@ -2035,7 +2021,18 @@
 					             geometry_key,
 					             "Material -> GP Data");
 				}
->>>>>>> dc2d841b
+			}
+			break;
+		}
+		case ID_GM: /* Groom */
+		{
+			Groom *groom = (Groom *)obdata;
+			ComponentKey geometry_key(&groom->id, DEG_NODE_TYPE_GEOMETRY);
+			
+			if (groom->scalp_object)
+			{
+				ID *scalp_id = &groom->scalp_object->id;
+				add_relation(ComponentKey(scalp_id, DEG_NODE_TYPE_GEOMETRY), geometry_key, "Scalp Object -> Groom");
 			}
 			break;
 		}
