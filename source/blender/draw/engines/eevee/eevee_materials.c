--- conflicted
+++ resolved
@@ -837,15 +837,11 @@
 	const void *engine = &DRW_engine_viewport_eevee_type;
 	int options = VAR_MAT_HAIR | VAR_MAT_MESH;
 	options |= eevee_material_shadow_option(shadow_method);
-<<<<<<< HEAD
 	if (use_fibers) {
 		options |= VAR_MAT_HAIR_FIBERS;
 	}
-	GPUMaterial *mat = DRW_shader_find_from_material(ma, engine, options);
-=======
-
 	GPUMaterial *mat = DRW_shader_find_from_material(ma, engine, options, true);
->>>>>>> b5451a64
+
 	if (mat) {
 		return mat;
 	}
@@ -1815,83 +1811,10 @@
 	if (ob->type == OB_MESH) {
 		if (ob != draw_ctx->object_edit) {
 			for (ModifierData *md = ob->modifiers.first; md; md = md->next) {
-<<<<<<< HEAD
 				if (md->type == eModifierType_ParticleSystem) {
 					ParticleSystem *psys = ((ParticleSystemModifierData *)md)->psys;
 					material_particle_hair(vedata, sldata, ob, psys, md);
 					*cast_shadow = true;
-=======
-				if (md->type != eModifierType_ParticleSystem) {
-					continue;
-				}
-				ParticleSystem *psys = ((ParticleSystemModifierData *)md)->psys;
-				if (!psys_check_enabled(ob, psys, false)) {
-					continue;
-				}
-				if (!DRW_check_psys_visible_within_active_context(ob, psys)) {
-					continue;
-				}
-				ParticleSettings *part = psys->part;
-				const int draw_as = (part->draw_as == PART_DRAW_REND) ? part->ren_as : part->draw_as;
-				if (draw_as != PART_DRAW_PATH) {
-					continue;
-				}
-
-				DRWShadingGroup *shgrp = NULL;
-				Material *ma = give_current_material(ob, part->omat);
-
-				if (ma == NULL) {
-					ma = &defmaterial;
-				}
-
-				float *color_p = &ma->r;
-				float *metal_p = &ma->metallic;
-				float *spec_p = &ma->spec;
-				float *rough_p = &ma->roughness;
-
-				shgrp = DRW_shgroup_hair_create(
-				        ob, psys, md,
-				        psl->depth_pass,
-				        e_data.default_hair_prepass_sh);
-
-				shgrp = DRW_shgroup_hair_create(
-				        ob, psys, md,
-				        psl->depth_pass_clip,
-				        e_data.default_hair_prepass_clip_sh);
-				DRW_shgroup_uniform_block(shgrp, "clip_block", sldata->clip_ubo);
-
-				shgrp = NULL;
-				if (ma->use_nodes && ma->nodetree) {
-					static int ssr_id;
-					ssr_id = (use_ssr) ? 1 : -1;
-					static float half = 0.5f;
-					static float error_col[3] = {1.0f, 0.0f, 1.0f};
-					static float compile_col[3] = {0.5f, 0.5f, 0.5f};
-					struct GPUMaterial *gpumat = EEVEE_material_hair_get(scene, ma, sldata->lamps->shadow_method);
-
-					switch (GPU_material_status(gpumat)) {
-						case GPU_MAT_SUCCESS:
-						{
-							shgrp = DRW_shgroup_material_hair_create(
-							        ob, psys, md,
-							        psl->material_pass,
-							        gpumat);
-							add_standard_uniforms(shgrp, sldata, vedata, &ssr_id, NULL, false, false);
-							break;
-						}
-						case GPU_MAT_QUEUED:
-						{
-							color_p = compile_col;
-							metal_p = spec_p = rough_p = &half;
-							break;
-						}
-						case GPU_MAT_FAILED:
-						default:
-							color_p = error_col;
-							metal_p = spec_p = rough_p = &half;
-							break;
-					}
->>>>>>> b5451a64
 				}
 				else if (md->type == eModifierType_Hair) {
 					HairModifierData *hmd = (HairModifierData *)md;
