/*
 * This program is free software; you can redistribute it and/or
 * modify it under the terms of the GNU General Public License
 * as published by the Free Software Foundation; either version 2
 * of the License, or (at your option) any later version.
 *
 * This program is distributed in the hope that it will be useful,
 * but WITHOUT ANY WARRANTY; without even the implied warranty of
 * MERCHANTABILITY or FITNESS FOR A PARTICULAR PURPOSE.  See the
 * GNU General Public License for more details.
 *
 * You should have received a copy of the GNU General Public License
 * along with this program; if not, write to the Free Software Foundation,
 * Inc., 51 Franklin Street, Fifth Floor, Boston, MA 02110-1301, USA.
 *
 * Copyright 2016, Blender Foundation.
 */

/** \file
 * \ingroup draw_engine
 *
 * Volumetric effects rendering using frostbite approach.
 */

#include "DRW_render.h"

#include "BLI_rand.h"
#include "BLI_string_utils.h"

#include "DNA_object_force_types.h"
#include "DNA_smoke_types.h"
#include "DNA_world_types.h"

#include "BKE_modifier.h"
#include "BKE_mesh.h"
#include "BKE_smoke.h"

#include "ED_screen.h"

#include "DEG_depsgraph_query.h"

#include "eevee_private.h"
#include "GPU_draw.h"
#include "GPU_texture.h"
#include "GPU_material.h"

static struct {
	char *volumetric_common_lib;
	char *volumetric_common_lights_lib;

	struct GPUShader *volumetric_clear_sh;
	struct GPUShader *volumetric_scatter_sh;
	struct GPUShader *volumetric_scatter_with_lights_sh;
	struct GPUShader *volumetric_integration_sh;
	struct GPUShader *volumetric_resolve_sh;

	GPUTexture *color_src;
	GPUTexture *depth_src;

	/* List of all smoke domains rendered within this frame. */
	ListBase smoke_domains;
} e_data = {NULL}; /* Engine data */

extern char datatoc_bsdf_common_lib_glsl[];
extern char datatoc_common_uniforms_lib_glsl[];
extern char datatoc_common_view_lib_glsl[];
extern char datatoc_octahedron_lib_glsl[];
extern char datatoc_irradiance_lib_glsl[];
extern char datatoc_lights_lib_glsl[];
extern char datatoc_volumetric_frag_glsl[];
extern char datatoc_volumetric_geom_glsl[];
extern char datatoc_volumetric_vert_glsl[];
extern char datatoc_volumetric_resolve_frag_glsl[];
extern char datatoc_volumetric_scatter_frag_glsl[];
extern char datatoc_volumetric_integration_frag_glsl[];
extern char datatoc_volumetric_lib_glsl[];
extern char datatoc_common_fullscreen_vert_glsl[];

static void eevee_create_shader_volumes(void)
{
	e_data.volumetric_common_lib = BLI_string_joinN(
	        datatoc_common_view_lib_glsl,
	        datatoc_common_uniforms_lib_glsl,
	        datatoc_bsdf_common_lib_glsl,
	        datatoc_volumetric_lib_glsl);

	e_data.volumetric_common_lights_lib = BLI_string_joinN(
	        datatoc_common_view_lib_glsl,
	        datatoc_common_uniforms_lib_glsl,
	        datatoc_bsdf_common_lib_glsl,
	        datatoc_octahedron_lib_glsl,
	        datatoc_irradiance_lib_glsl,
	        datatoc_lights_lib_glsl,
	        datatoc_volumetric_lib_glsl);

	e_data.volumetric_clear_sh = DRW_shader_create_with_lib(
	        datatoc_volumetric_vert_glsl,
	        datatoc_volumetric_geom_glsl,
	        datatoc_volumetric_frag_glsl,
	        e_data.volumetric_common_lib,
	        "#define VOLUMETRICS\n"
	        "#define CLEAR\n");
	e_data.volumetric_scatter_sh = DRW_shader_create_with_lib(
	        datatoc_volumetric_vert_glsl,
	        datatoc_volumetric_geom_glsl,
	        datatoc_volumetric_scatter_frag_glsl,
	        e_data.volumetric_common_lights_lib,
	        SHADER_DEFINES
	        "#define VOLUMETRICS\n"
	        "#define VOLUME_SHADOW\n");
	e_data.volumetric_scatter_with_lights_sh = DRW_shader_create_with_lib(
	        datatoc_volumetric_vert_glsl,
	        datatoc_volumetric_geom_glsl,
	        datatoc_volumetric_scatter_frag_glsl,
	        e_data.volumetric_common_lights_lib,
	        SHADER_DEFINES
	        "#define VOLUMETRICS\n"
	        "#define VOLUME_LIGHTING\n"
	        "#define VOLUME_SHADOW\n");
	e_data.volumetric_integration_sh = DRW_shader_create_with_lib(
	        datatoc_volumetric_vert_glsl,
	        datatoc_volumetric_geom_glsl,
	        datatoc_volumetric_integration_frag_glsl,
	        e_data.volumetric_common_lib, NULL);
	e_data.volumetric_resolve_sh = DRW_shader_create_with_lib(
	        datatoc_common_fullscreen_vert_glsl, NULL,
	        datatoc_volumetric_resolve_frag_glsl,
	        e_data.volumetric_common_lib, NULL);
}

void EEVEE_volumes_set_jitter(EEVEE_ViewLayerData *sldata, uint current_sample)
{
	EEVEE_CommonUniformBuffer *common_data = &sldata->common_data;

	double ht_point[3];
	double ht_offset[3] = {0.0, 0.0};
	uint ht_primes[3] = {3, 7, 2};

	BLI_halton_3d(ht_primes, ht_offset, current_sample, ht_point);

	common_data->vol_jitter[0] = (float)ht_point[0];
	common_data->vol_jitter[1] = (float)ht_point[1];
	common_data->vol_jitter[2] = (float)ht_point[2];
}

int EEVEE_volumes_init(EEVEE_ViewLayerData *sldata, EEVEE_Data *vedata)
{
	EEVEE_StorageList *stl = vedata->stl;
	EEVEE_FramebufferList *fbl = vedata->fbl;
	EEVEE_TextureList *txl = vedata->txl;
	EEVEE_EffectsInfo *effects = stl->effects;
	EEVEE_CommonUniformBuffer *common_data = &sldata->common_data;

	const DRWContextState *draw_ctx = DRW_context_state_get();
	const Scene *scene_eval = DEG_get_evaluated_scene(draw_ctx->depsgraph);

	const float *viewport_size = DRW_viewport_size_get();

	BLI_listbase_clear(&e_data.smoke_domains);

	if (scene_eval->eevee.flag & SCE_EEVEE_VOLUMETRIC_ENABLED) {

		/* Shaders */
		if (!e_data.volumetric_scatter_sh) {
			eevee_create_shader_volumes();
		}

		const int tile_size = scene_eval->eevee.volumetric_tile_size;

		/* Find Froxel Texture resolution. */
		int tex_size[3];

		tex_size[0] = (int)ceilf(fmaxf(1.0f, viewport_size[0] / (float)tile_size));
		tex_size[1] = (int)ceilf(fmaxf(1.0f, viewport_size[1] / (float)tile_size));
		tex_size[2] = max_ii(scene_eval->eevee.volumetric_samples, 1);

		common_data->vol_coord_scale[0] = viewport_size[0] / (float)(tile_size * tex_size[0]);
		common_data->vol_coord_scale[1] = viewport_size[1] / (float)(tile_size * tex_size[1]);

		/* TODO compute snap to maxZBuffer for clustered rendering */

		if ((common_data->vol_tex_size[0] != tex_size[0]) ||
		    (common_data->vol_tex_size[1] != tex_size[1]) ||
		    (common_data->vol_tex_size[2] != tex_size[2]))
		{
			DRW_TEXTURE_FREE_SAFE(txl->volume_prop_scattering);
			DRW_TEXTURE_FREE_SAFE(txl->volume_prop_extinction);
			DRW_TEXTURE_FREE_SAFE(txl->volume_prop_emission);
			DRW_TEXTURE_FREE_SAFE(txl->volume_prop_phase);
			DRW_TEXTURE_FREE_SAFE(txl->volume_scatter);
			DRW_TEXTURE_FREE_SAFE(txl->volume_transmittance);
			DRW_TEXTURE_FREE_SAFE(txl->volume_scatter_history);
			DRW_TEXTURE_FREE_SAFE(txl->volume_transmittance_history);
			GPU_FRAMEBUFFER_FREE_SAFE(fbl->volumetric_fb);
			GPU_FRAMEBUFFER_FREE_SAFE(fbl->volumetric_scat_fb);
			GPU_FRAMEBUFFER_FREE_SAFE(fbl->volumetric_integ_fb);
			common_data->vol_tex_size[0] = tex_size[0];
			common_data->vol_tex_size[1] = tex_size[1];
			common_data->vol_tex_size[2] = tex_size[2];

			common_data->vol_inv_tex_size[0] = 1.0f / (float)(tex_size[0]);
			common_data->vol_inv_tex_size[1] = 1.0f / (float)(tex_size[1]);
			common_data->vol_inv_tex_size[2] = 1.0f / (float)(tex_size[2]);
		}

		/* Like frostbite's paper, 5% blend of the new frame. */
		common_data->vol_history_alpha = (txl->volume_prop_scattering == NULL) ? 0.0f : 0.95f;

		if (txl->volume_prop_scattering == NULL) {
			/* Volume properties: We evaluate all volumetric objects
			 * and store their final properties into each froxel */
			txl->volume_prop_scattering = DRW_texture_create_3d(tex_size[0], tex_size[1], tex_size[2],
			                                                    GPU_R11F_G11F_B10F, DRW_TEX_FILTER, NULL);
			txl->volume_prop_extinction = DRW_texture_create_3d(tex_size[0], tex_size[1], tex_size[2],
			                                                    GPU_R11F_G11F_B10F, DRW_TEX_FILTER, NULL);
			txl->volume_prop_emission = DRW_texture_create_3d(tex_size[0], tex_size[1], tex_size[2],
			                                                  GPU_R11F_G11F_B10F, DRW_TEX_FILTER, NULL);
			txl->volume_prop_phase = DRW_texture_create_3d(tex_size[0], tex_size[1], tex_size[2],
			                                               GPU_RG16F, DRW_TEX_FILTER, NULL);

			/* Volume scattering: We compute for each froxel the
			 * Scattered light towards the view. We also resolve temporal
			 * super sampling during this stage. */
			txl->volume_scatter = DRW_texture_create_3d(tex_size[0], tex_size[1], tex_size[2],
			                                            GPU_R11F_G11F_B10F, DRW_TEX_FILTER, NULL);
			txl->volume_transmittance = DRW_texture_create_3d(tex_size[0], tex_size[1], tex_size[2],
			                                                  GPU_R11F_G11F_B10F, DRW_TEX_FILTER, NULL);

			/* Final integration: We compute for each froxel the
			 * amount of scattered light and extinction coef at this
			 * given depth. We use theses textures as double buffer
			 * for the volumetric history. */
			txl->volume_scatter_history = DRW_texture_create_3d(tex_size[0], tex_size[1], tex_size[2],
			                                                    GPU_R11F_G11F_B10F, DRW_TEX_FILTER, NULL);
			txl->volume_transmittance_history = DRW_texture_create_3d(tex_size[0], tex_size[1], tex_size[2],
			                                                          GPU_R11F_G11F_B10F, DRW_TEX_FILTER, NULL);
		}

		/* Temporal Super sampling jitter */
		uint ht_primes[3] = {3, 7, 2};
		uint current_sample = 0;

		/* If TAA is in use do not use the history buffer. */
		bool do_taa = ((effects->enabled_effects & EFFECT_TAA) != 0);

		if (draw_ctx->evil_C != NULL) {
			struct wmWindowManager *wm = CTX_wm_manager(draw_ctx->evil_C);
			do_taa = do_taa && (ED_screen_animation_no_scrub(wm) == NULL);
		}

		if (do_taa) {
			common_data->vol_history_alpha = 0.0f;
			current_sample = effects->taa_current_sample - 1;
			effects->volume_current_sample = -1;
		}
		else {
			const uint max_sample = (ht_primes[0] * ht_primes[1] * ht_primes[2]);
			current_sample = effects->volume_current_sample = (effects->volume_current_sample + 1) % max_sample;
			if (current_sample != max_sample - 1) {
				DRW_viewport_request_redraw();
			}
		}

		EEVEE_volumes_set_jitter(sldata, current_sample);

		/* Framebuffer setup */
		GPU_framebuffer_ensure_config(&fbl->volumetric_fb, {
			GPU_ATTACHMENT_NONE,
			GPU_ATTACHMENT_TEXTURE(txl->volume_prop_scattering),
			GPU_ATTACHMENT_TEXTURE(txl->volume_prop_extinction),
			GPU_ATTACHMENT_TEXTURE(txl->volume_prop_emission),
			GPU_ATTACHMENT_TEXTURE(txl->volume_prop_phase)
		});
		GPU_framebuffer_ensure_config(&fbl->volumetric_scat_fb, {
			GPU_ATTACHMENT_NONE,
			GPU_ATTACHMENT_TEXTURE(txl->volume_scatter),
			GPU_ATTACHMENT_TEXTURE(txl->volume_transmittance)
		});
		GPU_framebuffer_ensure_config(&fbl->volumetric_integ_fb, {
			GPU_ATTACHMENT_NONE,
			GPU_ATTACHMENT_TEXTURE(txl->volume_scatter_history),
			GPU_ATTACHMENT_TEXTURE(txl->volume_transmittance_history)
		});

		float integration_start = scene_eval->eevee.volumetric_start;
		float integration_end = scene_eval->eevee.volumetric_end;
		common_data->vol_light_clamp = scene_eval->eevee.volumetric_light_clamp;
		common_data->vol_shadow_steps = (float)scene_eval->eevee.volumetric_shadow_samples;
		if ((scene_eval->eevee.flag & SCE_EEVEE_VOLUMETRIC_SHADOWS) == 0) {
			common_data->vol_shadow_steps = 0;
		}

		/* Update view_vecs */
		float invproj[4][4], winmat[4][4];
		DRW_viewport_matrix_get(winmat, DRW_MAT_WIN);
		DRW_viewport_matrix_get(invproj, DRW_MAT_WININV);
		EEVEE_update_viewvecs(invproj, winmat, sldata->common_data.view_vecs);

		if (DRW_viewport_is_persp_get()) {
			float sample_distribution = scene_eval->eevee.volumetric_sample_distribution;
			sample_distribution = 4.0f * (1.00001f - sample_distribution);

			const float clip_start = common_data->view_vecs[0][2];
			/* Negate */
			float near = integration_start = min_ff(-integration_start, clip_start - 1e-4f);
			float far = integration_end = min_ff(-integration_end, near - 1e-4f);

			common_data->vol_depth_param[0] = (far - near * exp2(1.0f / sample_distribution)) / (far - near);
			common_data->vol_depth_param[1] = (1.0f - common_data->vol_depth_param[0]) / near;
			common_data->vol_depth_param[2] = sample_distribution;
		}
		else {
			const float clip_start = common_data->view_vecs[0][2];
			const float clip_end = clip_start + common_data->view_vecs[1][2];
			integration_start = min_ff(integration_end, clip_start);
			integration_end = max_ff(-integration_end, clip_end);

			common_data->vol_depth_param[0] = integration_start;
			common_data->vol_depth_param[1] = integration_end;
			common_data->vol_depth_param[2] = 1.0f / (integration_end - integration_start);
		}

		/* Disable clamp if equal to 0. */
		if (common_data->vol_light_clamp == 0.0) {
			common_data->vol_light_clamp = FLT_MAX;
		}

		common_data->vol_use_lights = (scene_eval->eevee.flag & SCE_EEVEE_VOLUMETRIC_LIGHTS) != 0;

		return EFFECT_VOLUMETRIC | EFFECT_POST_BUFFER;
	}

	/* Cleanup to release memory */
	DRW_TEXTURE_FREE_SAFE(txl->volume_prop_scattering);
	DRW_TEXTURE_FREE_SAFE(txl->volume_prop_extinction);
	DRW_TEXTURE_FREE_SAFE(txl->volume_prop_emission);
	DRW_TEXTURE_FREE_SAFE(txl->volume_prop_phase);
	DRW_TEXTURE_FREE_SAFE(txl->volume_scatter);
	DRW_TEXTURE_FREE_SAFE(txl->volume_transmittance);
	DRW_TEXTURE_FREE_SAFE(txl->volume_scatter_history);
	DRW_TEXTURE_FREE_SAFE(txl->volume_transmittance_history);
	GPU_FRAMEBUFFER_FREE_SAFE(fbl->volumetric_fb);
	GPU_FRAMEBUFFER_FREE_SAFE(fbl->volumetric_scat_fb);
	GPU_FRAMEBUFFER_FREE_SAFE(fbl->volumetric_integ_fb);

	return 0;
}

void EEVEE_volumes_cache_init(EEVEE_ViewLayerData *sldata, EEVEE_Data *vedata)
{
	EEVEE_PassList *psl = vedata->psl;
	EEVEE_StorageList *stl = vedata->stl;
	EEVEE_TextureList *txl = vedata->txl;
	EEVEE_EffectsInfo *effects = stl->effects;
	LightCache *lcache = stl->g_data->light_cache;
	EEVEE_CommonUniformBuffer *common_data = &sldata->common_data;

	if ((effects->enabled_effects & EFFECT_VOLUMETRIC) != 0) {
		const DRWContextState *draw_ctx = DRW_context_state_get();
		Scene *scene = draw_ctx->scene;
		DRWShadingGroup *grp = NULL;

		/* Quick breakdown of the Volumetric rendering:
		 *
		 * The rendering is separated in 4 stages:
		 *
		 * - Material Parameters : we collect volume properties of
		 *   all participating media in the scene and store them in
		 *   a 3D texture aligned with the 3D frustum.
		 *   This is done in 2 passes, one that clear the texture
		 *   and/or evaluate the world volumes, and the 2nd one that
		 *   additively render object volumes.
		 *
		 * - Light Scattering : the volume properties then are sampled
		 *   and light scattering is evaluated for each cell of the
		 *   volume texture. Temporal super-sampling (if enabled) occurs here.
		 *
		 * - Volume Integration : the scattered light and extinction is
		 *   integrated (accumulated) along the view-rays. The result is stored
		 *   for every cell in another texture.
		 *
		 * - Full-screen Resolve : From the previous stage, we get two
		 *   3D textures that contains integrated scattered light and extinction
		 *   for "every" positions in the frustum. We only need to sample
		 *   them and blend the scene color with those factors. This also
		 *   work for alpha blended materials.
		 */

		/* World pass is not additive as it also clear the buffer. */
		psl->volumetric_world_ps = DRW_pass_create("Volumetric World", DRW_STATE_WRITE_COLOR);

		/* World Volumetric */
		struct World *wo = scene->world;
		if (wo != NULL && wo->use_nodes && wo->nodetree) {
			struct GPUMaterial *mat = EEVEE_material_world_volume_get(scene, wo);

			grp = DRW_shgroup_material_empty_tri_batch_create(mat,
			                                                  psl->volumetric_world_ps,
			                                                  common_data->vol_tex_size[2]);

			if (grp) {
				DRW_shgroup_uniform_block(grp, "common_block", sldata->common_ubo);
				/* TODO (fclem): remove those (need to clean the GLSL files). */
				DRW_shgroup_uniform_block(grp, "grid_block", sldata->grid_ubo);
				DRW_shgroup_uniform_block(grp, "probe_block", sldata->probe_ubo);
				DRW_shgroup_uniform_block(grp, "planar_block", sldata->planar_ubo);
				DRW_shgroup_uniform_block(grp, "light_block", sldata->light_ubo);
				DRW_shgroup_uniform_block(grp, "shadow_block", sldata->shadow_ubo);
			}
		}

		if (grp == NULL) {
			/* If no world or volume material is present just clear the buffer with this drawcall */
			grp = DRW_shgroup_empty_tri_batch_create(
			        e_data.volumetric_clear_sh,
			        psl->volumetric_world_ps,
			        common_data->vol_tex_size[2]);

			DRW_shgroup_uniform_block(grp, "common_block", sldata->common_ubo);
		}

		/* Volumetric Objects */
		psl->volumetric_objects_ps = DRW_pass_create("Volumetric Properties", DRW_STATE_WRITE_COLOR |
		                                                                      DRW_STATE_ADDITIVE);

		struct GPUShader *scatter_sh = (common_data->vol_use_lights) ? e_data.volumetric_scatter_with_lights_sh
		                                                      : e_data.volumetric_scatter_sh;
		psl->volumetric_scatter_ps = DRW_pass_create("Volumetric Scattering", DRW_STATE_WRITE_COLOR);
		grp = DRW_shgroup_empty_tri_batch_create(scatter_sh, psl->volumetric_scatter_ps,
		                                         common_data->vol_tex_size[2]);
		DRW_shgroup_uniform_texture_ref(grp, "irradianceGrid", &lcache->grid_tx.tex);
		DRW_shgroup_uniform_texture_ref(grp, "shadowCubeTexture", &sldata->shadow_cube_pool);
		DRW_shgroup_uniform_texture_ref(grp, "shadowCascadeTexture", &sldata->shadow_cascade_pool);
		DRW_shgroup_uniform_texture_ref(grp, "volumeScattering", &txl->volume_prop_scattering);
		DRW_shgroup_uniform_texture_ref(grp, "volumeExtinction", &txl->volume_prop_extinction);
		DRW_shgroup_uniform_texture_ref(grp, "volumeEmission", &txl->volume_prop_emission);
		DRW_shgroup_uniform_texture_ref(grp, "volumePhase", &txl->volume_prop_phase);
		DRW_shgroup_uniform_texture_ref(grp, "historyScattering", &txl->volume_scatter_history);
		DRW_shgroup_uniform_texture_ref(grp, "historyTransmittance", &txl->volume_transmittance_history);
		DRW_shgroup_uniform_block(grp, "light_block", sldata->light_ubo);
		DRW_shgroup_uniform_block(grp, "shadow_block", sldata->shadow_ubo);
		DRW_shgroup_uniform_block(grp, "common_block", sldata->common_ubo);

		psl->volumetric_integration_ps = DRW_pass_create("Volumetric Integration", DRW_STATE_WRITE_COLOR);
		grp = DRW_shgroup_empty_tri_batch_create(e_data.volumetric_integration_sh,
		                                         psl->volumetric_integration_ps,
		                                         common_data->vol_tex_size[2]);
		DRW_shgroup_uniform_texture_ref(grp, "volumeScattering", &txl->volume_scatter);
		DRW_shgroup_uniform_texture_ref(grp, "volumeExtinction", &txl->volume_transmittance);
		DRW_shgroup_uniform_block(grp, "common_block", sldata->common_ubo);

		psl->volumetric_resolve_ps = DRW_pass_create("Volumetric Resolve", DRW_STATE_WRITE_COLOR);
		grp = DRW_shgroup_create(e_data.volumetric_resolve_sh, psl->volumetric_resolve_ps);
		DRW_shgroup_uniform_texture_ref(grp, "inScattering", &txl->volume_scatter);
		DRW_shgroup_uniform_texture_ref(grp, "inTransmittance", &txl->volume_transmittance);
		DRW_shgroup_uniform_texture_ref(grp, "inSceneColor", &e_data.color_src);
		DRW_shgroup_uniform_texture_ref(grp, "inSceneDepth", &e_data.depth_src);
		DRW_shgroup_uniform_block(grp, "common_block", sldata->common_ubo);
		DRW_shgroup_call_add(grp, DRW_cache_fullscreen_quad_get(), NULL);
	}
}

typedef struct EEVEE_InstanceVolumeMatrix {
	DrawData dd;
	float volume_mat[4][4];
} EEVEE_InstanceVolumeMatrix;

void EEVEE_volumes_cache_object_add(EEVEE_ViewLayerData *sldata, EEVEE_Data *vedata, Scene *scene, Object *ob)
{
	const DRWContextState *draw_ctx = DRW_context_state_get();

	float *texcoloc = NULL;
	float *texcosize = NULL;
	struct ModifierData *md = NULL;
	Material *ma = give_current_material(ob, 1);

	if (ma == NULL) {
		return;
	}

	struct GPUMaterial *mat = EEVEE_material_mesh_volume_get(scene, ma);

	/* If shader failed to compile or is currently compiling. */
	if (GPU_material_status(mat) != GPU_MAT_SUCCESS) {
		return;
	}

	DRWShadingGroup *grp = DRW_shgroup_material_empty_tri_batch_create(mat,
	                                                                   vedata->psl->volumetric_objects_ps,
	                                                                   sldata->common_data.vol_tex_size[2]);

	/* Making sure it's updated. */
	invert_m4_m4(ob->imat, ob->obmat);

	BKE_mesh_texspace_get_reference((struct Mesh *)ob->data, NULL, &texcoloc, NULL, &texcosize);

	float (*imat)[4] = ob->imat;

	if ((ob->base_flag & BASE_FROM_DUPLI) != 0) {
		/* TODO Remove from here and use a dedicated buffer. */
		EEVEE_InstanceVolumeMatrix *ivm = (EEVEE_InstanceVolumeMatrix *)DRW_drawdata_ensure(
		        &ob->id,
		        (DrawEngineType *)EEVEE_volumes_cache_object_add,
		        sizeof(EEVEE_InstanceVolumeMatrix),
		        NULL, NULL);
		copy_m4_m4(ivm->volume_mat, ob->imat);
		imat = ivm->volume_mat;
	}

	/* TODO(fclem) remove those "unnecessary" UBOs */
	DRW_shgroup_uniform_block(grp, "planar_block", sldata->planar_ubo);
	DRW_shgroup_uniform_block(grp, "probe_block", sldata->probe_ubo);
	DRW_shgroup_uniform_block(grp, "shadow_block", sldata->shadow_ubo);
	DRW_shgroup_uniform_block(grp, "light_block", sldata->light_ubo);
	DRW_shgroup_uniform_block(grp, "grid_block", sldata->grid_ubo);

	DRW_shgroup_uniform_block(grp, "common_block", sldata->common_ubo);
	DRW_shgroup_uniform_mat4(grp, "volumeObjectMatrix", imat);
	DRW_shgroup_uniform_vec3(grp, "volumeOrcoLoc", texcoloc, 1);
	DRW_shgroup_uniform_vec3(grp, "volumeOrcoSize", texcosize, 1);

	/* Smoke Simulation */
	if (((ob->base_flag & BASE_FROM_DUPLI) == 0) &&
	    (md = modifiers_findByType(ob, eModifierType_Smoke)) &&
	    (modifier_isEnabled(scene, md, eModifierMode_Realtime)))
	{
		SmokeModifierData *smd = (SmokeModifierData *)md;
		SmokeDomainSettings *sds = smd->domain;

		if (sds == NULL) {
			return;
		}

		/* Don't show smoke before simulation starts, this could be made an option in the future. */
		/* (sebbas): Always show smoke for manta */
		/* const bool show_smoke = ((int)DEG_get_ctime(draw_ctx->depsgraph) >= sds->point_cache[0]->startframe); */

<<<<<<< HEAD
		if (sds->fluid && (sds->type == FLUID_DOMAIN_TYPE_GAS) /* && show_smoke */ ) {
			if (!(sds->flags & FLUID_DOMAIN_USE_NOISE)) {
				GPU_create_smoke(smd, 0);
			}
			else if (sds->flags & FLUID_DOMAIN_USE_NOISE) {
=======
		if (sds->fluid && show_smoke) {
			const bool show_highres = BKE_smoke_show_highres(scene, sds);
			if (!sds->wt || !show_highres) {
				GPU_create_smoke(smd, 0);
			}
			else if (sds->wt && show_highres) {
>>>>>>> a8a9f6aa
				GPU_create_smoke(smd, 1);
			}
			BLI_addtail(&e_data.smoke_domains, BLI_genericNodeN(smd));
		}

		if (sds->tex != NULL) {
			DRW_shgroup_uniform_texture_ref(grp, "sampdensity", &sds->tex);
		}
		if (sds->tex_flame != NULL) {
			DRW_shgroup_uniform_texture_ref(grp, "sampflame", &sds->tex_flame);
		}

		/* Constant Volume color. */
		static float white[3] = {1.0f, 1.0f, 1.0f};
		bool use_constant_color = ((sds->active_fields & SM_ACTIVE_COLORS) == 0 &&
		                           (sds->active_fields & SM_ACTIVE_COLOR_SET) != 0);

		DRW_shgroup_uniform_vec3(grp, "volumeColor", (use_constant_color) ? sds->active_color : white, 1);

		/* Output is such that 0..1 maps to 0..1000K */
		DRW_shgroup_uniform_vec2(grp, "unftemperature", &sds->flame_ignition, 1);
	}
}

void EEVEE_volumes_compute(EEVEE_ViewLayerData *UNUSED(sldata), EEVEE_Data *vedata)
{
	EEVEE_PassList *psl = vedata->psl;
	EEVEE_TextureList *txl = vedata->txl;
	EEVEE_FramebufferList *fbl = vedata->fbl;
	EEVEE_StorageList *stl = vedata->stl;
	EEVEE_EffectsInfo *effects = stl->effects;
	if ((effects->enabled_effects & EFFECT_VOLUMETRIC) != 0) {
		DRW_stats_group_start("Volumetrics");

		/* Step 1: Participating Media Properties */
		GPU_framebuffer_bind(fbl->volumetric_fb);
		DRW_draw_pass(psl->volumetric_world_ps);
		DRW_draw_pass(psl->volumetric_objects_ps);

		/* Step 2: Scatter Light */
		GPU_framebuffer_bind(fbl->volumetric_scat_fb);
		DRW_draw_pass(psl->volumetric_scatter_ps);

		/* Step 3: Integration */
		GPU_framebuffer_bind(fbl->volumetric_integ_fb);
		DRW_draw_pass(psl->volumetric_integration_ps);

		/* Swap volume history buffers */
		SWAP(struct GPUFrameBuffer *, fbl->volumetric_scat_fb, fbl->volumetric_integ_fb);
		SWAP(GPUTexture *, txl->volume_scatter, txl->volume_scatter_history);
		SWAP(GPUTexture *, txl->volume_transmittance, txl->volume_transmittance_history);

		/* Restore */
		GPU_framebuffer_bind(fbl->main_fb);

		DRW_stats_group_end();
	}
}

void EEVEE_volumes_resolve(EEVEE_ViewLayerData *UNUSED(sldata), EEVEE_Data *vedata)
{
	EEVEE_PassList *psl = vedata->psl;
	EEVEE_TextureList *txl = vedata->txl;
	EEVEE_FramebufferList *fbl = vedata->fbl;
	EEVEE_StorageList *stl = vedata->stl;
	EEVEE_EffectsInfo *effects = stl->effects;

	if ((effects->enabled_effects & EFFECT_VOLUMETRIC) != 0) {
		DefaultTextureList *dtxl = DRW_viewport_texture_list_get();

		e_data.color_src = txl->color;
		e_data.depth_src = dtxl->depth;

		/* Step 4: Apply for opaque */
		GPU_framebuffer_bind(fbl->effect_color_fb);
		DRW_draw_pass(psl->volumetric_resolve_ps);

		/* Swap the buffers and rebind depth to the current buffer */
		SWAP(GPUFrameBuffer *, fbl->main_fb, fbl->effect_fb);
		SWAP(GPUFrameBuffer *, fbl->main_color_fb, fbl->effect_color_fb);
		SWAP(GPUTexture *, txl->color, txl->color_post);

		/* Restore */
		GPU_framebuffer_texture_detach(fbl->effect_fb, dtxl->depth);
		GPU_framebuffer_texture_attach(fbl->main_fb, dtxl->depth, 0, 0);
		GPU_framebuffer_bind(fbl->main_fb);
	}
}

void EEVEE_volumes_free_smoke_textures(void)
{
	/* Free Smoke Textures after rendering */
	for (LinkData *link = e_data.smoke_domains.first; link; link = link->next) {
		SmokeModifierData *smd = (SmokeModifierData *)link->data;
		GPU_free_smoke(smd);
	}
	BLI_freelistN(&e_data.smoke_domains);
}

void EEVEE_volumes_free(void)
{
	MEM_SAFE_FREE(e_data.volumetric_common_lib);
	MEM_SAFE_FREE(e_data.volumetric_common_lights_lib);

	DRW_SHADER_FREE_SAFE(e_data.volumetric_clear_sh);
	DRW_SHADER_FREE_SAFE(e_data.volumetric_scatter_sh);
	DRW_SHADER_FREE_SAFE(e_data.volumetric_scatter_with_lights_sh);
	DRW_SHADER_FREE_SAFE(e_data.volumetric_integration_sh);
	DRW_SHADER_FREE_SAFE(e_data.volumetric_resolve_sh);
}<|MERGE_RESOLUTION|>--- conflicted
+++ resolved
@@ -535,20 +535,11 @@
 		/* (sebbas): Always show smoke for manta */
 		/* const bool show_smoke = ((int)DEG_get_ctime(draw_ctx->depsgraph) >= sds->point_cache[0]->startframe); */
 
-<<<<<<< HEAD
 		if (sds->fluid && (sds->type == FLUID_DOMAIN_TYPE_GAS) /* && show_smoke */ ) {
 			if (!(sds->flags & FLUID_DOMAIN_USE_NOISE)) {
 				GPU_create_smoke(smd, 0);
 			}
 			else if (sds->flags & FLUID_DOMAIN_USE_NOISE) {
-=======
-		if (sds->fluid && show_smoke) {
-			const bool show_highres = BKE_smoke_show_highres(scene, sds);
-			if (!sds->wt || !show_highres) {
-				GPU_create_smoke(smd, 0);
-			}
-			else if (sds->wt && show_highres) {
->>>>>>> a8a9f6aa
 				GPU_create_smoke(smd, 1);
 			}
 			BLI_addtail(&e_data.smoke_domains, BLI_genericNodeN(smd));
