--- conflicted
+++ resolved
@@ -2149,33 +2149,7 @@
   ctx->const_color = DRW_state_is_select() ? select_const_color : const_color;
   ctx->const_wire = (((ob->base_flag & BASE_SELECTED) || (arm->drawtype == ARM_WIRE)) ?
                          1.5f :
-<<<<<<< HEAD
-                         ((ctx->transparent) ? 1.0f : 0.0f));
-=======
                          ((!is_filled || is_transparent) ? 1.0f : 0.0f));
-
-  /** See: 'set_pchan_color'*/
-#define NO_ALPHA(c) (((c)[3] = 1.0f), (c))
-
-  UI_GetThemeColor3fv(TH_SELECT, NO_ALPHA(ctx->color.select));
-  UI_GetThemeColorShade3fv(TH_EDGE_SELECT, 60, NO_ALPHA(ctx->color.edge_select));
-  UI_GetThemeColorShade3fv(TH_EDGE_SELECT, -20, NO_ALPHA(ctx->color.bone_select));
-  UI_GetThemeColor3fv(TH_WIRE, NO_ALPHA(ctx->color.wire));
-  UI_GetThemeColor3fv(TH_WIRE_EDIT, NO_ALPHA(ctx->color.wire_edit));
-  UI_GetThemeColor3fv(TH_BONE_SOLID, NO_ALPHA(ctx->color.bone_solid));
-  UI_GetThemeColorBlendShade3fv(
-      TH_WIRE_EDIT, TH_EDGE_SELECT, 0.15f, 0, NO_ALPHA(ctx->color.bone_active_unselect));
-  UI_GetThemeColor3fv(TH_BONE_POSE, NO_ALPHA(ctx->color.bone_pose));
-  UI_GetThemeColor3fv(TH_BONE_POSE_ACTIVE, NO_ALPHA(ctx->color.bone_pose_active));
-  UI_GetThemeColorBlendShade3fv(
-      TH_WIRE, TH_BONE_POSE, 0.15f, 0, NO_ALPHA(ctx->color.bone_pose_active_unselect));
-  UI_GetThemeColor3fv(TH_TEXT_HI, NO_ALPHA(ctx->color.text_hi));
-  UI_GetThemeColor3fv(TH_TEXT, NO_ALPHA(ctx->color.text));
-  UI_GetThemeColor3fv(TH_VERTEX_SELECT, NO_ALPHA(ctx->color.vertex_select));
-  UI_GetThemeColor3fv(TH_VERTEX, NO_ALPHA(ctx->color.vertex));
-
-#undef NO_ALPHA
->>>>>>> 807aefd6
 }
 
 void OVERLAY_edit_armature_cache_populate(OVERLAY_Data *vedata, Object *ob)
