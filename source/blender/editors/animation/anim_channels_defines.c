--- conflicted
+++ resolved
@@ -3027,13 +3027,8 @@
 
 		/* draw red underline if channel is disabled */
 		if ((ale->type == ANIMTYPE_FCURVE) && (ale->flag & FCURVE_DISABLED)) {
-<<<<<<< HEAD
-			// FIXME: replace hardcoded color here, and check on extents!
+			/* FIXME: replace hardcoded color here, and check on extents! */
 			gpuCurrentColor3x(CPACK_RED);
-=======
-			/* FIXME: replace hardcoded color here, and check on extents! */
-			glColor3f(1.0f, 0.0f, 0.0f);
->>>>>>> 52d2bae2
 			glLineWidth(2.0);
 			gpuSingleLinef(offset, yminc, v2d->cur.xmax, yminc); // DOODLE: single thick colored line
 			glLineWidth(1.0);
