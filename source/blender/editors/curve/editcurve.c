/*
 * $Id$
 *
 * ***** BEGIN GPL LICENSE BLOCK *****
 *
 * This program is free software; you can redistribute it and/or
 * modify it under the terms of the GNU General Public License
 * as published by the Free Software Foundation; either version 2
 * of the License, or (at your option) any later version.
 *
 * This program is distributed in the hope that it will be useful,
 * but WITHOUT ANY WARRANTY; without even the implied warranty of
 * MERCHANTABILITY or FITNESS FOR A PARTICULAR PURPOSE.  See the
 * GNU General Public License for more details.
 *
 * You should have received a copy of the GNU General Public License
 * along with this program; if not, write to the Free Software Foundation,
 * Inc., 51 Franklin Street, Fifth Floor, Boston, MA 02110-1301, USA.
 *
 * The Original Code is Copyright (C) 2001-2002 by NaN Holding BV.
 * All rights reserved.
 *
 * The Original Code is: all of this file.
 *
 * Contributor(s): none yet.
 *
 * ***** END GPL LICENSE BLOCK *****
 */

#include <math.h>
#include <string.h>

#ifndef WIN32
#include <unistd.h>
#else
#include <io.h>
#endif
#include <stdlib.h>

#include "DNA_key_types.h"
#include "DNA_object_types.h"
#include "DNA_scene_types.h"
#include "DNA_anim_types.h"

#include "MEM_guardedalloc.h"

#include "BLI_blenlib.h"
#include "BLI_math.h"
#include "BLI_dynstr.h"
#include "BLI_rand.h"
#include "BLI_utildefines.h"
#include "BLI_ghash.h"

#include "BKE_context.h"
#include "BKE_curve.h"
#include "BKE_depsgraph.h"
#include "BKE_fcurve.h"
#include "BKE_global.h"
#include "BKE_key.h"
#include "BKE_library.h"
#include "BKE_main.h"
#include "BKE_report.h"
#include "BKE_animsys.h"
#include "BKE_action.h"

#include "WM_api.h"
#include "WM_types.h"

#include "ED_keyframes_edit.h"
#include "ED_object.h"
#include "ED_screen.h"
#include "ED_transform.h"
#include "ED_types.h"
#include "ED_util.h"
#include "ED_view3d.h"
#include "ED_curve.h"

#include "curve_intern.h"

#include "UI_interface.h"

#include "RNA_access.h"
#include "RNA_define.h"

/* Undo stuff */
typedef struct {
	ListBase nubase;
	void *lastsel;
	GHash *undoIndex;
	ListBase fcurves, drivers;
	int actnu;
} UndoCurve;

/* Definitions needed for shape keys */
typedef struct {
	void *orig_cv;
	int key_index, nu_index, pt_index;
	int switched;
	Nurb *orig_nu;
} CVKeyIndex;

void selectend_nurb(Object *obedit, short selfirst, short doswap, short selstatus);
static void select_adjacent_cp(ListBase *editnurb, short next, short cont, short selstatus);

/* still need to eradicate a few :( */
#define callocstructN(x,y,name) (x*)MEM_callocN((y)* sizeof(x),name)

static float nurbcircle[8][2]= {
	{0.0, -1.0}, {-1.0, -1.0}, {-1.0, 0.0}, {-1.0,  1.0},
	{0.0,  1.0}, { 1.0,  1.0}, { 1.0, 0.0}, { 1.0, -1.0}
};

ListBase *curve_get_editcurve(Object *ob)
{
	if(ob && ELEM(ob->type, OB_CURVE, OB_SURF)) {
		Curve *cu= ob->data;
		return &cu->editnurb->nurbs;
	}
	return NULL;
}

/* this replaces the active flag used in uv/face mode */
static void set_actNurb(Object *obedit, Nurb *nu)
{
	Curve *cu= obedit->data;
	
	if(nu==NULL)
		cu->actnu = -1;
	else {
		ListBase *nurbs= ED_curve_editnurbs(cu);
		cu->actnu = BLI_findindex(nurbs, nu);
	}
}

static Nurb *get_actNurb(Object *obedit)
{
	Curve *cu= obedit->data;
	ListBase *nurbs= ED_curve_editnurbs(cu);

	return BLI_findlink(nurbs, cu->actnu);
}

/* ******************* SELECTION FUNCTIONS ********************* */

#define HIDDEN			1
#define VISIBLE			0

#define FIRST			1
#define LAST			0


/* returns 1 in case (de)selection was successful */
static short select_beztriple(BezTriple *bezt, short selstatus, short flag, short hidden)
{	
	if(bezt) {
		if((bezt->hide==0) || (hidden==1)) {
			if(selstatus==1) { /* selects */			
				bezt->f1 |= flag;
				bezt->f2 |= flag;
				bezt->f3 |= flag;
				return 1;			
			}
			else { /* deselects */	
				bezt->f1 &= ~flag; 
				bezt->f2 &= ~flag; 
				bezt->f3 &= ~flag; 
				return 1;
			}
		}
	}
	
	return 0;
}

/* returns 1 in case (de)selection was successful */
static short select_bpoint(BPoint *bp, short selstatus, short flag, short hidden) 
{	
	if(bp) {
		if((bp->hide==0) || (hidden==1)) {
			if(selstatus==1) {
				bp->f1 |= flag;
				return 1;
			}
			else {
				bp->f1 &= ~flag;
				return 1;
			}
		}
	}

	return 0;
}

static short swap_selection_beztriple(BezTriple *bezt)
{
	if(bezt->f2 & SELECT)
		return select_beztriple(bezt, DESELECT, 1, VISIBLE);
	else
		return select_beztriple(bezt, SELECT, 1, VISIBLE);
}

static short swap_selection_bpoint(BPoint *bp)
{
	if(bp->f1 & SELECT)
		return select_bpoint(bp, DESELECT, 1, VISIBLE);
	else
		return select_bpoint(bp, SELECT, 1, VISIBLE);
}

int isNurbsel(Nurb *nu)
{
	BezTriple *bezt;
	BPoint *bp;
	int a;

	if(nu->type == CU_BEZIER) {
		bezt= nu->bezt;
		a= nu->pntsu;
		while(a--) {
			if( (bezt->f1 & SELECT) || (bezt->f2 & SELECT) || (bezt->f3 & SELECT) ) return 1;
			bezt++;
		}
	}
	else {
		bp= nu->bp;
		a= nu->pntsu*nu->pntsv;
		while(a--) {
			if( (bp->f1 & SELECT) ) return 1;
			bp++;
		}
	}
	return 0;
}

static int isNurbsel_count(Curve *cu, Nurb *nu)
{
	BezTriple *bezt;
	BPoint *bp;
	int a, sel=0;

	if(nu->type == CU_BEZIER) {
		bezt= nu->bezt;
		a= nu->pntsu;
		while(a--) {
			if (BEZSELECTED_HIDDENHANDLES(cu, bezt)) sel++;
			bezt++;
		}
	}
	else {
		bp= nu->bp;
		a= nu->pntsu*nu->pntsv;
		while(a--) {
			if( (bp->f1 & SELECT) ) sel++;
			bp++;
		}
	}
	return sel;
}

/* ******************* PRINTS ********************* */

void printknots(Object *obedit)
{
	ListBase *editnurb= curve_get_editcurve(obedit);
	Nurb *nu;
	int a, num;

	for(nu= editnurb->first; nu; nu= nu->next) {
		if(isNurbsel(nu) &&  nu->type == CU_NURBS) {
			if(nu->knotsu) {
				num= KNOTSU(nu);
				for(a=0;a<num;a++) printf("knotu %d: %f\n", a, nu->knotsu[a]);
			}
			if(nu->knotsv) {
				num= KNOTSV(nu);
				for(a=0;a<num;a++) printf("knotv %d: %f\n", a, nu->knotsv[a]);
			}
		}
	}
}

/* ********************* Shape keys *************** */

static CVKeyIndex *init_cvKeyIndex(void *cv, int key_index, int nu_index, int pt_index, Nurb *orig_nu)
{
	CVKeyIndex *cvIndex = MEM_callocN(sizeof(CVKeyIndex), "init_cvKeyIndex");

	cvIndex->orig_cv= cv;
	cvIndex->key_index= key_index;
	cvIndex->nu_index= nu_index;
	cvIndex->pt_index= pt_index;
	cvIndex->switched= 0;
	cvIndex->orig_nu= orig_nu;

	return cvIndex;
}

static void free_cvKeyIndex(CVKeyIndex *pointIndex)
{
	MEM_freeN(pointIndex);
}

static void init_editNurb_keyIndex(EditNurb *editnurb, ListBase *origBase)
{
	Nurb *nu= editnurb->nurbs.first;
	Nurb *orignu= origBase->first;
	GHash *gh;
	BezTriple *bezt, *origbezt;
	BPoint *bp, *origbp;
	CVKeyIndex *keyIndex;
	int a, key_index= 0, nu_index= 0, pt_index= 0;

	if(editnurb->keyindex) return;

	gh= BLI_ghash_new(BLI_ghashutil_ptrhash, BLI_ghashutil_ptrcmp, "editNurb keyIndex");

	while (orignu) {
		if (orignu->bezt) {
			a= orignu->pntsu;
			bezt= nu->bezt;
			origbezt= orignu->bezt;
			pt_index= 0;
			while (a--) {
				keyIndex= init_cvKeyIndex(origbezt, key_index, nu_index, pt_index, orignu);
				BLI_ghash_insert(gh, bezt, keyIndex);
				key_index+= 12;
				bezt++;
				origbezt++;
				pt_index++;
			}
		} else {
			a= orignu->pntsu * orignu->pntsv;
			bp= nu->bp;
			origbp= orignu->bp;
			pt_index= 0;
			while (a--) {
				keyIndex= init_cvKeyIndex(origbp, key_index, nu_index, pt_index, orignu);
				BLI_ghash_insert(gh, bp, keyIndex);
				key_index+= 4;
				bp++;
				origbp++;
				pt_index++;
			}
		}

		nu= nu->next;
		orignu= orignu->next;
		nu_index++;
	}

	editnurb->keyindex= gh;
}

static void free_editNurb_keyIndex(EditNurb *editnurb)
{
	if (!editnurb->keyindex) {
		return;
	}
	BLI_ghash_free(editnurb->keyindex, NULL, (GHashValFreeFP)free_cvKeyIndex);
	editnurb->keyindex= NULL;
}

static CVKeyIndex *getCVKeyIndex(EditNurb *editnurb, void *cv)
{
	return BLI_ghash_lookup(editnurb->keyindex, cv);
}

static BezTriple *getKeyIndexOrig_bezt(EditNurb *editnurb, BezTriple *bezt)
{
	CVKeyIndex *index= getCVKeyIndex(editnurb, bezt);

	if (!index) {
		return NULL;
	}

	return (BezTriple*)index->orig_cv;
}

static BPoint *getKeyIndexOrig_bp(EditNurb *editnurb, BPoint *bp)
{
	CVKeyIndex *index= getCVKeyIndex(editnurb, bp);

	if (!index) {
		return NULL;
	}

	return (BPoint*)index->orig_cv;
}

static int getKeyIndexOrig_keyIndex(EditNurb *editnurb, void *cv)
{
	CVKeyIndex *index= getCVKeyIndex(editnurb, cv);

	if (!index) {
		return -1;
	}

	return index->key_index;
}

static void keyIndex_delCV(EditNurb *editnurb, void *cv)
{
	if (!editnurb->keyindex) {
		return;
	}

	BLI_ghash_remove(editnurb->keyindex, cv, NULL, (GHashValFreeFP)free_cvKeyIndex);
}

static void keyIndex_delBezt(EditNurb *editnurb, BezTriple *bezt)
{
	keyIndex_delCV(editnurb, bezt);
}

static void keyIndex_delBP(EditNurb *editnurb, BPoint *bp)
{
	keyIndex_delCV(editnurb, bp);
}

static void keyIndex_delNurb(EditNurb *editnurb, Nurb *nu)
{
	int a;

	if (!editnurb->keyindex) {
		return;
	}

	if (nu->bezt) {
		BezTriple *bezt= nu->bezt;
		a= nu->pntsu;

		while (a--) {
			BLI_ghash_remove(editnurb->keyindex, bezt, NULL, (GHashValFreeFP)free_cvKeyIndex);
			++bezt;
		}
	} else {
		BPoint *bp= nu->bp;
		a= nu->pntsu * nu->pntsv;

		while (a--) {
			BLI_ghash_remove(editnurb->keyindex, bp, NULL, (GHashValFreeFP)free_cvKeyIndex);
			++bp;
		}
	}
}

static void keyIndex_delNurbList(EditNurb *editnurb, ListBase *nubase)
{
	Nurb *nu= nubase->first;

	while (nu) {
		keyIndex_delNurb(editnurb, nu);

		nu= nu->next;
	}
}

static void keyIndex_updateCV(EditNurb *editnurb, char *cv,
	char *newcv, int count, int size)
{
	int i;
	CVKeyIndex *index;

	if (editnurb->keyindex == NULL) {
		/* No shape keys - updating not needed */
		return;
	}

	for (i = 0; i < count; i++) {
		index= getCVKeyIndex(editnurb, cv);

		BLI_ghash_remove(editnurb->keyindex, cv, NULL, NULL);

		if (index) {
			BLI_ghash_insert(editnurb->keyindex, newcv, index);
		}

		newcv += size;
		cv += size;
	}
}

static void keyIndex_updateBezt(EditNurb *editnurb, BezTriple *bezt,
	BezTriple *newbezt, int count)
{
	keyIndex_updateCV(editnurb, (char*)bezt, (char*)newbezt, count, sizeof(BezTriple));
}

static void keyIndex_updateBP(EditNurb *editnurb, BPoint *bp,
	BPoint *newbp, int count)
{
	keyIndex_updateCV(editnurb, (char*)bp, (char*)newbp, count, sizeof(BPoint));
}

static void keyIndex_updateNurb(EditNurb *editnurb, Nurb *nu, Nurb *newnu)
{
	if (nu->bezt) {
		keyIndex_updateBezt(editnurb, nu->bezt, newnu->bezt, newnu->pntsu);
	} else {
		keyIndex_updateBP(editnurb, nu->bp, newnu->bp, newnu->pntsu * newnu->pntsv);
	}
}

static void keyIndex_swap(EditNurb *editnurb, void *a, void *b)
{
	CVKeyIndex *index1= getCVKeyIndex(editnurb, a);
	CVKeyIndex *index2= getCVKeyIndex(editnurb, b);

	BLI_ghash_remove(editnurb->keyindex, a, NULL, NULL);
	BLI_ghash_remove(editnurb->keyindex, b, NULL, NULL);

	if(index2) BLI_ghash_insert(editnurb->keyindex, a, index2);
	if(index1) BLI_ghash_insert(editnurb->keyindex, b, index1);
}

static void keyIndex_switchDirection(EditNurb *editnurb, Nurb *nu)
{
	int a;
	CVKeyIndex *index1, *index2;

	if (nu->bezt) {
		BezTriple *bezt1, *bezt2;

		a= nu->pntsu;

		bezt1= nu->bezt;
		bezt2= bezt1+(a-1);

		if (a & 1) ++a;

		a/=2;

		while (a--) {
			index1= getCVKeyIndex(editnurb, bezt1);
			index2= getCVKeyIndex(editnurb, bezt2);

			if(index1) index1->switched= !index1->switched;

			if (bezt1 != bezt2) {
				keyIndex_swap(editnurb, bezt1, bezt2);

				if(index2) index2->switched= !index2->switched;
			}

			bezt1++;
			bezt2--;
		}
	} else {
		BPoint *bp1, *bp2;

		if (nu->pntsv == 1) {
			a= nu->pntsu;
			bp1= nu->bp;
			bp2= bp1+(a-1);
			a/= 2;
			while(bp1!=bp2 && a>0) {
				index1= getCVKeyIndex(editnurb, bp1);
				index2= getCVKeyIndex(editnurb, bp2);

				if(index1) index1->switched= !index1->switched;

				if (bp1 != bp2) {
					if(index2) index2->switched= !index2->switched;

					keyIndex_swap(editnurb, bp1, bp2);
				}

				a--;
				bp1++;
				bp2--;
			}
		} else {
			int b;

			for(b=0; b<nu->pntsv; b++) {

				bp1= nu->bp+b*nu->pntsu;
				a= nu->pntsu;
				bp2= bp1+(a-1);
				a/= 2;

				while(bp1!=bp2 && a>0) {
					index1= getCVKeyIndex(editnurb, bp1);
					index2= getCVKeyIndex(editnurb, bp2);

					if(index1) index1->switched= !index1->switched;

					if (bp1 != bp2) {
						if(index2) index2->switched= !index2->switched;

						keyIndex_swap(editnurb, bp1, bp2);
					}

					a--;
					bp1++;
					bp2--;
				}
			}

		}
	}
}

static void switch_keys_direction(Curve *cu, Nurb *actnu)
{
	KeyBlock *currkey;
	EditNurb *editnurb= cu->editnurb;
	ListBase *nubase= &editnurb->nurbs;
	Nurb *nu;
	float *fp;
	int a;

	currkey = cu->key->block.first;
	while(currkey) {
		fp= currkey->data;

		nu= nubase->first;
		while (nu) {
			if (nu->bezt) {
				BezTriple *bezt= nu->bezt;
				a= nu->pntsu;
				if (nu == actnu) {
					while (a--) {
						if(getKeyIndexOrig_bezt(editnurb, bezt)) {
							swap_v3_v3(fp, fp + 6);
							*(fp+9) = -*(fp+9);
							fp += 12;
						}
						bezt++;
					}
				} else fp += a * 12;
			} else {
				BPoint *bp= nu->bp;
				a= nu->pntsu * nu->pntsv;
				if (nu == actnu) {
					while (a--) {
						if(getKeyIndexOrig_bp(editnurb, bp)) {
							*(fp+3) = -*(fp+3);
							fp += 4;
						}
						bp++;
					}
				} else fp += a * 4;
			}

			nu= nu->next;
		}

		currkey= currkey->next;
	}
}

static void keyData_switchDirectionNurb(Curve *cu, Nurb *nu)
{
	EditNurb *editnurb= cu->editnurb;

	if (!editnurb->keyindex) {
		/* no shape keys - nothing to do */
		return;
	}

	keyIndex_switchDirection(editnurb, nu);
	if(cu->key)
		switch_keys_direction(cu, nu);
}

static GHash *dupli_keyIndexHash(GHash *keyindex)
{
	GHash *gh;
	GHashIterator *hashIter;

	gh= BLI_ghash_new(BLI_ghashutil_ptrhash, BLI_ghashutil_ptrcmp, "dupli_keyIndex gh");

	for(hashIter = BLI_ghashIterator_new(keyindex);
				   !BLI_ghashIterator_isDone(hashIter);
				   BLI_ghashIterator_step(hashIter)) {
		void *cv = BLI_ghashIterator_getKey(hashIter);
		CVKeyIndex *index = BLI_ghashIterator_getValue(hashIter);
		CVKeyIndex *newIndex = MEM_callocN(sizeof(CVKeyIndex), "dupli_keyIndexHash index");

		memcpy(newIndex, index, sizeof(CVKeyIndex));

		BLI_ghash_insert(gh, cv, newIndex);
	}

	BLI_ghashIterator_free(hashIter);

	return gh;
}

static void key_to_bezt(float *key, BezTriple *basebezt, BezTriple *bezt)
{
	memcpy(bezt, basebezt, sizeof(BezTriple));
	memcpy(bezt->vec, key, sizeof(float) * 9);
	bezt->alfa= key[9];
}

static void bezt_to_key(BezTriple *bezt, float *key)
{
	 memcpy(key, bezt->vec, sizeof(float) * 9);
	 key[9] = bezt->alfa;
}

static void calc_keyHandles(ListBase *nurb, float *key)
{
	Nurb *nu;
	int a;
	float *fp= key;
	BezTriple *bezt;

	nu= nurb->first;
	while (nu) {
		if (nu->bezt) {
			BezTriple *prevp, *nextp;
			BezTriple cur, prev, next;
			float *startfp, *prevfp, *nextfp;

			bezt= nu->bezt;
			a= nu->pntsu;
			startfp= fp;

			if(nu->flagu & CU_NURB_CYCLIC) {
				prevp= bezt+(a-1);
				prevfp= fp+(12 * (a-1));
			} else {
				prevp= NULL;
				prevfp= NULL;
			}

			nextp= bezt + 1;
			nextfp= fp + 12;

			while (a--) {
				key_to_bezt(fp, bezt, &cur);

				if (nextp) key_to_bezt(nextfp, nextp, &next);
				if (prevp) key_to_bezt(prevfp, prevp, &prev);

				calchandleNurb(&cur, prevp ? &prev : NULL, nextp ? &next : NULL, 0);
				bezt_to_key(&cur, fp);

				prevp= bezt;
				prevfp= fp;
				if(a==1) {
					if(nu->flagu & CU_NURB_CYCLIC) {
						nextp= nu->bezt;
						nextfp= startfp;
					} else {
						nextp= NULL;
						nextfp= NULL;
					}
				}
				else {
					++nextp;
					nextfp += 12;
				}

				++bezt;
				fp += 12;
			}
		} else {
			a= nu->pntsu * nu->pntsv;
			fp += a * 4;
		}

		nu= nu->next;
	}
}

static void calc_shapeKeys(Object *obedit)
{
	Curve *cu= (Curve*)obedit->data;

	/* are there keys? */
	if(cu->key) {
		int a, i, j;
		EditNurb *editnurb= cu->editnurb;
		KeyBlock *currkey;
		KeyBlock *actkey= BLI_findlink(&cu->key->block, editnurb->shapenr-1);
		BezTriple *bezt, *oldbezt;
		BPoint *bp, *oldbp;
		Nurb *nu;
		int totvert= count_curveverts(&editnurb->nurbs);

		float (*ofs)[3] = NULL;
		float *oldkey, *newkey, *ofp;

		/* editing the base key should update others */
		if(cu->key->type==KEY_RELATIVE) {
			int act_is_basis = 0;
			/* find if this key is a basis for any others */
			for(currkey = cu->key->block.first; currkey; currkey= currkey->next) {
				if(editnurb->shapenr-1 == currkey->relative) {
					act_is_basis = 1;
					break;
				}
			}

			if(act_is_basis) { /* active key is a base */
				int j;
				int totvec= 0;

				/* Calculate needed memory to store offset */
				nu= editnurb->nurbs.first;
				while(nu) {
					if (nu->bezt) {
						/* Three vects to store handles and one for alfa */
						totvec+= nu->pntsu * 4;
					} else {
						totvec+= 2 * nu->pntsu * nu->pntsv;
					}

					nu= nu->next;
				}

				ofs= MEM_callocN(sizeof(float) * 3 * totvec,  "currkey->data");
				nu= editnurb->nurbs.first;
				i= 0;
				while(nu) {
					if(nu->bezt) {
						bezt= nu->bezt;
						a= nu->pntsu;
						while(a--) {
							oldbezt= getKeyIndexOrig_bezt(editnurb, bezt);

							if (oldbezt) {
								for (j= 0; j < 3; ++j) {
									VECSUB(ofs[i], bezt->vec[j], oldbezt->vec[j]);
									i++;
								}
								ofs[i++][0]= bezt->alfa - oldbezt->alfa;
							} else {
								i += 4;
							}
							bezt++;
						}
					}
					else {
						bp= nu->bp;
						a= nu->pntsu*nu->pntsv;
						while(a--) {
							oldbp= getKeyIndexOrig_bp(editnurb, bp);
							if (oldbp) {
								VECSUB(ofs[i], bp->vec, oldbp->vec);
								ofs[i+1][0]= bp->alfa - oldbp->alfa;
							}
							i += 2;
							++bp;
						}
					}

					nu= nu->next;
				}
			}
		}

		currkey = cu->key->block.first;
		while(currkey) {
			int apply_offset = (ofs && (currkey != actkey) && (editnurb->shapenr-1 == currkey->relative));

			float *fp= newkey= MEM_callocN(cu->key->elemsize * totvert,  "currkey->data");
			ofp= oldkey = currkey->data;

			nu= editnurb->nurbs.first;
			i = 0;
			while(nu) {
				if(currkey == actkey) {
					int restore= actkey != cu->key->refkey;

					if(nu->bezt) {
						bezt= nu->bezt;
						a= nu->pntsu;
						while(a--) {
							oldbezt= getKeyIndexOrig_bezt(editnurb, bezt);

							for (j= 0; j < 3; ++j, ++i) {
								VECCOPY(fp, bezt->vec[j]);

								if (restore && oldbezt) {
									VECCOPY(bezt->vec[j], oldbezt->vec[j]);
								}

								fp+= 3;
							}
							fp[0]= bezt->alfa;

							if(restore && oldbezt) {
								bezt->alfa= oldbezt->alfa;
							}

							fp+= 3;	++i;/* alphas */
							++bezt;
						}
					}
					else {
						bp= nu->bp;
						a= nu->pntsu*nu->pntsv;
						while(a--) {
							oldbp= getKeyIndexOrig_bp(editnurb, bp);

							VECCOPY(fp, bp->vec);

							fp[3]= bp->alfa;

							if(restore && oldbp) {
								VECCOPY(bp->vec, oldbp->vec);
								bp->alfa= oldbp->alfa;
							}

							fp+= 4;
							++bp;
							i+=2;
						}
					}
				}
				else {
					int index;
					float *curofp;

					if(oldkey) {
						if(nu->bezt) {
							bezt= nu->bezt;
							a= nu->pntsu;

							while(a--) {
								index= getKeyIndexOrig_keyIndex(editnurb, bezt);
								if (index >= 0) {
									curofp= ofp + index;

									for (j= 0; j < 3; ++j, ++i) {
										VECCOPY(fp, curofp);

										if(apply_offset) {
											VECADD(fp, fp, ofs[i]);
										}

										fp+= 3; curofp+= 3;
									}
									fp[0]= curofp[0];

									if(apply_offset) {
										/* apply alfa offsets */
										VECADD(fp, fp, ofs[i]);
										++i;
									}

									fp+= 3; curofp+= 3;	/* alphas */
								} else {
									for (j= 0; j < 3; ++j, ++i) {
										VECCOPY(fp, bezt->vec[j]);
										fp+= 3;
									}
									fp[0]= bezt->alfa;

									fp+= 3;	/* alphas */
								}
								++bezt;
							}
						}
						else {
							bp= nu->bp;
							a= nu->pntsu*nu->pntsv;
							while(a--) {
								index= getKeyIndexOrig_keyIndex(editnurb, bp);

								if (index >= 0) {
									curofp= ofp + index;
									VECCOPY(fp, curofp);
									fp[3]= curofp[3];

									if(apply_offset) {
										VECADD(fp, fp, ofs[i]);
										fp[3]+=ofs[i+1][0];
									}
								} else {
									VECCOPY(fp, bp->vec);
									fp[3]= bp->alfa;
								}

								fp+= 4;
								++bp;
								i+=2;
							}
						}
					}
				}

				nu= nu->next;
			}

			if (apply_offset) {
				/* handles could become malicious after offsets applying */
				calc_keyHandles(&editnurb->nurbs, newkey);
			}

			currkey->totelem= totvert;
			if(currkey->data) MEM_freeN(currkey->data);
			currkey->data = newkey;

			currkey= currkey->next;
		}

		if(ofs) MEM_freeN(ofs);
	}
}

/* ********************* Amimation data *************** */

static int curve_is_animated(Object *ob)
{
	Curve *cu= (Curve*)ob->data;
	AnimData *ad= BKE_animdata_from_id(&cu->id);

	return ad && (ad->action || ad->drivers.first);
}

static void fcurve_path_rename(AnimData *ad, char *orig_rna_path, char *rna_path, ListBase *orig_curves, ListBase *curves)
{
	FCurve *fcu, *nfcu, *nextfcu;
	int len= strlen(orig_rna_path);

	fcu= orig_curves->first;
	while (fcu) {
		nextfcu= fcu->next;
		if(!strncmp(fcu->rna_path, orig_rna_path, len)) {
			char *spath, *suffix= fcu->rna_path + len;
			nfcu= copy_fcurve(fcu);
			spath= nfcu->rna_path;
			nfcu->rna_path= BLI_sprintfN("%s%s", rna_path, suffix);
			BLI_addtail(curves, nfcu);

			if (fcu->grp) {
				action_groups_remove_channel(ad->action, fcu);
				action_groups_add_channel(ad->action, fcu->grp, nfcu);
			}
			else if (ad->action && &ad->action->curves == orig_curves)
				BLI_remlink(&ad->action->curves, fcu);
			else
				BLI_remlink(&ad->drivers, fcu);

			free_fcurve(fcu);

			MEM_freeN(spath);
		}
		fcu= nextfcu;
	}
}

static void fcurve_remove(AnimData *ad, ListBase *orig_curves, FCurve *fcu)
{
	if(orig_curves==&ad->drivers) BLI_remlink(&ad->drivers, fcu);
	else action_groups_remove_channel(ad->action, fcu);

	free_fcurve(fcu);
}

static void curve_rename_fcurves(Object *obedit, ListBase *orig_curves)
{
	int nu_index= 0, a, pt_index;
	Curve *cu= (Curve*)obedit->data;
	EditNurb *editnurb= cu->editnurb;
	Nurb *nu= editnurb->nurbs.first;
	CVKeyIndex *keyIndex;
	char rna_path[64], orig_rna_path[64];
	AnimData *ad= BKE_animdata_from_id(&cu->id);
	ListBase curves= {0, 0};
	FCurve *fcu, *next;

	while(nu) {
		if(nu->bezt) {
			BezTriple *bezt= nu->bezt;
			a= nu->pntsu;
			pt_index= 0;

			while (a--) {
				keyIndex= getCVKeyIndex(editnurb, bezt);
				if(keyIndex) {
					sprintf(rna_path, "splines[%d].bezier_points[%d]", nu_index, pt_index);
					sprintf(orig_rna_path, "splines[%d].bezier_points[%d]", keyIndex->nu_index, keyIndex->pt_index);

					if(keyIndex->switched) {
						char handle_path[64], orig_handle_path[64];
						sprintf(orig_handle_path, "%s.handle_left", orig_rna_path);
						sprintf(handle_path, "%s.handle_right", rna_path);
						fcurve_path_rename(ad, orig_handle_path, handle_path, orig_curves, &curves);

						sprintf(orig_handle_path, "%s.handle_right", orig_rna_path);
						sprintf(handle_path, "%s.handle_left", rna_path);
						fcurve_path_rename(ad, orig_handle_path, handle_path, orig_curves, &curves);
					}

					fcurve_path_rename(ad, orig_rna_path, rna_path, orig_curves, &curves);

					keyIndex->nu_index= nu_index;
					keyIndex->pt_index= pt_index;
				}

				bezt++;
				pt_index++;
			}
		} else {
			BPoint *bp= nu->bp;
			a= nu->pntsu * nu->pntsv;
			pt_index= 0;

			while (a--) {
				keyIndex= getCVKeyIndex(editnurb, bp);
				if(keyIndex) {
					sprintf(rna_path, "splines[%d].points[%d]", nu_index, pt_index);
					sprintf(orig_rna_path, "splines[%d].points[%d]", keyIndex->nu_index, keyIndex->pt_index);
					fcurve_path_rename(ad, orig_rna_path, rna_path, orig_curves, &curves);

					keyIndex->nu_index= nu_index;
					keyIndex->pt_index= pt_index;
				}

				bp++;
				pt_index++;
			}
		}
		nu= nu->next;
		nu_index++;
	}

	/* remove pathes for removed control points
	   need this to make further step with copying non-cv related curves copying
	   not touching cv's f-cruves */
	for(fcu= orig_curves->first; fcu; fcu= next) {
		next= fcu->next;

		if(!strncmp(fcu->rna_path, "splines", 7)) {
			char *ch= strchr(fcu->rna_path, '.');

			if (ch && (!strncmp(ch, ".bezier_points", 14) || !strncmp(ch, ".points", 7)))
				fcurve_remove(ad, orig_curves, fcu);
		}
	}

	nu_index= 0;
	nu= editnurb->nurbs.first;
	while(nu) {
		keyIndex= NULL;
		if(nu->pntsu) {
			if(nu->bezt) keyIndex= getCVKeyIndex(editnurb, &nu->bezt[0]);
			else keyIndex= getCVKeyIndex(editnurb, &nu->bp[0]);
		}

		if(keyIndex) {
			sprintf(rna_path, "splines[%d]", nu_index);
			sprintf(orig_rna_path, "splines[%d]", keyIndex->nu_index);
			fcurve_path_rename(ad, orig_rna_path, rna_path, orig_curves, &curves);
		}

		nu_index++;
		nu= nu->next;
	}

	/* the remainders in orig_curves can be copied back (like follow path) */
	/* (if it's not path to spline) */
	for(fcu= orig_curves->first; fcu; fcu= next) {
		next= fcu->next;

		if(!strncmp(fcu->rna_path, "splines", 7)) fcurve_remove(ad, orig_curves, fcu);
		else BLI_addtail(&curves, fcu);
	}

	*orig_curves= curves;
}

/* return 0 if animation data wasn't changed, 1 otherwise */
int ED_curve_updateAnimPaths(Object *obedit)
{
	Curve *cu= (Curve*)obedit->data;
	AnimData *ad= BKE_animdata_from_id(&cu->id);

	if(!curve_is_animated(obedit)) return 0;

	if(ad->action)
		curve_rename_fcurves(obedit, &ad->action->curves);

	curve_rename_fcurves(obedit, &ad->drivers);

	return 1;
}

/* ********************* LOAD and MAKE *************** */

/* load editNurb in object */
void load_editNurb(Object *obedit)
{
	ListBase *editnurb= curve_get_editcurve(obedit);

	if(obedit==NULL) return;

	set_actNurb(obedit, NULL);

	if (ELEM(obedit->type, OB_CURVE, OB_SURF)) {
		Curve *cu= obedit->data;
		Nurb *nu, *newnu;
		ListBase newnurb= {NULL, NULL}, oldnurb= cu->nurb;

		for(nu= editnurb->first; nu; nu= nu->next) {
			newnu= duplicateNurb(nu);
			BLI_addtail(&newnurb, newnu);

			if(nu->type == CU_NURBS) {
				clamp_nurb_order_u(nu);
			}
		}

		cu->nurb= newnurb;

		calc_shapeKeys(obedit);
		ED_curve_updateAnimPaths(obedit);

		freeNurblist(&oldnurb);
	}

	set_actNurb(obedit, NULL);
}

/* make copy in cu->editnurb */
void make_editNurb(Object *obedit)
{
	Curve *cu= (Curve*)obedit->data;
	EditNurb *editnurb= cu->editnurb;
	Nurb *nu, *newnu, *nu_act= NULL;
	KeyBlock *actkey;

	if(obedit==NULL) return;

	set_actNurb(obedit, NULL);

	if (ELEM(obedit->type, OB_CURVE, OB_SURF)) {
		actkey= ob_get_keyblock(obedit);

		if(actkey) {
			// XXX strcpy(G.editModeTitleExtra, "(Key) ");
			undo_editmode_clear();
			key_to_curve(actkey, cu, &cu->nurb);
		}

		if(editnurb) {
			freeNurblist(&editnurb->nurbs);
			free_editNurb_keyIndex(editnurb);
			editnurb->keyindex= NULL;
		} else {
			editnurb= MEM_callocN(sizeof(EditNurb), "editnurb");
			cu->editnurb= editnurb;
		}

		nu= cu->nurb.first;
		cu->lastsel= NULL;   /* for select row */

		while(nu) {
			newnu= duplicateNurb(nu);
			test2DNurb(newnu);	// after join, or any other creation of curve
			BLI_addtail(&editnurb->nurbs, newnu);

			if (nu_act == NULL && isNurbsel(nu)) {
				nu_act= newnu;
				set_actNurb(obedit, newnu);
			}

			nu= nu->next;
		}

		if(actkey)
			editnurb->shapenr= obedit->shapenr;

		/* animation could be added in editmode even if teher was no animdata i
		   object mode hence we always need CVs index be created */
		init_editNurb_keyIndex(editnurb, &cu->nurb);
	}
}

void free_curve_editNurb (Curve *cu)
{
	if(cu->editnurb) {
		freeNurblist(&cu->editnurb->nurbs);
		free_editNurb_keyIndex(cu->editnurb);
		MEM_freeN(cu->editnurb);
		cu->editnurb= NULL;
	}
}

void free_editNurb(Object *obedit)
{
	Curve *cu= obedit->data;

	free_curve_editNurb(cu);
}

void CU_deselect_all(Object *obedit)
{
	ListBase *editnurb= curve_get_editcurve(obedit);

	if (editnurb) {
		selectend_nurb(obedit, FIRST, 0, DESELECT); /* set first control points as unselected */
		select_adjacent_cp(editnurb, 1, 1, DESELECT); /* cascade selection */
	}
}

void CU_select_all(Object *obedit)
{
	ListBase *editnurb= curve_get_editcurve(obedit);

	if (editnurb) {
		selectend_nurb(obedit, FIRST, 0, SELECT); /* set first control points as unselected */
		select_adjacent_cp(editnurb, 1, 1, SELECT); /* cascade selection */
	}
}

void CU_select_swap(Object *obedit)
{
	ListBase *editnurb= curve_get_editcurve(obedit);

	if (editnurb) {
		Curve *cu= obedit->data;
		Nurb *nu;
		BPoint *bp;
		BezTriple *bezt;
		int a;

		cu->lastsel= NULL;

		for(nu= editnurb->first; nu; nu= nu->next) {
			if(nu->type == CU_BEZIER) {
				bezt= nu->bezt;
				a= nu->pntsu;
				while(a--) {
					if(bezt->hide==0) {
						bezt->f2 ^= SELECT; /* always do the center point */
						if((cu->drawflag & CU_HIDE_HANDLES)==0) {
							bezt->f1 ^= SELECT;
							bezt->f3 ^= SELECT;
						}
					}
					bezt++;
				}
			}
			else {
				bp= nu->bp;
				a= nu->pntsu*nu->pntsv;
				while(a--) {
					swap_selection_bpoint(bp);
					bp++;
				}
			}
		}
	}
}

/******************** separate operator ***********************/

static int separate_exec(bContext *C, wmOperator *op)
{
	Main *bmain= CTX_data_main(C);
	Scene *scene= CTX_data_scene(C);
	Nurb *nu, *nu1;
	Object *oldob, *newob;
	Base *oldbase, *newbase;
	Curve *oldcu, *newcu;
	EditNurb *oldedit, *newedit;

	oldbase= CTX_data_active_base(C);
	oldob= oldbase->object;
	oldcu= oldob->data;
	oldedit= oldcu->editnurb;

	if(oldcu->key) {
		BKE_report(op->reports, RPT_ERROR, "Can't separate a curve with vertex keys.");
		return OPERATOR_CANCELLED;
	}

	WM_cursor_wait(1);
	
	/* 1. duplicate the object and data */
	newbase= ED_object_add_duplicate(bmain, scene, oldbase, 0);	/* 0 = fully linked */
	ED_base_object_select(newbase, BA_DESELECT);
	newob= newbase->object;

	newcu= newob->data= copy_curve(oldcu);
	newcu->editnurb= NULL;
	oldcu->id.us--; /* because new curve is a copy: reduce user count */

	/* 2. put new object in editmode and clear it */
	make_editNurb(newob);
	newedit= newcu->editnurb;
	freeNurblist(&newedit->nurbs);
	free_editNurb_keyIndex(newedit);

	/* 3. move over parts from old object */
	for(nu= oldedit->nurbs.first; nu; nu=nu1) {
		nu1= nu->next;

		if(isNurbsel(nu)) {
			BLI_remlink(&oldedit->nurbs, nu);
			BLI_addtail(&newedit->nurbs, nu);
		}
	}

	/* 4. put old object out of editmode */
	load_editNurb(newob);
	free_editNurb(newob);

	DAG_id_tag_update(&oldob->id, OB_RECALC_DATA);	/* this is the original one */
	DAG_id_tag_update(&newob->id, OB_RECALC_DATA);	/* this is the separated one */

	WM_event_add_notifier(C, NC_GEOM|ND_DATA, oldob->data);

	WM_cursor_wait(0);

	return OPERATOR_FINISHED;
}

void CURVE_OT_separate(wmOperatorType *ot)
{
	/* identifiers */
	ot->name= "Separate";
	ot->idname= "CURVE_OT_separate";
	
	/* api callbacks */
	ot->exec= separate_exec;
	ot->poll= ED_operator_editsurfcurve;
	
	/* flags */
	ot->flag= OPTYPE_REGISTER|OPTYPE_UNDO;
}

/* ******************* FLAGS ********************* */

static short isNurbselUV(Nurb *nu, int *u, int *v, int flag)
{
	/* return u!=-1:     1 row in u-direction selected. U has value between 0-pntsv 
	 * return v!=-1: 1 collumn in v-direction selected. V has value between 0-pntsu 
	 */
	BPoint *bp;
	int a, b, sel;

	*u= *v= -1;

	bp= nu->bp;
	for(b=0; b<nu->pntsv; b++) {
		sel= 0;
		for(a=0; a<nu->pntsu; a++, bp++) {
			if(bp->f1 & flag) sel++;
		}
		if(sel==nu->pntsu) {
			if(*u== -1) *u= b;
			else return 0;
		}
		else if(sel>1) return 0;    /* because sel==1 is still ok */
	}

	for(a=0; a<nu->pntsu; a++) {
		sel= 0;
		bp= nu->bp+a;
		for(b=0; b<nu->pntsv; b++, bp+=nu->pntsu) {
			if(bp->f1 & flag) sel++;
		}
		if(sel==nu->pntsv) {
			if(*v== -1) *v= a;
			else return 0;
		}
		else if(sel>1) return 0;
	}

	if(*u==-1 && *v>-1) return 1;
	if(*v==-1 && *u>-1) return 1;
	return 0;
}

static void setflagsNurb(ListBase *editnurb, short flag)
{
	Nurb *nu;
	BezTriple *bezt;
	BPoint *bp;
	int a;

	for(nu= editnurb->first; nu; nu= nu->next) {
		if(nu->type == CU_BEZIER) {
			a= nu->pntsu;
			bezt= nu->bezt;
			while(a--) {
				bezt->f1= bezt->f2= bezt->f3= flag;
				bezt++;
			}
		}
		else {
			a= nu->pntsu*nu->pntsv;
			bp= nu->bp;
			while(a--) {
				bp->f1= flag;
				bp++;
			}
		}
	}
}

static void rotateflagNurb(ListBase *editnurb, short flag, float *cent, float rotmat[][3])
{
	/* all verts with (flag & 'flag') rotate */
	Nurb *nu;
	BPoint *bp;
	int a;

	for(nu= editnurb->first; nu; nu= nu->next) {
		if(nu->type == CU_NURBS) {
			bp= nu->bp;
			a= nu->pntsu*nu->pntsv;

			while(a--) {
				if(bp->f1 & flag) {
					sub_v3_v3(bp->vec, cent);
					mul_m3_v3(rotmat, bp->vec);
					add_v3_v3(bp->vec, cent);
				}
				bp++;
			}
		}
	}
}

static void translateflagNurb(ListBase *editnurb, short flag, float *vec)
{
	/* all verts with ('flag' & flag) translate */
	Nurb *nu;
	BezTriple *bezt;
	BPoint *bp;
	int a;

	for(nu= editnurb->first; nu; nu= nu->next) {
		if(nu->type == CU_BEZIER) {
			a= nu->pntsu;
			bezt= nu->bezt;
			while(a--) {
				if(bezt->f1 & flag) add_v3_v3(bezt->vec[0], vec);
				if(bezt->f2 & flag) add_v3_v3(bezt->vec[1], vec);
				if(bezt->f3 & flag) add_v3_v3(bezt->vec[2], vec);
				bezt++;
			}
		}
		else {
			a= nu->pntsu*nu->pntsv;
			bp= nu->bp;
			while(a--) {
				if(bp->f1 & flag) add_v3_v3(bp->vec, vec);
				bp++;
			}
		}

		test2DNurb(nu);
	}
}

static void weightflagNurb(ListBase *editnurb, short flag, float w)
{
	Nurb *nu;
	BPoint *bp;
	int a;

	for(nu= editnurb->first; nu; nu= nu->next) {
		if(nu->type == CU_NURBS) {
			a= nu->pntsu*nu->pntsv;
			bp= nu->bp;
			while(a--) {
				if(bp->f1 & flag) {
					/* a mode used to exist for replace/multiple but is was unused */
					bp->vec[3]*= w;
				}
				bp++;
			}
		}
	}
}

static int deleteflagNurb(bContext *C, wmOperator *UNUSED(op), int flag)
{
	Object *obedit= CTX_data_edit_object(C);
	Curve *cu= obedit->data;
	ListBase *editnurb= curve_get_editcurve(obedit);
	Nurb *nu, *next;
	BPoint *bp, *bpn, *newbp;
	int a, b, newu, newv, sel;

	if(obedit && obedit->type==OB_SURF);
	else return OPERATOR_CANCELLED;

	cu->lastsel= NULL;

	nu= editnurb->first;
	while(nu) {
		next= nu->next;

		/* is entire nurb selected */
		bp= nu->bp;
		a= nu->pntsu*nu->pntsv;
		while(a) {
			a--;
			if(bp->f1 & flag);
			else break;
			bp++;
		}
		if(a==0) {
			BLI_remlink(editnurb, nu);
			keyIndex_delNurb(cu->editnurb, nu);
			freeNurb(nu); nu=NULL;
		}
		else {
			/* is nurb in U direction selected */
			newv= nu->pntsv;
			bp= nu->bp;
			for(b=0; b<nu->pntsv; b++) {
				sel= 0;
				for(a=0; a<nu->pntsu; a++, bp++) {
					if(bp->f1 & flag) sel++;
				}
				if(sel==nu->pntsu) {
					newv--;
				}
				else if(sel>=1) {
					/* don't delete */
					break;
				}
			}
			if(newv!=nu->pntsv && b==nu->pntsv)	{
				/* delete */
				bp= nu->bp;
				bpn = newbp =
					(BPoint*) MEM_mallocN(newv * nu->pntsu * sizeof(BPoint), "deleteNurb");
				for(b=0; b<nu->pntsv; b++) {
					if((bp->f1 & flag)==0) {
						memcpy(bpn, bp, nu->pntsu*sizeof(BPoint));
						keyIndex_updateBP(cu->editnurb, bp, bpn, nu->pntsu);
						bpn+= nu->pntsu;
					} else {
						keyIndex_delBP(cu->editnurb, bp);
					}
					bp+= nu->pntsu;
				}
				nu->pntsv= newv;
				MEM_freeN(nu->bp);
				nu->bp= newbp;
				clamp_nurb_order_v(nu);

				nurbs_knot_calc_v(nu);
			}
			else {
				/* is the nurb in V direction selected */
				newu= nu->pntsu;
				for(a=0; a<nu->pntsu; a++) {
					bp= nu->bp+a;
					sel= 0;
					for(b=0; b<nu->pntsv; b++, bp+=nu->pntsu) {
						if(bp->f1 & flag) sel++;
					}
					if(sel==nu->pntsv) {
						newu--;
					}
					else if(sel>=1) {
						/* don't delete */
						break;
					}
				}
				if(newu!=nu->pntsu && a==nu->pntsu)	{
					/* delete */
					bp= nu->bp;
					bpn = newbp =
						(BPoint*) MEM_mallocN(newu * nu->pntsv * sizeof(BPoint), "deleteNurb");
					for(b=0; b<nu->pntsv; b++) {
						for(a=0; a<nu->pntsu; a++, bp++) {
							if((bp->f1 & flag)==0) {
								*bpn= *bp;
								keyIndex_updateBP(cu->editnurb, bp, bpn, 1);
								bpn++;
							} else {
								keyIndex_delBP(cu->editnurb, bp);
							}
						}
					}
					MEM_freeN(nu->bp);
					nu->bp= newbp;
					if(newu==1 && nu->pntsv>1) {    /* make a U spline */
						nu->pntsu= nu->pntsv;
						nu->pntsv= 1;
						SWAP(short, nu->orderu, nu->orderv);
						clamp_nurb_order_u(nu);
						if(nu->knotsv) MEM_freeN(nu->knotsv);
						nu->knotsv= NULL;
					}
					else {
						nu->pntsu= newu;
						clamp_nurb_order_u(nu);
					}
					nurbs_knot_calc_u(nu);
				}
			}
		}
		nu= next;
	}

	if(ED_curve_updateAnimPaths(obedit))
		WM_event_add_notifier(C, NC_OBJECT|ND_KEYS, obedit);

	return OPERATOR_FINISHED;
}

/* only for OB_SURF */
static short extrudeflagNurb(EditNurb *editnurb, int flag)
{
	Nurb *nu;
	BPoint *bp, *bpn, *newbp;
	int ok= 0, a, u, v, len;

	nu= editnurb->nurbs.first;
	while(nu) {

		if(nu->pntsv==1) {
			bp= nu->bp;
			a= nu->pntsu;
			while(a) {
				if(bp->f1 & flag);
				else break;
				bp++;
				a--;
			}
			if(a==0) {
				ok= 1;
				newbp =
					(BPoint*)MEM_mallocN(2 * nu->pntsu * sizeof(BPoint), "extrudeNurb1");
				ED_curve_bpcpy(editnurb, newbp, nu->bp, nu->pntsu);
				bp= newbp+ nu->pntsu;
				ED_curve_bpcpy(editnurb, bp, nu->bp, nu->pntsu);
				MEM_freeN(nu->bp);
				nu->bp= newbp;
				a= nu->pntsu;
				while(a--) {
					select_bpoint(bp, SELECT, flag, HIDDEN);
					select_bpoint(newbp, DESELECT, flag, HIDDEN);
					bp++; 
					newbp++;
				}

				nu->pntsv= 2;
				nu->orderv= 2;
				nurbs_knot_calc_v(nu);
			}
		}
		else {
			/* which row or column is selected */

			if( isNurbselUV(nu, &u, &v, flag) ) {

				/* deselect all */
				bp= nu->bp;
				a= nu->pntsu*nu->pntsv;
				while(a--) {
					select_bpoint(bp, DESELECT, flag, HIDDEN);
					bp++;
				}

				if(u==0 || u== nu->pntsv-1) {	    /* row in u-direction selected */
					ok= 1;
					newbp =
						(BPoint*) MEM_mallocN(nu->pntsu*(nu->pntsv + 1)
										  * sizeof(BPoint), "extrudeNurb1");
					if(u==0) {
						len= nu->pntsv*nu->pntsu;
						ED_curve_bpcpy(editnurb, newbp+nu->pntsu, nu->bp, len);
						ED_curve_bpcpy(editnurb, newbp, nu->bp, nu->pntsu);
						bp= newbp;
					}
					else {
						len= nu->pntsv*nu->pntsu;
						ED_curve_bpcpy(editnurb, newbp, nu->bp, len);
						ED_curve_bpcpy(editnurb, newbp+len, nu->bp+len-nu->pntsu, nu->pntsu);
						bp= newbp+len;
					}

					a= nu->pntsu;
					while(a--) {
						select_bpoint(bp, SELECT, flag, HIDDEN);
						bp++;
					}

					MEM_freeN(nu->bp);
					nu->bp= newbp;
					nu->pntsv++;
					nurbs_knot_calc_v(nu);
				}
				else if(v==0 || v== nu->pntsu-1) {	    /* collumn in v-direction selected */
					ok= 1;
					bpn = newbp =
						(BPoint*) MEM_mallocN((nu->pntsu + 1) * nu->pntsv * sizeof(BPoint), "extrudeNurb1");
					bp= nu->bp;

					for(a=0; a<nu->pntsv; a++) {
						if(v==0) {
							*bpn= *bp;
							bpn->f1 |= flag;
							bpn++;
						}
						ED_curve_bpcpy(editnurb, bpn, bp, nu->pntsu);
						bp+= nu->pntsu;
						bpn+= nu->pntsu;
						if(v== nu->pntsu-1) {
							*bpn= *(bp-1);
							bpn->f1 |= flag;
							bpn++;
						}
					}

					MEM_freeN(nu->bp);
					nu->bp= newbp;
					nu->pntsu++;
					nurbs_knot_calc_u(nu);
				}
			}
		}
		nu= nu->next;
	}

	return ok;
}

static void adduplicateflagNurb(Object *obedit, short flag)
{
	ListBase *editnurb= curve_get_editcurve(obedit);
	Nurb *nu, *newnu;
	BezTriple *bezt, *bezt1;
	BPoint *bp, *bp1;
	Curve *cu= (Curve*)obedit->data;
	int a, b, starta, enda, newu, newv;
	char *usel;

	cu->lastsel= NULL;

	nu= editnurb->last;
	while(nu) {
		if(nu->type == CU_BEZIER) {
			bezt= nu->bezt;
			for(a=0; a<nu->pntsu; a++) {
				enda= -1;
				starta= a;
				while( (bezt->f1 & flag) || (bezt->f2 & flag) || (bezt->f3 & flag) ) {
					select_beztriple(bezt, DESELECT, flag, HIDDEN);
					enda=a;
					if(a>=nu->pntsu-1) break;
					a++;
					bezt++;
				}
				if(enda>=starta) {
					newnu = (Nurb*)MEM_mallocN(sizeof(Nurb), "adduplicateN");  
					memcpy(newnu, nu, sizeof(Nurb));
					BLI_addtail(editnurb, newnu);
					set_actNurb(obedit, newnu);
					newnu->pntsu= enda-starta+1;
					newnu->bezt=
						(BezTriple*)MEM_mallocN((enda - starta + 1) * sizeof(BezTriple), "adduplicateN");  
					memcpy(newnu->bezt, nu->bezt+starta, newnu->pntsu*sizeof(BezTriple));

					b= newnu->pntsu;
					bezt1= newnu->bezt;
					while(b--) {
						select_beztriple(bezt1, SELECT, flag, HIDDEN);
						bezt1++;
					}

					if(nu->flagu & CU_NURB_CYCLIC) {
						if(starta!=0 || enda!=nu->pntsu-1) {
							newnu->flagu &= ~CU_NURB_CYCLIC;
						}
					}
				}
				bezt++;
			}
		}
		else if(nu->pntsv==1) {	/* because UV Nurb has a different method for dupli */
			bp= nu->bp;
			for(a=0; a<nu->pntsu; a++) {
				enda= -1;
				starta= a;
				while(bp->f1 & flag) {
					select_bpoint(bp, DESELECT, flag, HIDDEN);
					enda= a;
					if(a>=nu->pntsu-1) break;
					a++;
					bp++;
				}
				if(enda>=starta) {
					newnu = (Nurb*)MEM_mallocN(sizeof(Nurb), "adduplicateN3");  
					memcpy(newnu, nu, sizeof(Nurb));
					set_actNurb(obedit, newnu);
					BLI_addtail(editnurb, newnu);
					newnu->pntsu= enda-starta+1;
					newnu->bp = (BPoint*)MEM_mallocN((enda-starta+1) * sizeof(BPoint), "adduplicateN4");
					memcpy(newnu->bp, nu->bp+starta, newnu->pntsu*sizeof(BPoint));

					b= newnu->pntsu;
					bp1= newnu->bp;
					while(b--) {
						select_bpoint(bp1, SELECT, flag, HIDDEN);
						bp1++;
					}

					if(nu->flagu & CU_NURB_CYCLIC) {
						if(starta!=0 || enda!=nu->pntsu-1) {
							newnu->flagu &= ~CU_NURB_CYCLIC;
						}
					}

					/* knots */
					newnu->knotsu= NULL;
					nurbs_knot_calc_u(newnu);
				}
				bp++;
			}
		}
		else {
			/* a rectangular area in nurb has to be selected */
			if(isNurbsel(nu)) {
				usel= MEM_callocN(nu->pntsu, "adduplicateN4");
				bp= nu->bp;
				for(a=0; a<nu->pntsv; a++) {
					for(b=0; b<nu->pntsu; b++, bp++) {
						if(bp->f1 & flag) usel[b]++;
					}
				}
				newu= 0;
				newv= 0;
				for(a=0; a<nu->pntsu; a++) {
					if(usel[a]) {
						if(newv==0 || usel[a]==newv) {
							newv= usel[a];
							newu++;
						}
						else {
							newv= 0;
							break;
						}
					}
				}
				if(newu==0 || newv==0) {
					if (G.f & G_DEBUG)
						printf("Can't duplicate Nurb\n");
				}
				else {

					if(newu==1) SWAP(short, newu, newv);

					newnu = (Nurb*)MEM_mallocN(sizeof(Nurb), "adduplicateN5");
					memcpy(newnu, nu, sizeof(Nurb));
					BLI_addtail(editnurb, newnu);
					set_actNurb(obedit, newnu);
					newnu->pntsu= newu;
					newnu->pntsv= newv;
					newnu->bp =
						(BPoint*)MEM_mallocN(newu * newv * sizeof(BPoint), "adduplicateN6");
					clamp_nurb_order_u(newnu);
					clamp_nurb_order_v(newnu);
					
					newnu->knotsu= newnu->knotsv= NULL;
					
					bp= newnu->bp;
					bp1= nu->bp;
					for(a=0; a<nu->pntsv; a++) {
						for(b=0; b<nu->pntsu; b++, bp1++) {
							if(bp1->f1 & flag) {
								memcpy(bp, bp1, sizeof(BPoint));
								select_bpoint(bp1, DESELECT, flag, HIDDEN);
								bp++;
							}
						}
					}
					if (check_valid_nurb_u(newnu)) {
						if(nu->pntsu==newnu->pntsu && nu->knotsu) {
							newnu->knotsu= MEM_dupallocN( nu->knotsu );
						} else {
							nurbs_knot_calc_u(newnu);
						}
					}
					if (check_valid_nurb_v(newnu)) {
						if(nu->pntsv==newnu->pntsv && nu->knotsv) {
							newnu->knotsv= MEM_dupallocN( nu->knotsv );
						} else {
							nurbs_knot_calc_v(newnu);
						}
					}
				}
				MEM_freeN(usel);
			}
		}

		nu= nu->prev;
	}
	
	/* actnu changed */
}

/**************** switch direction operator ***************/

static int switch_direction_exec(bContext *C, wmOperator *UNUSED(op))
{
	Object *obedit= CTX_data_edit_object(C);
	Curve *cu= (Curve*)obedit->data;
	EditNurb *editnurb= cu->editnurb;
	Nurb *nu;

	for(nu= editnurb->nurbs.first; nu; nu= nu->next)
		if(isNurbsel(nu)) {
			switchdirectionNurb(nu);
			keyData_switchDirectionNurb(cu, nu);
		}

	if(ED_curve_updateAnimPaths(obedit))
		WM_event_add_notifier(C, NC_OBJECT|ND_KEYS, obedit);

	DAG_id_tag_update(obedit->data, 0);
	WM_event_add_notifier(C, NC_GEOM|ND_DATA, obedit->data);

	return OPERATOR_FINISHED;
}

void CURVE_OT_switch_direction(wmOperatorType *ot)
{
	/* identifiers */
	ot->name= "Switch Direction";
	ot->description= "Switch direction of selected splines";
	ot->idname= "CURVE_OT_switch_direction";
	
	/* api callbacks */
	ot->exec= switch_direction_exec;
	ot->poll= ED_operator_editsurfcurve;

	/* flags */
	ot->flag= OPTYPE_REGISTER|OPTYPE_UNDO;
}

/****************** set weight operator *******************/

static int set_goal_weight_exec(bContext *C, wmOperator *op)
{
	Object *obedit= CTX_data_edit_object(C);
	ListBase *editnurb= curve_get_editcurve(obedit);
	Nurb *nu;
	BezTriple *bezt;
	BPoint *bp;
	float weight= RNA_float_get(op->ptr, "weight");
	int a;
				
	for(nu= editnurb->first; nu; nu= nu->next) {
		if(nu->bezt) {
			for(bezt=nu->bezt, a=0; a<nu->pntsu; a++, bezt++) {
				if(bezt->f2 & SELECT)
					bezt->weight= weight;
			}
		}
		else if(nu->bp) {
			for(bp=nu->bp, a=0; a<nu->pntsu*nu->pntsv; a++, bp++) {
				if(bp->f1 & SELECT)
					bp->weight= weight;
			}
		}
	}	

	DAG_id_tag_update(obedit->data, 0);
	WM_event_add_notifier(C, NC_GEOM|ND_DATA, obedit->data);

	return OPERATOR_FINISHED;
}

void CURVE_OT_spline_weight_set(wmOperatorType *ot)
{
	/* identifiers */
	ot->name= "Set Goal Weight";
	ot->description= "Set softbody goal weight for selected points";
	ot->idname= "CURVE_OT_spline_weight_set";
	
	/* api callbacks */
	ot->exec= set_goal_weight_exec;
	ot->invoke= WM_operator_props_popup;
	ot->poll= ED_operator_editsurfcurve;

	/* flags */
	ot->flag= OPTYPE_REGISTER|OPTYPE_UNDO;

	/* properties */
	RNA_def_float_factor(ot->srna, "weight", 1.0f, 0.0f, 1.0f, "Weight", "", 0.0f, 1.0f);
}

/******************* set radius operator ******************/

static int set_radius_exec(bContext *C, wmOperator *op)
{
	Object *obedit= CTX_data_edit_object(C);
	ListBase *editnurb= curve_get_editcurve(obedit);
	Nurb *nu;
	BezTriple *bezt;
	BPoint *bp;
	float radius= RNA_float_get(op->ptr, "radius");
	int a;
	
	for(nu= editnurb->first; nu; nu= nu->next) {
		if(nu->bezt) {
			for(bezt=nu->bezt, a=0; a<nu->pntsu; a++, bezt++) {
				if(bezt->f2 & SELECT)
					bezt->radius= radius;
			}
		}
		else if(nu->bp) {
			for(bp=nu->bp, a=0; a<nu->pntsu*nu->pntsv; a++, bp++) {
				if(bp->f1 & SELECT)
					bp->radius= radius;
			}
		}
	}	

	WM_event_add_notifier(C, NC_GEOM|ND_DATA, obedit->data);
	DAG_id_tag_update(obedit->data, 0);

	return OPERATOR_FINISHED;
}

void CURVE_OT_radius_set(wmOperatorType *ot)
{
	/* identifiers */
	ot->name= "Set Curve Radius";
	ot->description= "Set per-point radius which is used for bevel tapering";
	ot->idname= "CURVE_OT_radius_set";
	
	/* api callbacks */
	ot->exec= set_radius_exec;
	ot->invoke= WM_operator_props_popup;
	ot->poll= ED_operator_editsurfcurve;

	/* flags */
	ot->flag= OPTYPE_REGISTER|OPTYPE_UNDO;

	/* properties */
	RNA_def_float(ot->srna, "radius", 1.0f, 0.0f, FLT_MAX, "Radius", "", 0.0001f, 10.0f);
}

/********************* smooth operator ********************/

static int smooth_exec(bContext *C, wmOperator *UNUSED(op))
{
	Object *obedit= CTX_data_edit_object(C);
	ListBase *editnurb= curve_get_editcurve(obedit);
	Nurb *nu;
	BezTriple *bezt, *beztOrig;
	BPoint *bp, *bpOrig;
	float val, newval, offset;
	int a, i, change = 0;
	
	for(nu= editnurb->first; nu; nu= nu->next) {
		if(nu->bezt) {
			change = 0;
			beztOrig = MEM_dupallocN( nu->bezt );
			for(bezt=nu->bezt+1, a=1; a<nu->pntsu-1; a++, bezt++) {
				if(bezt->f2 & SELECT) {
					for(i=0; i<3; i++) {
						val = bezt->vec[1][i];
						newval = ((beztOrig+(a-1))->vec[1][i] * 0.5) + ((beztOrig+(a+1))->vec[1][i] * 0.5);
						offset = (val*((1.0/6.0)*5)) + (newval*(1.0/6.0)) - val;
						/* offset handles */
						bezt->vec[1][i] += offset;
						bezt->vec[0][i] += offset;
						bezt->vec[2][i] += offset;
					}
					change = 1;
				}
			}
			MEM_freeN(beztOrig);
			if (change)
				calchandlesNurb(nu);
		} else if (nu->bp) {
			bpOrig = MEM_dupallocN( nu->bp );
			/* Same as above, keep these the same! */
			for(bp=nu->bp+1, a=1; a<nu->pntsu-1; a++, bp++) {
				if(bp->f1 & SELECT) {
					for(i=0; i<3; i++) {
						val = bp->vec[i];
						newval = ((bpOrig+(a-1))->vec[i] * 0.5) + ((bpOrig+(a+1))->vec[i] * 0.5);
						offset = (val*((1.0/6.0)*5)) + (newval*(1.0/6.0)) - val;
					
						bp->vec[i] += offset;
					}
				}
			}
			MEM_freeN(bpOrig);
		}
	}

	WM_event_add_notifier(C, NC_GEOM|ND_DATA, obedit->data);
	DAG_id_tag_update(obedit->data, 0);

	return OPERATOR_FINISHED;
}

void CURVE_OT_smooth(wmOperatorType *ot)
{
	/* identifiers */
	ot->name= "Smooth";
	ot->description= "Flatten angles of selected points";
	ot->idname= "CURVE_OT_smooth";
	
	/* api callbacks */
	ot->exec= smooth_exec;
	ot->poll= ED_operator_editsurfcurve;

	/* flags */
	ot->flag= OPTYPE_REGISTER|OPTYPE_UNDO;
}

/**************** smooth curve radius operator *************/

/* TODO, make smoothing distance based */
static int smooth_radius_exec(bContext *C, wmOperator *UNUSED(op))
{
	Object *obedit= CTX_data_edit_object(C);
	ListBase *editnurb= curve_get_editcurve(obedit);
	Nurb *nu;
	BezTriple *bezt;
	BPoint *bp;
	int a;
	
	/* use for smoothing */
	int last_sel;
	int start_sel, end_sel; /* selection indices, inclusive */
	float start_rad, end_rad, fac, range;
	
	for(nu= editnurb->first; nu; nu= nu->next) {
		if(nu->bezt) {
			
			for (last_sel=0; last_sel < nu->pntsu; last_sel++) {
				/* loop over selection segments of a curve, smooth each */
				
				/* Start BezTriple code, this is duplicated below for points, make sure these functions stay in sync */
				start_sel = -1;
				for(bezt=nu->bezt+last_sel, a=last_sel; a<nu->pntsu; a++, bezt++) {
					if(bezt->f2 & SELECT) {
						start_sel = a;
						break;
					}
				}
				/* incase there are no other selected verts */
				end_sel = start_sel;
				for(bezt=nu->bezt+(start_sel+1), a=start_sel+1; a<nu->pntsu; a++, bezt++) {
					if((bezt->f2 & SELECT)==0) {
						break;
					}
					end_sel = a;
				}
				
				if (start_sel == -1) {
					last_sel = nu->pntsu; /* next... */
				} else {
					last_sel = end_sel; /* before we modify it */
					
					/* now blend between start and end sel */
					start_rad = end_rad = -1.0;
					
					if (start_sel == end_sel) {
						/* simple, only 1 point selected */
						if (start_sel>0)						start_rad = (nu->bezt+start_sel-1)->radius;
						if (end_sel!=-1 && end_sel < nu->pntsu)	end_rad = (nu->bezt+start_sel+1)->radius;
						
						if (start_rad >= 0.0 && end_rad >= 0.0)	(nu->bezt+start_sel)->radius = (start_rad + end_rad)/2;
						else if (start_rad >= 0.0)				(nu->bezt+start_sel)->radius = start_rad;
						else if (end_rad >= 0.0)				(nu->bezt+start_sel)->radius = end_rad;
					} else {
						/* if endpoints selected, then use them */
						if (start_sel==0) {
							start_rad = (nu->bezt+start_sel)->radius;
							start_sel++; /* we dont want to edit the selected endpoint */
						} else {
							start_rad = (nu->bezt+start_sel-1)->radius;
						}
						if (end_sel==nu->pntsu-1) {
							end_rad = (nu->bezt+end_sel)->radius;
							end_sel--; /* we dont want to edit the selected endpoint */
						} else {
							end_rad = (nu->bezt+end_sel+1)->radius;
						}
						
						/* Now Blend between the points */
						range = (float)(end_sel - start_sel) + 2.0f;
						for(bezt=nu->bezt+start_sel, a=start_sel; a<=end_sel; a++, bezt++) {
							fac = (float)(1+a-start_sel) / range;
							bezt->radius = start_rad*(1.0-fac) + end_rad*fac;
						}
					}
				}
			}
		} else if (nu->bp) {
			/* Same as above, keep these the same! */
			for (last_sel=0; last_sel < nu->pntsu; last_sel++) {
				/* loop over selection segments of a curve, smooth each */
				
				/* Start BezTriple code, this is duplicated below for points, make sure these functions stay in sync */
				start_sel = -1;
				for(bp=nu->bp+last_sel, a=last_sel; a<nu->pntsu; a++, bp++) {
					if(bp->f1 & SELECT) {
						start_sel = a;
						break;
					}
				}
				/* incase there are no other selected verts */
				end_sel = start_sel;
				for(bp=nu->bp+(start_sel+1), a=start_sel+1; a<nu->pntsu; a++, bp++) {
					if((bp->f1 & SELECT)==0) {
						break;
					}
					end_sel = a;
				}
				
				if (start_sel == -1) {
					last_sel = nu->pntsu; /* next... */
				} else {
					last_sel = end_sel; /* before we modify it */
					
					/* now blend between start and end sel */
					start_rad = end_rad = -1.0;
					
					if (start_sel == end_sel) {
						/* simple, only 1 point selected */
						if (start_sel>0)						start_rad = (nu->bp+start_sel-1)->radius;
						if (end_sel!=-1 && end_sel < nu->pntsu)	end_rad = (nu->bp+start_sel+1)->radius;
						
						if (start_rad >= 0.0 && end_rad >= 0.0)	(nu->bp+start_sel)->radius = (start_rad + end_rad)/2;
						else if (start_rad >= 0.0)				(nu->bp+start_sel)->radius = start_rad;
						else if (end_rad >= 0.0)				(nu->bp+start_sel)->radius = end_rad;
					} else {
						/* if endpoints selected, then use them */
						if (start_sel==0) {
							start_rad = (nu->bp+start_sel)->radius;
							start_sel++; /* we dont want to edit the selected endpoint */
						} else {
							start_rad = (nu->bp+start_sel-1)->radius;
						}
						if (end_sel==nu->pntsu-1) {
							end_rad = (nu->bp+end_sel)->radius;
							end_sel--; /* we dont want to edit the selected endpoint */
						} else {
							end_rad = (nu->bp+end_sel+1)->radius;
						}
						
						/* Now Blend between the points */
						range = (float)(end_sel - start_sel) + 2.0f;
						for(bp=nu->bp+start_sel, a=start_sel; a<=end_sel; a++, bp++) {
							fac = (float)(1+a-start_sel) / range;
							bp->radius = start_rad*(1.0-fac) + end_rad*fac;
						}
					}
				}
			}
		}
	}

	WM_event_add_notifier(C, NC_GEOM|ND_DATA, obedit->data);
	DAG_id_tag_update(obedit->data, 0);

	return OPERATOR_FINISHED;
}

void CURVE_OT_smooth_radius(wmOperatorType *ot)
{
	/* identifiers */
	ot->name= "Smooth Curve Radius";
	ot->description= "Flatten radiuses of selected points";
	ot->idname= "CURVE_OT_smooth_radius";
	
	/* api clastbacks */
	ot->exec= smooth_radius_exec;
	ot->poll= ED_operator_editsurfcurve;
	
	/* flags */
	ot->flag= OPTYPE_REGISTER|OPTYPE_UNDO;
}

/***************** selection utility *************************/

/* next == 1 -> select next 		*/
/* next == -1 -> select previous 	*/
/* cont == 1 -> select continuously 	*/
/* selstatus, inverts behaviour		*/
static void select_adjacent_cp(ListBase *editnurb, short next, short cont, short selstatus)
{
	Nurb *nu;
	BezTriple *bezt;
	BPoint *bp;
	int a;
	short lastsel= 0, sel=0;
	
	if(next==0) return;
	
	for(nu= editnurb->first; nu; nu= nu->next) {
		lastsel=0;
		if(nu->type == CU_BEZIER) {			
			a= nu->pntsu;
			bezt= nu->bezt;
			if(next < 0) bezt= (nu->bezt + (a-1));
			while(a--) {
				if(a-abs(next) < 0) break;
				sel= 0;
				if((lastsel==0) && (bezt->hide==0) && ((bezt->f2 & SELECT) || (selstatus==0))) {
					bezt+=next;
					if(!(bezt->f2 & SELECT) || (selstatus==0)) {
						sel= select_beztriple(bezt, selstatus, 1, VISIBLE);	
						if((sel==1) && (cont==0)) lastsel= 1;
					}							
				}
				else {
					bezt+=next;
					lastsel= 0;
				}
				/* move around in zigzag way so that we go through each */				
				bezt-=(next-next/abs(next));				
			}
		}
		else {
			a= nu->pntsu*nu->pntsv;
			bp= nu->bp;
			if(next < 0) bp= (nu->bp + (a-1));
			while(a--) {
				if(a-abs(next) < 0) break;
				sel=0;
				if((lastsel==0) && (bp->hide==0) && ((bp->f1 & SELECT) || (selstatus==0))) {
					bp+=next;
					if(!(bp->f1 & SELECT) || (selstatus==0)) {
						sel= select_bpoint(bp, selstatus, 1, VISIBLE);
						if((sel==1) && (cont==0)) lastsel= 1;
					}			
				}
				else {
					bp+=next;
					lastsel= 0;
				}
				/* move around in zigzag way so that we go through each */
				bp-=(next-next/abs(next));				
			}
		}
	}
}

/**************** select start/end operators **************/

/* (de)selects first or last of visible part of each Nurb depending on selFirst     */
/* selFirst: defines the end of which to select					    */
/* doswap: defines if selection state of each first/last control point is swapped   */
/* selstatus: selection status in case doswap is false				    */
void selectend_nurb(Object *obedit, short selfirst, short doswap, short selstatus)
{
	ListBase *editnurb= curve_get_editcurve(obedit);
	Nurb *nu;
	BPoint *bp;
	BezTriple *bezt;
	Curve *cu;
	int a;
	short sel;

	if(obedit==0) return;

	cu= (Curve*)obedit->data;
	cu->lastsel= NULL;

	for(nu= editnurb->first; nu; nu= nu->next) {
		sel= 0;
		if(nu->type == CU_BEZIER) {
			a= nu->pntsu;
			
			/* which point? */
			if(selfirst==0) { /* select last */ 
				bezt= (nu->bezt + (a-1));
			}
			else { /* select first */
				bezt= nu->bezt;
			}
			
			while(a--) {
				if(doswap) sel= swap_selection_beztriple(bezt);
				else sel= select_beztriple(bezt, selstatus, 1, VISIBLE);
				
				if(sel==1) break;
			}
		}
		else {
			a= nu->pntsu*nu->pntsv;
			
			/* which point? */
			if(selfirst==0) { /* select last */
				bp= (nu->bp + (a-1));
			}
			else{ /* select first */
				bp= nu->bp;
			}

			while(a--) {
				if (bp->hide == 0) {
					if(doswap) sel= swap_selection_bpoint(bp);
					else sel= select_bpoint(bp, selstatus, 1, VISIBLE);
					
					if(sel==1) break;
				}
			}
		}
	}
}

static int de_select_first_exec(bContext *C, wmOperator *UNUSED(op))
{
	Object *obedit= CTX_data_edit_object(C);

	selectend_nurb(obedit, FIRST, 1, DESELECT);
	WM_event_add_notifier(C, NC_GEOM|ND_SELECT, obedit->data);

	return OPERATOR_FINISHED;
}

void CURVE_OT_de_select_first(wmOperatorType *ot)
{
	/* identifiers */
	ot->name= "Select or Deselect First";
	ot->idname= "CURVE_OT_de_select_first";
	
	/* api cfirstbacks */
	ot->exec= de_select_first_exec;
	ot->poll= ED_operator_editcurve;
	
	/* flags */
	ot->flag= OPTYPE_REGISTER|OPTYPE_UNDO;
}

static int de_select_last_exec(bContext *C, wmOperator *UNUSED(op))
{
	Object *obedit= CTX_data_edit_object(C);

	selectend_nurb(obedit, LAST, 1, DESELECT);
	WM_event_add_notifier(C, NC_GEOM|ND_SELECT, obedit->data);

	return OPERATOR_FINISHED;
}

void CURVE_OT_de_select_last(wmOperatorType *ot)
{
	/* identifiers */
	ot->name= "Select or Deselect Last";
	ot->idname= "CURVE_OT_de_select_last";
	
	/* api clastbacks */
	ot->exec= de_select_last_exec;
	ot->poll= ED_operator_editcurve;
	
	/* flags */
	ot->flag= OPTYPE_REGISTER|OPTYPE_UNDO;
}

/******************* de select all operator ***************/

static short nurb_has_selected_cps(ListBase *editnurb)
{
	Nurb *nu;
	BezTriple *bezt;
	BPoint *bp;
	int a;

	for(nu= editnurb->first; nu; nu= nu->next) {
		if(nu->type == CU_BEZIER) {
			a= nu->pntsu;
			bezt= nu->bezt;
			while(a--) {
				if(bezt->hide==0) {
					if((bezt->f1 & SELECT)
					|| (bezt->f2 & SELECT)
					|| (bezt->f3 & SELECT)) return 1;
				}
				bezt++;
			}
		}
		else {
			a= nu->pntsu*nu->pntsv;
			bp= nu->bp;
			while(a--) {
				if((bp->hide==0) && (bp->f1 & SELECT)) return 1;
				bp++;
			}
		}
	}
	
	return 0;
}

static int de_select_all_exec(bContext *C, wmOperator *op)
{
	Object *obedit= CTX_data_edit_object(C);
	ListBase *editnurb= curve_get_editcurve(obedit);
	int action = RNA_enum_get(op->ptr, "action");

	if (action == SEL_TOGGLE) {
		action = SEL_SELECT;
		if(nurb_has_selected_cps(editnurb))
			action = SEL_DESELECT;
	}

	switch (action) {
		case SEL_SELECT:
			CU_select_all(obedit);
			break;
		case SEL_DESELECT:
			CU_deselect_all(obedit);
			break;
		case SEL_INVERT:
			CU_select_swap(obedit);
			break;
	}
	
	WM_event_add_notifier(C, NC_GEOM|ND_SELECT, obedit->data);

	return OPERATOR_FINISHED;
}

void CURVE_OT_select_all(wmOperatorType *ot)
{
	/* identifiers */
	ot->name= "Select or Deselect All";
	ot->idname= "CURVE_OT_select_all";
	
	/* api callbacks */
	ot->exec= de_select_all_exec;
	ot->poll= ED_operator_editsurfcurve;
	
	/* flags */
	ot->flag= OPTYPE_REGISTER|OPTYPE_UNDO;

	/* properties */
	WM_operator_properties_select_all(ot);
}

/********************** hide operator *********************/

static int hide_exec(bContext *C, wmOperator *op)
{
	Object *obedit= CTX_data_edit_object(C);
	Curve *cu= obedit->data;
	ListBase *editnurb= curve_get_editcurve(obedit);
	Nurb *nu;
	BPoint *bp;
	BezTriple *bezt;
	int a, sel, invert= RNA_boolean_get(op->ptr, "unselected");

	for(nu= editnurb->first; nu; nu= nu->next) {
		if(nu->type == CU_BEZIER) {
			bezt= nu->bezt;
			a= nu->pntsu;
			sel= 0;
			while(a--) {
				if(invert == 0 && BEZSELECTED_HIDDENHANDLES(cu, bezt)) {
					select_beztriple(bezt, DESELECT, 1, HIDDEN);
					bezt->hide= 1;
				}
				else if(invert && !BEZSELECTED_HIDDENHANDLES(cu, bezt)) {
					select_beztriple(bezt, DESELECT, 1, HIDDEN);
					bezt->hide= 1;
				}
				if(bezt->hide) sel++;
				bezt++;
			}
			if(sel==nu->pntsu) nu->hide= 1;
		}
		else {
			bp= nu->bp;
			a= nu->pntsu*nu->pntsv;
			sel= 0;
			while(a--) {
				if(invert==0 && (bp->f1 & SELECT)) {
					select_bpoint(bp, DESELECT, 1, HIDDEN);
					bp->hide= 1;
				}
				else if(invert && (bp->f1 & SELECT)==0) {
					select_bpoint(bp, DESELECT, 1, HIDDEN);
					bp->hide= 1;
				}
				if(bp->hide) sel++;
				bp++;
			}
			if(sel==nu->pntsu*nu->pntsv) nu->hide= 1;
		}
	}

	DAG_id_tag_update(obedit->data, 0);
	WM_event_add_notifier(C, NC_GEOM|ND_SELECT, obedit->data);

	return OPERATOR_FINISHED;	
}

void CURVE_OT_hide(wmOperatorType *ot)
{
	/* identifiers */
	ot->name= "Hide Selected";
	ot->idname= "CURVE_OT_hide";
	
	/* api callbacks */
	ot->exec= hide_exec;
	ot->poll= ED_operator_editsurfcurve;
	
	/* flags */
	ot->flag= OPTYPE_REGISTER|OPTYPE_UNDO;
	
	/* props */
	RNA_def_boolean(ot->srna, "unselected", 0, "Unselected", "Hide unselected rather than selected.");
}

/********************** reveal operator *********************/

static int reveal_exec(bContext *C, wmOperator *UNUSED(op))
{
	Object *obedit= CTX_data_edit_object(C);
	ListBase *editnurb= curve_get_editcurve(obedit);
	Nurb *nu;
	BPoint *bp;
	BezTriple *bezt;
	int a;

	for(nu= editnurb->first; nu; nu= nu->next) {
		nu->hide= 0;
		if(nu->type == CU_BEZIER) {
			bezt= nu->bezt;
			a= nu->pntsu;
			while(a--) {
				if(bezt->hide) {
					select_beztriple(bezt, SELECT, 1, HIDDEN);
					bezt->hide= 0;
				}
				bezt++;
			}
		}
		else {
			bp= nu->bp;
			a= nu->pntsu*nu->pntsv;
			while(a--) {
				if(bp->hide) {
					select_bpoint(bp, SELECT, 1, HIDDEN);
					bp->hide= 0;
				}
				bp++;
			}
		}
	}

	DAG_id_tag_update(obedit->data, 0);
	WM_event_add_notifier(C, NC_GEOM|ND_SELECT, obedit->data);

	return OPERATOR_FINISHED;	
}

void CURVE_OT_reveal(wmOperatorType *ot)
{
	/* identifiers */
	ot->name= "Reveal Hidden";
	ot->idname= "CURVE_OT_reveal";
	
	/* api callbacks */
	ot->exec= reveal_exec;
	ot->poll= ED_operator_editsurfcurve;
	
	/* flags */
	ot->flag= OPTYPE_REGISTER|OPTYPE_UNDO;
}

/********************** select invert operator *********************/

static int select_inverse_exec(bContext *C, wmOperator *UNUSED(op))
{
	Object *obedit= CTX_data_edit_object(C);
	Curve *cu= obedit->data;
	ListBase *editnurb= curve_get_editcurve(obedit);
	Nurb *nu;
	BPoint *bp;
	BezTriple *bezt;
	int a;

	cu->lastsel= NULL;

	for(nu= editnurb->first; nu; nu= nu->next) {
		if(nu->type == CU_BEZIER) {
			bezt= nu->bezt;
			a= nu->pntsu;
			while(a--) {
				if(bezt->hide==0) {
					bezt->f2 ^= SELECT; /* always do the center point */
					if((cu->drawflag & CU_HIDE_HANDLES)==0) {
						bezt->f1 ^= SELECT;
						bezt->f3 ^= SELECT;
					}
				}
				bezt++;
			}
		}
		else {
			bp= nu->bp;
			a= nu->pntsu*nu->pntsv;
			while(a--) {
				swap_selection_bpoint(bp);
				bp++;
			}
		}
	}

	WM_event_add_notifier(C, NC_GEOM|ND_SELECT, obedit->data);

	return OPERATOR_FINISHED;	
}

void CURVE_OT_select_inverse(wmOperatorType *ot)
{
	/* identifiers */
	ot->name= "Select Inverse";
	ot->idname= "CURVE_OT_select_inverse";
	
	/* api callbacks */
	ot->exec= select_inverse_exec;
	ot->poll= ED_operator_editsurfcurve;
	
	/* flags */
	ot->flag= OPTYPE_REGISTER|OPTYPE_UNDO;
}

/********************** subdivide operator *********************/

/** Divide the line segments associated with the currently selected
 * curve nodes (Bezier or NURB). If there are no valid segment
 * selections within the current selection, nothing happens.
 *
 * @deffunc subdividenurb subdivideNurb(void)
 * @return Nothing
 * @param  None
*/

static void subdividenurb(Object *obedit, int number_cuts)
{
	Curve *cu= obedit->data;
	EditNurb *editnurb= cu->editnurb;
	Nurb *nu;
	BezTriple *prevbezt, *bezt, *beztnew, *beztn;
	BPoint *bp, *prevbp, *bpnew, *bpn;
	float vec[15];
	int a, b, sel, amount, *usel, *vsel, i;
	float factor;

   // printf("*** subdivideNurb: entering subdivide\n");

	for(nu= editnurb->nurbs.first; nu; nu= nu->next) {
		amount= 0;
		if(nu->type == CU_BEZIER) {
		/* 
		   Insert a point into a 2D Bezier curve. 
		   Endpoints are preserved. Otherwise, all selected and inserted points are 
		   newly created. Old points are discarded.
		*/
			/* count */
			if(nu->flagu & CU_NURB_CYCLIC) {
				a= nu->pntsu;
				bezt= nu->bezt;
				prevbezt= bezt+(a-1);
			}
			else {
				a= nu->pntsu-1;
				prevbezt= nu->bezt;
				bezt= prevbezt+1;
			}
			while(a--) {
				if( BEZSELECTED_HIDDENHANDLES(cu, prevbezt) && BEZSELECTED_HIDDENHANDLES(cu, bezt) ) amount+=number_cuts;
				prevbezt= bezt;
				bezt++;
			}

			if(amount) {
				/* insert */
				beztnew =
					(BezTriple*)MEM_mallocN((amount + nu->pntsu) * sizeof(BezTriple), "subdivNurb");
				beztn= beztnew;
				if(nu->flagu & CU_NURB_CYCLIC) {
					a= nu->pntsu;
					bezt= nu->bezt;
					prevbezt= bezt+(a-1);
				}
				else {
					a= nu->pntsu-1;
					prevbezt= nu->bezt;
					bezt= prevbezt+1;
				}
				while(a--) {
					memcpy(beztn, prevbezt, sizeof(BezTriple));
					keyIndex_updateBezt(editnurb, prevbezt, beztn, 1);
					beztn++;

					if( BEZSELECTED_HIDDENHANDLES(cu, prevbezt) && BEZSELECTED_HIDDENHANDLES(cu, bezt) ) {
						float prevvec[3][3];

						memcpy(prevvec, prevbezt->vec, sizeof(float) * 9);

						for (i = 0; i < number_cuts; i++) {
							factor = 1.0f / (number_cuts + 1 - i);

							memcpy(beztn, bezt, sizeof(BezTriple));

							/* midpoint subdividing */
							interp_v3_v3v3(vec, prevvec[1], prevvec[2], factor);
							interp_v3_v3v3(vec+3, prevvec[2], bezt->vec[0], factor);
							interp_v3_v3v3(vec+6, bezt->vec[0], bezt->vec[1], factor);

							interp_v3_v3v3(vec+9, vec, vec+3, factor);
							interp_v3_v3v3(vec+12, vec+3, vec+6, factor);

							/* change handle of prev beztn */
							VECCOPY((beztn-1)->vec[2], vec);
							/* new point */
							VECCOPY(beztn->vec[0], vec+9);
							interp_v3_v3v3(beztn->vec[1], vec+9, vec+12, factor);
							VECCOPY(beztn->vec[2], vec+12);
							/* handle of next bezt */
							if(a==0 && i == number_cuts - 1 && (nu->flagu & CU_NURB_CYCLIC)) {VECCOPY(beztnew->vec[0], vec+6);}
							else {VECCOPY(bezt->vec[0], vec+6);}

							beztn->radius = (prevbezt->radius + bezt->radius)/2;
							beztn->weight = (prevbezt->weight + bezt->weight)/2;

							memcpy(prevvec, beztn->vec, sizeof(float) * 9);
							beztn++;
						}
					}

					prevbezt= bezt;
					bezt++;
				}
				/* last point */
				if((nu->flagu & CU_NURB_CYCLIC)==0) {
					memcpy(beztn, prevbezt, sizeof(BezTriple));
					keyIndex_updateBezt(editnurb, prevbezt, beztn, 1);
				}

				MEM_freeN(nu->bezt);
				nu->bezt= beztnew;
				nu->pntsu+= amount;

				calchandlesNurb(nu);
			}
		} /* End of 'if(nu->type == CU_BEZIER)' */
		else if (nu->pntsv==1) {
		/* 
		   All flat lines (ie. co-planar), except flat Nurbs. Flat NURB curves 
		   are handled together with the regular NURB plane division, as it 
		   should be. I split it off just now, let's see if it is
		   stable... nzc 30-5-'00
		 */
			/* count */
			if(nu->flagu & CU_NURB_CYCLIC) {
				a= nu->pntsu;
				bp= nu->bp;
				prevbp= bp+(a-1);
			}
			else {
				a= nu->pntsu-1;
				prevbp= nu->bp;
				bp= prevbp+1;
			}
			while(a--) {
				if( (bp->f1 & SELECT) && (prevbp->f1 & SELECT) ) amount+=number_cuts;
				prevbp= bp;
				bp++;
			}

			if(amount) {
				/* insert */
				bpnew =
					(BPoint*)MEM_mallocN((amount + nu->pntsu) * sizeof(BPoint), "subdivNurb2");
				bpn= bpnew;

				if(nu->flagu & CU_NURB_CYCLIC) {
					a= nu->pntsu;
					bp= nu->bp;
					prevbp= bp+(a-1);
				}
				else {
					a= nu->pntsu-1;
					prevbp= nu->bp;
					bp= prevbp+1;
				}
				while(a--) {
					memcpy(bpn, prevbp, sizeof(BPoint));
					keyIndex_updateBP(editnurb, prevbp, bpn, 1);
					bpn++;

					if( (bp->f1 & SELECT) && (prevbp->f1 & SELECT) ) {
				 // printf("*** subdivideNurb: insert 'linear' point\n");
						for (i = 0; i < number_cuts; i++) {
							factor = (float)(i + 1) / (number_cuts + 1);

							memcpy(bpn, bp, sizeof(BPoint));
							interp_v4_v4v4(bpn->vec, prevbp->vec, bp->vec, factor);
							bpn++;
						}

					}
					prevbp= bp;
					bp++;
				}
				if((nu->flagu & CU_NURB_CYCLIC)==0) { /* last point */
					memcpy(bpn, prevbp, sizeof(BPoint));
					keyIndex_updateBP(editnurb, prevbp, bpn, 1);
				}

				MEM_freeN(nu->bp);
				nu->bp= bpnew;
				nu->pntsu+= amount;

				if(nu->type & CU_NURBS) {
					nurbs_knot_calc_u(nu);
				}
			}
		} /* End of 'else if(nu->pntsv==1)' */
		else if(nu->type == CU_NURBS) {
		/* This is a very strange test ... */
		/** 
		   Subdivide NURB surfaces - nzc 30-5-'00 -
           
			 Subdivision of a NURB curve can be effected by adding a 
		   control point (insertion of a knot), or by raising the
		   degree of the functions used to build the NURB. The
		   expression 

			   degree = #knots - #controlpoints + 1 (J Walter piece)
			   degree = #knots - #controlpoints     (Blender
													  implementation)
				 ( this is confusing.... what is true? Another concern
				 is that the JW piece allows the curve to become
				 explicitly 1st order derivative discontinuous, while
				 this is not what we want here... )

		   is an invariant for a single NURB curve. Raising the degree
		   of the NURB is done elsewhere; the degree is assumed
		   constant during this opration. Degree is a property shared
		   by all controlpoints in a curve (even though it is stored
		   per control point - this can be misleading).
			 Adding a knot is done by searching for the place in the
		   knot vector where a certain knot value must be inserted, or
		   by picking an appropriate knot value between two existing
		   ones. The number of controlpoints that is influenced by the
		   insertion depends on the order of the curve. A certain
		   minimum number of knots is needed to form high-order
		   curves, as can be seen from the equation above. In Blender,
		   currently NURBs may be up to 6th order, so we modify at
		   most 6 points. One point is added. For an n-degree curve,
		   n points are discarded, and n+1 points inserted
		   (so effectively, n points are modified).  (that holds for
		   the JW piece, but it seems not for our NURBs)
			  In practice, the knot spacing is copied, but the tail
		   (the points following the insertion point) need to be
		   offset to keep the knot series ascending. The knot series
		   is always a series of monotonically ascending integers in
		   Blender. When not enough control points are available to
		   fit the order, duplicates of the endpoints are added as
		   needed. 
		*/
			/* selection-arrays */
			usel= MEM_callocN(sizeof(int)*nu->pntsu, "subivideNurb3");
			vsel= MEM_callocN(sizeof(int)*nu->pntsv, "subivideNurb3");
			sel= 0;

		 /* Count the number of selected points. */
			bp= nu->bp;
			for(a=0; a<nu->pntsv; a++) {
				for(b=0; b<nu->pntsu; b++) {
					if(bp->f1 & SELECT) {
						usel[b]++;
						vsel[a]++;
						sel++;
					}
					bp++;
				}
			}
			if( sel == (nu->pntsu*nu->pntsv) ) {	/* subdivide entire nurb */
		   /* Global subdivision is a special case of partial
			  subdivision. Strange it is considered separately... */

				/* count of nodes (after subdivision) along U axis */
				int countu= nu->pntsu + (nu->pntsu - 1) * number_cuts;

				/* total count of nodes after subdivision */
				int tot= ((number_cuts+1)*nu->pntsu-number_cuts)*((number_cuts+1)*nu->pntsv-number_cuts);

				bpn=bpnew= MEM_mallocN( tot*sizeof(BPoint), "subdivideNurb4");
				bp= nu->bp;
				/* first subdivide rows */
				for(a=0; a<nu->pntsv; a++) {
					for(b=0; b<nu->pntsu; b++) {
						*bpn= *bp;
						keyIndex_updateBP(editnurb, bp, bpn, 1);
						bpn++; 
						bp++;
						if(b<nu->pntsu-1) {
							prevbp= bp-1;
							for (i = 0; i < number_cuts; i++) {
								factor = (float)(i + 1) / (number_cuts + 1);
								*bpn= *bp;
								interp_v4_v4v4(bpn->vec, prevbp->vec, bp->vec, factor);
								bpn++;
							}
						}
					}
					bpn+= number_cuts * countu;
				}
				/* now insert new */
				bpn= bpnew+((number_cuts+1)*nu->pntsu - number_cuts);
				bp= bpnew+(number_cuts+1)*((number_cuts+1)*nu->pntsu-number_cuts);
				prevbp= bpnew;
				for(a=1; a<nu->pntsv; a++) {

					for(b=0; b<(number_cuts+1)*nu->pntsu-number_cuts; b++) {
						BPoint *tmp= bpn;
						for (i = 0; i < number_cuts; i++) {
							factor = (float)(i + 1) / (number_cuts + 1);
							*tmp= *bp;
							interp_v4_v4v4(tmp->vec, prevbp->vec, bp->vec, factor);
							tmp += countu;
						}
						bp++; 
						prevbp++;
						bpn++;
					}
					bp+= number_cuts * countu;
					bpn+= number_cuts * countu;
					prevbp+= number_cuts * countu;
				}
				MEM_freeN(nu->bp);
				nu->bp= bpnew;
				nu->pntsu= (number_cuts+1)*nu->pntsu-number_cuts;
				nu->pntsv= (number_cuts+1)*nu->pntsv-number_cuts;
				nurbs_knot_calc_u(nu);
				nurbs_knot_calc_v(nu);
			} /* End of 'if(sel== nu->pntsu*nu->pntsv)' (subdivide entire NURB) */
			else {
				/* subdivide in v direction? */
				sel= 0;
				for(a=0; a<nu->pntsv-1; a++) {
					if(vsel[a]==nu->pntsu && vsel[a+1]==nu->pntsu) sel+=number_cuts;
				}

				if(sel) {   /* V ! */
					bpn=bpnew= MEM_mallocN( (sel+nu->pntsv)*nu->pntsu*sizeof(BPoint), "subdivideNurb4");
					bp= nu->bp;
					for(a=0; a<nu->pntsv; a++) {
						for(b=0; b<nu->pntsu; b++) {
							*bpn= *bp;
							keyIndex_updateBP(editnurb, bp, bpn, 1);
							bpn++;
							bp++;
						}
						if( (a<nu->pntsv-1) && vsel[a]==nu->pntsu && vsel[a+1]==nu->pntsu ) {
							for (i = 0; i < number_cuts; i++) {
								factor = (float)(i + 1) / (number_cuts + 1);
								prevbp= bp- nu->pntsu;
								for(b=0; b<nu->pntsu; b++) {
										/*
										  This simple bisection must be replaces by a
										  subtle resampling of a number of points. Our
										  task is made slightly easier because each
										  point in our curve is a separate data
										  node. (is it?)
										*/
										*bpn= *prevbp;
										interp_v4_v4v4(bpn->vec, prevbp->vec, bp->vec, factor);
										bpn++;

									prevbp++;
									bp++;
								}
								bp-= nu->pntsu;
							}
						}
					}
					MEM_freeN(nu->bp);
					nu->bp= bpnew;
					nu->pntsv+= sel;
					nurbs_knot_calc_v(nu);
				}
				else {
					/* or in u direction? */
					sel= 0;
					for(a=0; a<nu->pntsu-1; a++) {
						if(usel[a]==nu->pntsv && usel[a+1]==nu->pntsv) sel+=number_cuts;
					}

					if(sel) {	/* U ! */
				 /* Inserting U points is sort of 'default' Flat curves only get */
				 /* U points inserted in them.                                   */
						bpn=bpnew= MEM_mallocN( (sel+nu->pntsu)*nu->pntsv*sizeof(BPoint), "subdivideNurb4");
						bp= nu->bp;
						for(a=0; a<nu->pntsv; a++) {
							for(b=0; b<nu->pntsu; b++) {
								*bpn= *bp;
								keyIndex_updateBP(editnurb, bp, bpn, 1);
								bpn++; 
								bp++;
								if( (b<nu->pntsu-1) && usel[b]==nu->pntsv && usel[b+1]==nu->pntsv ) {
									/*
									   One thing that bugs me here is that the
									   orders of things are not the same as in
									   the JW piece. Also, this implies that we
									   handle at most 3rd order curves? I miss
									   some symmetry here...
									*/
									for (i = 0; i < number_cuts; i++) {
										factor = (float)(i + 1) / (number_cuts + 1);
									prevbp= bp- 1;
									*bpn= *prevbp;
									interp_v4_v4v4(bpn->vec, prevbp->vec, bp->vec, factor);
									bpn++;
									}
								}
							}
						}
						MEM_freeN(nu->bp);
						nu->bp= bpnew;
						nu->pntsu+= sel;
						nurbs_knot_calc_u(nu); /* shift knots
													 forward */
					}
				}
			}
			MEM_freeN(usel); 
			MEM_freeN(vsel);

		} /* End of 'if(nu->type == CU_NURBS)'  */
	}
}

static int subdivide_exec(bContext *C, wmOperator *op)
{
	Object *obedit= CTX_data_edit_object(C);
	int number_cuts= RNA_int_get(op->ptr, "number_cuts");

	subdividenurb(obedit, number_cuts);

	if(ED_curve_updateAnimPaths(obedit))
		WM_event_add_notifier(C, NC_OBJECT|ND_KEYS, obedit);

	WM_event_add_notifier(C, NC_GEOM|ND_DATA, obedit->data);
	DAG_id_tag_update(obedit->data, 0);

	return OPERATOR_FINISHED;	
}

void CURVE_OT_subdivide(wmOperatorType *ot)
{
	/* identifiers */
	ot->name= "Subdivide";
	ot->description= "Subdivide selected segments";
	ot->idname= "CURVE_OT_subdivide";
	
	/* api callbacks */
	ot->exec= subdivide_exec;
	ot->poll= ED_operator_editsurfcurve;
	
	/* flags */
	ot->flag= OPTYPE_REGISTER|OPTYPE_UNDO;

	RNA_def_int(ot->srna, "number_cuts", 1, 1, INT_MAX, "Number of cuts", "", 1, 10);
}

/******************** find nearest ************************/

static void findnearestNurbvert__doClosest(void *userData, Nurb *nu, BPoint *bp, BezTriple *bezt, int beztindex, int x, int y)
{
	struct { BPoint *bp; BezTriple *bezt; Nurb *nurb; int dist, hpoint, select, mval[2]; } *data = userData;

	short flag;
	short temp;

	if (bp) {
		flag = bp->f1;
	} else {
		if (beztindex==0) {
			flag = bezt->f1;
		} else if (beztindex==1) {
			flag = bezt->f2;
		} else {
			flag = bezt->f3;
		}
	}

	temp = abs(data->mval[0]-x) + abs(data->mval[1]-y);
	if ((flag&1)==data->select) temp += 5;
	if (bezt && beztindex==1) temp += 3; /* middle points get a small disadvantage */

	if (temp<data->dist) {
		data->dist = temp;

		data->bp = bp;
		data->bezt = bezt;
		data->nurb = nu;
		data->hpoint = bezt?beztindex:0;
	}
}

static short findnearestNurbvert(ViewContext *vc, short sel, int mval[2], Nurb **nurb, BezTriple **bezt, BPoint **bp)
{
		/* sel==1: selected gets a disadvantage */
		/* in nurb and bezt or bp the nearest is written */
		/* return 0 1 2: handlepunt */
	struct { BPoint *bp; BezTriple *bezt; Nurb *nurb; int dist, hpoint, select, mval[2]; } data = {0};

	data.dist = 100;
	data.hpoint = 0;
	data.select = sel;
	data.mval[0] = mval[0];
	data.mval[1] = mval[1];

	ED_view3d_init_mats_rv3d(vc->obedit, vc->rv3d);
	nurbs_foreachScreenVert(vc, findnearestNurbvert__doClosest, &data);

	*nurb = data.nurb;
	*bezt = data.bezt;
	*bp = data.bp;

	return data.hpoint;
}

static void findselectedNurbvert(ListBase *editnurb, Nurb **nu, BezTriple **bezt, BPoint **bp)
{
	/* in nu and (bezt or bp) selected are written if there's 1 sel.  */
	/* if more points selected in 1 spline: return only nu, bezt and bp are 0 */
	Nurb *nu1;
	BezTriple *bezt1;
	BPoint *bp1;
	int a;

	*nu= 0;
	*bezt= 0;
	*bp= 0;
	for(nu1= editnurb->first; nu1; nu1= nu1->next) {
		if(nu1->type == CU_BEZIER) {
			bezt1= nu1->bezt;
			a= nu1->pntsu;
			while(a--) {
				if( (bezt1->f1 & SELECT) || (bezt1->f2 & SELECT) || (bezt1->f3 & SELECT) ) {
					if(*nu!=0 && *nu!= nu1) {
						*nu= 0;
						*bp= 0;
						*bezt= 0;
						return;
					}
					else if(*bezt || *bp) {
						*bp= 0;
						*bezt= 0;
					}
					else {
						*bezt= bezt1;
						*nu= nu1;
					}
				}
				bezt1++;
			}
		}
		else {
			bp1= nu1->bp;
			a= nu1->pntsu*nu1->pntsv;
			while(a--) {
				if( bp1->f1 & 1 ) {
					if(*nu!=0 && *nu!= nu1) {
						*bp= 0;
						*bezt= 0;
						*nu= 0;
						return;
					}
					else if(*bezt || *bp) {
						*bp= 0;
						*bezt= 0;
					}
					else {
						*bp= bp1;
						*nu= nu1;
					}
				}
				bp1++;
			}
		}
	}
}

/***************** set spline type operator *******************/

static int convertspline(short type, Nurb *nu)
{
	BezTriple *bezt;
	BPoint *bp;
	int a, c, nr;

	if(nu->type == CU_POLY) {
		if(type==CU_BEZIER) {			    /* to Bezier with vecthandles  */
			nr= nu->pntsu;
			bezt =
				(BezTriple*)MEM_callocN(nr * sizeof(BezTriple), "setsplinetype2");
			nu->bezt= bezt;
			a= nr;
			bp= nu->bp;
			while(a--) {
				VECCOPY(bezt->vec[1], bp->vec);
				bezt->f1=bezt->f2=bezt->f3= bp->f1;
				bezt->h1= bezt->h2= HD_VECT;
				bezt->weight= bp->weight;
				bezt->radius= bp->radius;
				bp++;
				bezt++;
			}
			MEM_freeN(nu->bp);
			nu->bp= 0;
			nu->pntsu= nr;
			nu->type = CU_BEZIER;
			calchandlesNurb(nu);
		}
		else if(type==CU_NURBS) {
			nu->type = CU_NURBS;
			nu->orderu= 4;
			nu->flagu &= CU_NURB_CYCLIC; /* disable all flags except for cyclic */
			nu->flagu |= CU_NURB_BEZIER;
			nurbs_knot_calc_u(nu);
			a= nu->pntsu*nu->pntsv;
			bp= nu->bp;
			while(a--) {
				bp->vec[3]= 1.0;
				bp++;
			}
		}
	}
	else if(nu->type == CU_BEZIER) {	/* Bezier */
		if(type==CU_POLY || type==CU_NURBS) {
			nr= 3*nu->pntsu;
			nu->bp = MEM_callocN(nr * sizeof(BPoint), "setsplinetype");
			a= nu->pntsu;
			bezt= nu->bezt;
			bp= nu->bp;
			while(a--) {
				if(type==CU_POLY && bezt->h1==HD_VECT && bezt->h2==HD_VECT) {
					/* vector handle becomes 1 poly vertice */
					VECCOPY(bp->vec, bezt->vec[1]);
					bp->vec[3]= 1.0;
					bp->f1= bezt->f2;
					nr-= 2;
					bp->radius= bezt->radius;
					bp->weight= bezt->weight;
					bp++;
				}
				else {
					for(c=0;c<3;c++) {
						VECCOPY(bp->vec, bezt->vec[c]);
						bp->vec[3]= 1.0;
						if(c==0) bp->f1= bezt->f1;
						else if(c==1) bp->f1= bezt->f2;
						else bp->f1= bezt->f3;
						bp->radius= bezt->radius;
						bp->weight= bezt->weight;
						bp++;
					}
				}
				bezt++;
			}
			MEM_freeN(nu->bezt); 
			nu->bezt= NULL;
			nu->pntsu= nr;
			nu->pntsv= 1;
			nu->orderu= 4;
			nu->orderv= 1;
			nu->type = type;
			if(nu->flagu & CU_NURB_CYCLIC) c= nu->orderu-1; 
			else c= 0;
			if(type== CU_NURBS) {
				nu->flagu &= CU_NURB_CYCLIC; /* disable all flags except for cyclic */
				nu->flagu |= CU_NURB_BEZIER;
				nurbs_knot_calc_u(nu);
			}
		}
	}
	else if(nu->type == CU_NURBS) {
		if(type==CU_POLY) {
			nu->type = CU_POLY;
			if(nu->knotsu) MEM_freeN(nu->knotsu); /* python created nurbs have a knotsu of zero */
			nu->knotsu= NULL;
			if(nu->knotsv) MEM_freeN(nu->knotsv);
			nu->knotsv= NULL;
		}
		else if(type==CU_BEZIER) {		/* to Bezier */
			nr= nu->pntsu/3;

			if(nr<2) 
				return 1;	/* conversion impossible */
			else {
				bezt = MEM_callocN(nr * sizeof(BezTriple), "setsplinetype2");
				nu->bezt= bezt;
				a= nr;
				bp= nu->bp;
				while(a--) {
					VECCOPY(bezt->vec[0], bp->vec);
					bezt->f1= bp->f1;
					bp++;
					VECCOPY(bezt->vec[1], bp->vec);
					bezt->f2= bp->f1;
					bp++;
					VECCOPY(bezt->vec[2], bp->vec);
					bezt->f3= bp->f1;
					bezt->radius= bp->radius;
					bezt->weight= bp->weight;
					bp++;
					bezt++;
				}
				MEM_freeN(nu->bp);
				nu->bp= 0;
				MEM_freeN(nu->knotsu);
				nu->knotsu= NULL;
				nu->pntsu= nr;
				nu->type = CU_BEZIER;
			}
		}
	}

	return 0;
}

static int set_spline_type_exec(bContext *C, wmOperator *op)
{
	Object *obedit= CTX_data_edit_object(C);
	ListBase *editnurb= curve_get_editcurve(obedit);
	Nurb *nu;
	int changed=0, type= RNA_enum_get(op->ptr, "type");

	if(type==CU_CARDINAL || type==CU_BSPLINE) {
		BKE_report(op->reports, RPT_ERROR, "Not implemented yet");
		return OPERATOR_CANCELLED;
	}
	
	for(nu= editnurb->first; nu; nu= nu->next) {
		if(isNurbsel(nu)) {
			if(convertspline(type, nu))
				BKE_report(op->reports, RPT_ERROR, "No conversion possible");
			else
				changed= 1;
		}
	}

	if(changed) {
		if(ED_curve_updateAnimPaths(obedit))
			WM_event_add_notifier(C, NC_OBJECT|ND_KEYS, obedit);

		DAG_id_tag_update(obedit->data, 0);
		WM_event_add_notifier(C, NC_GEOM|ND_DATA, obedit->data);

		return OPERATOR_FINISHED;
	}
	else {
		return OPERATOR_CANCELLED;
	}
}

void CURVE_OT_spline_type_set(wmOperatorType *ot)
{
	static EnumPropertyItem type_items[]= {
		{CU_POLY, "POLY", 0, "Poly", ""},
		{CU_BEZIER, "BEZIER", 0, "Bezier", ""},
//		{CU_CARDINAL, "CARDINAL", 0, "Cardinal", ""},
//		{CU_BSPLINE, "B_SPLINE", 0, "B-Spline", ""},
		{CU_NURBS, "NURBS", 0, "NURBS", ""},
		{0, NULL, 0, NULL, NULL}};

	/* identifiers */
	ot->name= "Set Spline Type";
	ot->idname= "CURVE_OT_spline_type_set";
	
	/* api callbacks */
	ot->exec= set_spline_type_exec;
	ot->invoke= WM_menu_invoke;
	ot->poll= ED_operator_editcurve;
	
	/* flags */
	ot->flag= OPTYPE_REGISTER|OPTYPE_UNDO;

	/* properties */
	ot->prop= RNA_def_enum(ot->srna, "type", type_items, CU_POLY, "Type", "Spline type");
}

/***************** set handle type operator *******************/

static int set_handle_type_exec(bContext *C, wmOperator *op)
{
	Object *obedit= CTX_data_edit_object(C);
	ListBase *editnurb= curve_get_editcurve(obedit);

	sethandlesNurb(editnurb, RNA_enum_get(op->ptr, "type"));

	WM_event_add_notifier(C, NC_GEOM|ND_DATA, obedit->data);
	DAG_id_tag_update(obedit->data, 0);

	return OPERATOR_FINISHED;
}

void CURVE_OT_handle_type_set(wmOperatorType *ot)
{
	/* keep in sync with graphkeys_handle_type_items */
	static EnumPropertyItem editcurve_handle_type_items[]= {
		{HD_AUTO, "AUTOMATIC", 0, "Automatic", ""},
		{HD_VECT, "VECTOR", 0, "Vector", ""},
		{5, "ALIGNED", 0, "Aligned", ""},
		{6, "FREE_ALIGN", 0, "Free", ""},
		{3, "TOGGLE_FREE_ALIGN", 0, "Toggle Free/Align", ""},
		{0, NULL, 0, NULL, NULL}};

	/* identifiers */
	ot->name= "Set Handle Type";
	ot->idname= "CURVE_OT_handle_type_set";
	
	/* api callbacks */
	ot->invoke= WM_menu_invoke;
	ot->exec= set_handle_type_exec;
	ot->poll= ED_operator_editcurve;
	
	/* flags */
	ot->flag= OPTYPE_REGISTER|OPTYPE_UNDO;

	/* properties */
	ot->prop= RNA_def_enum(ot->srna, "type", editcurve_handle_type_items, 1, "Type", "Spline type");
}

/***************** make segment operator **********************/

/* ******************** SKINNING LOFTING!!! ******************** */

static void switchdirection_knots(float *base, int tot)
{
	float *fp1, *fp2, *tempf;
	int a;
	
	if(base==NULL || tot==0) return;
	
	/* reverse knots */
	a= tot;
	fp1= base;
	fp2= fp1+(a-1);
	a/= 2;
	while(fp1!=fp2 && a>0) {
		SWAP(float, *fp1, *fp2);
		a--;
		fp1++; 
		fp2--;
	}
	/* and make in increasing order again */
	a= tot;
	fp1= base;
	fp2=tempf= MEM_mallocN(sizeof(float)*a, "switchdirect");
	while(a--) {
		fp2[0]= fabs(fp1[1]-fp1[0]);
		fp1++;
		fp2++;
	}

	a= tot-1;
	fp1= base;
	fp2= tempf;
	fp1[0]= 0.0;
	fp1++;
	while(a--) {
		fp1[0]= fp1[-1]+fp2[0];
		fp1++;
		fp2++;
	}
	MEM_freeN(tempf);
}

static void rotate_direction_nurb(Nurb *nu)
{
	BPoint *bp1, *bp2, *temp;
	int u, v;
	
	SWAP(short, nu->pntsu, nu->pntsv);
	SWAP(short, nu->orderu, nu->orderv);
	SWAP(short, nu->resolu, nu->resolv);
	SWAP(short, nu->flagu, nu->flagv);
	
	SWAP(float *, nu->knotsu, nu->knotsv);
	switchdirection_knots(nu->knotsv, KNOTSV(nu) );
	
	temp= MEM_dupallocN(nu->bp);
	bp1= nu->bp;
	for(v=0; v<nu->pntsv; v++) {
		for(u=0; u<nu->pntsu; u++, bp1++) {
			bp2= temp + (nu->pntsu-u-1)*(nu->pntsv) + v;
			*bp1= *bp2;
		}
	}

	MEM_freeN(temp);
}

static int is_u_selected(Nurb *nu, int u)
{
	BPoint *bp;
	int v;
	
	/* what about resolu == 2? */
	bp= nu->bp+u;
	for(v=0; v<nu->pntsv-1; v++, bp+=nu->pntsu) {
		if(v) if(bp->f1 & SELECT) return 1;
	}
	
	return 0;
}

typedef struct NurbSort {
	struct NurbSort *next, *prev;
	Nurb *nu;
	float vec[3];
} NurbSort;

static ListBase nsortbase= {0, 0};
/*  static NurbSort *nusmain; */ /* this var seems to go unused... at least in this file */

static void make_selection_list_nurb(ListBase *editnurb)
{
	ListBase nbase= {0, 0};
	NurbSort *nus, *nustest, *headdo, *taildo;
	Nurb *nu;
	BPoint *bp;
	float dist, headdist, taildist;
	int a;
	
	for(nu= editnurb->first; nu; nu= nu->next) {
		if( isNurbsel(nu) ) {
			
			nus = (NurbSort*)MEM_callocN(sizeof(NurbSort), "sort");
			BLI_addhead(&nbase, nus);
			nus->nu= nu;
			
			bp= nu->bp;
			a= nu->pntsu;
			while(a--) {
				add_v3_v3(nus->vec, bp->vec);
				bp++;
			}
			mul_v3_fl(nus->vec, 1.0/(float)nu->pntsu);
			
			
		}
	}

	/* just add the first one */
	nus= nbase.first;
	BLI_remlink(&nbase, nus);
	BLI_addtail( &nsortbase, nus);
	
	/* now add, either at head or tail, the closest one */
	while(nbase.first) {
	
		headdist= taildist= 1.0e30;
		headdo= taildo= 0;

		nustest= nbase.first;
		while(nustest) {
			dist= len_v3v3(nustest->vec, ((NurbSort *)nsortbase.first)->vec);

			if(dist<headdist) {
				headdist= dist;
				headdo= nustest;
			}
			dist= len_v3v3(nustest->vec, ((NurbSort *)nsortbase.last)->vec);

			if(dist<taildist) {
				taildist= dist;
				taildo= nustest;
			}
			nustest= nustest->next;
		}
		
		if(headdist<taildist) {
			BLI_remlink(&nbase, headdo);
			BLI_addhead(&nsortbase, headdo);
		}
		else {
			BLI_remlink(&nbase, taildo);
			BLI_addtail(&nsortbase, taildo);
		}
	}
}

static void merge_2_nurb(wmOperator *op, ListBase *editnurb, Nurb *nu1, Nurb *nu2)
{
	BPoint *bp, *bp1, *bp2, *temp;
	float  len1, len2;
	int    origu, u, v;
	
	/* first nurbs will be changed to make u = resolu-1 selected */
	/* 2nd nurbs will be changed to make u = 0 selected */

	/* first nurbs: u = resolu-1 selected */
	
	if( is_u_selected(nu1, nu1->pntsu-1) );
	else {
		/* For 2D curves blender uses orderv=0. It doesn't make any sense mathematically. */
		/* but after rotating orderu=0 will be confusing. */
		if (nu1->orderv == 0) nu1->orderv= 1;

		rotate_direction_nurb(nu1);
		if( is_u_selected(nu1, nu1->pntsu-1) );
		else {
			rotate_direction_nurb(nu1);
			if( is_u_selected(nu1, nu1->pntsu-1) );
			else {
				rotate_direction_nurb(nu1);
				if( is_u_selected(nu1, nu1->pntsu-1) );
				else {
					/* rotate again, now its OK! */
					if(nu1->pntsv!=1) rotate_direction_nurb(nu1);
					return;
				}
			}
		}
	}
	
	/* 2nd nurbs: u = 0 selected */
	if( is_u_selected(nu2, 0) );
	else {
		if (nu2->orderv == 0) nu2->orderv= 1;
		rotate_direction_nurb(nu2);
		if( is_u_selected(nu2, 0) );
		else {
			rotate_direction_nurb(nu2);
			if( is_u_selected(nu2, 0) );
			else {
				rotate_direction_nurb(nu2);
				if( is_u_selected(nu2, 0) );
				else {
					/* rotate again, now its OK! */
					if(nu1->pntsu==1) rotate_direction_nurb(nu1);
					if(nu2->pntsv!=1) rotate_direction_nurb(nu2);
					return;
				}
			}
		}
	}
	
	if( nu1->pntsv != nu2->pntsv ) {
		BKE_report(op->reports, RPT_ERROR, "Resolution doesn't match");
		return;
	}
	
	/* ok, now nu1 has the rightmost collumn and nu2 the leftmost collumn selected */
	/* maybe we need a 'v' flip of nu2? */
	
	bp1= nu1->bp+nu1->pntsu-1;
	bp2= nu2->bp;
	len1= 0.0;
	
	for(v=0; v<nu1->pntsv; v++, bp1+=nu1->pntsu, bp2+=nu2->pntsu) {
		len1+= len_v3v3(bp1->vec, bp2->vec);
	}

	bp1= nu1->bp + nu1->pntsu-1;
	bp2= nu2->bp + nu2->pntsu*(nu2->pntsv-1);
	len2= 0.0;
	
	for(v=0; v<nu1->pntsv; v++, bp1+=nu1->pntsu, bp2-=nu2->pntsu) {
		len2+= len_v3v3(bp1->vec, bp2->vec);
	}

	/* merge */
	origu= nu1->pntsu;
	nu1->pntsu+= nu2->pntsu;
	if(nu1->orderu<3 && nu1->orderu<nu1->pntsu) nu1->orderu++;
	if(nu1->orderv<3 && nu1->orderv<nu1->pntsv) nu1->orderv++;
	temp= nu1->bp;
	nu1->bp= MEM_mallocN(nu1->pntsu*nu1->pntsv*sizeof(BPoint), "mergeBP");
	
	bp= nu1->bp;
	bp1= temp;
	
	for(v=0; v<nu1->pntsv; v++) {
		
		/* switch direction? */
		if(len1<len2) bp2= nu2->bp + v*nu2->pntsu;
		else bp2= nu2->bp + (nu1->pntsv-v-1)*nu2->pntsu;

		for(u=0; u<nu1->pntsu; u++, bp++) {
			if(u<origu) {
				*bp= *bp1; bp1++;
				select_bpoint(bp, SELECT, 1, HIDDEN);
			}
			else {
				*bp= *bp2; bp2++;
			}
		}
	}

	if(nu1->type == CU_NURBS) {
		/* merge knots */
		nurbs_knot_calc_u(nu1);
	
		/* make knots, for merged curved for example */
		nurbs_knot_calc_v(nu1);
	}
	
	MEM_freeN(temp);
	BLI_remlink(editnurb, nu2);
	freeNurb(nu2);
}

static int merge_nurb(bContext *C, wmOperator *op)
{
	Object *obedit= CTX_data_edit_object(C);
	ListBase *editnurb= curve_get_editcurve(obedit);
	NurbSort *nus1, *nus2;
	int ok= 1;
	
	make_selection_list_nurb(editnurb);
	
	if(nsortbase.first == nsortbase.last) {
		BLI_freelistN(&nsortbase);
		BKE_report(op->reports, RPT_ERROR, "Too few selections to merge.");
		return OPERATOR_CANCELLED;
	}
	
	nus1= nsortbase.first;
	nus2= nus1->next;

	/* resolution match, to avoid uv rotations */
	if(nus1->nu->pntsv==1) {
		if(nus1->nu->pntsu==nus2->nu->pntsu || nus1->nu->pntsu==nus2->nu->pntsv);
		else ok= 0;
	}
	else if(nus2->nu->pntsv==1) {
		if(nus2->nu->pntsu==nus1->nu->pntsu || nus2->nu->pntsu==nus1->nu->pntsv);
		else ok= 0;
	}
	else if( nus1->nu->pntsu==nus2->nu->pntsu || nus1->nu->pntsv==nus2->nu->pntsv);
	else if( nus1->nu->pntsu==nus2->nu->pntsv || nus1->nu->pntsv==nus2->nu->pntsu);
	else {
		ok= 0;
	}
	
	if(ok==0) {
		BKE_report(op->reports, RPT_ERROR, "Resolution doesn't match");
		BLI_freelistN(&nsortbase);
		return OPERATOR_CANCELLED;
	}

	while(nus2) {
		merge_2_nurb(op, editnurb, nus1->nu, nus2->nu);
		nus2= nus2->next;
	}
	
	BLI_freelistN(&nsortbase);
	
	set_actNurb(obedit, NULL);

	WM_event_add_notifier(C, NC_GEOM|ND_DATA, obedit->data);
	DAG_id_tag_update(obedit->data, 0);
	
	return OPERATOR_FINISHED;
}

static int make_segment_exec(bContext *C, wmOperator *op)
{
	/* joins 2 curves */
	Object *obedit= CTX_data_edit_object(C);
	Curve *cu= obedit->data;
	ListBase *nubase= curve_get_editcurve(obedit);
	Nurb *nu, *nu1=0, *nu2=0;
	BPoint *bp;
	float *fp, offset;
	int a, ok= 0;

	/* first decide if this is a surface merge! */
	if(obedit->type==OB_SURF) nu= nubase->first;
	else nu= NULL;
	
	while(nu) {
		if( isNurbsel(nu) ) {
		
			if(nu->pntsu>1 && nu->pntsv>1) break;
			if(isNurbsel_count(cu, nu)>1) break;
			if(isNurbsel_count(cu, nu)==1) {
				/* only 1 selected, not first or last, a little complex, but intuitive */
				if(nu->pntsv==1) {
					if( (nu->bp->f1 & SELECT) || ((nu->bp+nu->pntsu-1)->f1 & SELECT));
					else break;
				}
			}
		}
		nu= nu->next;
	}

	if(nu)
		return merge_nurb(C, op);
	
	/* find both nurbs and points, nu1 will be put behind nu2 */
	for(nu= nubase->first; nu; nu= nu->next) {
		if(nu->pntsu == 1)
			nu->flagu&= ~CU_NURB_CYCLIC;

		if((nu->flagu & CU_NURB_CYCLIC)==0) {    /* not cyclic */
			if(nu->type == CU_BEZIER) {
				if(nu1==0) {
					if( BEZSELECTED_HIDDENHANDLES(cu, nu->bezt) ) nu1= nu;
					else {
						if( BEZSELECTED_HIDDENHANDLES(cu, &(nu->bezt[nu->pntsu-1])) ) {
							nu1= nu;
							switchdirectionNurb(nu);
							keyData_switchDirectionNurb(cu, nu);
						}
					}
				}
				else if(nu2==0) {
					if( BEZSELECTED_HIDDENHANDLES(cu, nu->bezt) ) {
						nu2= nu;
						switchdirectionNurb(nu);
						keyData_switchDirectionNurb(cu, nu);
					}
					else {
						if( BEZSELECTED_HIDDENHANDLES(cu, &(nu->bezt[nu->pntsu-1])) ) {
							nu2= nu;
						}
					}
				}
				else break;
			}
			else if(nu->pntsv==1) {
				bp= nu->bp;
				if(nu1==0) {
					if( bp->f1 & SELECT) nu1= nu;
					else {
						bp= bp+(nu->pntsu-1);
						if( bp->f1 & SELECT ) {
							nu1= nu;
							switchdirectionNurb(nu);
							keyData_switchDirectionNurb(cu, nu);
						}
					}
				}
				else if(nu2==0) {
					if( bp->f1 & SELECT ) {
						nu2= nu;
						switchdirectionNurb(nu);
						keyData_switchDirectionNurb(cu, nu);
					}
					else {
						bp= bp+(nu->pntsu-1);
						if( bp->f1 & SELECT ) {
							nu2= nu;
						}
					}
				}
				else break;
			}
		}
	}

	if((nu1 && nu2) && (nu1!=nu2)) {
		if( nu1->type==nu2->type) {
			if(nu1->type == CU_BEZIER) {
				BezTriple *bezt =
					(BezTriple*)MEM_mallocN((nu1->pntsu+nu2->pntsu) * sizeof(BezTriple), "addsegmentN");
				ED_curve_beztcpy(cu->editnurb, bezt, nu2->bezt, nu2->pntsu);
				ED_curve_beztcpy(cu->editnurb, bezt+nu2->pntsu, nu1->bezt, nu1->pntsu);

				MEM_freeN(nu1->bezt);
				nu1->bezt= bezt;
				nu1->pntsu+= nu2->pntsu;
				BLI_remlink(nubase, nu2);
				freeNurb(nu2); nu2= NULL;
				calchandlesNurb(nu1);
			}
			else {
				bp =
					(BPoint*)MEM_mallocN((nu1->pntsu+nu2->pntsu) * sizeof(BPoint), "addsegmentN2");
				ED_curve_bpcpy(cu->editnurb, bp, nu2->bp, nu2->pntsu);
				ED_curve_bpcpy(cu->editnurb, bp+nu2->pntsu, nu1->bp, nu1->pntsu);
				MEM_freeN(nu1->bp);
				nu1->bp= bp;

				a= nu1->pntsu+nu1->orderu;

				nu1->pntsu+= nu2->pntsu;
				BLI_remlink(nubase, nu2);

				/* now join the knots */
				if(nu1->type == CU_NURBS) {
					if(nu1->knotsu==NULL) {
						nurbs_knot_calc_u(nu1);
					}
					else {
						fp= MEM_mallocN(sizeof(float)*KNOTSU(nu1), "addsegment3");
						memcpy(fp, nu1->knotsu, sizeof(float)*a);
						MEM_freeN(nu1->knotsu);
						nu1->knotsu= fp;
						
						
						offset= nu1->knotsu[a-1] +1.0;
						fp= nu1->knotsu+a;
						for(a=0; a<nu2->pntsu; a++, fp++) {
							if(nu2->knotsu) 
								*fp= offset+nu2->knotsu[a+1];
							else 
								*fp = offset;
						}
					}
				}
				freeNurb(nu2); nu2= NULL;
			}

			set_actNurb(obedit, nu1);	/* for selected */
			ok= 1;
		}
	} else if(nu1 && !nu2) {
		if(!(nu1->flagu & CU_NURB_CYCLIC) && nu1->pntsu>1) {
			if (nu1->type == CU_BEZIER && BEZSELECTED_HIDDENHANDLES(cu, nu1->bezt) &&
				BEZSELECTED_HIDDENHANDLES(cu, nu1->bezt+(nu1->pntsu-1))) {
				nu1->flagu|= CU_NURB_CYCLIC;
				calchandlesNurb(nu1);
				ok= 1;
			} else if (nu1->type == CU_NURBS && nu1->bp->f1&SELECT && (nu1->bp+(nu1->pntsu-1))->f1&SELECT) {
				nu1->flagu|= CU_NURB_CYCLIC;
				nurbs_knot_calc_u(nu1);
				ok= 1;
			}
		}
	}

	if(!ok) {
		BKE_report(op->reports, RPT_ERROR, "Can't make segment");
		return OPERATOR_CANCELLED;
	}

	if(ED_curve_updateAnimPaths(obedit))
		WM_event_add_notifier(C, NC_OBJECT|ND_KEYS, obedit);

	WM_event_add_notifier(C, NC_GEOM|ND_DATA, obedit->data);
	DAG_id_tag_update(obedit->data, 0);

	return OPERATOR_FINISHED;
}

void CURVE_OT_make_segment(wmOperatorType *ot)
{
	/* identifiers */
	ot->name= "Make Segment";
	ot->idname= "CURVE_OT_make_segment";
	
	/* api callbacks */
	ot->exec= make_segment_exec;
	ot->poll= ED_operator_editsurfcurve;

	/* flags */
	ot->flag= OPTYPE_REGISTER|OPTYPE_UNDO;
}

/***************** pick select from 3d view **********************/

int mouse_nurb(bContext *C, short mval[2], int extend)
{
	Object *obedit= CTX_data_edit_object(C); 
	Curve *cu= obedit->data;
	ListBase *editnurb= curve_get_editcurve(obedit);
	ViewContext vc;
	Nurb *nu;
	BezTriple *bezt=0;
	BPoint *bp=0;
	int location[2];
	short hand;
	
	view3d_operator_needs_opengl(C);
	view3d_set_viewcontext(C, &vc);
	
	location[0]= mval[0];
	location[1]= mval[1];
	hand= findnearestNurbvert(&vc, 1, location, &nu, &bezt, &bp);

	if(bezt || bp) {
		if(extend==0) {
		
			setflagsNurb(editnurb, 0);

			if(bezt) {

				if(hand==1) {
					select_beztriple(bezt, SELECT, 1, HIDDEN);
					cu->lastsel= bezt;
				} else {
					if(hand==0) bezt->f1|= SELECT;
					else bezt->f3|= SELECT;

					cu->lastsel= NULL;
				}
			}
			else {
				cu->lastsel= bp;
				select_bpoint(bp, SELECT, 1, HIDDEN);
			}

		}
		else {
			if(bezt) {
				if(hand==1) {
					if(bezt->f2 & SELECT) {
						select_beztriple(bezt, DESELECT, 1, HIDDEN);
						if (bezt == cu->lastsel) cu->lastsel = NULL;
					} else {
						select_beztriple(bezt, SELECT, 1, HIDDEN);
						cu->lastsel= bezt;
					}
				} else if(hand==0) {
					bezt->f1 ^= SELECT;
				} else {
					bezt->f3 ^= SELECT;
				}
			}
			else {
				if(bp->f1 & SELECT) {
					select_bpoint(bp, DESELECT, 1, HIDDEN);
					if (cu->lastsel == bp) cu->lastsel = NULL;
				} else {
					select_bpoint(bp, SELECT, 1, HIDDEN);
					cu->lastsel= bp;
				}
			}

		}

		if(nu!=get_actNurb(obedit))
			set_actNurb(obedit, nu);

		WM_event_add_notifier(C, NC_GEOM|ND_SELECT, obedit->data);

		return 1;
	}
	
	return 0;
}

/******************** spin operator ***********************/

/* 'cent' is in object space and 'dvec' in worldspace.
 */
static int spin_nurb(float viewmat[][4], Object *obedit, float *axis, float *cent)
{
	Curve *cu= (Curve*)obedit->data;
	ListBase *editnurb= curve_get_editcurve(obedit);
	Nurb *nu;
	float si,phi,n[3],q[4],cmat[3][3],tmat[3][3],imat[3][3];
	float bmat[3][3], rotmat[3][3], scalemat1[3][3], scalemat2[3][3];
	float persmat[3][3], persinv[3][3];
	short a,ok, changed= 0;

	copy_m3_m4(persmat, viewmat);
	invert_m3_m3(persinv, persmat);

	/* imat and center and size */
	copy_m3_m4(bmat, obedit->obmat);
	invert_m3_m3(imat, bmat);
	
	normalize_v3_v3(n, axis);
	
	phi= M_PI/8.0;
	q[0]= cos(phi);
	si= sin(phi);
	q[1]= n[0]*si;
	q[2]= n[1]*si;
	q[3]= n[2]*si;
	quat_to_mat3( cmat,q);
	mul_m3_m3m3(tmat, cmat, bmat);
	mul_m3_m3m3(rotmat, imat, tmat);

	unit_m3(scalemat1);
	scalemat1[0][0]= M_SQRT2;
	scalemat1[1][1]= M_SQRT2;

	mul_m3_m3m3(tmat,persmat,bmat);
	mul_m3_m3m3(cmat,scalemat1,tmat);
	mul_m3_m3m3(tmat,persinv,cmat);
	mul_m3_m3m3(scalemat1,imat,tmat);

	unit_m3(scalemat2);
	scalemat2[0][0]/= M_SQRT2;
	scalemat2[1][1]/= M_SQRT2;

	mul_m3_m3m3(tmat,persmat,bmat);
	mul_m3_m3m3(cmat,scalemat2,tmat);
	mul_m3_m3m3(tmat,persinv,cmat);
	mul_m3_m3m3(scalemat2,imat,tmat);

	ok= 1;

	for(a=0;a<7;a++) {
		ok= extrudeflagNurb(cu->editnurb, 1);

		if(ok==0)
			return changed;

		changed= 1;

		rotateflagNurb(editnurb, SELECT, cent, rotmat);

		if( (a & SELECT)==0 ) {
			rotateflagNurb(editnurb, SELECT, cent, scalemat1);
			weightflagNurb(editnurb, SELECT, 0.25*M_SQRT2);
		}
		else {
			rotateflagNurb(editnurb, SELECT, cent, scalemat2);
			weightflagNurb(editnurb, SELECT, 4.0/M_SQRT2);
		}
	}

	if(ok) {
		for(nu= editnurb->first; nu; nu= nu->next) {
			if(isNurbsel(nu)) {
				nu->orderv= 4;
				nu->flagv |= CU_NURB_CYCLIC;
				nurbs_knot_calc_v(nu);
			}
		}
	}

	return changed;
}

static int spin_exec(bContext *C, wmOperator *op)
{
	Object *obedit= CTX_data_edit_object(C);
	RegionView3D *rv3d= ED_view3d_context_rv3d(C);
	float cent[3], axis[3], viewmat[4][4];
	
	RNA_float_get_array(op->ptr, "center", cent);
	RNA_float_get_array(op->ptr, "axis", axis);
	
	invert_m4_m4(obedit->imat, obedit->obmat);
	mul_m4_v3(obedit->imat, cent);
	
	if(rv3d)
		copy_m4_m4(viewmat, rv3d->viewmat);
	else
		unit_m4(viewmat);
	
	if(!spin_nurb(viewmat, obedit, axis, cent)) {
		BKE_report(op->reports, RPT_ERROR, "Can't spin");
		return OPERATOR_CANCELLED;
	}

	if(ED_curve_updateAnimPaths(obedit))
		WM_event_add_notifier(C, NC_OBJECT|ND_KEYS, obedit);

	WM_event_add_notifier(C, NC_GEOM|ND_DATA, obedit->data);
	DAG_id_tag_update(obedit->data, 0);

	return OPERATOR_FINISHED;
}

static int spin_invoke(bContext *C, wmOperator *op, wmEvent *UNUSED(event))
{
	Scene *scene = CTX_data_scene(C);
	View3D *v3d = CTX_wm_view3d(C);
	RegionView3D *rv3d= ED_view3d_context_rv3d(C);
	float axis[3]= {0.0f, 0.0f, 1.0f};
	
	if(rv3d)
		copy_v3_v3(axis, rv3d->viewinv[2]);
	
	RNA_float_set_array(op->ptr, "center", give_cursor(scene, v3d));
	RNA_float_set_array(op->ptr, "axis", axis);
	
	return spin_exec(C, op);
}

void CURVE_OT_spin(wmOperatorType *ot)
{
	/* identifiers */
	ot->name= "Spin";
	ot->idname= "CURVE_OT_spin";
	
	/* api callbacks */
	ot->exec= spin_exec;
	ot->invoke = spin_invoke;
	ot->poll= ED_operator_editsurf;

	/* flags */
	ot->flag= OPTYPE_REGISTER|OPTYPE_UNDO;
	
	RNA_def_float_vector_xyz(ot->srna, "center", 3, NULL, -FLT_MAX, FLT_MAX, "Center", "Center in global view space", -FLT_MAX, FLT_MAX);
	RNA_def_float_vector(ot->srna, "axis", 3, NULL, -1.0f, 1.0f, "Axis", "Axis in global view space", -FLT_MAX, FLT_MAX);
}

/***************** add vertex operator **********************/

static int addvert_Nurb(bContext *C, short mode, float location[3])
{
	Object *obedit= CTX_data_edit_object(C);
	Curve *cu= (Curve*)obedit->data;
	EditNurb *editnurb= cu->editnurb;
	Nurb *nu, *newnu= NULL;
	BezTriple *bezt, *newbezt = NULL;
	BPoint *bp, *newbp = NULL;
	float mat[3][3],imat[3][3], temp[3];
	int ok= 0;

	copy_m3_m4(mat, obedit->obmat);
	invert_m3_m3(imat,mat);

	findselectedNurbvert(&editnurb->nurbs, &nu, &bezt, &bp);

	if ((nu == NULL) || (nu->type==CU_BEZIER && bezt==NULL) || (nu->type!=CU_BEZIER && bp==NULL)) {
		if(mode!='e') {
			if(cu->actnu >= 0)
				nu= BLI_findlink(&editnurb->nurbs, cu->actnu);

			if(!nu || nu->type==CU_BEZIER) {
				newbezt= (BezTriple*)MEM_callocN(sizeof(BezTriple), "addvert_Nurb");
				newbezt->radius= 1;
				newbezt->alfa= 0;
				BEZ_SEL(newbezt);
				newbezt->h2= newbezt->h1= HD_AUTO;

				newnu= (Nurb*)MEM_callocN(sizeof(Nurb), "addvert_Nurb newnu");
				if(!nu) {
					/* no selected sement -- create new one which is BEZIER tpye
					   type couldn't be determined from Curve bt could be changed
					   in the future, so shouldn't make much headache */
					newnu->type= CU_BEZIER;
					newnu->resolu= cu->resolu;
					newnu->flag |= CU_SMOOTH;
				} else memcpy(newnu, nu, sizeof(Nurb));

				BLI_addtail(&editnurb->nurbs, newnu);
				set_actNurb(obedit, newnu);
				newnu->bezt= newbezt;
				newnu->pntsu= 1;

				temp[0] = 1;
				temp[1] = 0;
				temp[2] = 0;
				copy_v3_v3(newbezt->vec[1], location);
				sub_v3_v3(newbezt->vec[1], obedit->obmat[3]);
				sub_v3_v3v3(newbezt->vec[0], newbezt->vec[1],temp);
				add_v3_v3v3(newbezt->vec[2], newbezt->vec[1],temp);

				ok= 1;
				nu= newnu;
			} else if(nu->pntsv == 1) {
				newbp= (BPoint*)MEM_callocN(sizeof(BPoint), "addvert_Nurb5");
				newbp->radius= 1;
				newbp->alfa= 0;
				newbp->f1|= SELECT;
				cu->lastsel= newbp;

				newnu= (Nurb*)MEM_mallocN(sizeof(Nurb), "addvert_Nurb newnu");
				memcpy(newnu, nu, sizeof(Nurb));
				BLI_addtail(&editnurb->nurbs, newnu);
				set_actNurb(obedit, newnu);
				newnu->bp= newbp;
				newnu->orderu= 2;
				newnu->pntsu= 1;

				copy_v3_v3(newbp->vec, location);
				sub_v3_v3(newbp->vec, obedit->obmat[3]);
				mul_m3_v3(imat,newbp->vec);
				newbp->vec[3]= 1.0;

				newnu->knotsu= newnu->knotsv= 0;
				nurbs_knot_calc_u(newnu);

				ok= 1;
				nu= newnu;
			}

		}

		if(!ok)
			return OPERATOR_CANCELLED;
	}

	if(!ok && nu->type == CU_BEZIER) {
		/* which bezpoint? */
		if(bezt== (nu->bezt+nu->pntsu-1)) {  /* last */
			BEZ_DESEL(bezt);
			newbezt =
				(BezTriple*)MEM_callocN((nu->pntsu+1) * sizeof(BezTriple), "addvert_Nurb");
			ED_curve_beztcpy(editnurb, newbezt, nu->bezt, nu->pntsu);
			*(newbezt+nu->pntsu)= *bezt;
			VECCOPY(temp, bezt->vec[1]);
			MEM_freeN(nu->bezt);
			nu->bezt= newbezt;
			newbezt+= nu->pntsu;
			BEZ_SEL(newbezt);
			cu->lastsel= newbezt;
			newbezt->h2= newbezt->h1;
			bezt= nu->bezt+nu->pntsu-1;
			ok= 1;
		}
		else if(bezt== nu->bezt) {   /* first */
			BEZ_DESEL(bezt);
			newbezt =
				(BezTriple*)MEM_callocN((nu->pntsu+1) * sizeof(BezTriple), "addvert_Nurb");
			ED_curve_beztcpy(editnurb, newbezt+1, bezt, nu->pntsu);
			*newbezt= *bezt;
			BEZ_SEL(newbezt);
			cu->lastsel= newbezt;
			newbezt->h2= newbezt->h1;
			VECCOPY(temp, bezt->vec[1]);
			MEM_freeN(nu->bezt);
			nu->bezt= newbezt;
			bezt= newbezt+1;
			ok= 1;
		}
		else if(mode!='e') {
			BEZ_DESEL(bezt);
			newbezt= (BezTriple*)MEM_callocN(sizeof(BezTriple), "addvert_Nurb");
			*newbezt= *bezt;
			BEZ_SEL(newbezt);
			newbezt->h2= newbezt->h1;
			VECCOPY(temp, bezt->vec[1]);

			newnu= (Nurb*)MEM_mallocN(sizeof(Nurb), "addvert_Nurb newnu");
			memcpy(newnu, nu, sizeof(Nurb));
			BLI_addtail(&editnurb->nurbs, newnu);
			set_actNurb(obedit, newnu);
			newnu->bezt= newbezt;
			newnu->pntsu= 1;

			cu->lastsel= newbezt;

			bezt= newbezt;
			ok= 1;
		}
		else bezt= 0;

		if(bezt) {
			if(!newnu) nu->pntsu++;

			if(mode=='e') {
				copy_v3_v3(newbezt->vec[0], bezt->vec[0]);
				copy_v3_v3(newbezt->vec[1], bezt->vec[1]);
				copy_v3_v3(newbezt->vec[2], bezt->vec[2]);
			}
			else {
				copy_v3_v3(newbezt->vec[1], location);
				sub_v3_v3(newbezt->vec[1], obedit->obmat[3]);
				mul_m3_v3(imat,newbezt->vec[1]);
				sub_v3_v3v3(temp, newbezt->vec[1],temp);
				add_v3_v3v3(newbezt->vec[0], bezt->vec[0],temp);
				add_v3_v3v3(newbezt->vec[2], bezt->vec[2],temp);

				if(newnu) calchandlesNurb(newnu);
				else calchandlesNurb(nu);
			}
		}
	}
	else if(!ok && nu->pntsv==1) {
		/* which b-point? */
		if(bp== (nu->bp+nu->pntsu-1)) {  /* last */
			bp->f1= 0;
			newbp =
				(BPoint*)MEM_callocN((nu->pntsu+1) * sizeof(BPoint), "addvert_Nurb4");
			ED_curve_bpcpy(editnurb, newbp, nu->bp, nu->pntsu);
			*(newbp+nu->pntsu)= *bp;
			MEM_freeN(nu->bp);
			nu->bp= newbp;
			newbp+= nu->pntsu;
			newbp->f1|= SELECT;
			cu->lastsel= newbp;
			bp= newbp - 1;
			ok= 1;
		}
		else if(bp== nu->bp) {   /* first */
			bp->f1= 0;
			newbp =
				(BPoint*)MEM_callocN((nu->pntsu+1) * sizeof(BPoint), "addvert_Nurb3");
			ED_curve_bpcpy(editnurb, newbp+1, bp, nu->pntsu);
			*newbp= *bp;
			newbp->f1|= SELECT;
			cu->lastsel= newbp;
			MEM_freeN(nu->bp);
			nu->bp= newbp;
			bp= newbp + 1;
			ok= 1;
		}
		else if(mode!='e') {
			bp->f1= 0;
			newbp= (BPoint*)MEM_callocN(sizeof(BPoint), "addvert_Nurb5");
			*newbp= *bp;
			newbp->f1|= SELECT;
			cu->lastsel= newbp;

			newnu= (Nurb*)MEM_mallocN(sizeof(Nurb), "addvert_Nurb newnu");
			memcpy(newnu, nu, sizeof(Nurb));
			BLI_addtail(&editnurb->nurbs, newnu);
			set_actNurb(obedit, newnu);
			newnu->bp= newbp;
			newnu->orderu= 2;
			newnu->pntsu= 1;
			newnu->knotsu= newnu->knotsv= NULL;

			bp= newbp;
			ok= 1;
		}
		else bp= 0;

		if(bp) {
			if(mode=='e') {
				copy_v3_v3(newbp->vec, bp->vec);
			}
			else {
				copy_v3_v3(newbp->vec, location);
				sub_v3_v3(newbp->vec, obedit->obmat[3]);
				mul_m3_v3(imat,newbp->vec);
				newbp->vec[3]= 1.0;

				if(!newnu && nu->orderu<4 && nu->orderu<=nu->pntsu)
					nu->orderu++;
			}

			if(!newnu) {
				nu->pntsu++;
				nurbs_knot_calc_u(nu);
			} else nurbs_knot_calc_u(newnu);
		}
	}

	// XXX retopo_do_all();

	if(ok) {
		test2DNurb(nu);

		if(ED_curve_updateAnimPaths(obedit))
			WM_event_add_notifier(C, NC_OBJECT|ND_KEYS, obedit);

		WM_event_add_notifier(C, NC_GEOM|ND_DATA, obedit->data);
		DAG_id_tag_update(obedit->data, 0);

		return OPERATOR_FINISHED;
	}

	return OPERATOR_CANCELLED;
}

static int add_vertex_exec(bContext *C, wmOperator *op)
{
	float location[3];

	RNA_float_get_array(op->ptr, "location", location);
	return addvert_Nurb(C, 0, location);
}

static int add_vertex_invoke(bContext *C, wmOperator *op, wmEvent *event)
{
	RegionView3D *rv3d= CTX_wm_region_view3d(C);
	ViewContext vc;
	float location[3] = {0.0f, 0.0f, 0.0f};
	short mval[2];

	if(rv3d && !RNA_property_is_set(op->ptr, "location")) {
		view3d_set_viewcontext(C, &vc);

		mval[0]= event->x - vc.ar->winrct.xmin;
		mval[1]= event->y - vc.ar->winrct.ymin;
		
		view3d_get_view_aligned_coordinate(&vc, location, mval);
		RNA_float_set_array(op->ptr, "location", location);
	}

	return add_vertex_exec(C, op);
}

void CURVE_OT_vertex_add(wmOperatorType *ot)
{
	/* identifiers */
	ot->name= "Add Vertex";
	ot->idname= "CURVE_OT_vertex_add";
	
	/* api callbacks */
	ot->exec= add_vertex_exec;
	ot->invoke= add_vertex_invoke;
	ot->poll= ED_operator_editcurve;

	/* flags */
	ot->flag= OPTYPE_REGISTER|OPTYPE_UNDO;

	/* properties */
	RNA_def_float_vector_xyz(ot->srna, "location", 3, NULL, -FLT_MAX, FLT_MAX, "Location", "Location to add new vertex at.", -1e4, 1e4);
}

/***************** extrude operator **********************/

static int extrude_exec(bContext *C, wmOperator *UNUSED(op))
{
	Object *obedit= CTX_data_edit_object(C);
	Curve *cu= obedit->data;
	EditNurb *editnurb= cu->editnurb;
	Nurb *nu;
	
	/* first test: curve? */
	for(nu= editnurb->nurbs.first; nu; nu= nu->next)
		if(nu->pntsv==1 && isNurbsel_count(cu, nu)==1)
			break;

	if(obedit->type==OB_CURVE || nu) {
		addvert_Nurb(C, 'e', NULL);
	}
	else {
		if(extrudeflagNurb(editnurb, 1)) { /* '1'= flag */
			if(ED_curve_updateAnimPaths(obedit))
				WM_event_add_notifier(C, NC_OBJECT|ND_KEYS, obedit);

			WM_event_add_notifier(C, NC_GEOM|ND_DATA, obedit->data);
			DAG_id_tag_update(obedit->data, 0);
		}
	}

	return OPERATOR_FINISHED;
}

static int extrude_invoke(bContext *C, wmOperator *op, wmEvent *UNUSED(event))
{
	if(extrude_exec(C, op) == OPERATOR_FINISHED) {
		RNA_int_set(op->ptr, "mode", TFM_TRANSLATION);
		WM_operator_name_call(C, "TRANSFORM_OT_transform", WM_OP_INVOKE_REGION_WIN, op->ptr);

		return OPERATOR_FINISHED;
	}

	return OPERATOR_CANCELLED;
}

void CURVE_OT_extrude(wmOperatorType *ot)
{
	/* identifiers */
	ot->name= "Extrude";
	ot->idname= "CURVE_OT_extrude";
	
	/* api callbacks */
	ot->exec= extrude_exec;
	ot->invoke= extrude_invoke;
	ot->poll= ED_operator_editsurfcurve;

	/* flags */
	ot->flag= OPTYPE_REGISTER|OPTYPE_UNDO;

	/* to give to transform */
	RNA_def_int(ot->srna, "mode", TFM_TRANSLATION, 0, INT_MAX, "Mode", "", 0, INT_MAX);
}

/***************** make cyclic operator **********************/

static int toggle_cyclic_exec(bContext *C, wmOperator *op)
{
	Object *obedit= CTX_data_edit_object(C);
	Curve *cu= obedit->data;
	ListBase *editnurb= curve_get_editcurve(obedit);
	Nurb *nu;
	BezTriple *bezt;
	BPoint *bp;
	int a, direction= RNA_enum_get(op->ptr, "direction");

	for(nu= editnurb->first; nu; nu= nu->next) {
		if( nu->pntsu>1 || nu->pntsv>1) {
			if(nu->type == CU_POLY) {
				a= nu->pntsu;
				bp= nu->bp;
				while(a--) {
					if( bp->f1 & SELECT ) {
						nu->flagu ^= CU_NURB_CYCLIC;
						break;
					}
					bp++;
				}
			}
			else if(nu->type == CU_BEZIER) {
				a= nu->pntsu;
				bezt= nu->bezt;
				while(a--) {
					if( BEZSELECTED_HIDDENHANDLES(cu, bezt) ) {
						nu->flagu ^= CU_NURB_CYCLIC;
						break;
					}
					bezt++;
				}
				calchandlesNurb(nu);
			}
			else if(nu->pntsv==1 && nu->type == CU_NURBS) {
				if (nu->knotsu) { /* if check_valid_nurb_u fails the knotsu can be NULL */
					a= nu->pntsu;
					bp= nu->bp;
					while(a--) {
						if( bp->f1 & SELECT ) {
							nu->flagu ^= CU_NURB_CYCLIC;
							nurbs_knot_calc_u(nu);	/* 1==u  type is ignored for cyclic curves */
							break;
						}
						bp++;
					}
				}
			}
			else if(nu->type==CU_NURBS) {
				a= nu->pntsu*nu->pntsv;
				bp= nu->bp;
				while(a--) {
	
					if( bp->f1 & SELECT) {
						if(direction==0 && nu->pntsu>1) {
							nu->flagu ^= CU_NURB_CYCLIC;
							nurbs_knot_calc_u(nu);   /* 1==u  type is ignored for cyclic curves */
						}
						if(direction==1 && nu->pntsv>1) {
							nu->flagv ^= CU_NURB_CYCLIC;
							nurbs_knot_calc_v(nu);   /* 2==v  type is ignored for cyclic curves */
						}
						break;
					}
					bp++;
				}
	
			}
		}
	}

	WM_event_add_notifier(C, NC_GEOM|ND_DATA, obedit->data);
	DAG_id_tag_update(obedit->data, 0);

	return OPERATOR_FINISHED;
}

static int toggle_cyclic_invoke(bContext *C, wmOperator *op, wmEvent *UNUSED(event))
{
	Object *obedit= CTX_data_edit_object(C);
	ListBase *editnurb= curve_get_editcurve(obedit);
	uiPopupMenu *pup;
	uiLayout *layout;
	Nurb *nu;

	if(obedit->type == OB_SURF) {
		for(nu= editnurb->first; nu; nu= nu->next) {
			if(nu->pntsu>1 || nu->pntsv>1) {
				if(nu->type==CU_NURBS) {
					pup= uiPupMenuBegin(C, "Direction", ICON_NULL);
					layout= uiPupMenuLayout(pup);
					uiItemsEnumO(layout, op->type->idname, "direction");
					uiPupMenuEnd(C, pup);
					return OPERATOR_CANCELLED;
				}
			}
		}
	}

	return toggle_cyclic_exec(C, op);
}

void CURVE_OT_cyclic_toggle(wmOperatorType *ot)
{
	static EnumPropertyItem direction_items[]= {
		{0, "CYCLIC_U", 0, "Cyclic U", ""},
		{1, "CYCLIC_V", 0, "Cyclic V", ""},
		{0, NULL, 0, NULL, NULL}};

	/* identifiers */
	ot->name= "Toggle Cyclic";
	ot->idname= "CURVE_OT_cyclic_toggle";
	
	/* api callbacks */
	ot->exec= toggle_cyclic_exec;
	ot->invoke= toggle_cyclic_invoke;
	ot->poll= ED_operator_editsurfcurve;

	/* flags */
	ot->flag= OPTYPE_REGISTER|OPTYPE_UNDO;

	/* properties */
	RNA_def_enum(ot->srna, "direction", direction_items, 0, "Direction", "Direction to make surface cyclic in.");
}

/***************** select linked operator ******************/

static int select_linked_exec(bContext *C, wmOperator *UNUSED(op))
{
	Object *obedit= CTX_data_edit_object(C);
	Curve *cu= (Curve*)obedit->data;
	EditNurb *editnurb= cu->editnurb;
	ListBase *nurbs= &editnurb->nurbs;
	Nurb *nu;
	BezTriple *bezt;
	BPoint *bp;
	int a;

	for(nu= nurbs->first; nu; nu= nu->next) {
		if(nu->type == CU_BEZIER) {
			bezt= nu->bezt;
			a= nu->pntsu;
			while(a--) {
				if( (bezt->f1 & SELECT) || (bezt->f2 & SELECT) || (bezt->f3 & SELECT) ) {
					a= nu->pntsu;
					bezt= nu->bezt;
					while(a--) {
						select_beztriple(bezt, SELECT, 1, VISIBLE);
						bezt++;
					}
					break;
				}
				bezt++;
			}
		}
		else {
			bp= nu->bp;
			a= nu->pntsu*nu->pntsv;
			while(a--) {
				if( bp->f1 & 1 ) {
					a= nu->pntsu*nu->pntsv;
					bp= nu->bp;
					while(a--) {
						select_bpoint(bp, SELECT, 1, VISIBLE);
						bp++;
					}
					break;
				}
				bp++;
			}
		}
	}

	WM_event_add_notifier(C, NC_GEOM|ND_SELECT, obedit->data);

	return OPERATOR_FINISHED;
}

static int select_linked_invoke(bContext *C, wmOperator *op, wmEvent *UNUSED(event))
{
	return select_linked_exec(C, op);
}

void CURVE_OT_select_linked(wmOperatorType *ot)
{
	/* identifiers */
	ot->name= "Select Linked All";
	ot->idname= "CURVE_OT_select_linked";

	/* api callbacks */
	ot->exec= select_linked_exec;
	ot->invoke= select_linked_invoke;
	ot->poll= ED_operator_editsurfcurve;

	/* flags */
	ot->flag= OPTYPE_REGISTER|OPTYPE_UNDO;

	/* properties */
}


/***************** select linked pick operator ******************/

static int select_linked_pick_invoke(bContext *C, wmOperator *op, wmEvent *event)
{
	Object *obedit= CTX_data_edit_object(C);
	ARegion *ar= CTX_wm_region(C);
	ViewContext vc;
	Nurb *nu;
	BezTriple *bezt;
	BPoint *bp;
	int a, location[2], deselect;

	deselect= RNA_boolean_get(op->ptr, "deselect");
 	location[0]= event->x - ar->winrct.xmin;
 	location[1]= event->y - ar->winrct.ymin;

	view3d_operator_needs_opengl(C);
	view3d_set_viewcontext(C, &vc);

	findnearestNurbvert(&vc, 1, location, &nu, &bezt, &bp);

	if(bezt) {
		a= nu->pntsu;
		bezt= nu->bezt;
		while(a--) {
			if(deselect) select_beztriple(bezt, DESELECT, 1, VISIBLE);
			else select_beztriple(bezt, SELECT, 1, VISIBLE);
			bezt++;
		}
	}
	else if(bp) {
		a= nu->pntsu*nu->pntsv;
		bp= nu->bp;
		while(a--) {
			if(deselect) select_bpoint(bp, DESELECT, 1, VISIBLE);
			else select_bpoint(bp, SELECT, 1, VISIBLE);
			bp++;
		}
	}

	WM_event_add_notifier(C, NC_GEOM|ND_SELECT, obedit->data);

	return OPERATOR_FINISHED;
}

void CURVE_OT_select_linked_pick(wmOperatorType *ot)
{
	/* identifiers */
	ot->name= "Select Linked";
	ot->idname= "CURVE_OT_select_linked_pick";

	/* api callbacks */
	ot->invoke= select_linked_pick_invoke;
	ot->poll= ED_operator_editsurfcurve_region_view3d;

	/* flags */
	ot->flag= OPTYPE_REGISTER|OPTYPE_UNDO;

	/* properties */
	RNA_def_boolean(ot->srna, "deselect", 0, "Deselect", "Deselect linked control points rather than selecting them.");
}

/***************** select row operator **********************/

static int select_row_exec(bContext *C, wmOperator *UNUSED(op))
{
	Object *obedit= CTX_data_edit_object(C);
	Curve *cu= obedit->data;
	ListBase *editnurb= curve_get_editcurve(obedit);
	static BPoint *last=0;
	static int direction=0;
	Nurb *nu;
	BPoint *bp;
	int u = 0, v = 0, a, b, ok=0;

	if(editnurb->first==0)
		return OPERATOR_CANCELLED;
	if(cu->lastsel==NULL)
		return OPERATOR_CANCELLED;

	/* find the correct nurb and toggle with u of v */
	for(nu= editnurb->first; nu; nu= nu->next) {
		bp= nu->bp;
		for(v=0; v<nu->pntsv; v++) {
			for(u=0; u<nu->pntsu; u++, bp++) {
				if(bp==cu->lastsel) {
					if(bp->f1 & SELECT) {
						ok= 1;
						break;
					}
				}
			}
			if(ok) break;
		}

		if(ok) {
			if(last==cu->lastsel) {
				direction= 1-direction;
				setflagsNurb(editnurb, 0);
			}
			last= cu->lastsel;

			bp= nu->bp;
			for(a=0; a<nu->pntsv; a++) {
				for(b=0; b<nu->pntsu; b++, bp++) {
					if(direction) {
						if(a==v) select_bpoint(bp, SELECT, 1, VISIBLE);
					}
					else {
						if(b==u) select_bpoint(bp, SELECT, 1, VISIBLE);
					}
				}
			}

			break;
		}
	}
	
	WM_event_add_notifier(C, NC_GEOM|ND_SELECT, obedit->data);

	return OPERATOR_FINISHED;
}

void CURVE_OT_select_row(wmOperatorType *ot)
{
	/* identifiers */
	ot->name= "Select Control Point Row";
	ot->idname= "CURVE_OT_select_row";
	
	/* api callbacks */
	ot->exec= select_row_exec;
	ot->poll= ED_operator_editsurf;

	/* flags */
	ot->flag= OPTYPE_REGISTER|OPTYPE_UNDO;
}

/***************** select next operator **********************/

static int select_next_exec(bContext *C, wmOperator *UNUSED(op))
{
	Object *obedit= CTX_data_edit_object(C);
	ListBase *editnurb= curve_get_editcurve(obedit);
	
	select_adjacent_cp(editnurb, 1, 0, SELECT);
	WM_event_add_notifier(C, NC_GEOM|ND_SELECT, obedit->data);

	return OPERATOR_FINISHED;
}

void CURVE_OT_select_next(wmOperatorType *ot)
{
	/* identifiers */
	ot->name= "Select Next";
	ot->idname= "CURVE_OT_select_next";
	
	/* api callbacks */
	ot->exec= select_next_exec;
	ot->poll= ED_operator_editcurve;

	/* flags */
	ot->flag= OPTYPE_REGISTER|OPTYPE_UNDO;
}

/***************** select previous operator **********************/

static int select_previous_exec(bContext *C, wmOperator *UNUSED(op))
{
	Object *obedit= CTX_data_edit_object(C);
	ListBase *editnurb= curve_get_editcurve(obedit);
	
	select_adjacent_cp(editnurb, -1, 0, SELECT);
	WM_event_add_notifier(C, NC_GEOM|ND_SELECT, obedit->data);

	return OPERATOR_FINISHED;
}

void CURVE_OT_select_previous(wmOperatorType *ot)
{
	/* identifiers */
	ot->name= "Select Previous";
	ot->idname= "CURVE_OT_select_previous";
	
	/* api callbacks */
	ot->exec= select_previous_exec;
	ot->poll= ED_operator_editcurve;

	/* flags */
	ot->flag= OPTYPE_REGISTER|OPTYPE_UNDO;
}

/***************** select more operator **********************/

static int select_more_exec(bContext *C, wmOperator *UNUSED(op))
{
	Object *obedit= CTX_data_edit_object(C);
	ListBase *editnurb= curve_get_editcurve(obedit);
	Nurb *nu;
	BPoint *bp, *tempbp;
	int a;
	short sel= 0;
	short *selbpoints;
	
	/* note that NURBS surface is a special case because we mimic */
	/* the behaviour of "select more" of mesh tools.	      */
	/* The algorithm is designed to work in planar cases so it    */
	/* may not be optimal always (example: end of NURBS sphere)   */
	if(obedit->type==OB_SURF) {
		for(nu= editnurb->first; nu; nu= nu->next) {
			a= nu->pntsu*nu->pntsv;
			bp= nu->bp;
			selbpoints= MEM_callocN(sizeof(short)*a-nu->pntsu, "selectlist");
			while(a > 0) {
				if((selbpoints[a]!=1) && (bp->hide==0) && (bp->f1 & SELECT)) {
					/* upper control point */
					if(a%nu->pntsu != 0) {
						tempbp= bp-1;
						if(!(tempbp->f1 & SELECT)) select_bpoint(tempbp, SELECT, 1, VISIBLE); 
					}

					/* left control point. select only if it is not selected already */
					if(a-nu->pntsu > 0) {
						sel= 0;
						tempbp= bp+nu->pntsu;
						if(!(tempbp->f1 & SELECT)) sel= select_bpoint(tempbp, SELECT, 1, VISIBLE); 
						/* make sure selected bpoint is discarded */
						if(sel == 1) selbpoints[a-nu->pntsu]= 1;
					}
					
					/* right control point */
					if(a+nu->pntsu < nu->pntsu*nu->pntsv) {
						tempbp= bp-nu->pntsu;
						if(!(tempbp->f1 & SELECT)) select_bpoint(tempbp, SELECT, 1, VISIBLE); 
					}
				
					/* lower control point. skip next bp in case selection was made */
					if(a%nu->pntsu != 1) {
						sel= 0;
						tempbp= bp+1;
						if(!(tempbp->f1 & 1)) sel= select_bpoint(tempbp, SELECT, 1, VISIBLE); 
						if(sel) {
							bp++;	
							a--;
						}
					}				
				}

				bp++;
				a--;
			}
			
			MEM_freeN(selbpoints);
		}
	}
	else {
		select_adjacent_cp(editnurb, 1, 0, SELECT);
		select_adjacent_cp(editnurb, -1, 0, SELECT);
	}
		
	WM_event_add_notifier(C, NC_GEOM|ND_SELECT, obedit->data);

	return OPERATOR_FINISHED;
}

void CURVE_OT_select_more(wmOperatorType *ot)
{
	/* identifiers */
	ot->name= "Select More";
	ot->idname= "CURVE_OT_select_more";
	
	/* api callbacks */
	ot->exec= select_more_exec;
	ot->poll= ED_operator_editsurfcurve;

	/* flags */
	ot->flag= OPTYPE_REGISTER|OPTYPE_UNDO;
}

/******************** select less operator *****************/

/* basic method: deselect if control point doesn't have all neighbours selected */
static int select_less_exec(bContext *C, wmOperator *UNUSED(op))
{
	Object *obedit= CTX_data_edit_object(C);
	ListBase *editnurb= curve_get_editcurve(obedit);
	Nurb *nu;
	BPoint *bp;
	BezTriple *bezt;
	int a;
	short sel= 0, lastsel= 0;
	short *selbpoints;
	
	if(obedit->type==OB_SURF) {		
		for(nu= editnurb->first; nu; nu= nu->next) {
			a= nu->pntsu*nu->pntsv;
			bp= nu->bp;
			selbpoints= MEM_callocN(sizeof(short)*a, "selectlist");
			while(a--) {
				if((bp->hide==0) && (bp->f1 & SELECT)) {
					sel= 0;
									
					/* check if neighbours have been selected */	
					/* edges of surface are an exception */	
					if((a+1)%nu->pntsu==0) sel++;	
					else {
						bp--;
						if((selbpoints[a+1]==1) || ((bp->hide==0) && (bp->f1 & SELECT))) sel++;
						bp++;
					}
					
					if((a+1)%nu->pntsu==1) sel++;
					else {
						bp++;
						if((bp->hide==0) && (bp->f1 & SELECT)) sel++;
						bp--;
					}
					
					if(a+1 > nu->pntsu*nu->pntsv-nu->pntsu) sel++;
					else {
						bp-=nu->pntsu;
						if((selbpoints[a+nu->pntsu]==1) || ((bp->hide==0) && (bp->f1 & SELECT))) sel++;
						bp+=nu->pntsu;
					}
									
					if(a < nu->pntsu) sel++;
					else {
						bp+=nu->pntsu;
						if((bp->hide==0) && (bp->f1 & SELECT)) sel++;
						bp-=nu->pntsu;
					}
													
					if(sel!=4) {
						select_bpoint(bp, DESELECT, 1, VISIBLE); 
						selbpoints[a]= 1;												
					}									
				}
				else lastsel= 0;
					
				bp++;
			}
			
			MEM_freeN(selbpoints);
		}
	}
	else {
		for(nu= editnurb->first; nu; nu= nu->next) {
			lastsel=0;
			/* check what type of curve/nurb it is */
			if(nu->type == CU_BEZIER) {			
				a= nu->pntsu;
				bezt= nu->bezt;
				while(a--) {
					if((bezt->hide==0) && (bezt->f2 & SELECT)) {
						if(lastsel==1) sel= 1;
						else sel= 0;
												
						/* check if neighbours have been selected */						
						/* first and last are exceptions */					
						if(a==nu->pntsu-1) sel++; 
						else { 
							bezt--;
							if((bezt->hide==0) && (bezt->f2 & SELECT)) sel++;
							bezt++;
						}
						
						if(a==0) sel++;
						else {
							bezt++;
							if((bezt->hide==0) && (bezt->f2 & SELECT)) sel++;
							bezt--;
						}

						if(sel!=2) {
							select_beztriple(bezt, DESELECT, 1, VISIBLE);	
							lastsel= 1;
						}
						else lastsel= 0;
					}
					else lastsel= 0;
						
					bezt++;	
				}
			}
			else {
				a= nu->pntsu*nu->pntsv;
				bp= nu->bp;
				while(a--) {
					if((lastsel==0) && (bp->hide==0) && (bp->f1 & SELECT)) {
						if(lastsel!=0) sel= 1;
						else sel= 0;
						
						/* first and last are exceptions */					
						if(a==nu->pntsu*nu->pntsv-1) sel++; 
						else { 
							bp--;
							if((bp->hide==0) && (bp->f1 & SELECT)) sel++;
							bp++;
						}
						
						if(a==0) sel++;
						else {
							bp++;
							if((bp->hide==0) && (bp->f1 & SELECT)) sel++;
							bp--;
						}
											
						if(sel!=2) {
							select_bpoint(bp, DESELECT, 1, VISIBLE); 	
							lastsel= 1;						
						}				
						else lastsel= 0;					
					}
					else lastsel= 0;
						
					bp++;
				}
			}
		}
	}
	
	WM_event_add_notifier(C, NC_GEOM|ND_SELECT, obedit->data);

	return OPERATOR_FINISHED;
}

void CURVE_OT_select_less(wmOperatorType *ot)
{
	/* identifiers */
	ot->name= "Select Less";
	ot->idname= "CURVE_OT_select_less";
	
	/* api callbacks */
	ot->exec= select_less_exec;
	ot->poll= ED_operator_editsurfcurve;

	/* flags */
	ot->flag= OPTYPE_REGISTER|OPTYPE_UNDO;
}

/********************** select random *********************/

static void selectrandom_curve(ListBase *editnurb, float randfac)
{
	Nurb *nu;
	BezTriple *bezt;
	BPoint *bp;
	int a;
	
	BLI_srand( BLI_rand() ); /* random seed */
	
	for(nu= editnurb->first; nu; nu= nu->next) {	
		if(nu->type == CU_BEZIER) {
			bezt= nu->bezt;
			a= nu->pntsu;
			while(a--) {
				if (BLI_frand() < randfac)
					select_beztriple(bezt, SELECT, 1, VISIBLE);
				bezt++;
			}
		}
		else {
			bp= nu->bp;
			a= nu->pntsu*nu->pntsv;
			
			while(a--) {
				if (BLI_frand() < randfac)
					select_bpoint(bp, SELECT, 1, VISIBLE); 
				bp++;
			}
		}		
	}
}

static int select_random_exec(bContext *C, wmOperator *op)
{
	Object *obedit= CTX_data_edit_object(C);
	ListBase *editnurb= curve_get_editcurve(obedit);

	if(!RNA_boolean_get(op->ptr, "extend"))
		CU_deselect_all(obedit);
	
	selectrandom_curve(editnurb, RNA_float_get(op->ptr, "percent")/100.0f);
	
	WM_event_add_notifier(C, NC_GEOM|ND_SELECT, obedit->data);
	
	return OPERATOR_FINISHED;
}

void CURVE_OT_select_random(wmOperatorType *ot)
{
	/* identifiers */
	ot->name= "Select Random";
	ot->idname= "CURVE_OT_select_random";
	
	/* api callbacks */
	ot->exec= select_random_exec;
	ot->poll= ED_operator_editsurfcurve;

	/* flags */
	ot->flag= OPTYPE_REGISTER|OPTYPE_UNDO;

	/* properties */
	RNA_def_float_percentage(ot->srna, "percent", 50.f, 0.0f, 100.0f, "Percent", "Percentage of elements to select randomly.", 0.f, 100.0f);
	RNA_def_boolean(ot->srna, "extend", FALSE, "Extend Selection", "Extend selection instead of deselecting everything first.");
}

/********************* every nth number of point *******************/

static int point_on_nurb(Nurb *nu, void *point)
{
	if (nu->bezt) {
		BezTriple *bezt= (BezTriple*)point;
		return bezt >= nu->bezt && bezt < nu->bezt + nu->pntsu;
	} else {
		BPoint *bp= (BPoint*)point;
		return bp >= nu->bp && bp < nu->bp + nu->pntsu * nu->pntsv;
	}
}

static void select_nth_bezt(Nurb *nu, BezTriple *bezt, int nth)
{
	int a, start;

	start= bezt - nu->bezt;
	a= nu->pntsu;
	bezt= nu->bezt + a - 1;

	while (a--) {
		if (abs(start - a) % nth) {
			select_beztriple(bezt, DESELECT, 1, HIDDEN);
		}

		bezt--;
	}
}

static void select_nth_bp(Nurb *nu, BPoint *bp, int nth)
{
	int a, startrow, startpnt;
	int dist, row, pnt;

	startrow= (bp - nu->bp) / nu->pntsu;
	startpnt= (bp - nu->bp) % nu->pntsu;

	a= nu->pntsu * nu->pntsv;
	bp= nu->bp + a - 1;
	row = nu->pntsv - 1;
	pnt = nu->pntsu - 1;

	while (a--) {
		dist= abs(pnt - startpnt) + abs(row - startrow);
		if (dist % nth) {
			select_bpoint(bp, DESELECT, 1, HIDDEN);
		}

		pnt--;
		if (pnt < 0) {
			pnt= nu->pntsu - 1;
			row--;
		}

		bp--;
	}
}

int CU_select_nth(Object *obedit, int nth)
{
	Curve *cu= (Curve*)obedit->data;
	ListBase *nubase= ED_curve_editnurbs(cu);
	Nurb *nu;
	int ok=0;

	/* Search nurb to which selected point belongs to */
	nu= nubase->first;
	while (nu) {
		if (point_on_nurb(nu, cu->lastsel)) {
			ok= 1;
			break;
		}
		nu= nu->next;
	}

	if (!ok) return 0;

	if (nu->bezt) {
		select_nth_bezt(nu, cu->lastsel, nth);
	} else {
		select_nth_bp(nu, cu->lastsel, nth);
	}

	return 1;
}

static int select_nth_exec(bContext *C, wmOperator *op)
{
	Object *obedit= CTX_data_edit_object(C);
	int nth= RNA_int_get(op->ptr, "nth");

	if (!CU_select_nth(obedit, nth)) {
		if (obedit->type == OB_SURF) {
			BKE_report(op->reports, RPT_ERROR, "Surface hasn't got active point");
		} else {
			BKE_report(op->reports, RPT_ERROR, "Curve hasn't got active point");
		}

		return OPERATOR_CANCELLED;
	}

	WM_event_add_notifier(C, NC_GEOM|ND_SELECT, obedit->data);

	return OPERATOR_FINISHED;
}

void CURVE_OT_select_nth(wmOperatorType *ot)
{
	/* identifiers */
	ot->name= "Select Nth";
	ot->description= "";
	ot->idname= "CURVE_OT_select_nth";

	/* api callbacks */
	ot->exec= select_nth_exec;
	ot->poll= ED_operator_editsurfcurve;

	/* flags */
	ot->flag= OPTYPE_REGISTER|OPTYPE_UNDO;

	RNA_def_int(ot->srna, "nth", 2, 2, 100, "Nth Selection", "", 1, INT_MAX);
}

/********************** add duplicate operator *********************/

static int duplicate_exec(bContext *C, wmOperator *UNUSED(op))
{
	Object *obedit= CTX_data_edit_object(C);

	adduplicateflagNurb(obedit, 1);
	WM_event_add_notifier(C, NC_GEOM|ND_SELECT, obedit->data);

	return OPERATOR_FINISHED;
}

static int duplicate_invoke(bContext *C, wmOperator *op, wmEvent *UNUSED(event))
{
	duplicate_exec(C, op);

	RNA_int_set(op->ptr, "mode", TFM_TRANSLATION);
	WM_operator_name_call(C, "TRANSFORM_OT_transform", WM_OP_INVOKE_REGION_WIN, op->ptr);

	return OPERATOR_FINISHED;
}

void CURVE_OT_duplicate(wmOperatorType *ot)
{
	/* identifiers */
	ot->name= "Duplicate";
	ot->idname= "CURVE_OT_duplicate";
	
	/* api callbacks */
	ot->exec= duplicate_exec;
	ot->invoke= duplicate_invoke;
	ot->poll= ED_operator_editsurfcurve;
	
	/* flags */
	ot->flag= OPTYPE_REGISTER|OPTYPE_UNDO;

	/* to give to transform */
	RNA_def_int(ot->srna, "mode", TFM_TRANSLATION, 0, INT_MAX, "Mode", "", 0, INT_MAX);
}

/********************** delete operator *********************/

static int delete_exec(bContext *C, wmOperator *op)
{
	Object *obedit= CTX_data_edit_object(C);
	Curve *cu= obedit->data;
	EditNurb *editnurb= cu->editnurb;
	ListBase *nubase= &editnurb->nurbs;
	Nurb *nu, *next, *nu1;
	BezTriple *bezt, *bezt1, *bezt2;
	BPoint *bp, *bp1, *bp2;
	int a, cut= 0, type= RNA_enum_get(op->ptr, "type");
	int nuindex= 0;

	if(obedit->type==OB_SURF) {
		if(type==0) {
			deleteflagNurb(C, op, 1);
		} else {
			keyIndex_delNurbList(editnurb, nubase);
			freeNurblist(nubase);

			if(ED_curve_updateAnimPaths(obedit))
				WM_event_add_notifier(C, NC_OBJECT|ND_KEYS, obedit);
		}

		WM_event_add_notifier(C, NC_GEOM|ND_DATA, obedit->data);
		DAG_id_tag_update(obedit->data, 0);
	
		return OPERATOR_FINISHED;
	}

	if(type==0) {
		/* first loop, can we remove entire pieces? */
		nu= nubase->first;
		while(nu) {
			next= nu->next;
			if(nu->type == CU_BEZIER) {
				bezt= nu->bezt;
				a= nu->pntsu;
				if(a) {
					while(a) {
						if( BEZSELECTED_HIDDENHANDLES(cu, bezt) );
						else break;
						a--;
						bezt++;
					}
					if(a==0) {
						if(cu->actnu == nuindex)
							cu->actnu= -1;

						BLI_remlink(nubase, nu);
						keyIndex_delNurb(editnurb, nu);
						freeNurb(nu); nu= NULL;
					}
				}
			}
			else {
				bp= nu->bp;
				a= nu->pntsu*nu->pntsv;
				if(a) {
					while(a) {
						if(bp->f1 & SELECT);
						else break;
						a--;
						bp++;
					}
					if(a==0) {
						if(cu->actnu == nuindex)
							cu->actnu= -1;

						BLI_remlink(nubase, nu);
						keyIndex_delNurb(editnurb, nu);
						freeNurb(nu); nu= NULL;
					}
				}
			}
			
			/* Never allow the order to exceed the number of points
			- note, this is ok but changes unselected nurbs, disable for now */
			/*
			if ((nu!= NULL) && (nu->type == CU_NURBS)) {
				clamp_nurb_order_u(nu);
			}
			*/
			nu= next;
			nuindex++;
		}
		/* 2nd loop, delete small pieces: just for curves */
		nu= nubase->first;
		while(nu) {
			next= nu->next;
			type= 0;
			if(nu->type == CU_BEZIER) {
				int delta= 0;
				bezt= nu->bezt;
				for(a=0;a<nu->pntsu;a++) {
					if( BEZSELECTED_HIDDENHANDLES(cu, bezt) ) {
						memmove(bezt, bezt+1, (nu->pntsu-a-1)*sizeof(BezTriple));
						keyIndex_delBezt(editnurb, bezt + delta);
						keyIndex_updateBezt(editnurb, bezt + 1, bezt, nu->pntsu-a-1);
						nu->pntsu--;
						a--;
						type= 1;
						delta++;
					}
					else bezt++;
				}
				if(type) {
					bezt1 =
						(BezTriple*)MEM_mallocN((nu->pntsu) * sizeof(BezTriple), "delNurb");
					memcpy(bezt1, nu->bezt, (nu->pntsu)*sizeof(BezTriple) );
					keyIndex_updateBezt(editnurb, nu->bezt, bezt1, nu->pntsu);
					MEM_freeN(nu->bezt);
					nu->bezt= bezt1;
					calchandlesNurb(nu);
				}
			}
			else if(nu->pntsv==1) {
				int delta= 0;
				bp= nu->bp;
				
				for(a=0;a<nu->pntsu;a++) {
					if( bp->f1 & SELECT ) {
						memmove(bp, bp+1, (nu->pntsu-a-1)*sizeof(BPoint));
						keyIndex_delBP(editnurb, bp + delta);
						keyIndex_updateBP(editnurb, bp+1, bp, nu->pntsu-a-1);
						nu->pntsu--;
						a--;
						type= 1;
						delta++;
					}
					else {
						bp++;
					}
				}
				if(type) {
					bp1 = (BPoint*)MEM_mallocN(nu->pntsu * sizeof(BPoint), "delNurb2");
					memcpy(bp1, nu->bp, (nu->pntsu)*sizeof(BPoint) );
					keyIndex_updateBP(editnurb, nu->bp, bp1, nu->pntsu);
					MEM_freeN(nu->bp);
					nu->bp= bp1;
					
					/* Never allow the order to exceed the number of points\
					- note, this is ok but changes unselected nurbs, disable for now */
					/*
					if (nu->type == CU_NURBS) {
						clamp_nurb_order_u(nu);
					}*/
				}
				nurbs_knot_calc_u(nu);
			}
			nu= next;
		}
	}
	else if(type==1) {	/* erase segment */
		/* find the 2 selected points */
		bezt1= bezt2= NULL;
		bp1= bp2= NULL;
		nu1= NULL;
		nuindex= 0;
		for(nu= nubase->first; nu; nu= nu->next) {
			next= nu->next;
			if(nu->type == CU_BEZIER) {
				bezt= nu->bezt;
				for(a=0; a<nu->pntsu-1; a++) {
					if( BEZSELECTED_HIDDENHANDLES(cu, bezt) ) {
						bezt1= bezt;
						bezt2= bezt+1;
						if( (bezt2->f1 & SELECT) || (bezt2->f2 & SELECT) || (bezt2->f3 & SELECT) ) ;
						else {	/* maybe do not make cyclic */
							if(a==0 && (nu->flagu & CU_NURB_CYCLIC) ) {
								bezt2= bezt+(nu->pntsu-1);
								if( (bezt2->f1 & SELECT) || (bezt2->f2 & SELECT) || (bezt2->f3 & SELECT) ) {
									nu->flagu &= ~CU_NURB_CYCLIC;
									calchandlesNurb(nu);
									WM_event_add_notifier(C, NC_GEOM|ND_DATA, obedit->data);
									DAG_id_tag_update(obedit->data, 0);
								}
							}

							return OPERATOR_FINISHED;
						}
						cut= a;
						nu1= nu;
						break;
					}
					bezt++;
				}
			}
			else if(nu->pntsv==1) {
				bp= nu->bp;
				for(a=0; a<nu->pntsu-1; a++) {
					if( bp->f1 & SELECT ) {
						bp1= bp;
						bp2= bp+1;
						if( bp2->f1 & 1 ) ;
						else {	/* maybe do not make cyclic */
							if(a==0 && (nu->flagu & CU_NURB_CYCLIC) ) {
								bp2= bp+(nu->pntsu-1);
								if( bp2->f1 & SELECT ) {
									nu->flagu &= ~CU_NURB_CYCLIC;
									WM_event_add_notifier(C, NC_GEOM|ND_DATA, obedit->data);
									DAG_id_tag_update(obedit->data, 0);
								}
							}

							return OPERATOR_FINISHED;
						}
						cut= a;
						nu1= nu;
						break;
					}
					bp++;
				}
			}
			if(nu1) break;
			nuindex++;
		}
		if(nu1) {
			if(bezt1) {
				if(nu1->pntsu==2) {	/* remove completely */
					if(cu->actnu == nuindex)
						cu->actnu= -1;

					BLI_remlink(nubase, nu);
					freeNurb(nu); nu = NULL;
				}
				else if(nu1->flagu & CU_NURB_CYCLIC) {	/* cyclic */
					bezt =
						(BezTriple*)MEM_mallocN((cut+1) * sizeof(BezTriple), "delNurb1");
					ED_curve_beztcpy(editnurb, bezt, nu1->bezt, cut+1);
					a= nu1->pntsu-cut-1;
					ED_curve_beztcpy(editnurb, nu1->bezt, bezt2, a);
					ED_curve_beztcpy(editnurb, nu1->bezt+a, bezt, cut+1);

					nu1->flagu &= ~CU_NURB_CYCLIC;
					MEM_freeN(bezt);
					calchandlesNurb(nu);
				}
				else {			/* add new curve */

/* seems to be an error here... but where? (a can become zero) */

					nu =
						(Nurb*)MEM_mallocN(sizeof(Nurb), "delNurb2");
					memcpy(nu, nu1, sizeof(Nurb));
					BLI_addtail(nubase, nu);
					nu->bezt =
						(BezTriple*)MEM_mallocN((cut+1) * sizeof(BezTriple), "delNurb3");
					ED_curve_beztcpy(editnurb, nu->bezt, nu1->bezt, cut+1);
					a= nu1->pntsu-cut-1;
					
					bezt =
						(BezTriple*)MEM_mallocN(a * sizeof(BezTriple), "delNurb4");
					ED_curve_beztcpy(editnurb, bezt, nu1->bezt+cut+1, a);
					MEM_freeN(nu1->bezt);
					nu1->bezt= bezt;
					nu1->pntsu= a;
					nu->pntsu= cut+1;
					
					
					calchandlesNurb(nu);
					calchandlesNurb(nu1);
				}
			}
			else if(bp1) {
				if(nu1->pntsu==2) {	/* remove completely */
					if(cu->actnu == nuindex)
						cu->actnu= -1;

					BLI_remlink(nubase, nu);
					freeNurb(nu); nu= NULL;
				}
				else if(nu1->flagu & CU_NURB_CYCLIC) {	/* cyclic */
					bp =
						(BPoint*)MEM_mallocN((cut+1) * sizeof(BPoint), "delNurb5");
					ED_curve_bpcpy(editnurb, bp, nu1->bp, cut+1);
					a= nu1->pntsu-cut-1;
					ED_curve_bpcpy(editnurb, nu1->bp, bp2, a);
					ED_curve_bpcpy(editnurb, nu1->bp+a, bp, cut+1);

					nu1->flagu &= ~CU_NURB_CYCLIC;
					MEM_freeN(bp);
				}
				else {			/* add new curve */
					nu = (Nurb*)MEM_mallocN(sizeof(Nurb), "delNurb6");
					memcpy(nu, nu1, sizeof(Nurb));
					BLI_addtail(nubase, nu);
					nu->bp =
						(BPoint*)MEM_mallocN((cut+1) * sizeof(BPoint), "delNurb7");
					ED_curve_bpcpy(editnurb, nu->bp, nu1->bp, cut+1);
					a= nu1->pntsu-cut-1;
					bp =
						(BPoint*)MEM_mallocN(a * sizeof(BPoint), "delNurb8");
					ED_curve_bpcpy(editnurb, bp, nu1->bp+cut+1, a);
					MEM_freeN(nu1->bp);
					nu1->bp= bp;
					nu1->pntsu= a;
					nu->pntsu= cut+1;
				}
			}
		}
	}
	else if(type==2) {
		cu->actnu= -1;
		keyIndex_delNurbList(editnurb, nubase);
		freeNurblist(nubase);
	}

	if(ED_curve_updateAnimPaths(obedit))
		WM_event_add_notifier(C, NC_OBJECT|ND_KEYS, obedit);

	WM_event_add_notifier(C, NC_GEOM|ND_DATA, obedit->data);
	DAG_id_tag_update(obedit->data, 0);
	
	return OPERATOR_FINISHED;
}

static int delete_invoke(bContext *C, wmOperator *op, wmEvent *UNUSED(event))
{
	Object *obedit= CTX_data_edit_object(C);
	uiPopupMenu *pup;
	uiLayout *layout;

	if(obedit->type==OB_SURF) {
		pup= uiPupMenuBegin(C, "Delete", ICON_NULL);
		layout= uiPupMenuLayout(pup);
		uiItemEnumO(layout, op->type->idname, NULL, 0, "type", 0);
		uiItemEnumO(layout, op->type->idname, NULL, 0, "type", 2);
		uiPupMenuEnd(C, pup);
	}
	else {
		pup= uiPupMenuBegin(C, "Delete", ICON_NULL);
		layout= uiPupMenuLayout(pup);
		uiItemsEnumO(layout, op->type->idname, "type");
		uiPupMenuEnd(C, pup);
	}

	return OPERATOR_CANCELLED;
}

void CURVE_OT_delete(wmOperatorType *ot)
{
	static EnumPropertyItem type_items[] = {
		{0, "SELECTED", 0, "Select", ""},
		{1, "SEGMENT", 0, "Segment", ""},
		{2, "ALL", 0, "All", ""},
		{0, NULL, 0, NULL, NULL}};

	/* identifiers */
	ot->name= "Delete";
	ot->idname= "CURVE_OT_delete";
	
	/* api callbacks */
	ot->exec= delete_exec;
	ot->invoke= delete_invoke;
	ot->poll= ED_operator_editsurfcurve;
	
	/* flags */
	ot->flag= OPTYPE_REGISTER|OPTYPE_UNDO;

	/* properties */
	RNA_def_enum(ot->srna, "type", type_items, 0, "Type", "Which elements to delete.");
}

/********************** shade smooth/flat operator *********************/

static int shade_smooth_exec(bContext *C, wmOperator *op)
{
	Object *obedit= CTX_data_edit_object(C);
	ListBase *editnurb= curve_get_editcurve(obedit);
	Nurb *nu;
	int clear= (strcmp(op->idname, "CURVE_OT_shade_flat") == 0);
	
	if(obedit->type != OB_CURVE)
		return OPERATOR_CANCELLED;
	
	for(nu= editnurb->first; nu; nu= nu->next) {
		if(isNurbsel(nu)) {
			if(!clear) nu->flag |= CU_SMOOTH;
			else nu->flag &= ~CU_SMOOTH;
		}
	}
	
	WM_event_add_notifier(C, NC_GEOM|ND_DATA, obedit->data);
	DAG_id_tag_update(obedit->data, 0);

	return OPERATOR_FINISHED;
}

void CURVE_OT_shade_smooth(wmOperatorType *ot)
{
	/* identifiers */
	ot->name= "Shade Smooth";
	ot->idname= "CURVE_OT_shade_smooth";
	
	/* api callbacks */
	ot->exec= shade_smooth_exec;
	ot->poll= ED_operator_editsurfcurve;
	
	/* flags */
	ot->flag= OPTYPE_REGISTER|OPTYPE_UNDO;
}

void CURVE_OT_shade_flat(wmOperatorType *ot)
{
	/* identifiers */
	ot->name= "Shade Flat";
	ot->idname= "CURVE_OT_shade_flat";
	
	/* api callbacks */
	ot->exec= shade_smooth_exec;
	ot->poll= ED_operator_editsurfcurve;
	
	/* flags */
	ot->flag= OPTYPE_REGISTER|OPTYPE_UNDO;
}

/************** join operator, to be used externally? ****************/

int join_curve_exec(bContext *C, wmOperator *UNUSED(op))
{
	Main *bmain= CTX_data_main(C);
	Scene *scene= CTX_data_scene(C);
	Object *ob= CTX_data_active_object(C);
	Curve *cu;
	Nurb *nu, *newnu;
	BezTriple *bezt;
	BPoint *bp;
	ListBase tempbase;
	float imat[4][4], cmat[4][4];
	int a;

	tempbase.first= tempbase.last= 0;
	
	/* trasnform all selected curves inverse in obact */
	invert_m4_m4(imat, ob->obmat);
	
	CTX_DATA_BEGIN(C, Base*, base, selected_editable_bases) {
		if(base->object->type==ob->type) {
			if(base->object != ob) {
			
				cu= base->object->data;
			
				if(cu->nurb.first) {
					/* watch it: switch order here really goes wrong */
					mul_m4_m4m4(cmat, base->object->obmat, imat);
					
					nu= cu->nurb.first;
					while(nu) {
						newnu= duplicateNurb(nu);
						if(ob->totcol) { /* TODO, merge material lists */
							CLAMP(newnu->mat_nr, 0, ob->totcol-1);
						} else newnu->mat_nr= 0;
						BLI_addtail(&tempbase, newnu);
						
						if( (bezt= newnu->bezt) ) {
							a= newnu->pntsu;
							while(a--) {
								mul_m4_v3(cmat, bezt->vec[0]);
								mul_m4_v3(cmat, bezt->vec[1]);
								mul_m4_v3(cmat, bezt->vec[2]);
								bezt++;
							}
						}
						if( (bp= newnu->bp) ) {
							a= newnu->pntsu*nu->pntsv;
							while(a--) {
								mul_m4_v3(cmat, bp->vec);
								bp++;
							}
						}
						nu= nu->next;
					}
				}
			
				ED_base_object_free_and_unlink(bmain, scene, base);
			}
		}
	}
	CTX_DATA_END;
	
	cu= ob->data;
	BLI_movelisttolist(&cu->nurb, &tempbase);
	
	DAG_scene_sort(bmain, scene);	// because we removed object(s), call before editmode!
	
	ED_object_enter_editmode(C, EM_WAITCURSOR);
	ED_object_exit_editmode(C, EM_FREEDATA|EM_WAITCURSOR|EM_DO_UNDO);

	WM_event_add_notifier(C, NC_SCENE|ND_OB_ACTIVE, scene);

	return OPERATOR_FINISHED;
}

/************ add primitive, used by object/ module ****************/

static const char *get_curve_defname(int type)
{
	int stype= type & CU_PRIMITIVE;

	if((type & CU_TYPE)==CU_BEZIER) {
		switch (stype) {
			case CU_PRIM_CURVE: return "BezierCurve";
			case CU_PRIM_CIRCLE: return "BezierCircle";
			case CU_PRIM_PATH: return "CurvePath";
			default:
				return "Curve";
		}
	}
	else {
		switch (stype) {
			case CU_PRIM_CURVE: return "NurbsCurve";
			case CU_PRIM_CIRCLE: return "NurbsCircle";
			case CU_PRIM_PATH: return "NurbsPath";
			default:
				return "Curve";
		}
	}
}

static const char *get_surf_defname(int type)
{
	int stype= type & CU_PRIMITIVE;

	switch (stype) {
		case CU_PRIM_CURVE: return "SurfCurve";
		case CU_PRIM_CIRCLE: return "SurfCircle";
		case CU_PRIM_PATCH: return "SurfPatch";
		case CU_PRIM_SPHERE: return "SurfSphere";
		case CU_PRIM_DONUT: return "SurfTorus";
		default:
			return "Surface";
	}
}


Nurb *add_nurbs_primitive(bContext *C, float mat[4][4], int type, int newob)
{
	static int xzproj= 0;	/* this function calls itself... */
	Object *obedit= CTX_data_edit_object(C);
	ListBase *editnurb= curve_get_editcurve(obedit);
	View3D *v3d= CTX_wm_view3d(C);
	RegionView3D *rv3d= ED_view3d_context_rv3d(C);
	Nurb *nu = NULL;
	BezTriple *bezt;
	BPoint *bp;
	Curve *cu= (Curve*)obedit->data;
	float vec[3], zvec[3]= {0.0f, 0.0f, 1.0f};
	float umat[4][4]= MAT4_UNITY, viewmat[4][4]= MAT4_UNITY;
	float fac;
	int a, b;
	const float grid= v3d ? v3d->grid : 1.0f;
	const int cutype= (type & CU_TYPE); // poly, bezier, nurbs, etc
	const int stype= (type & CU_PRIMITIVE);
	const int force_3d = ((Curve *)obedit->data)->flag & CU_3D; /* could be adding to an existing 3D curve */

	if(rv3d) {
		copy_m4_m4(viewmat, rv3d->viewmat);
		VECCOPY(zvec, rv3d->viewinv[2]);
	}

	setflagsNurb(editnurb, 0);
	
	/* these types call this function to return a Nurb */
	if (stype!=CU_PRIM_TUBE && stype!=CU_PRIM_DONUT) {
		nu = (Nurb*)MEM_callocN(sizeof(Nurb), "addNurbprim");
		nu->type= cutype;
		nu->resolu= cu->resolu;
		nu->resolv= cu->resolv;
	}

	switch(stype) {
	case CU_PRIM_CURVE:	/* curve */
		nu->resolu= cu->resolu;
		if(cutype==CU_BEZIER) {
			if (!force_3d) nu->flag |= CU_2D;
			nu->pntsu= 2;
			nu->bezt =
				(BezTriple*)MEM_callocN(2 * sizeof(BezTriple), "addNurbprim1");
			bezt= nu->bezt;
			bezt->h1= bezt->h2= HD_ALIGN;
			bezt->f1= bezt->f2= bezt->f3= SELECT;
			bezt->radius = 1.0;

			bezt->vec[1][0]+= -grid;
			bezt->vec[0][0]+= -1.5*grid;
			bezt->vec[0][1]+= -0.5*grid;
			bezt->vec[2][0]+= -0.5*grid;
			bezt->vec[2][1]+=  0.5*grid;
			for(a=0;a<3;a++) mul_m4_v3(mat, bezt->vec[a]);

			bezt++;
			bezt->h1= bezt->h2= HD_ALIGN;
			bezt->f1= bezt->f2= bezt->f3= SELECT;
			bezt->radius = bezt->weight = 1.0;

			bezt->vec[0][0] = 0;
			bezt->vec[0][1] = 0;
			bezt->vec[1][0] = grid;
			bezt->vec[1][1] = 0;
			bezt->vec[2][0] = grid*2;
			bezt->vec[2][1] = 0;
			for(a=0;a<3;a++) mul_m4_v3(mat, bezt->vec[a]);

			calchandlesNurb(nu);
		}
		else {
			
			nu->pntsu= 4;
			nu->pntsv= 1;
			nu->orderu= 4;
			nu->bp= callocstructN(BPoint, 4, "addNurbprim3");

			bp= nu->bp;
			for(a=0;a<4;a++, bp++) {
				bp->vec[3]= 1.0;
				bp->f1= SELECT;
				bp->radius = bp->weight = 1.0;
			}

			bp= nu->bp;
			bp->vec[0]+= -1.5*grid; 
			bp++;
			bp->vec[0]+= -grid;
			bp->vec[1]+=  grid; 
			bp++;
			bp->vec[0]+= grid;
			bp->vec[1]+= grid; 
			bp++;
			bp->vec[0]+= 1.5*grid;

			bp= nu->bp;
			for(a=0;a<4;a++, bp++) mul_m4_v3(mat,bp->vec);

			if(cutype==CU_NURBS) {
				nu->knotsu= NULL;	/* nurbs_knot_calc_u allocates */
				nurbs_knot_calc_u(nu);
			}

		}
		break;
	case CU_PRIM_PATH:	/* 5 point path */
		nu->pntsu= 5;
		nu->pntsv= 1;
		nu->orderu= 5;
		nu->flagu= CU_NURB_ENDPOINT;	/* endpoint */
		nu->resolu= cu->resolu;
		nu->bp= callocstructN(BPoint, 5, "addNurbprim3");

		bp= nu->bp;
		for(a=0;a<5;a++, bp++) {
			bp->vec[3]= 1.0;
			bp->f1= SELECT;
			bp->radius = bp->weight = 1.0;
		}

		bp= nu->bp;
		bp->vec[0]+= -2.0*grid; 
		bp++;
		bp->vec[0]+= -grid;
		bp++; bp++;
		bp->vec[0]+= grid;
		bp++;
		bp->vec[0]+= 2.0*grid;

		bp= nu->bp;
		for(a=0;a<5;a++, bp++) mul_m4_v3(mat,bp->vec);

		if(cutype==CU_NURBS) {
			nu->knotsu= NULL;	/* nurbs_knot_calc_u allocates */
			nurbs_knot_calc_u(nu);
		}

		break;
	case CU_PRIM_CIRCLE:	/* circle */
		nu->resolu= cu->resolu;

		if(cutype==CU_BEZIER) {
			if (!force_3d) nu->flag |= CU_2D;
			nu->pntsu= 4;
			nu->bezt= callocstructN(BezTriple, 4, "addNurbprim1");
			nu->flagu= CU_NURB_CYCLIC;
			bezt= nu->bezt;

			bezt->h1= bezt->h2= HD_AUTO;
			bezt->f1= bezt->f2= bezt->f3= SELECT;
			bezt->vec[1][0]+= -grid;
			for(a=0;a<3;a++) mul_m4_v3(mat,bezt->vec[a]);
			bezt->radius = bezt->weight = 1.0;
			
			bezt++;
			bezt->h1= bezt->h2= HD_AUTO;
			bezt->f1= bezt->f2= bezt->f3= SELECT;
			bezt->vec[1][1]+= grid;
			for(a=0;a<3;a++) mul_m4_v3(mat,bezt->vec[a]);
			bezt->radius = bezt->weight = 1.0;

			bezt++;
			bezt->h1= bezt->h2= HD_AUTO;
			bezt->f1= bezt->f2= bezt->f3= SELECT;
			bezt->vec[1][0]+= grid;
			for(a=0;a<3;a++) mul_m4_v3(mat,bezt->vec[a]);
			bezt->radius = bezt->weight = 1.0;

			bezt++;
			bezt->h1= bezt->h2= HD_AUTO;
			bezt->f1= bezt->f2= bezt->f3= SELECT;
			bezt->vec[1][1]+= -grid;
			for(a=0;a<3;a++) mul_m4_v3(mat,bezt->vec[a]);
			bezt->radius = bezt->weight = 1.0;

			calchandlesNurb(nu);
		}
		else if( cutype==CU_NURBS ) {  /* nurb */
			nu->pntsu= 8;
			nu->pntsv= 1;
			nu->orderu= 4;
			nu->bp= callocstructN(BPoint, 8, "addNurbprim6");
			nu->flagu= CU_NURB_CYCLIC;
			bp= nu->bp;

			for(a=0; a<8; a++) {
				bp->f1= SELECT;
				if(xzproj==0) {
					bp->vec[0]+= nurbcircle[a][0]*grid;
					bp->vec[1]+= nurbcircle[a][1]*grid;
				}
				else {
					bp->vec[0]+= 0.25*nurbcircle[a][0]*grid-.75*grid;
					bp->vec[2]+= 0.25*nurbcircle[a][1]*grid;
				}
				if(a & 1) bp->vec[3]= 0.25*M_SQRT2;
				else bp->vec[3]= 1.0;
				mul_m4_v3(mat,bp->vec);
				bp->radius = bp->weight = 1.0;
				
				bp++;
			}

			nurbs_knot_calc_u(nu);
		}
		break;
	case CU_PRIM_PATCH:	/* 4x4 patch */
		if( cutype==CU_NURBS ) {  /* nurb */

			nu->pntsu= 4;
			nu->pntsv= 4;
			nu->orderu= 4;
			nu->orderv= 4;
			nu->flag= CU_SMOOTH;
			nu->bp= callocstructN(BPoint, 4*4, "addNurbprim6");
			nu->flagu= 0;
			nu->flagv= 0;
			bp= nu->bp;

			for(a=0; a<4; a++) {
				for(b=0; b<4; b++) {
					bp->f1= SELECT;
					fac= (float)a -1.5;
					bp->vec[0]+= fac*grid;
					fac= (float)b -1.5;
					bp->vec[1]+= fac*grid;
					if(a==1 || a==2) if(b==1 || b==2) {
						bp->vec[2]+= grid;
					}
					mul_m4_v3(mat,bp->vec);
					bp->vec[3]= 1.0;
					bp++;
				}
			}

			nurbs_knot_calc_u(nu);
			nurbs_knot_calc_v(nu);
		}
		break;
	case CU_PRIM_TUBE:	/* Cylinder */
		if( cutype==CU_NURBS ) {
<<<<<<< HEAD
			Curve *cu= (Curve*)obedit->data;
			
			if(newname) {
				rename_id((ID *)obedit, "SurfCylinder");
				rename_id((ID *)obedit->data, "SurfCylinder");
			}
			
=======
>>>>>>> 2198cfdb
			nu= add_nurbs_primitive(C, mat, CU_NURBS|CU_PRIM_CIRCLE, 0);  /* circle */
			nu->resolu= cu->resolu;
			nu->flag= CU_SMOOTH;
			BLI_addtail(editnurb, nu); /* temporal for extrude and translate */
			vec[0]=vec[1]= 0.0;
			vec[2]= -grid;
			
			if(newob && (U.flag & USER_ADD_VIEWALIGNED) == 0) {
				/* pass */
			}
			else {
				mul_mat3_m4_v3(mat, vec);
			}

			translateflagNurb(editnurb, 1, vec);
			extrudeflagNurb(cu->editnurb, 1);
			vec[0]= -2*vec[0]; 
			vec[1]= -2*vec[1]; 
			vec[2]= -2*vec[2];
			translateflagNurb(editnurb, 1, vec);

			BLI_remlink(editnurb, nu);

			a= nu->pntsu*nu->pntsv;
			bp= nu->bp;
			while(a-- >0) {
				bp->f1 |= SELECT;
				bp++;
			}
		}
		break;
	case CU_PRIM_SPHERE:	/* sphere */
		if( cutype==CU_NURBS ) {
			float tmp_cent[3] = {0.f, 0.f, 0.f};
			float tmp_vec[3] = {0.f, 0.f, 1.f};
			
			nu->pntsu= 5;
			nu->pntsv= 1;
			nu->orderu= 3;
			nu->resolu= cu->resolu;
			nu->resolv= cu->resolv;
			nu->flag= CU_SMOOTH;
			nu->bp= callocstructN(BPoint, 5, "addNurbprim6");
			nu->flagu= 0;
			bp= nu->bp;

			for(a=0; a<5; a++) {
				bp->f1= SELECT;
				bp->vec[0]+= nurbcircle[a][0]*grid;
				bp->vec[2]+= nurbcircle[a][1]*grid;
				if(a & 1) bp->vec[3]= 0.5*M_SQRT2;
				else bp->vec[3]= 1.0;
				mul_m4_v3(mat,bp->vec);
				bp++;
			}
			nu->flagu= CU_NURB_BEZIER;
			nurbs_knot_calc_u(nu);

			BLI_addtail(editnurb, nu); /* temporal for spin */

			if(newob && (U.flag & USER_ADD_VIEWALIGNED) == 0)	spin_nurb(umat, obedit, tmp_vec, tmp_cent);
			else if ((U.flag & USER_ADD_VIEWALIGNED))			spin_nurb(viewmat, obedit, zvec, mat[3]);
			else												spin_nurb(umat, obedit, tmp_vec, mat[3]);

			nurbs_knot_calc_v(nu);

			a= nu->pntsu*nu->pntsv;
			bp= nu->bp;
			while(a-- >0) {
				bp->f1 |= SELECT;
				bp++;
			}
			BLI_remlink(editnurb, nu);
		}
		break;
	case CU_PRIM_DONUT:	/* torus */
		if( cutype==CU_NURBS ) {
			float tmp_cent[3] = {0.f, 0.f, 0.f};
			float tmp_vec[3] = {0.f, 0.f, 1.f};
			
			xzproj= 1;
			nu= add_nurbs_primitive(C, mat, CU_NURBS|CU_PRIM_CIRCLE, 0);  /* circle */
			xzproj= 0;
			nu->resolu= cu->resolu;
			nu->resolv= cu->resolv;
			nu->flag= CU_SMOOTH;
			BLI_addtail(editnurb, nu); /* temporal for spin */

			/* same as above */
			if(newob && (U.flag & USER_ADD_VIEWALIGNED) == 0)	spin_nurb(umat, obedit, tmp_vec, tmp_cent);
			else if ((U.flag & USER_ADD_VIEWALIGNED))			spin_nurb(viewmat, obedit, zvec, mat[3]);
			else												spin_nurb(umat, obedit, tmp_vec, mat[3]);


			BLI_remlink(editnurb, nu);

			a= nu->pntsu*nu->pntsv;
			bp= nu->bp;
			while(a-- >0) {
				bp->f1 |= SELECT;
				bp++;
			}

		}
		break;

	default: /* should never happen */
		BLI_assert(!"invalid nurbs type");
		return NULL;
	}
	
	/* always do: */
	nu->flag |= CU_SMOOTH;
	
	test2DNurb(nu);
	
	return nu;
}

static int curvesurf_prim_add(bContext *C, wmOperator *op, int type, int isSurf) {
	
	Object *obedit= CTX_data_edit_object(C);
	ListBase *editnurb;
	Nurb *nu;
	int newob= 0;
	int enter_editmode;
	unsigned int layer;
	float loc[3], rot[3];
	float mat[4][4];

	if(!ED_object_add_generic_get_opts(C, op, loc, rot, &enter_editmode, &layer))
		return OPERATOR_CANCELLED;

	if (!isSurf) { /* adding curve */
		if(obedit==NULL || obedit->type!=OB_CURVE) {
			Curve *cu;
			
			obedit= ED_object_add_type(C, OB_CURVE, loc, rot, TRUE, layer);
			newob = 1;

			cu= (Curve*)obedit->data;
			cu->flag |= CU_DEFORM_FILL;
			
			if(type & CU_PRIM_PATH)
				cu->flag |= CU_PATH|CU_3D;
		} 
		else DAG_id_tag_update(&obedit->id, OB_RECALC_DATA);
	} 
	else { /* adding surface */
		if(obedit==NULL || obedit->type!=OB_SURF) {
			obedit= ED_object_add_type(C, OB_SURF, loc, rot, TRUE, layer);
			newob = 1;
		} 
		else DAG_id_tag_update(&obedit->id, OB_RECALC_DATA);
	}

	/* rename here, the undo stack checks name for valid undo pushes */
	if(newob) {

		if(obedit->type==OB_CURVE) {
			rename_id((ID *)obedit, get_curve_defname(type));
			rename_id((ID *)obedit->data, get_curve_defname(type));
		}
		else {
			rename_id((ID *)obedit, get_surf_defname(type));
			rename_id((ID *)obedit->data, get_surf_defname(type));
		}
	}
	
	/* ED_object_add_type doesnt do an undo, is needed for redo operator on primitive */
	if(newob && enter_editmode)
		ED_undo_push(C, "Enter Editmode");
	
	ED_object_new_primitive_matrix(C, obedit, loc, rot, mat);

	nu= add_nurbs_primitive(C, mat, type, newob);
	editnurb= curve_get_editcurve(obedit);
	BLI_addtail(editnurb, nu);

	/* userdef */
	if (newob && !enter_editmode) {
		ED_object_exit_editmode(C, EM_FREEDATA);
	}

	WM_event_add_notifier(C, NC_OBJECT|ND_DRAW, obedit);

	return OPERATOR_FINISHED;
}

static int curve_prim_add(bContext *C, wmOperator *op, int type) {
	return curvesurf_prim_add(C, op, type, 0);
}

static int surf_prim_add(bContext *C, wmOperator *op, int type) {
	return curvesurf_prim_add(C, op, type, 1);
}

/* ******************** Curves ******************* */

static int add_primitive_bezier_exec(bContext *C, wmOperator *op)
{
	return curve_prim_add(C, op, CU_BEZIER|CU_PRIM_CURVE);
}

void CURVE_OT_primitive_bezier_curve_add(wmOperatorType *ot)
{
	/* identifiers */
	ot->name= "Add Bezier";
	ot->description= "Construct a Bezier Curve";
	ot->idname= "CURVE_OT_primitive_bezier_curve_add";
	
	/* api callbacks */
	ot->invoke= ED_object_add_generic_invoke;
	ot->exec= add_primitive_bezier_exec;
	ot->poll= ED_operator_scene_editable;
	
	/* flags */
	ot->flag= OPTYPE_REGISTER|OPTYPE_UNDO;

	ED_object_add_generic_props(ot, TRUE);
}

static int add_primitive_bezier_circle_exec(bContext *C, wmOperator *op)
{
	return curve_prim_add(C, op, CU_BEZIER|CU_PRIM_CIRCLE);
}

void CURVE_OT_primitive_bezier_circle_add(wmOperatorType *ot)
{
	/* identifiers */
	ot->name= "Add Circle";
	ot->description= "Construct a Bezier Circle";
	ot->idname= "CURVE_OT_primitive_bezier_circle_add";
	
	/* api callbacks */
	ot->invoke= ED_object_add_generic_invoke;
	ot->exec= add_primitive_bezier_circle_exec;
	ot->poll= ED_operator_scene_editable;
	
	/* flags */
	ot->flag= OPTYPE_REGISTER|OPTYPE_UNDO;

	ED_object_add_generic_props(ot, TRUE);
}

static int add_primitive_nurbs_curve_exec(bContext *C, wmOperator *op)
{
	return curve_prim_add(C, op, CU_NURBS|CU_PRIM_CURVE);
}

void CURVE_OT_primitive_nurbs_curve_add(wmOperatorType *ot)
{
	/* identifiers */
	ot->name= "Add Nurbs Curve";
	ot->description= "Construct a Nurbs Curve";
	ot->idname= "CURVE_OT_primitive_nurbs_curve_add";
	
	/* api callbacks */
	ot->invoke= ED_object_add_generic_invoke;
	ot->exec= add_primitive_nurbs_curve_exec;
	ot->poll= ED_operator_scene_editable;
	
	/* flags */
	ot->flag= OPTYPE_REGISTER|OPTYPE_UNDO;

	ED_object_add_generic_props(ot, TRUE);
}

static int add_primitive_nurbs_circle_exec(bContext *C, wmOperator *op)
{
	return curve_prim_add(C, op, CU_NURBS|CU_PRIM_CIRCLE);
}

void CURVE_OT_primitive_nurbs_circle_add(wmOperatorType *ot)
{
	/* identifiers */
	ot->name= "Add Nurbs Circle";
	ot->description= "Construct a Nurbs Circle";
	ot->idname= "CURVE_OT_primitive_nurbs_circle_add";
	
	/* api callbacks */
	ot->invoke= ED_object_add_generic_invoke;
	ot->exec= add_primitive_nurbs_circle_exec;
	ot->poll= ED_operator_scene_editable;
	
	/* flags */
	ot->flag= OPTYPE_REGISTER|OPTYPE_UNDO;

	ED_object_add_generic_props(ot, TRUE);
}

static int add_primitive_curve_path_exec(bContext *C, wmOperator *op)
{
	return curve_prim_add(C, op, CU_NURBS|CU_PRIM_PATH);
}

void CURVE_OT_primitive_nurbs_path_add(wmOperatorType *ot)
{
	/* identifiers */
	ot->name= "Add Path";
	ot->description= "Construct a Path";
	ot->idname= "CURVE_OT_primitive_nurbs_path_add";
	
	/* api callbacks */
	ot->invoke= ED_object_add_generic_invoke;
	ot->exec= add_primitive_curve_path_exec;
	ot->poll= ED_operator_scene_editable;
	
	/* flags */
	ot->flag= OPTYPE_REGISTER|OPTYPE_UNDO;

	ED_object_add_generic_props(ot, TRUE);
}

/* **************** NURBS surfaces ********************** */
static int add_primitive_nurbs_surface_curve_exec(bContext *C, wmOperator *op)
{
	return surf_prim_add(C, op, CU_PRIM_CURVE|CU_NURBS);
}

void SURFACE_OT_primitive_nurbs_surface_curve_add(wmOperatorType *ot)
{
	/* identifiers */
	ot->name= "Add Surface Curve";
	ot->description= "Construct a Nurbs surface Curve";
	ot->idname= "SURFACE_OT_primitive_nurbs_surface_curve_add";
	
	/* api callbacks */
	ot->invoke= ED_object_add_generic_invoke;
	ot->exec= add_primitive_nurbs_surface_curve_exec;
	ot->poll= ED_operator_scene_editable;
	
	/* flags */
	ot->flag= OPTYPE_REGISTER|OPTYPE_UNDO;

	ED_object_add_generic_props(ot, TRUE);
}

static int add_primitive_nurbs_surface_circle_exec(bContext *C, wmOperator *op)
{
	return surf_prim_add(C, op, CU_PRIM_CIRCLE|CU_NURBS);
}

void SURFACE_OT_primitive_nurbs_surface_circle_add(wmOperatorType *ot)
{
	/* identifiers */
	ot->name= "Add Surface Circle";
	ot->description= "Construct a Nurbs surface Circle";
	ot->idname= "SURFACE_OT_primitive_nurbs_surface_circle_add";
	
	/* api callbacks */
	ot->invoke= ED_object_add_generic_invoke;
	ot->exec= add_primitive_nurbs_surface_circle_exec;
	ot->poll= ED_operator_scene_editable;
	
	/* flags */
	ot->flag= OPTYPE_REGISTER|OPTYPE_UNDO;

	ED_object_add_generic_props(ot, TRUE);
}

static int add_primitive_nurbs_surface_surface_exec(bContext *C, wmOperator *op)
{
	return surf_prim_add(C, op, CU_PRIM_PATCH|CU_NURBS);
}

void SURFACE_OT_primitive_nurbs_surface_surface_add(wmOperatorType *ot)
{
	/* identifiers */
	ot->name= "Add Surface Patch";
	ot->description= "Construct a Nurbs surface Patch";
	ot->idname= "SURFACE_OT_primitive_nurbs_surface_surface_add";
	
	/* api callbacks */
	ot->invoke= ED_object_add_generic_invoke;
	ot->exec= add_primitive_nurbs_surface_surface_exec;
	ot->poll= ED_operator_scene_editable;
	
	/* flags */
	ot->flag= OPTYPE_REGISTER|OPTYPE_UNDO;

	ED_object_add_generic_props(ot, TRUE);
}

static int add_primitive_nurbs_surface_cylinder_exec(bContext *C, wmOperator *op)
{
	return surf_prim_add(C, op, CU_PRIM_TUBE|CU_NURBS);
}

void SURFACE_OT_primitive_nurbs_surface_cylinder_add(wmOperatorType *ot)
{
	/* identifiers */
	ot->name= "Add Surface Cylinder";
	ot->description= "Construct a Nurbs surface Cylinder";
	ot->idname= "SURFACE_OT_primitive_nurbs_surface_cylinder_add";
	
	/* api callbacks */
	ot->invoke= ED_object_add_generic_invoke;
	ot->exec= add_primitive_nurbs_surface_cylinder_exec;
	ot->poll= ED_operator_scene_editable;
	
	/* flags */
	ot->flag= OPTYPE_REGISTER|OPTYPE_UNDO;

	ED_object_add_generic_props(ot, TRUE);
}

static int add_primitive_nurbs_surface_sphere_exec(bContext *C, wmOperator *op)
{
	return surf_prim_add(C, op, CU_PRIM_SPHERE|CU_NURBS);
}

void SURFACE_OT_primitive_nurbs_surface_sphere_add(wmOperatorType *ot)
{
	/* identifiers */
	ot->name= "Add Surface Sphere";
	ot->description= "Construct a Nurbs surface Sphere";
	ot->idname= "SURFACE_OT_primitive_nurbs_surface_sphere_add";
	
	/* api callbacks */
	ot->invoke= ED_object_add_generic_invoke;
	ot->exec= add_primitive_nurbs_surface_sphere_exec;
	ot->poll= ED_operator_scene_editable;
	
	/* flags */
	ot->flag= OPTYPE_REGISTER|OPTYPE_UNDO;

	ED_object_add_generic_props(ot, TRUE);
}

static int add_primitive_nurbs_surface_torus_exec(bContext *C, wmOperator *op)
{
	return surf_prim_add(C, op, CU_PRIM_DONUT|CU_NURBS);
}

void SURFACE_OT_primitive_nurbs_surface_torus_add(wmOperatorType *ot)
{
	/* identifiers */
	ot->name= "Add Surface Torus";
	ot->description= "Construct a Nurbs surface Torus";
	ot->idname= "SURFACE_OT_primitive_nurbs_surface_torus_add";
	
	/* api callbacks */
	ot->invoke= ED_object_add_generic_invoke;
	ot->exec= add_primitive_nurbs_surface_torus_exec;
	ot->poll= ED_operator_scene_editable;
	
	/* flags */
	ot->flag= OPTYPE_REGISTER|OPTYPE_UNDO;

	ED_object_add_generic_props(ot, TRUE);
}

/***************** clear tilt operator ********************/

static int clear_tilt_exec(bContext *C, wmOperator *UNUSED(op))
{
	Object *obedit= CTX_data_edit_object(C);
	Curve *cu= obedit->data;
	ListBase *editnurb= curve_get_editcurve(obedit);
	Nurb *nu;
	BezTriple *bezt;
	BPoint *bp;
	int a;

	for(nu= editnurb->first; nu; nu= nu->next) {
		if( nu->bezt ) {
			bezt= nu->bezt;
			a= nu->pntsu;
			while(a--) {
				if(BEZSELECTED_HIDDENHANDLES(cu, bezt)) bezt->alfa= 0.0;
				bezt++;
			}
		}
		else if(nu->bp) {
			bp= nu->bp;
			a= nu->pntsu*nu->pntsv;
			while(a--) {
				if(bp->f1 & SELECT) bp->alfa= 0.0;
				bp++;
			}
		}
	}

	WM_event_add_notifier(C, NC_GEOM|ND_DATA, obedit->data);
	DAG_id_tag_update(obedit->data, 0);

	return OPERATOR_FINISHED;
}

void CURVE_OT_tilt_clear(wmOperatorType *ot)
{
	/* identifiers */
	ot->name= "Clear Tilt";
	ot->idname= "CURVE_OT_tilt_clear";
	
	/* api callbacks */
	ot->exec= clear_tilt_exec;
	ot->poll= ED_operator_editcurve;
	
	/* flags */
	ot->flag= OPTYPE_REGISTER|OPTYPE_UNDO;
}

/****************** undo for curves ****************/

static void *undo_check_lastsel(void *lastsel, Nurb *nu, Nurb *newnu)
{
	if (nu->bezt) {
		BezTriple *lastbezt= (BezTriple*)lastsel;
		if (lastbezt >= nu->bezt && lastbezt < nu->bezt + nu->pntsu) {
			return newnu->bezt + (lastbezt - nu->bezt);
		}
	} else {
		BPoint *lastbp= (BPoint*)lastsel;
		if (lastbp >= nu->bp && lastbp < nu->bp + nu->pntsu*nu->pntsv) {
			return newnu->bp + (lastbp - nu->bp);
		}
	}

	return NULL;
}

<<<<<<< HEAD
static void undoCurve_to_editCurve(void *ucu, void *cue, void *obdata)
=======
static void undoCurve_to_editCurve(void *ucu, void *obe)
>>>>>>> 2198cfdb
{
	Object *obedit= obe;
	Curve *cu= (Curve*)obedit->data;
	UndoCurve *undoCurve= ucu;
	ListBase *undobase= &undoCurve->nubase;
	ListBase *editbase= ED_curve_editnurbs(cu);
	Nurb *nu, *newnu;
	EditNurb *editnurb= cu->editnurb;
	void *lastsel= NULL;
	AnimData *ad= BKE_animdata_from_id(&cu->id);

	freeNurblist(editbase);

	if (undoCurve->undoIndex) {
		BLI_ghash_free(editnurb->keyindex, NULL, (GHashValFreeFP)free_cvKeyIndex);
		editnurb->keyindex= dupli_keyIndexHash(undoCurve->undoIndex);
	}

	if(ad) {
		if(ad->action) {
			free_fcurves(&ad->action->curves);
			copy_fcurves(&ad->action->curves, &undoCurve->fcurves);
		}

		free_fcurves(&ad->drivers);
		copy_fcurves(&ad->drivers, &undoCurve->drivers);
	}

	/* copy  */
	for(nu= undobase->first; nu; nu= nu->next) {
		newnu= duplicateNurb(nu);

		if (lastsel == NULL) {
			lastsel= undo_check_lastsel(undoCurve->lastsel, nu, newnu);
		}

		if (editnurb->keyindex) {
			keyIndex_updateNurb(editnurb, nu, newnu);
		}

		BLI_addtail(editbase, newnu);
	}

	cu->lastsel= lastsel;
	cu->actnu= undoCurve->actnu;

	ED_curve_updateAnimPaths(obedit);
}

<<<<<<< HEAD
static void *editCurve_to_undoCurve(void *lbe, void *cue)
=======
static void *editCurve_to_undoCurve(void *obe)
>>>>>>> 2198cfdb
{
	Object *obedit= obe;
	Curve *cu= (Curve*)obedit->data;
	ListBase *nubase= ED_curve_editnurbs(cu);
	UndoCurve *undoCurve;
	EditNurb *editnurb= cu->editnurb, tmpEditnurb;
	Nurb *nu, *newnu;
	void *lastsel= NULL;
	AnimData *ad= BKE_animdata_from_id(&cu->id);

	undoCurve= MEM_callocN(sizeof(UndoCurve), "undoCurve");

	if (editnurb->keyindex) {
		undoCurve->undoIndex= dupli_keyIndexHash(editnurb->keyindex);
		tmpEditnurb.keyindex= undoCurve->undoIndex;
	}

	if(ad) {
		if(ad->action)
			copy_fcurves(&undoCurve->fcurves, &ad->action->curves);

		copy_fcurves(&undoCurve->drivers, &ad->drivers);
	}

	/* copy  */
	for(nu= nubase->first; nu; nu= nu->next) {
		newnu= duplicateNurb(nu);

		if (lastsel == NULL) {
			lastsel= undo_check_lastsel(cu->lastsel, nu, newnu);
		}

		if (undoCurve->undoIndex) {
			keyIndex_updateNurb(&tmpEditnurb, nu, newnu);
		}

		BLI_addtail(&undoCurve->nubase, newnu);
	}

	undoCurve->lastsel= lastsel;
	undoCurve->actnu= cu->actnu;

	return undoCurve;
}

static void free_undoCurve(void *ucv)
{
	UndoCurve *undoCurve= ucv;

	freeNurblist(&undoCurve->nubase);

	if(undoCurve->undoIndex)
		BLI_ghash_free(undoCurve->undoIndex, NULL, (GHashValFreeFP)free_cvKeyIndex);

	free_fcurves(&undoCurve->fcurves);
	free_fcurves(&undoCurve->drivers);

	MEM_freeN(undoCurve);
}

static void *get_data(bContext *C)
{
	Object *obedit= CTX_data_edit_object(C);
	return obedit;
}

/* and this is all the undo system needs to know */
void undo_push_curve(bContext *C, const char *name)
{
	undo_editmode_push(C, name, get_data, free_undoCurve, undoCurve_to_editCurve, editCurve_to_undoCurve, NULL);
}

/* Get list of nurbs from editnurbs structure */
ListBase *ED_curve_editnurbs(Curve *cu)
{
	if (cu->editnurb) {
		return &cu->editnurb->nurbs;
	}

	return NULL;
}
void ED_curve_beztcpy(EditNurb *editnurb, BezTriple *dst, BezTriple *src, int count)
{
	memcpy(dst, src, count*sizeof(BezTriple));
	keyIndex_updateBezt(editnurb, src, dst, count);
}

void ED_curve_bpcpy(EditNurb *editnurb, BPoint *dst, BPoint *src, int count)
{
	memcpy(dst, src, count*sizeof(BPoint));
	keyIndex_updateBP(editnurb, src, dst, count);
}<|MERGE_RESOLUTION|>--- conflicted
+++ resolved
@@ -6404,16 +6404,6 @@
 		break;
 	case CU_PRIM_TUBE:	/* Cylinder */
 		if( cutype==CU_NURBS ) {
-<<<<<<< HEAD
-			Curve *cu= (Curve*)obedit->data;
-			
-			if(newname) {
-				rename_id((ID *)obedit, "SurfCylinder");
-				rename_id((ID *)obedit->data, "SurfCylinder");
-			}
-			
-=======
->>>>>>> 2198cfdb
 			nu= add_nurbs_primitive(C, mat, CU_NURBS|CU_PRIM_CIRCLE, 0);  /* circle */
 			nu->resolu= cu->resolu;
 			nu->flag= CU_SMOOTH;
@@ -6937,11 +6927,7 @@
 	return NULL;
 }
 
-<<<<<<< HEAD
-static void undoCurve_to_editCurve(void *ucu, void *cue, void *obdata)
-=======
-static void undoCurve_to_editCurve(void *ucu, void *obe)
->>>>>>> 2198cfdb
+static void undoCurve_to_editCurve(void *ucu, void *obe, void *obdata)
 {
 	Object *obedit= obe;
 	Curve *cu= (Curve*)obedit->data;
@@ -6991,11 +6977,7 @@
 	ED_curve_updateAnimPaths(obedit);
 }
 
-<<<<<<< HEAD
-static void *editCurve_to_undoCurve(void *lbe, void *cue)
-=======
-static void *editCurve_to_undoCurve(void *obe)
->>>>>>> 2198cfdb
+static void *editCurve_to_undoCurve(void *obe, void *cue)
 {
 	Object *obedit= obe;
 	Curve *cu= (Curve*)obedit->data;
