--- conflicted
+++ resolved
@@ -243,16 +243,10 @@
 int ED_object_modifier_move_up(struct ReportList *reports, struct Object *ob, struct ModifierData *md);
 int ED_object_modifier_convert(
         struct ReportList *reports, struct Main *bmain, struct Scene *scene,
-<<<<<<< HEAD
         struct ViewLayer *view_layer, struct Object *ob, struct ModifierData *md);
 int ED_object_modifier_apply(
-        struct ReportList *reports, struct Depsgraph *depsgraph, struct Scene *scene,
+        struct Main *bmain, struct ReportList *reports, struct Depsgraph *depsgraph, struct Scene *scene,
         struct Object *ob, struct ModifierData *md, int mode);
-=======
-        struct Object *ob, struct ModifierData *md);
-int ED_object_modifier_apply(struct Main *bmain, struct ReportList *reports, struct Scene *scene,
-                             struct Object *ob, struct ModifierData *md, int mode);
->>>>>>> be57cf9b
 int ED_object_modifier_copy(struct ReportList *reports, struct Object *ob, struct ModifierData *md);
 
 bool ED_object_iter_other(
