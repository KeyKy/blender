/*
 * ***** BEGIN GPL LICENSE BLOCK *****
 *
 * This program is free software; you can redistribute it and/or
 * modify it under the terms of the GNU General Public License
 * as published by the Free Software Foundation; either version 2
 * of the License, or (at your option) any later version.
 *
 * This program is distributed in the hope that it will be useful,
 * but WITHOUT ANY WARRANTY; without even the implied warranty of
 * MERCHANTABILITY or FITNESS FOR A PARTICULAR PURPOSE.  See the
 * GNU General Public License for more details.
 *
 * You should have received a copy of the GNU General Public License
 * along with this program; if not, write to the Free Software Foundation,
 * Inc., 51 Franklin Street, Fifth Floor, Boston, MA 02110-1301, USA.
 *
 * The Original Code is Copyright (C) 2007 by Janne Karhu.
 * All rights reserved.
 *
 * The Original Code is: all of this file.
 *
 * Contributor(s): none yet.
 *
 * ***** END GPL LICENSE BLOCK *****
 */

/** \file ED_particle.h
 *  \ingroup editors
 */

#ifndef __ED_PARTICLE_H__
#define __ED_PARTICLE_H__

struct bContext;
struct Object;
struct ParticleEditSettings;
struct rcti;
struct PTCacheEdit;
struct Scene;
<<<<<<< HEAD
struct ViewLayer;
=======
struct UndoType;
>>>>>>> 473f17b3

/* particle edit mode */
void PE_free_ptcache_edit(struct PTCacheEdit *edit);
int PE_start_edit(struct PTCacheEdit *edit);

/* access */
struct PTCacheEdit *PE_get_current(struct Scene *scene, struct ViewLayer *view_layer, struct Object *ob);
struct PTCacheEdit *PE_create_current(const struct EvaluationContext *eval_ctx, struct Scene *scene, struct Object *ob);
void PE_current_changed(const struct EvaluationContext *eval_ctx, struct Scene *scene, struct Object *ob);
int PE_minmax(struct Scene *scene, struct ViewLayer *view_layer, float min[3], float max[3]);
struct ParticleEditSettings *PE_settings(struct Scene *scene);

/* update calls */
void PE_hide_keys_time(struct Scene *scene, struct PTCacheEdit *edit, float cfra);
void PE_update_object(
        const struct EvaluationContext *eval_ctx, struct Scene *scene,
        struct Object *ob, int useflag);

/* selection tools */
int PE_mouse_particles(struct bContext *C, const int mval[2], bool extend, bool deselect, bool toggle);
int PE_border_select(struct bContext *C, struct rcti *rect, bool select, bool extend);
int PE_circle_select(struct bContext *C, int selecting, const int mval[2], float rad);
int PE_lasso_select(struct bContext *C, const int mcords[][2], const short moves, bool extend, bool select);
void PE_deselect_all_visible(struct PTCacheEdit *edit);

<<<<<<< HEAD
/* undo */
void PE_undo_push(struct Scene *scene, struct ViewLayer *view_layer, const char *str);
void PE_undo_step(struct Scene *scene, struct ViewLayer *view_layer, int step);
void PE_undo(struct Scene *scene, struct ViewLayer *view_layer);
void PE_redo(struct Scene *scene, struct ViewLayer *view_layer);
bool PE_undo_is_valid(struct Scene *scene, struct ViewLayer *view_layer);
void PE_undo_number(struct Scene *scene, struct ViewLayer *view_layer, int nr);
const char *PE_undo_get_name(struct Scene *scene, struct ViewLayer *view_layer, int nr, bool *r_active);
=======
/* particle_edit_undo.c */
void ED_particle_undosys_type(struct UndoType *ut);

void PE_undo_push(struct Scene *scene, const char *str);
>>>>>>> 473f17b3

#endif /* __ED_PARTICLE_H__ */
<|MERGE_RESOLUTION|>--- conflicted
+++ resolved
@@ -38,18 +38,15 @@
 struct rcti;
 struct PTCacheEdit;
 struct Scene;
-<<<<<<< HEAD
 struct ViewLayer;
-=======
 struct UndoType;
->>>>>>> 473f17b3
 
 /* particle edit mode */
 void PE_free_ptcache_edit(struct PTCacheEdit *edit);
 int PE_start_edit(struct PTCacheEdit *edit);
 
 /* access */
-struct PTCacheEdit *PE_get_current(struct Scene *scene, struct ViewLayer *view_layer, struct Object *ob);
+struct PTCacheEdit *PE_get_current(struct Scene *scene, struct Object *ob);
 struct PTCacheEdit *PE_create_current(const struct EvaluationContext *eval_ctx, struct Scene *scene, struct Object *ob);
 void PE_current_changed(const struct EvaluationContext *eval_ctx, struct Scene *scene, struct Object *ob);
 int PE_minmax(struct Scene *scene, struct ViewLayer *view_layer, float min[3], float max[3]);
@@ -68,20 +65,7 @@
 int PE_lasso_select(struct bContext *C, const int mcords[][2], const short moves, bool extend, bool select);
 void PE_deselect_all_visible(struct PTCacheEdit *edit);
 
-<<<<<<< HEAD
-/* undo */
-void PE_undo_push(struct Scene *scene, struct ViewLayer *view_layer, const char *str);
-void PE_undo_step(struct Scene *scene, struct ViewLayer *view_layer, int step);
-void PE_undo(struct Scene *scene, struct ViewLayer *view_layer);
-void PE_redo(struct Scene *scene, struct ViewLayer *view_layer);
-bool PE_undo_is_valid(struct Scene *scene, struct ViewLayer *view_layer);
-void PE_undo_number(struct Scene *scene, struct ViewLayer *view_layer, int nr);
-const char *PE_undo_get_name(struct Scene *scene, struct ViewLayer *view_layer, int nr, bool *r_active);
-=======
 /* particle_edit_undo.c */
 void ED_particle_undosys_type(struct UndoType *ut);
 
-void PE_undo_push(struct Scene *scene, const char *str);
->>>>>>> 473f17b3
-
 #endif /* __ED_PARTICLE_H__ */
