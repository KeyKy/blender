/*
 * This program is free software; you can redistribute it and/or
 * modify it under the terms of the GNU General Public License
 * as published by the Free Software Foundation; either version 2
 * of the License, or (at your option) any later version.
 *
 * This program is distributed in the hope that it will be useful,
 * but WITHOUT ANY WARRANTY; without even the implied warranty of
 * MERCHANTABILITY or FITNESS FOR A PARTICULAR PURPOSE.  See the
 * GNU General Public License for more details.
 *
 * You should have received a copy of the GNU General Public License
 * along with this program; if not, write to the Free Software Foundation,
 * Inc., 51 Franklin Street, Fifth Floor, Boston, MA 02110-1301, USA.
 *
 * The Original Code is Copyright (C) 2001-2002 by NaN Holding BV.
 * All rights reserved.
 */

/** \file
 * \ingroup editorui
 */

#ifndef __UI_INTERFACE_H__
#define __UI_INTERFACE_H__

#include "BLI_compiler_attrs.h"
#include "BLI_sys_types.h" /* size_t */
#include "RNA_types.h"

#ifdef __cplusplus
extern "C" {
#endif

/* Struct Declarations */

struct ARegion;
struct AutoComplete;
struct FileSelectParams;
struct ID;
struct IDProperty;
struct ImBuf;
struct Image;
struct ImageUser;
struct ListBase;
struct MTex;
struct Panel;
struct PanelType;
struct PointerRNA;
struct PropertyRNA;
struct ReportList;
struct ScrArea;
struct bContext;
struct bContextStore;
struct bNode;
struct bNodeSocket;
struct bNodeTree;
struct bScreen;
struct rcti;
struct uiFontStyle;
struct uiList;
struct uiStyle;
struct uiWidgetColors;
struct wmEvent;
struct wmEvent;
struct wmGizmo;
struct wmKeyConfig;
struct wmKeyMap;
struct wmKeyMapItem;
struct wmMsgBus;
struct wmOperator;
struct wmOperatorType;
struct wmWindow;
struct wmDragData;
struct wmDropTarget;
struct wmDropTargetFinder;

typedef struct uiBlock uiBlock;
typedef struct uiBut uiBut;
typedef struct uiLayout uiLayout;
typedef struct uiPopupBlockHandle uiPopupBlockHandle;

/* Defines */

/* char for splitting strings, aligning shortcuts in menus, users never see */
#define UI_SEP_CHAR '|'
#define UI_SEP_CHAR_S "|"

/* names */
#define UI_MAX_DRAW_STR 400
#define UI_MAX_NAME_STR 128
#define UI_MAX_SHORTCUT_STR 64

/**
 * For #ARegion.overlap regions, pass events though if they don't overlap
 * the regions contents (the usable part of the #View2D and buttons).
 *
 * The margin is needed so it's not possible to accidentally click in between buttons.
 */
#define UI_REGION_OVERLAP_MARGIN (U.widget_unit / 3)

/* use for clamping popups within the screen */
#define UI_SCREEN_MARGIN 10

/* uiBlock->dt and uiBut->dt */
enum {
  UI_EMBOSS = 0,          /* use widget style for drawing */
  UI_EMBOSS_NONE = 1,     /* Nothing, only icon and/or text */
  UI_EMBOSS_PULLDOWN = 2, /* Pulldown menu style */
  UI_EMBOSS_RADIAL = 3,   /* Pie Menu */

  UI_EMBOSS_UNDEFINED = 255, /* For layout engine, use emboss from block. */
};

/* uiBlock->direction */
enum {
  UI_DIR_UP = 1 << 0,
  UI_DIR_DOWN = 1 << 1,
  UI_DIR_LEFT = 1 << 2,
  UI_DIR_RIGHT = 1 << 3,
  UI_DIR_CENTER_X = 1 << 4,
  UI_DIR_CENTER_Y = 1 << 5,

  UI_DIR_ALL = UI_DIR_UP | UI_DIR_DOWN | UI_DIR_LEFT | UI_DIR_RIGHT,
};

#if 0
/* uiBlock->autofill (not yet used) */
#  define UI_BLOCK_COLLUMNS 1
#  define UI_BLOCK_ROWS 2
#endif

/** #uiBlock.flag (controls) */
enum {
  UI_BLOCK_LOOP = 1 << 0,
  UI_BLOCK_IS_FLIP = 1 << 1,
  UI_BLOCK_NO_FLIP = 1 << 2,
  UI_BLOCK_NUMSELECT = 1 << 3,
  /** Don't apply window clipping. */
  UI_BLOCK_NO_WIN_CLIP = 1 << 4,
  UI_BLOCK_CLIPBOTTOM = 1 << 5,
  UI_BLOCK_CLIPTOP = 1 << 6,
  UI_BLOCK_MOVEMOUSE_QUIT = 1 << 7,
  UI_BLOCK_KEEP_OPEN = 1 << 8,
  UI_BLOCK_POPUP = 1 << 9,
  UI_BLOCK_OUT_1 = 1 << 10,
  UI_BLOCK_SEARCH_MENU = 1 << 11,
  UI_BLOCK_POPUP_MEMORY = 1 << 12,
  /* Stop handling mouse events. */
  UI_BLOCK_CLIP_EVENTS = 1 << 13,

  /* block->flag bits 14-17 are identical to but->drawflag bits */

  UI_BLOCK_POPUP_HOLD = 1 << 18,
  UI_BLOCK_LIST_ITEM = 1 << 19,
  UI_BLOCK_RADIAL = 1 << 20,
  UI_BLOCK_POPOVER = 1 << 21,
  UI_BLOCK_POPOVER_ONCE = 1 << 22,
  /** Always show keymaps, even for non-menus. */
  UI_BLOCK_SHOW_SHORTCUT_ALWAYS = 1 << 23,
};

/** #uiPopupBlockHandle.menuretval */
enum {
  /** Cancel all menus cascading. */
  UI_RETURN_CANCEL = 1 << 0,
  /** Choice made. */
  UI_RETURN_OK = 1 << 1,
  /** Left the menu. */
  UI_RETURN_OUT = 1 << 2,
  /** Let the parent handle this event. */
  UI_RETURN_OUT_PARENT = 1 << 3,
  /** Update the button that opened. */
  UI_RETURN_UPDATE = 1 << 4,
  /** Popup is ok to be handled. */
  UI_RETURN_POPUP_OK = 1 << 5,
};

/* panel controls */
enum {
  UI_PNL_SOLID = 1 << 1,
  UI_PNL_CLOSE = 1 << 5,
  UI_PNL_SCALE = 1 << 9,
};

/* but->flag - general state flags. */
enum {
  /** Warning, the first 6 flags are internal. */
  UI_BUT_ICON_SUBMENU = 1 << 6,
  UI_BUT_ICON_PREVIEW = 1 << 7,

  UI_BUT_NODE_LINK = 1 << 8,
  UI_BUT_NODE_ACTIVE = 1 << 9,
  UI_BUT_DRAG_LOCK = 1 << 10,
  /** Grayed out and un-editable. */
  UI_BUT_DISABLED = 1 << 11,

  UI_BUT_ANIMATED = 1 << 13,
  UI_BUT_ANIMATED_KEY = 1 << 14,
  UI_BUT_DRIVEN = 1 << 15,
  UI_BUT_REDALERT = 1 << 16,
  /** Grayed out but still editable. */
  UI_BUT_INACTIVE = 1 << 17,
  UI_BUT_LAST_ACTIVE = 1 << 18,
  UI_BUT_UNDO = 1 << 19,
  UI_BUT_IMMEDIATE = 1 << 20,
  UI_BUT_NO_UTF8 = 1 << 21,

  /** For popups, pressing return activates this button, overriding the highlighted button.
   * For non-popups this is just used as a display hint for the user to let them
   * know the action which is activated when pressing return (file selector for eg). */
  UI_BUT_ACTIVE_DEFAULT = 1 << 23,

  /** This but is "inside" a list item (currently used to change theme colors). */
  UI_BUT_LIST_ITEM = 1 << 24,
  /** edit this button as well as the active button (not just dragging) */
  UI_BUT_DRAG_MULTI = 1 << 25,
  /** Use for popups to start editing the button on initialization. */
  UI_BUT_ACTIVATE_ON_INIT = 1 << 26,

  /** #uiBut.str contains #UI_SEP_CHAR, used for key shortcuts */
  UI_BUT_HAS_SEP_CHAR = 1 << 27,
  /** Don't run updates while dragging (needed in rare cases). */
  UI_BUT_UPDATE_DELAY = 1 << 28,
  /** When widget is in textedit mode, update value on each char stroke */
  UI_BUT_TEXTEDIT_UPDATE = 1 << 29,
  /** Show 'x' icon to clear/unlink value of text or search button. */
  UI_BUT_VALUE_CLEAR = 1 << 30,

  /** RNA property of the button is overridden from linked reference data. */
  UI_BUT_OVERRIDEN = 1u << 31u,
};

#define UI_PANEL_WIDTH 340
#define UI_COMPACT_PANEL_WIDTH 160
#define UI_SIDEBAR_PANEL_WIDTH 220
#define UI_NAVIGATION_REGION_WIDTH UI_COMPACT_PANEL_WIDTH
#define UI_NARROW_NAVIGATION_REGION_WIDTH 100

#define UI_PANEL_CATEGORY_MARGIN_WIDTH (U.widget_unit * 1.0f)

/* but->drawflag - these flags should only affect how the button is drawn. */
/* Note: currently, these flags _are not passed_ to the widget's state() or draw() functions
 *       (except for the 'align' ones)!
 */
enum {
  /** Text and icon alignment (by default, they are centered). */
  UI_BUT_TEXT_LEFT = 1 << 1,
  UI_BUT_ICON_LEFT = 1 << 2,
  UI_BUT_TEXT_RIGHT = 1 << 3,
  /** Prevent the button to show any tooltip. */
  UI_BUT_NO_TOOLTIP = 1 << 4,

  /* Button align flag, for drawing groups together.
   * Used in 'uiBlock.flag', take care! */
  UI_BUT_ALIGN_TOP = 1 << 14,
  UI_BUT_ALIGN_LEFT = 1 << 15,
  UI_BUT_ALIGN_RIGHT = 1 << 16,
  UI_BUT_ALIGN_DOWN = 1 << 17,
  UI_BUT_ALIGN = UI_BUT_ALIGN_TOP | UI_BUT_ALIGN_LEFT | UI_BUT_ALIGN_RIGHT | UI_BUT_ALIGN_DOWN,
  /* end bits shared with 'uiBlock.flag' */

  /**
   * Warning - HACK!
   * Needed for buttons which are not TOP/LEFT aligned,
   * but have some top/left corner stitched to some other TOP/LEFT-aligned button,
   * because of 'corrective' hack in widget_roundbox_set()... */
  UI_BUT_ALIGN_STITCH_TOP = 1 << 18,
  UI_BUT_ALIGN_STITCH_LEFT = 1 << 19,
  UI_BUT_ALIGN_ALL = UI_BUT_ALIGN | UI_BUT_ALIGN_STITCH_TOP | UI_BUT_ALIGN_STITCH_LEFT,

  /** This but is "inside" a box item (currently used to change theme colors). */
  UI_BUT_BOX_ITEM = 1 << 20,

  /** Active left part of number button */
  UI_BUT_ACTIVE_LEFT = 1 << 21,
  /** Active right part of number button */
  UI_BUT_ACTIVE_RIGHT = 1 << 22,

  /* (also used by search buttons to enforce shortcut display for their items). */
  /** Button has shortcut text. */
  UI_BUT_HAS_SHORTCUT = 1 << 23,

  /** Reverse order of consecutive off/on icons */
  UI_BUT_ICON_REVERSE = 1 << 24,

  /** Value is animated, but the current value differs from the animated one. */
  UI_BUT_ANIMATED_CHANGED = 1 << 25,

  /* Draw the checkbox buttons inverted. */
  UI_BUT_CHECKBOX_INVERT = 1 << 26,
};

/* scale fixed button widths by this to account for DPI */

#define UI_DPI_FAC (U.dpi_fac)
/* 16 to copy ICON_DEFAULT_HEIGHT */
#define UI_DPI_ICON_SIZE ((float)16 * UI_DPI_FAC)

/* Button types, bits stored in 1 value... and a short even!
 * - bits 0-4:  bitnr (0-31)
 * - bits 5-7:  pointer type
 * - bit  8:    for 'bit'
 * - bit  9-15: button type (now 6 bits, 64 types)
 * */
typedef enum {
  UI_BUT_POIN_CHAR = 32,
  UI_BUT_POIN_SHORT = 64,
  UI_BUT_POIN_INT = 96,
  UI_BUT_POIN_FLOAT = 128,
  /*  UI_BUT_POIN_FUNCTION = 192, */ /*UNUSED*/
  UI_BUT_POIN_BIT = 256,             /* OR'd with a bit index*/
} eButPointerType;

/* requires (but->poin != NULL) */
#define UI_BUT_POIN_TYPES (UI_BUT_POIN_FLOAT | UI_BUT_POIN_SHORT | UI_BUT_POIN_CHAR)

/* assigned to but->type, OR'd with the flags above when passing args */
typedef enum {
  UI_BTYPE_BUT = 1 << 9,
  UI_BTYPE_ROW = 2 << 9,
  UI_BTYPE_TEXT = 3 << 9,
  /** dropdown list */
  UI_BTYPE_MENU = 4 << 9,
  UI_BTYPE_BUT_MENU = 5 << 9,
  /** number button */
  UI_BTYPE_NUM = 6 << 9,
  /** number slider */
  UI_BTYPE_NUM_SLIDER = 7 << 9,
  UI_BTYPE_TOGGLE = 8 << 9,
  UI_BTYPE_TOGGLE_N = 9 << 9,
  UI_BTYPE_ICON_TOGGLE = 10 << 9,
  UI_BTYPE_ICON_TOGGLE_N = 11 << 9,
  /** same as regular toggle, but no on/off state displayed */
  UI_BTYPE_BUT_TOGGLE = 12 << 9,
  /** similar to toggle, display a 'tick' */
  UI_BTYPE_CHECKBOX = 13 << 9,
  UI_BTYPE_CHECKBOX_N = 14 << 9,
  UI_BTYPE_COLOR = 15 << 9,
  UI_BTYPE_TAB = 16 << 9,
  UI_BTYPE_POPOVER = 17 << 9,
  UI_BTYPE_SCROLL = 18 << 9,
  UI_BTYPE_BLOCK = 19 << 9,
  UI_BTYPE_LABEL = 20 << 9,
  UI_BTYPE_KEY_EVENT = 24 << 9,
  UI_BTYPE_HSVCUBE = 26 << 9,
  /** menu (often used in headers), **_MENU /w different draw-type */
  UI_BTYPE_PULLDOWN = 27 << 9,
  UI_BTYPE_ROUNDBOX = 28 << 9,
  UI_BTYPE_COLORBAND = 30 << 9,
  /** sphere widget (used to input a unit-vector, aka normal) */
  UI_BTYPE_UNITVEC = 31 << 9,
  UI_BTYPE_CURVE = 32 << 9,
  /** Profile editing widget */
  UI_BTYPE_CURVEPROFILE = 33 << 9,
  UI_BTYPE_LISTBOX = 36 << 9,
  UI_BTYPE_LISTROW = 37 << 9,
  UI_BTYPE_HSVCIRCLE = 38 << 9,
  UI_BTYPE_TRACK_PREVIEW = 40 << 9,

  /** Buttons with value >= #UI_BTYPE_SEARCH_MENU don't get undo pushes. */
  UI_BTYPE_SEARCH_MENU = 41 << 9,
  UI_BTYPE_EXTRA = 42 << 9,
  UI_BTYPE_HOTKEY_EVENT = 46 << 9,
  /** Non-interactive image, used for splash screen */
  UI_BTYPE_IMAGE = 47 << 9,
  UI_BTYPE_HISTOGRAM = 48 << 9,
  UI_BTYPE_WAVEFORM = 49 << 9,
  UI_BTYPE_VECTORSCOPE = 50 << 9,
  UI_BTYPE_PROGRESS_BAR = 51 << 9,
  UI_BTYPE_NODE_SOCKET = 53 << 9,
  UI_BTYPE_SEPR = 54 << 9,
  UI_BTYPE_SEPR_LINE = 55 << 9,
  /** Dynamically fill available space. */
  UI_BTYPE_SEPR_SPACER = 56 << 9,
  /** Resize handle (resize uilist). */
  UI_BTYPE_GRIP = 57 << 9,
} eButType;

#define BUTTYPE (63 << 9)

/** Gradient types, for color picker #UI_BTYPE_HSVCUBE etc. */
enum {
  UI_GRAD_SV = 0,
  UI_GRAD_HV = 1,
  UI_GRAD_HS = 2,
  UI_GRAD_H = 3,
  UI_GRAD_S = 4,
  UI_GRAD_V = 5,

  UI_GRAD_V_ALT = 9,
  UI_GRAD_L_ALT = 10,
};

#define UI_PALETTE_COLOR 20

/* Drawing
 *
 * Functions to draw various shapes, taking theme settings into account.
 * Used for code that draws its own UI style elements. */

void UI_draw_anti_tria(
    float x1, float y1, float x2, float y2, float x3, float y3, const float color[4]);
void UI_draw_anti_fan(float tri_array[][2], unsigned int length, const float color[4]);

void UI_draw_roundbox_corner_set(int type);
void UI_draw_roundbox_aa(
    bool filled, float minx, float miny, float maxx, float maxy, float rad, const float color[4]);
void UI_draw_roundbox_4fv(
    bool filled, float minx, float miny, float maxx, float maxy, float rad, const float col[4]);
void UI_draw_roundbox_3ub_alpha(bool filled,
                                float minx,
                                float miny,
                                float maxx,
                                float maxy,
                                float rad,
                                const unsigned char col[3],
                                unsigned char alpha);
void UI_draw_roundbox_3fv_alpha(bool filled,
                                float minx,
                                float miny,
                                float maxx,
                                float maxy,
                                float rad,
                                const float col[3],
                                float alpha);
void UI_draw_roundbox_shade_x(bool filled,
                              float minx,
                              float miny,
                              float maxx,
                              float maxy,
                              float rad,
                              float shadetop,
                              float shadedown,
                              const float col[4]);

#if 0 /* unused */
int UI_draw_roundbox_corner_get(void);
void UI_draw_roundbox_shade_y(bool filled,
                              float minx,
                              float miny,
                              float maxx,
                              float maxy,
                              float rad,
                              float shadeleft,
                              float shaderight,
                              const float col[4]);
#endif

void UI_draw_box_shadow(unsigned char alpha, float minx, float miny, float maxx, float maxy);
void UI_draw_text_underline(int pos_x, int pos_y, int len, int height, const float color[4]);

void UI_draw_safe_areas(uint pos,
                        float x1,
                        float x2,
                        float y1,
                        float y2,
                        const float title_aspect[2],
                        const float action_aspect[2]);

/** State for scrolldrawing. */
enum {
  UI_SCROLL_PRESSED = 1 << 0,
  UI_SCROLL_ARROWS = 1 << 1,
  UI_SCROLL_NO_OUTLINE = 1 << 2,
};
void UI_draw_widget_scroll(struct uiWidgetColors *wcol,
                           const struct rcti *rect,
                           const struct rcti *slider,
                           int state);

/* Shortening string helper. */
float UI_text_clip_middle_ex(const struct uiFontStyle *fstyle,
                             char *str,
                             float okwidth,
                             const float minwidth,
                             const size_t max_len,
                             const char rpart_sep);

/**
 * Callbacks
 *
 * UI_block_func_handle_set/ButmFunc are for handling events through a callback.
 * HandleFunc gets the retval passed on, and ButmFunc gets a2. The latter is
 * mostly for compatibility with older code.
 *
 * - #UI_but_func_complete_set is for tab completion.
 *
 * - #uiButSearchFunc is for name buttons, showing a popup with matches
 *
 * - #UI_block_func_set and UI_but_func_set are callbacks run when a button is used,
 *   in case events, operators or RNA are not sufficient to handle the button.
 *
 * - #UI_but_funcN_set will free the argument with MEM_freeN. */

typedef struct uiSearchItems uiSearchItems;

typedef void (*uiButHandleFunc)(struct bContext *C, void *arg1, void *arg2);
typedef void (*uiButHandleRenameFunc)(struct bContext *C, void *arg, char *origstr);
typedef void (*uiButHandleNFunc)(struct bContext *C, void *argN, void *arg2);
typedef void (*uiButHandleHoldFunc)(struct bContext *C, struct ARegion *butregion, uiBut *but);
typedef int (*uiButCompleteFunc)(struct bContext *C, char *str, void *arg);
typedef struct ARegion *(*uiButSearchCreateFunc)(struct bContext *C,
                                                 struct ARegion *butregion,
                                                 uiBut *but);
typedef void (*uiButSearchFunc)(const struct bContext *C,
                                void *arg,
                                const char *str,
                                uiSearchItems *items);

typedef void (*uiButSearchArgFreeFunc)(void *arg);

/* Must return allocated string. */
typedef char *(*uiButToolTipFunc)(struct bContext *C, void *argN, const char *tip);
typedef int (*uiButPushedStateFunc)(struct bContext *C, void *arg);

typedef void (*uiBlockHandleFunc)(struct bContext *C, void *arg, int event);

/* Menu Callbacks */

typedef void (*uiMenuCreateFunc)(struct bContext *C, struct uiLayout *layout, void *arg1);
typedef void (*uiMenuHandleFunc)(struct bContext *C, void *arg, int event);
/**
 * Used for cycling menu values without opening the menu (Ctrl-Wheel).
 * \param direction: forward or backwards [1 / -1].
 * \param arg1: uiBut.poin (as with #uiMenuCreateFunc).
 * \return true when the button was changed.
 */
typedef bool (*uiMenuStepFunc)(struct bContext *C, int direction, void *arg1);

/* interface_query.c */
bool UI_but_has_tooltip_label(const uiBut *but);
bool UI_but_is_tool(const uiBut *but);
bool UI_but_is_utf8(const uiBut *but);
#define UI_but_is_decorator(but) ((but)->func == ui_but_anim_decorate_cb)

bool UI_block_is_empty_ex(const uiBlock *block, const bool skip_title);
bool UI_block_is_empty(const uiBlock *block);
bool UI_block_can_add_separator(const uiBlock *block);

/* interface_region_menu_popup.c */
/**
 * Popup Menus
 *
 * Functions used to create popup menus. For more extended menus the
 * UI_popup_menu_begin/End functions can be used to define own items with
 * the uiItem functions in between. If it is a simple confirmation menu
 * or similar, popups can be created with a single function call.
 */
typedef struct uiPopupMenu uiPopupMenu;

uiPopupMenu *UI_popup_menu_begin(struct bContext *C, const char *title, int icon) ATTR_NONNULL();
uiPopupMenu *UI_popup_menu_begin_ex(struct bContext *C,
                                    const char *title,
                                    const char *block_name,
                                    int icon) ATTR_NONNULL();
void UI_popup_menu_end(struct bContext *C, struct uiPopupMenu *head);
bool UI_popup_menu_end_or_cancel(struct bContext *C, struct uiPopupMenu *head);
struct uiLayout *UI_popup_menu_layout(uiPopupMenu *head);

void UI_popup_menu_reports(struct bContext *C, struct ReportList *reports) ATTR_NONNULL();
int UI_popup_menu_invoke(struct bContext *C, const char *idname, struct ReportList *reports)
    ATTR_NONNULL(1, 2);

void UI_popup_menu_retval_set(const uiBlock *block, const int retval, const bool enable);
void UI_popup_menu_but_set(uiPopupMenu *pup, struct ARegion *butregion, uiBut *but);

/* interface_region_popover.c */

typedef struct uiPopover uiPopover;

int UI_popover_panel_invoke(struct bContext *C,
                            const char *idname,
                            bool keep_open,
                            struct ReportList *reports);

uiPopover *UI_popover_begin(struct bContext *C, int menu_width, bool from_active_button)
    ATTR_NONNULL(1);
void UI_popover_end(struct bContext *C, struct uiPopover *head, struct wmKeyMap *keymap);
struct uiLayout *UI_popover_layout(uiPopover *head);
void UI_popover_once_clear(uiPopover *pup);

/* interface_region_menu_pie.c */
/* Pie menus */
typedef struct uiPieMenu uiPieMenu;

int UI_pie_menu_invoke(struct bContext *C, const char *idname, const struct wmEvent *event);
int UI_pie_menu_invoke_from_operator_enum(struct bContext *C,
                                          const char *title,
                                          const char *opname,
                                          const char *propname,
                                          const struct wmEvent *event);
int UI_pie_menu_invoke_from_rna_enum(struct bContext *C,
                                     const char *title,
                                     const char *path,
                                     const struct wmEvent *event);

struct uiPieMenu *UI_pie_menu_begin(struct bContext *C,
                                    const char *title,
                                    int icon,
                                    const struct wmEvent *event) ATTR_NONNULL();
void UI_pie_menu_end(struct bContext *C, uiPieMenu *pie);
struct uiLayout *UI_pie_menu_layout(struct uiPieMenu *pie);

/* interface_region_menu_popup.c */

/* Popup Blocks
 *
 * Functions used to create popup blocks. These are like popup menus
 * but allow using all button types and creating an own layout. */
typedef uiBlock *(*uiBlockCreateFunc)(struct bContext *C, struct ARegion *region, void *arg1);
typedef void (*uiBlockCancelFunc)(struct bContext *C, void *arg1);

void UI_popup_block_invoke(struct bContext *C,
                           uiBlockCreateFunc func,
                           void *arg,
                           void (*arg_free)(void *arg));
void UI_popup_block_invoke_ex(struct bContext *C,
                              uiBlockCreateFunc func,
                              void *arg,
                              void (*arg_free)(void *arg),
                              const char *opname,
                              int opcontext);
void UI_popup_block_ex(struct bContext *C,
                       uiBlockCreateFunc func,
                       uiBlockHandleFunc popup_func,
                       uiBlockCancelFunc cancel_func,
                       void *arg,
                       struct wmOperator *op);
#if 0 /* UNUSED */
void uiPupBlockOperator(struct bContext *C,
                        uiBlockCreateFunc func,
                        struct wmOperator *op,
                        int opcontext);
#endif

void UI_popup_block_close(struct bContext *C, struct wmWindow *win, uiBlock *block);

bool UI_popup_block_name_exists(const struct bScreen *screen, const char *name);

/* Blocks
 *
 * Functions for creating, drawing and freeing blocks. A Block is a
 * container of buttons and used for various purposes.
 *
 * Begin/Define Buttons/End/Draw is the typical order in which these
 * function should be called, though for popup blocks Draw is left out.
 * Freeing blocks is done by the screen/ module automatically.
 *
 * */

uiBlock *UI_block_begin(const struct bContext *C,
                        struct ARegion *region,
                        const char *name,
                        short dt);
void UI_block_end_ex(const struct bContext *C, uiBlock *block, const int xy[2], int r_xy[2]);
void UI_block_end(const struct bContext *C, uiBlock *block);
void UI_block_draw(const struct bContext *C, struct uiBlock *block);
void UI_blocklist_update_window_matrix(const struct bContext *C, const struct ListBase *lb);
void UI_blocklist_draw(const struct bContext *C, const struct ListBase *lb);
void UI_block_update_from_old(const struct bContext *C, struct uiBlock *block);

enum {
  UI_BLOCK_THEME_STYLE_REGULAR = 0,
  UI_BLOCK_THEME_STYLE_POPUP = 1,
};
void UI_block_theme_style_set(uiBlock *block, char theme_style);
char UI_block_emboss_get(uiBlock *block);
void UI_block_emboss_set(uiBlock *block, char dt);

void UI_block_free(const struct bContext *C, uiBlock *block);
void UI_blocklist_free(const struct bContext *C, struct ListBase *lb);
void UI_blocklist_free_inactive(const struct bContext *C, struct ListBase *lb);
void UI_screen_free_active_but(const struct bContext *C, struct bScreen *screen);

void UI_block_region_set(uiBlock *block, struct ARegion *region);

void UI_block_lock_set(uiBlock *block, bool val, const char *lockstr);
void UI_block_lock_clear(uiBlock *block);

/* automatic aligning, horiz or verical */
void UI_block_align_begin(uiBlock *block);
void UI_block_align_end(uiBlock *block);

/* block bounds/position calculation */
typedef enum {
  UI_BLOCK_BOUNDS_NONE = 0,
  UI_BLOCK_BOUNDS = 1,
  UI_BLOCK_BOUNDS_TEXT,
  UI_BLOCK_BOUNDS_POPUP_MOUSE,
  UI_BLOCK_BOUNDS_POPUP_MENU,
  UI_BLOCK_BOUNDS_POPUP_CENTER,
  UI_BLOCK_BOUNDS_PIE_CENTER,
} eBlockBoundsCalc;

void UI_block_bounds_set_normal(struct uiBlock *block, int addval);
void UI_block_bounds_set_text(uiBlock *block, int addval);
void UI_block_bounds_set_popup(uiBlock *block, int addval, const int bounds_offset[2]);
void UI_block_bounds_set_menu(uiBlock *block, int addval, const int bounds_offset[2]);
void UI_block_bounds_set_centered(uiBlock *block, int addval);
void UI_block_bounds_set_explicit(uiBlock *block, int minx, int miny, int maxx, int maxy);

int UI_blocklist_min_y_get(struct ListBase *lb);

void UI_block_direction_set(uiBlock *block, char direction);
void UI_block_order_flip(uiBlock *block);
void UI_block_flag_enable(uiBlock *block, int flag);
void UI_block_flag_disable(uiBlock *block, int flag);
void UI_block_translate(uiBlock *block, int x, int y);

int UI_but_return_value_get(uiBut *but);

void UI_but_drag_set_id(uiBut *but, struct ID *id);
void UI_but_drag_set_rna(uiBut *but, struct PointerRNA *ptr);
void UI_but_drag_set_path(uiBut *but, const char *path, const bool use_free);
void UI_but_drag_set_name(uiBut *but, const char *name);
void UI_but_drag_set_value(uiBut *but);
void UI_but_drag_set_image(
    uiBut *but, const char *path, int icon, struct ImBuf *ima, float scale, const bool use_free);

void UI_but_flag_enable(uiBut *but, int flag);
void UI_but_flag_disable(uiBut *but, int flag);
bool UI_but_flag_is_set(uiBut *but, int flag);

void UI_but_drawflag_enable(uiBut *but, int flag);
void UI_but_drawflag_disable(uiBut *but, int flag);

void UI_but_type_set_menu_from_pulldown(uiBut *but);

/* special button case, only draw it when used actively, for outliner etc */
bool UI_but_active_only_ex(const struct bContext *C,
                           struct ARegion *region,
                           uiBlock *block,
                           uiBut *but,
                           const bool remove_on_failure);
bool UI_but_active_only(const struct bContext *C,
                        struct ARegion *region,
                        uiBlock *block,
                        uiBut *but);
bool UI_block_active_only_flagged_buttons(const struct bContext *C,
                                          struct ARegion *region,
                                          struct uiBlock *block);

void UI_but_execute(const struct bContext *C, struct ARegion *region, uiBut *but);

bool UI_but_online_manual_id(const uiBut *but,
                             char *r_str,
                             size_t maxlength) ATTR_WARN_UNUSED_RESULT;
bool UI_but_online_manual_id_from_active(const struct bContext *C,
                                         char *r_str,
                                         size_t maxlength) ATTR_WARN_UNUSED_RESULT;

/* Buttons
 *
 * Functions to define various types of buttons in a block. Postfixes:
 * - F: float
 * - I: int
 * - S: short
 * - C: char
 * - R: RNA
 * - O: operator */

uiBut *uiDefBut(uiBlock *block,
                int type,
                int retval,
                const char *str,
                int x1,
                int y1,
                short x2,
                short y2,
                void *poin,
                float min,
                float max,
                float a1,
                float a2,
                const char *tip);
uiBut *uiDefButF(uiBlock *block,
                 int type,
                 int retval,
                 const char *str,
                 int x,
                 int y,
                 short width,
                 short height,
                 float *poin,
                 float min,
                 float max,
                 float a1,
                 float a2,
                 const char *tip);
uiBut *uiDefButBitF(uiBlock *block,
                    int type,
                    int bit,
                    int retval,
                    const char *str,
                    int x,
                    int y,
                    short width,
                    short height,
                    float *poin,
                    float min,
                    float max,
                    float a1,
                    float a2,
                    const char *tip);
uiBut *uiDefButI(uiBlock *block,
                 int type,
                 int retval,
                 const char *str,
                 int x,
                 int y,
                 short width,
                 short height,
                 int *poin,
                 float min,
                 float max,
                 float a1,
                 float a2,
                 const char *tip);
uiBut *uiDefButBitI(uiBlock *block,
                    int type,
                    int bit,
                    int retval,
                    const char *str,
                    int x,
                    int y,
                    short width,
                    short height,
                    int *poin,
                    float min,
                    float max,
                    float a1,
                    float a2,
                    const char *tip);
uiBut *uiDefButS(uiBlock *block,
                 int type,
                 int retval,
                 const char *str,
                 int x,
                 int y,
                 short width,
                 short height,
                 short *poin,
                 float min,
                 float max,
                 float a1,
                 float a2,
                 const char *tip);
uiBut *uiDefButBitS(uiBlock *block,
                    int type,
                    int bit,
                    int retval,
                    const char *str,
                    int x,
                    int y,
                    short width,
                    short height,
                    short *poin,
                    float min,
                    float max,
                    float a1,
                    float a2,
                    const char *tip);
uiBut *uiDefButC(uiBlock *block,
                 int type,
                 int retval,
                 const char *str,
                 int x,
                 int y,
                 short width,
                 short height,
                 char *poin,
                 float min,
                 float max,
                 float a1,
                 float a2,
                 const char *tip);
uiBut *uiDefButBitC(uiBlock *block,
                    int type,
                    int bit,
                    int retval,
                    const char *str,
                    int x,
                    int y,
                    short width,
                    short height,
                    char *poin,
                    float min,
                    float max,
                    float a1,
                    float a2,
                    const char *tip);
uiBut *uiDefButR(uiBlock *block,
                 int type,
                 int retval,
                 const char *str,
                 int x,
                 int y,
                 short width,
                 short height,
                 struct PointerRNA *ptr,
                 const char *propname,
                 int index,
                 float min,
                 float max,
                 float a1,
                 float a2,
                 const char *tip);
uiBut *uiDefButR_prop(uiBlock *block,
                      int type,
                      int retval,
                      const char *str,
                      int x,
                      int y,
                      short width,
                      short height,
                      struct PointerRNA *ptr,
                      struct PropertyRNA *prop,
                      int index,
                      float min,
                      float max,
                      float a1,
                      float a2,
                      const char *tip);
uiBut *uiDefButO(uiBlock *block,
                 int type,
                 const char *opname,
                 int opcontext,
                 const char *str,
                 int x,
                 int y,
                 short width,
                 short height,
                 const char *tip);
uiBut *uiDefButO_ptr(uiBlock *block,
                     int type,
                     struct wmOperatorType *ot,
                     int opcontext,
                     const char *str,
                     int x,
                     int y,
                     short width,
                     short height,
                     const char *tip);

uiBut *uiDefIconBut(uiBlock *block,
                    int type,
                    int retval,
                    int icon,
                    int x1,
                    int y1,
                    short x2,
                    short y2,
                    void *poin,
                    float min,
                    float max,
                    float a1,
                    float a2,
                    const char *tip);
uiBut *uiDefIconButF(uiBlock *block,
                     int type,
                     int retval,
                     int icon,
                     int x,
                     int y,
                     short width,
                     short height,
                     float *poin,
                     float min,
                     float max,
                     float a1,
                     float a2,
                     const char *tip);
uiBut *uiDefIconButBitF(uiBlock *block,
                        int type,
                        int bit,
                        int retval,
                        int icon,
                        int x,
                        int y,
                        short width,
                        short height,
                        float *poin,
                        float min,
                        float max,
                        float a1,
                        float a2,
                        const char *tip);
uiBut *uiDefIconButI(uiBlock *block,
                     int type,
                     int retval,
                     int icon,
                     int x,
                     int y,
                     short width,
                     short height,
                     int *poin,
                     float min,
                     float max,
                     float a1,
                     float a2,
                     const char *tip);
uiBut *uiDefIconButBitI(uiBlock *block,
                        int type,
                        int bit,
                        int retval,
                        int icon,
                        int x,
                        int y,
                        short width,
                        short height,
                        int *poin,
                        float min,
                        float max,
                        float a1,
                        float a2,
                        const char *tip);
uiBut *uiDefIconButS(uiBlock *block,
                     int type,
                     int retval,
                     int icon,
                     int x,
                     int y,
                     short width,
                     short height,
                     short *poin,
                     float min,
                     float max,
                     float a1,
                     float a2,
                     const char *tip);
uiBut *uiDefIconButBitS(uiBlock *block,
                        int type,
                        int bit,
                        int retval,
                        int icon,
                        int x,
                        int y,
                        short width,
                        short height,
                        short *poin,
                        float min,
                        float max,
                        float a1,
                        float a2,
                        const char *tip);
uiBut *uiDefIconButC(uiBlock *block,
                     int type,
                     int retval,
                     int icon,
                     int x,
                     int y,
                     short width,
                     short height,
                     char *poin,
                     float min,
                     float max,
                     float a1,
                     float a2,
                     const char *tip);
uiBut *uiDefIconButBitC(uiBlock *block,
                        int type,
                        int bit,
                        int retval,
                        int icon,
                        int x,
                        int y,
                        short width,
                        short height,
                        char *poin,
                        float min,
                        float max,
                        float a1,
                        float a2,
                        const char *tip);
uiBut *uiDefIconButR(uiBlock *block,
                     int type,
                     int retval,
                     int icon,
                     int x,
                     int y,
                     short width,
                     short height,
                     struct PointerRNA *ptr,
                     const char *propname,
                     int index,
                     float min,
                     float max,
                     float a1,
                     float a2,
                     const char *tip);
uiBut *uiDefIconButR_prop(uiBlock *block,
                          int type,
                          int retval,
                          int icon,
                          int x,
                          int y,
                          short width,
                          short height,
                          struct PointerRNA *ptr,
                          PropertyRNA *prop,
                          int index,
                          float min,
                          float max,
                          float a1,
                          float a2,
                          const char *tip);
uiBut *uiDefIconButO(uiBlock *block,
                     int type,
                     const char *opname,
                     int opcontext,
                     int icon,
                     int x,
                     int y,
                     short width,
                     short height,
                     const char *tip);
uiBut *uiDefIconButO_ptr(uiBlock *block,
                         int type,
                         struct wmOperatorType *ot,
                         int opcontext,
                         int icon,
                         int x,
                         int y,
                         short width,
                         short height,
                         const char *tip);
uiBut *uiDefButImage(
    uiBlock *block, void *imbuf, int x, int y, short width, short height, const uchar color[4]);
uiBut *uiDefButAlert(uiBlock *block, int icon, int x, int y, short width, short height);
uiBut *uiDefIconTextBut(uiBlock *block,
                        int type,
                        int retval,
                        int icon,
                        const char *str,
                        int x1,
                        int y1,
                        short x2,
                        short y2,
                        void *poin,
                        float min,
                        float max,
                        float a1,
                        float a2,
                        const char *tip);
uiBut *uiDefIconTextButF(uiBlock *block,
                         int type,
                         int retval,
                         int icon,
                         const char *str,
                         int x,
                         int y,
                         short width,
                         short height,
                         float *poin,
                         float min,
                         float max,
                         float a1,
                         float a2,
                         const char *tip);
uiBut *uiDefIconTextButBitF(uiBlock *block,
                            int type,
                            int bit,
                            int retval,
                            int icon,
                            const char *str,
                            int x,
                            int y,
                            short width,
                            short height,
                            float *poin,
                            float min,
                            float max,
                            float a1,
                            float a2,
                            const char *tip);
uiBut *uiDefIconTextButI(uiBlock *block,
                         int type,
                         int retval,
                         int icon,
                         const char *str,
                         int x,
                         int y,
                         short width,
                         short height,
                         int *poin,
                         float min,
                         float max,
                         float a1,
                         float a2,
                         const char *tip);
uiBut *uiDefIconTextButBitI(uiBlock *block,
                            int type,
                            int bit,
                            int retval,
                            int icon,
                            const char *str,
                            int x,
                            int y,
                            short width,
                            short height,
                            int *poin,
                            float min,
                            float max,
                            float a1,
                            float a2,
                            const char *tip);
uiBut *uiDefIconTextButS(uiBlock *block,
                         int type,
                         int retval,
                         int icon,
                         const char *str,
                         int x,
                         int y,
                         short width,
                         short height,
                         short *poin,
                         float min,
                         float max,
                         float a1,
                         float a2,
                         const char *tip);
uiBut *uiDefIconTextButBitS(uiBlock *block,
                            int type,
                            int bit,
                            int retval,
                            int icon,
                            const char *str,
                            int x,
                            int y,
                            short width,
                            short height,
                            short *poin,
                            float min,
                            float max,
                            float a1,
                            float a2,
                            const char *tip);
uiBut *uiDefIconTextButC(uiBlock *block,
                         int type,
                         int retval,
                         int icon,
                         const char *str,
                         int x,
                         int y,
                         short width,
                         short height,
                         char *poin,
                         float min,
                         float max,
                         float a1,
                         float a2,
                         const char *tip);
uiBut *uiDefIconTextButBitC(uiBlock *block,
                            int type,
                            int bit,
                            int retval,
                            int icon,
                            const char *str,
                            int x,
                            int y,
                            short width,
                            short height,
                            char *poin,
                            float min,
                            float max,
                            float a1,
                            float a2,
                            const char *tip);
uiBut *uiDefIconTextButR(uiBlock *block,
                         int type,
                         int retval,
                         int icon,
                         const char *str,
                         int x,
                         int y,
                         short width,
                         short height,
                         struct PointerRNA *ptr,
                         const char *propname,
                         int index,
                         float min,
                         float max,
                         float a1,
                         float a2,
                         const char *tip);
uiBut *uiDefIconTextButR_prop(uiBlock *block,
                              int type,
                              int retval,
                              int icon,
                              const char *str,
                              int x,
                              int y,
                              short width,
                              short height,
                              struct PointerRNA *ptr,
                              struct PropertyRNA *prop,
                              int index,
                              float min,
                              float max,
                              float a1,
                              float a2,
                              const char *tip);
uiBut *uiDefIconTextButO(uiBlock *block,
                         int type,
                         const char *opname,
                         int opcontext,
                         int icon,
                         const char *str,
                         int x,
                         int y,
                         short width,
                         short height,
                         const char *tip);
uiBut *uiDefIconTextButO_ptr(uiBlock *block,
                             int type,
                             struct wmOperatorType *ot,
                             int opcontext,
                             int icon,
                             const char *str,
                             int x,
                             int y,
                             short width,
                             short height,
                             const char *tip);

/* for passing inputs to ButO buttons */
struct PointerRNA *UI_but_operator_ptr_get(uiBut *but);

void UI_but_unit_type_set(uiBut *but, const int unit_type);
int UI_but_unit_type_get(const uiBut *but);

enum {
  BUT_GET_RNAPROP_IDENTIFIER = 1,
  BUT_GET_RNASTRUCT_IDENTIFIER,
  BUT_GET_RNAENUM_IDENTIFIER,
  BUT_GET_LABEL,
  BUT_GET_RNA_LABEL,
  BUT_GET_RNAENUM_LABEL,
  BUT_GET_RNA_LABEL_CONTEXT, /* Context specified in CTX_XXX_ macros are just unreachable! */
  BUT_GET_TIP,
  BUT_GET_RNA_TIP,
  BUT_GET_RNAENUM_TIP,
  BUT_GET_OP_KEYMAP,
  BUT_GET_PROP_KEYMAP,
};

typedef struct uiStringInfo {
  int type;
  char *strinfo;
} uiStringInfo;

/* Note: Expects pointers to uiStringInfo structs as parameters.
 *       Will fill them with translated strings, when possible.
 *       Strings in uiStringInfo must be MEM_freeN'ed by caller. */
void UI_but_string_info_get(struct bContext *C, uiBut *but, ...) ATTR_SENTINEL(0);

/* Edit i18n stuff. */
/* Name of the main py op from i18n addon. */
#define EDTSRC_I18N_OP_NAME "UI_OT_edittranslation"

/**
 * Special Buttons
 *
 * Buttons with a more specific purpose:
 * - MenuBut: buttons that popup a menu (in headers usually).
 * - PulldownBut: like MenuBut, but creating a uiBlock (for compatibility).
 * - BlockBut: buttons that popup a block with more buttons.
 * - KeyevtBut: buttons that can be used to turn key events into values.
 * - PickerButtons: buttons like the color picker (for code sharing).
 * - AutoButR: RNA property button with type automatically defined.
 */
enum {
  UI_ID_RENAME = 1 << 0,
  UI_ID_BROWSE = 1 << 1,
  UI_ID_ADD_NEW = 1 << 2,
  UI_ID_ALONE = 1 << 4,
  UI_ID_OPEN = 1 << 3,
  UI_ID_DELETE = 1 << 5,
  UI_ID_LOCAL = 1 << 6,
  UI_ID_AUTO_NAME = 1 << 7,
  UI_ID_FAKE_USER = 1 << 8,
  UI_ID_PIN = 1 << 9,
  UI_ID_PREVIEWS = 1 << 10,
  UI_ID_OVERRIDE = 1 << 11,
  UI_ID_FULL = UI_ID_RENAME | UI_ID_BROWSE | UI_ID_ADD_NEW | UI_ID_OPEN | UI_ID_ALONE |
               UI_ID_DELETE | UI_ID_LOCAL,
};

/**
 * Ways to limit what is displayed in ID-search popup.
 * \note We may want to add LOCAL, LIBRARY ... as needed.
 */
enum {
  UI_TEMPLATE_ID_FILTER_ALL = 0,
  UI_TEMPLATE_ID_FILTER_AVAILABLE = 1,
};

int UI_icon_from_id(struct ID *id);
int UI_icon_from_report_type(int type);

int UI_icon_from_event_type(short event_type, short event_value);
int UI_icon_from_keymap_item(const struct wmKeyMapItem *kmi, int r_icon_mod[4]);

uiBut *uiDefPulldownBut(uiBlock *block,
                        uiBlockCreateFunc func,
                        void *arg,
                        const char *str,
                        int x,
                        int y,
                        short width,
                        short height,
                        const char *tip);
uiBut *uiDefMenuBut(uiBlock *block,
                    uiMenuCreateFunc func,
                    void *arg,
                    const char *str,
                    int x,
                    int y,
                    short width,
                    short height,
                    const char *tip);
uiBut *uiDefIconTextMenuBut(uiBlock *block,
                            uiMenuCreateFunc func,
                            void *arg,
                            int icon,
                            const char *str,
                            int x,
                            int y,
                            short width,
                            short height,
                            const char *tip);
uiBut *uiDefIconMenuBut(uiBlock *block,
                        uiMenuCreateFunc func,
                        void *arg,
                        int icon,
                        int x,
                        int y,
                        short width,
                        short height,
                        const char *tip);

uiBut *uiDefBlockBut(uiBlock *block,
                     uiBlockCreateFunc func,
                     void *func_arg1,
                     const char *str,
                     int x,
                     int y,
                     short width,
                     short height,
                     const char *tip);
uiBut *uiDefBlockButN(uiBlock *block,
                      uiBlockCreateFunc func,
                      void *argN,
                      const char *str,
                      int x,
                      int y,
                      short width,
                      short height,
                      const char *tip);

uiBut *uiDefIconBlockBut(uiBlock *block,
                         uiBlockCreateFunc func,
                         void *arg,
                         int retval,
                         int icon,
                         int x,
                         int y,
                         short width,
                         short height,
                         const char *tip);
uiBut *uiDefIconTextBlockBut(uiBlock *block,
                             uiBlockCreateFunc func,
                             void *arg,
                             int icon,
                             const char *str,
                             int x,
                             int y,
                             short width,
                             short height,
                             const char *tip);

uiBut *uiDefKeyevtButS(uiBlock *block,
                       int retval,
                       const char *str,
                       int x,
                       int y,
                       short width,
                       short height,
                       short *spoin,
                       const char *tip);
uiBut *uiDefHotKeyevtButS(uiBlock *block,
                          int retval,
                          const char *str,
                          int x,
                          int y,
                          short width,
                          short height,
                          short *keypoin,
                          short *modkeypoin,
                          const char *tip);

uiBut *uiDefSearchBut(uiBlock *block,
                      void *arg,
                      int retval,
                      int icon,
                      int maxlen,
                      int x,
                      int y,
                      short width,
                      short height,
                      float a1,
                      float a2,
                      const char *tip);
uiBut *uiDefSearchButO_ptr(uiBlock *block,
                           struct wmOperatorType *ot,
                           struct IDProperty *properties,
                           void *arg,
                           int retval,
                           int icon,
                           int maxlen,
                           int x,
                           int y,
                           short width,
                           short height,
                           float a1,
                           float a2,
                           const char *tip);

/* For uiDefAutoButsRNA */
typedef enum {
  /* Keep current layout for aligning label with property button. */
  UI_BUT_LABEL_ALIGN_NONE,
  /* Align label and property button vertically. */
  UI_BUT_LABEL_ALIGN_COLUMN,
  /* Split layout into a column for the label and one for property button. */
  UI_BUT_LABEL_ALIGN_SPLIT_COLUMN,
} eButLabelAlign;

/* Return info for uiDefAutoButsRNA */
typedef enum {
  /* Returns when no buttons were added */
  UI_PROP_BUTS_NONE_ADDED = 1 << 0,
  /* Returned when any property failed the custom check callback (check_prop) */
  UI_PROP_BUTS_ANY_FAILED_CHECK = 1 << 1,
} eAutoPropButsReturn;

uiBut *uiDefAutoButR(uiBlock *block,
                     struct PointerRNA *ptr,
                     struct PropertyRNA *prop,
                     int index,
                     const char *name,
                     int icon,
                     int x1,
                     int y1,
                     int x2,
                     int y2);
eAutoPropButsReturn uiDefAutoButsRNA(uiLayout *layout,
                                     struct PointerRNA *ptr,
                                     bool (*check_prop)(struct PointerRNA *ptr,
                                                        struct PropertyRNA *prop,
                                                        void *user_data),
                                     void *user_data,
                                     struct PropertyRNA *prop_activate_init,
                                     eButLabelAlign label_align,
                                     const bool compact);

/* use inside searchfunc to add items */
bool UI_search_item_add(uiSearchItems *items, const char *name, void *poin, int iconid, int state);
/* bfunc gets search item *poin as arg2, or if NULL the old string */
void UI_but_func_search_set(uiBut *but,
                            uiButSearchCreateFunc cfunc,
                            uiButSearchFunc sfunc,
                            void *arg,
                            uiButSearchArgFreeFunc search_arg_free_func,
                            uiButHandleFunc bfunc,
                            void *active);
/* height in pixels, it's using hardcoded values still */
int UI_searchbox_size_y(void);
int UI_searchbox_size_x(void);
/* check if a string is in an existing search box */
int UI_search_items_find_index(uiSearchItems *items, const char *name);

void UI_block_func_handle_set(uiBlock *block, uiBlockHandleFunc func, void *arg);
void UI_block_func_butmenu_set(uiBlock *block, uiMenuHandleFunc func, void *arg);
void UI_block_func_set(uiBlock *block, uiButHandleFunc func, void *arg1, void *arg2);
void UI_block_funcN_set(uiBlock *block, uiButHandleNFunc funcN, void *argN, void *arg2);

void UI_but_func_rename_set(uiBut *but, uiButHandleRenameFunc func, void *arg1);
void UI_but_func_set(uiBut *but, uiButHandleFunc func, void *arg1, void *arg2);
void UI_but_funcN_set(uiBut *but, uiButHandleNFunc funcN, void *argN, void *arg2);

void UI_but_func_complete_set(uiBut *but, uiButCompleteFunc func, void *arg);

void UI_but_func_drawextra_set(
    uiBlock *block,
    void (*func)(const struct bContext *C, void *, void *, void *, struct rcti *rect),
    void *arg1,
    void *arg2);

void UI_but_func_menu_step_set(uiBut *but, uiMenuStepFunc func);

void UI_but_func_tooltip_set(uiBut *but, uiButToolTipFunc func, void *argN);
void UI_but_tooltip_refresh(struct bContext *C, uiBut *but);
void UI_but_tooltip_timer_remove(struct bContext *C, uiBut *but);

bool UI_textbutton_activate_rna(const struct bContext *C,
                                struct ARegion *region,
                                const void *rna_poin_data,
                                const char *rna_prop_id);
bool UI_textbutton_activate_but(const struct bContext *C, uiBut *but);

void UI_but_focus_on_enter_event(struct wmWindow *win, uiBut *but);

void UI_but_func_hold_set(uiBut *but, uiButHandleHoldFunc func, void *argN);

void UI_but_func_pushed_state_set(uiBut *but, uiButPushedStateFunc func, void *arg);

PointerRNA *UI_but_extra_operator_icon_add(uiBut *but,
                                           const char *opname,
                                           short opcontext,
                                           int icon);

/* Autocomplete
 *
 * Tab complete helper functions, for use in uiButCompleteFunc callbacks.
 * Call begin once, then multiple times do_name with all possibilities,
 * and finally end to finish and get the completed name. */

typedef struct AutoComplete AutoComplete;

#define AUTOCOMPLETE_NO_MATCH 0
#define AUTOCOMPLETE_FULL_MATCH 1
#define AUTOCOMPLETE_PARTIAL_MATCH 2

AutoComplete *UI_autocomplete_begin(const char *startname, size_t maxlen);
void UI_autocomplete_update_name(AutoComplete *autocpl, const char *name);
int UI_autocomplete_end(AutoComplete *autocpl, char *autoname);

/* Panels
 *
 * Functions for creating, freeing and drawing panels. The API here
 * could use a good cleanup, though how they will function in 2.5 is
 * not clear yet so we postpone that. */

void UI_panels_begin(const struct bContext *C, struct ARegion *region);
void UI_panels_end(const struct bContext *C, struct ARegion *region, int *r_x, int *r_y);
void UI_panels_draw(const struct bContext *C, struct ARegion *region);

struct Panel *UI_panel_find_by_type(struct ListBase *lb, struct PanelType *pt);
struct Panel *UI_panel_begin(struct ScrArea *sa,
                             struct ARegion *region,
                             struct ListBase *lb,
                             uiBlock *block,
                             struct PanelType *pt,
                             struct Panel *pa,
                             bool *r_open);
void UI_panel_end(const struct ScrArea *sa,
                  const struct ARegion *region,
                  uiBlock *block,
                  int width,
                  int height,
                  bool open);
void UI_panels_scale(struct ARegion *region, float new_width);
void UI_panel_label_offset(struct uiBlock *block, int *r_x, int *r_y);
int UI_panel_size_y(const struct Panel *pa);

bool UI_panel_category_is_visible(const struct ARegion *region);
void UI_panel_category_add(struct ARegion *region, const char *name);
struct PanelCategoryDyn *UI_panel_category_find(struct ARegion *region, const char *idname);
struct PanelCategoryStack *UI_panel_category_active_find(struct ARegion *region,
                                                         const char *idname);
const char *UI_panel_category_active_get(struct ARegion *region, bool set_fallback);
void UI_panel_category_active_set(struct ARegion *region, const char *idname);
void UI_panel_category_active_set_default(struct ARegion *region, const char *idname);
struct PanelCategoryDyn *UI_panel_category_find_mouse_over_ex(struct ARegion *region,
                                                              const int x,
                                                              const int y);
struct PanelCategoryDyn *UI_panel_category_find_mouse_over(struct ARegion *region,
                                                           const struct wmEvent *event);
void UI_panel_category_clear_all(struct ARegion *region);
void UI_panel_category_draw_all(struct ARegion *region, const char *category_id_active);

struct PanelType *UI_paneltype_find(int space_id, int region_id, const char *idname);

/* Handlers
 *
 * Handlers that can be registered in regions, areas and windows for
 * handling WM events. Mostly this is done automatic by modules such
 * as screen/ if ED_KEYMAP_UI is set, or internally in popup functions. */

void UI_region_handlers_add(struct ListBase *handlers);
void UI_popup_handlers_add(struct bContext *C,
                           struct ListBase *handlers,
                           uiPopupBlockHandle *popup,
                           const char flag);
void UI_popup_handlers_remove(struct ListBase *handlers, uiPopupBlockHandle *popup);
void UI_popup_handlers_remove_all(struct bContext *C, struct ListBase *handlers);

/* Module
 *
 * init and exit should be called before using this module. init_userdef must
 * be used to reinitialize some internal state if user preferences change. */

void UI_init(void);
void UI_init_userdef(struct Main *bmain);
void UI_reinit_font(void);
void UI_exit(void);

/* Layout
 *
 * More automated layout of buttons. Has three levels:
 * - Layout: contains a number templates, within a bounded width or height.
 * - Template: predefined layouts for buttons with a number of slots, each
 *   slot can contain multiple items.
 * - Item: item to put in a template slot, being either an RNA property,
 *   operator, label or menu. Also regular buttons can be used when setting
 *   uiBlockCurLayout. */

/* layout */
enum {
  UI_LAYOUT_HORIZONTAL = 0,
  UI_LAYOUT_VERTICAL = 1,
};

enum {
  UI_LAYOUT_PANEL = 0,
  UI_LAYOUT_HEADER = 1,
  UI_LAYOUT_MENU = 2,
  UI_LAYOUT_TOOLBAR = 3,
  UI_LAYOUT_PIEMENU = 4,
  UI_LAYOUT_VERT_BAR = 5,
};

#define UI_UNIT_X ((void)0, U.widget_unit)
#define UI_UNIT_Y ((void)0, U.widget_unit)

enum {
  UI_LAYOUT_ALIGN_EXPAND = 0,
  UI_LAYOUT_ALIGN_LEFT = 1,
  UI_LAYOUT_ALIGN_CENTER = 2,
  UI_LAYOUT_ALIGN_RIGHT = 3,
};

enum {
  /* UI_ITEM_O_RETURN_PROPS = 1 << 0, */ /* UNUSED */
  UI_ITEM_R_EXPAND = 1 << 1,
  UI_ITEM_R_SLIDER = 1 << 2,
  /**
   * Use for booleans, causes the button to draw with an outline (emboss),
   * instead of text with a checkbox.
   * This is implied when toggle buttons have an icon
   * unless #UI_ITEM_R_ICON_NEVER flag is set.
   */
  UI_ITEM_R_TOGGLE = 1 << 3,
  /**
   * Don't attempt to use an icon when the icon is set to #ICON_NONE.
   *
   * Use for boolean's, causes the buttons to always show as a checkbox
   * even when there is an icon (which would normally show the button as a toggle).
   */
  UI_ITEM_R_ICON_NEVER = 1 << 4,
  UI_ITEM_R_ICON_ONLY = 1 << 5,
  UI_ITEM_R_EVENT = 1 << 6,
  UI_ITEM_R_FULL_EVENT = 1 << 7,
  UI_ITEM_R_NO_BG = 1 << 8,
  UI_ITEM_R_IMMEDIATE = 1 << 9,
  UI_ITEM_O_DEPRESS = 1 << 10,
  UI_ITEM_R_COMPACT = 1 << 11,
  UI_ITEM_R_CHECKBOX_INVERT = 1 << 12,
};

#define UI_HEADER_OFFSET ((void)0, 0.4f * UI_UNIT_X)

/* uiLayoutOperatorButs flags */
enum {
  UI_TEMPLATE_OP_PROPS_SHOW_TITLE = 1 << 0,
  UI_TEMPLATE_OP_PROPS_SHOW_EMPTY = 1 << 1,
  UI_TEMPLATE_OP_PROPS_COMPACT = 1 << 2,
  UI_TEMPLATE_OP_PROPS_HIDE_ADVANCED = 1 << 3,
};

/* used for transp checkers */
#define UI_ALPHA_CHECKER_DARK 100
#define UI_ALPHA_CHECKER_LIGHT 160

/* flags to set which corners will become rounded:
 *
 * 1------2
 * |      |
 * 8------4 */

enum {
  UI_CNR_TOP_LEFT = 1 << 0,
  UI_CNR_TOP_RIGHT = 1 << 1,
  UI_CNR_BOTTOM_RIGHT = 1 << 2,
  UI_CNR_BOTTOM_LEFT = 1 << 3,
  /* just for convenience */
  UI_CNR_NONE = 0,
  UI_CNR_ALL = (UI_CNR_TOP_LEFT | UI_CNR_TOP_RIGHT | UI_CNR_BOTTOM_RIGHT | UI_CNR_BOTTOM_LEFT),
};

uiLayout *UI_block_layout(uiBlock *block,
                          int dir,
                          int type,
                          int x,
                          int y,
                          int size,
                          int em,
                          int padding,
                          const struct uiStyle *style);
void UI_block_layout_set_current(uiBlock *block, uiLayout *layout);
void UI_block_layout_resolve(uiBlock *block, int *r_x, int *r_y);

void UI_region_message_subscribe(struct ARegion *region, struct wmMsgBus *mbus);

uiBlock *uiLayoutGetBlock(uiLayout *layout);

void uiLayoutSetFunc(uiLayout *layout, uiMenuHandleFunc handlefunc, void *argv);
void uiLayoutSetContextPointer(uiLayout *layout, const char *name, struct PointerRNA *ptr);
void uiLayoutContextCopy(uiLayout *layout, struct bContextStore *context);
struct MenuType *UI_but_menutype_get(uiBut *but);
struct PanelType *UI_but_paneltype_get(uiBut *but);
void UI_menutype_draw(struct bContext *C, struct MenuType *mt, struct uiLayout *layout);
void UI_paneltype_draw(struct bContext *C, struct PanelType *pt, struct uiLayout *layout);

/* Only for convenience. */
void uiLayoutSetContextFromBut(uiLayout *layout, uiBut *but);

void uiLayoutSetOperatorContext(uiLayout *layout, int opcontext);
void uiLayoutSetActive(uiLayout *layout, bool active);
void uiLayoutSetActiveDefault(uiLayout *layout, bool active_default);
void uiLayoutSetActivateInit(uiLayout *layout, bool active);
void uiLayoutSetEnabled(uiLayout *layout, bool enabled);
void uiLayoutSetRedAlert(uiLayout *layout, bool redalert);
void uiLayoutSetAlignment(uiLayout *layout, char alignment);
void uiLayoutSetFixedSize(uiLayout *layout, bool fixed_size);
void uiLayoutSetKeepAspect(uiLayout *layout, bool keepaspect);
void uiLayoutSetScaleX(uiLayout *layout, float scale);
void uiLayoutSetScaleY(uiLayout *layout, float scale);
void uiLayoutSetUnitsX(uiLayout *layout, float unit);
void uiLayoutSetUnitsY(uiLayout *layout, float unit);
void uiLayoutSetEmboss(uiLayout *layout, char emboss);
void uiLayoutSetPropSep(uiLayout *layout, bool is_sep);
void uiLayoutSetPropDecorate(uiLayout *layout, bool is_sep);
int uiLayoutGetLocalDir(const uiLayout *layout);

int uiLayoutGetOperatorContext(uiLayout *layout);
bool uiLayoutGetActive(uiLayout *layout);
bool uiLayoutGetActiveDefault(uiLayout *layout);
bool uiLayoutGetActivateInit(uiLayout *layout);
bool uiLayoutGetEnabled(uiLayout *layout);
bool uiLayoutGetRedAlert(uiLayout *layout);
int uiLayoutGetAlignment(uiLayout *layout);
bool uiLayoutGetFixedSize(uiLayout *layout);
bool uiLayoutGetKeepAspect(uiLayout *layout);
int uiLayoutGetWidth(uiLayout *layout);
float uiLayoutGetScaleX(uiLayout *layout);
float uiLayoutGetScaleY(uiLayout *layout);
float uiLayoutGetUnitsX(uiLayout *layout);
float uiLayoutGetUnitsY(uiLayout *layout);
int uiLayoutGetEmboss(uiLayout *layout);
bool uiLayoutGetPropSep(uiLayout *layout);
bool uiLayoutGetPropDecorate(uiLayout *layout);

/* layout specifiers */
uiLayout *uiLayoutRow(uiLayout *layout, bool align);
uiLayout *uiLayoutColumn(uiLayout *layout, bool align);
uiLayout *uiLayoutColumnFlow(uiLayout *layout, int number, bool align);
uiLayout *uiLayoutGridFlow(uiLayout *layout,
                           bool row_major,
                           int columns_len,
                           bool even_columns,
                           bool even_rows,
                           bool align);
uiLayout *uiLayoutBox(uiLayout *layout);
uiLayout *uiLayoutListBox(uiLayout *layout,
                          struct uiList *ui_list,
                          struct PointerRNA *ptr,
                          struct PropertyRNA *prop,
                          struct PointerRNA *actptr,
                          struct PropertyRNA *actprop);
uiLayout *uiLayoutAbsolute(uiLayout *layout, bool align);
uiLayout *uiLayoutSplit(uiLayout *layout, float percentage, bool align);
uiLayout *uiLayoutOverlap(uiLayout *layout);
uiBlock *uiLayoutAbsoluteBlock(uiLayout *layout);
uiLayout *uiLayoutRadial(uiLayout *layout);

/* templates */
void uiTemplateHeader(uiLayout *layout, struct bContext *C);
void uiTemplateID(uiLayout *layout,
                  struct bContext *C,
                  struct PointerRNA *ptr,
                  const char *propname,
                  const char *newop,
                  const char *openop,
                  const char *unlinkop,
                  int filter,
                  const bool live_icon,
                  const char *text);
void uiTemplateIDBrowse(uiLayout *layout,
                        struct bContext *C,
                        struct PointerRNA *ptr,
                        const char *propname,
                        const char *newop,
                        const char *openop,
                        const char *unlinkop,
                        int filter,
                        const char *text);
void uiTemplateIDPreview(uiLayout *layout,
                         struct bContext *C,
                         struct PointerRNA *ptr,
                         const char *propname,
                         const char *newop,
                         const char *openop,
                         const char *unlinkop,
                         int rows,
                         int cols,
                         int filter,
                         const bool hide_buttons);
void uiTemplateIDTabs(uiLayout *layout,
                      struct bContext *C,
                      PointerRNA *ptr,
                      const char *propname,
                      const char *newop,
                      const char *menu,
                      int filter);
void uiTemplateAnyID(uiLayout *layout,
                     struct PointerRNA *ptr,
                     const char *propname,
                     const char *proptypename,
                     const char *text);
void uiTemplateSearch(uiLayout *layout,
                      struct bContext *C,
                      struct PointerRNA *ptr,
                      const char *propname,
                      struct PointerRNA *searchptr,
                      const char *searchpropname,
                      const char *newop,
                      const char *unlinkop);
void uiTemplateSearchPreview(uiLayout *layout,
                             struct bContext *C,
                             struct PointerRNA *ptr,
                             const char *propname,
                             struct PointerRNA *searchptr,
                             const char *searchpropname,
                             const char *newop,
                             const char *unlinkop,
                             const int rows,
                             const int cols);
void uiTemplatePathBuilder(uiLayout *layout,
                           struct PointerRNA *ptr,
                           const char *propname,
                           struct PointerRNA *root_ptr,
                           const char *text);
uiLayout *uiTemplateModifier(uiLayout *layout, struct bContext *C, struct PointerRNA *ptr);
uiLayout *uiTemplateGpencilModifier(uiLayout *layout, struct bContext *C, struct PointerRNA *ptr);
void uiTemplateGpencilColorPreview(uiLayout *layout,
                                   struct bContext *C,
                                   struct PointerRNA *ptr,
                                   const char *propname,
                                   int rows,
                                   int cols,
                                   float scale,
                                   int filter);

uiLayout *uiTemplateShaderFx(uiLayout *layout, struct bContext *C, struct PointerRNA *ptr);

void uiTemplateOperatorRedoProperties(uiLayout *layout, const struct bContext *C);

uiLayout *uiTemplateConstraint(uiLayout *layout, struct PointerRNA *ptr);
void uiTemplatePreview(uiLayout *layout,
                       struct bContext *C,
                       struct ID *id,
                       bool show_buttons,
                       struct ID *parent,
                       struct MTex *slot,
                       const char *preview_id);
void uiTemplateColorRamp(uiLayout *layout,
                         struct PointerRNA *ptr,
                         const char *propname,
                         bool expand);
void uiTemplateIcon(uiLayout *layout, int icon_value, float icon_scale);
void uiTemplateIconView(uiLayout *layout,
                        struct PointerRNA *ptr,
                        const char *propname,
                        bool show_labels,
                        float icon_scale,
                        float icon_scale_popup);
void uiTemplateHistogram(uiLayout *layout, struct PointerRNA *ptr, const char *propname);
void uiTemplateWaveform(uiLayout *layout, struct PointerRNA *ptr, const char *propname);
void uiTemplateVectorscope(uiLayout *layout, struct PointerRNA *ptr, const char *propname);
void uiTemplateCurveMapping(uiLayout *layout,
                            struct PointerRNA *ptr,
                            const char *propname,
                            int type,
                            bool levels,
                            bool brush,
                            bool neg_slope,
                            bool tone);
void uiTemplateCurveProfile(uiLayout *layout, struct PointerRNA *ptr, const char *propname);
void uiTemplateColorPicker(uiLayout *layout,
                           struct PointerRNA *ptr,
                           const char *propname,
                           bool value_slider,
                           bool lock,
                           bool lock_luminosity,
                           bool cubic);
void uiTemplatePalette(uiLayout *layout, struct PointerRNA *ptr, const char *propname, bool color);
void uiTemplateCryptoPicker(uiLayout *layout, struct PointerRNA *ptr, const char *propname);
void uiTemplateLayers(uiLayout *layout,
                      struct PointerRNA *ptr,
                      const char *propname,
                      PointerRNA *used_ptr,
                      const char *used_propname,
                      int active_layer);
void uiTemplateImage(uiLayout *layout,
                     struct bContext *C,
                     struct PointerRNA *ptr,
                     const char *propname,
                     struct PointerRNA *userptr,
                     bool compact,
                     bool multiview);
void uiTemplateImageSettings(uiLayout *layout, struct PointerRNA *imfptr, bool color_management);
void uiTemplateImageStereo3d(uiLayout *layout, struct PointerRNA *stereo3d_format_ptr);
void uiTemplateImageViews(uiLayout *layout, struct PointerRNA *imaptr);
void uiTemplateImageFormatViews(uiLayout *layout, PointerRNA *imfptr, PointerRNA *ptr);
void uiTemplateImageLayers(uiLayout *layout,
                           struct bContext *C,
                           struct Image *ima,
                           struct ImageUser *iuser);
void uiTemplateImageInfo(uiLayout *layout,
                         struct bContext *C,
                         struct Image *ima,
                         struct ImageUser *iuser);
void uiTemplateRunningJobs(uiLayout *layout, struct bContext *C);
void UI_but_func_operator_search(uiBut *but);
void uiTemplateOperatorSearch(uiLayout *layout);

void UI_but_func_menu_search(uiBut *but);
void uiTemplateMenuSearch(uiLayout *layout);

eAutoPropButsReturn uiTemplateOperatorPropertyButs(const struct bContext *C,
                                                   uiLayout *layout,
                                                   struct wmOperator *op,
                                                   const eButLabelAlign label_align,
                                                   const short flag);
void uiTemplateHeader3D_mode(uiLayout *layout, struct bContext *C);
void uiTemplateEditModeSelection(uiLayout *layout, struct bContext *C);
void uiTemplateReportsBanner(uiLayout *layout, struct bContext *C);
void uiTemplateInputStatus(uiLayout *layout, struct bContext *C);
void uiTemplateKeymapItemProperties(uiLayout *layout, struct PointerRNA *ptr);

bool uiTemplateEventFromKeymapItem(struct uiLayout *layout,
                                   const char *text,
                                   const struct wmKeyMapItem *kmi,
                                   bool text_fallback);

void uiTemplateComponentMenu(uiLayout *layout,
                             struct PointerRNA *ptr,
                             const char *propname,
                             const char *name);
void uiTemplateNodeSocket(uiLayout *layout, struct bContext *C, float *color);
void uiTemplateCacheFile(uiLayout *layout,
                         struct bContext *C,
                         struct PointerRNA *ptr,
                         const char *propname);

/* Default UIList class name, keep in sync with its declaration in bl_ui/__init__.py */
#define UI_UL_DEFAULT_CLASS_NAME "UI_UL_list"
void uiTemplateList(uiLayout *layout,
                    struct bContext *C,
                    const char *listtype_name,
                    const char *list_id,
                    struct PointerRNA *dataptr,
                    const char *propname,
                    struct PointerRNA *active_dataptr,
                    const char *active_propname,
                    const char *item_dyntip_propname,
                    int rows,
                    int maxrows,
                    int layout_type,
                    int columns,
                    bool sort_reverse,
                    bool sort_lock);
void uiTemplateNodeLink(uiLayout *layout,
                        struct bNodeTree *ntree,
                        struct bNode *node,
                        struct bNodeSocket *input);
void uiTemplateNodeView(uiLayout *layout,
                        struct bContext *C,
                        struct bNodeTree *ntree,
                        struct bNode *node,
                        struct bNodeSocket *input);
void uiTemplateTextureUser(uiLayout *layout, struct bContext *C);
void uiTemplateTextureShow(uiLayout *layout,
                           struct bContext *C,
                           struct PointerRNA *ptr,
                           struct PropertyRNA *prop);

void uiTemplateMovieClip(struct uiLayout *layout,
                         struct bContext *C,
                         struct PointerRNA *ptr,
                         const char *propname,
                         bool compact);
void uiTemplateTrack(struct uiLayout *layout, struct PointerRNA *ptr, const char *propname);
void uiTemplateMarker(struct uiLayout *layout,
                      struct PointerRNA *ptr,
                      const char *propname,
                      PointerRNA *userptr,
                      PointerRNA *trackptr,
                      bool compact);
void uiTemplateMovieclipInformation(struct uiLayout *layout,
                                    struct PointerRNA *ptr,
                                    const char *propname,
                                    struct PointerRNA *userptr);

void uiTemplateColorspaceSettings(struct uiLayout *layout,
                                  struct PointerRNA *ptr,
                                  const char *propname);
void uiTemplateColormanagedViewSettings(struct uiLayout *layout,
                                        struct bContext *C,
                                        struct PointerRNA *ptr,
                                        const char *propname);

int uiTemplateRecentFiles(struct uiLayout *layout, int rows);
void uiTemplateFileSelectPath(uiLayout *layout,
                              struct bContext *C,
                              struct FileSelectParams *params);

/* items */
void uiItemO(uiLayout *layout, const char *name, int icon, const char *opname);
void uiItemEnumO_ptr(uiLayout *layout,
                     struct wmOperatorType *ot,
                     const char *name,
                     int icon,
                     const char *propname,
                     int value);
void uiItemEnumO(uiLayout *layout,
                 const char *opname,
                 const char *name,
                 int icon,
                 const char *propname,
                 int value);
void uiItemEnumO_value(uiLayout *layout,
                       const char *name,
                       int icon,
                       const char *opname,
                       const char *propname,
                       int value);
void uiItemEnumO_string(uiLayout *layout,
                        const char *name,
                        int icon,
                        const char *opname,
                        const char *propname,
                        const char *value);
void uiItemsEnumO(uiLayout *layout, const char *opname, const char *propname);
void uiItemBooleanO(uiLayout *layout,
                    const char *name,
                    int icon,
                    const char *opname,
                    const char *propname,
                    int value);
void uiItemIntO(uiLayout *layout,
                const char *name,
                int icon,
                const char *opname,
                const char *propname,
                int value);
void uiItemFloatO(uiLayout *layout,
                  const char *name,
                  int icon,
                  const char *opname,
                  const char *propname,
                  float value);
void uiItemStringO(uiLayout *layout,
                   const char *name,
                   int icon,
                   const char *opname,
                   const char *propname,
                   const char *value);

void uiItemFullO_ptr(uiLayout *layout,
                     struct wmOperatorType *ot,
                     const char *name,
                     int icon,
                     struct IDProperty *properties,
                     int context,
                     int flag,
                     PointerRNA *r_opptr);
void uiItemFullO(uiLayout *layout,
                 const char *idname,
                 const char *name,
                 int icon,
                 struct IDProperty *properties,
                 int context,
                 int flag,
                 PointerRNA *r_opptr);
void uiItemFullOMenuHold_ptr(uiLayout *layout,
                             struct wmOperatorType *ot,
                             const char *name,
                             int icon,
                             struct IDProperty *properties,
                             int context,
                             int flag,
                             const char *menu_id, /* extra menu arg. */
                             PointerRNA *r_opptr);

void uiItemR(uiLayout *layout,
             struct PointerRNA *ptr,
             const char *propname,
             int flag,
             const char *name,
             int icon);
void uiItemFullR(uiLayout *layout,
                 struct PointerRNA *ptr,
                 struct PropertyRNA *prop,
                 int index,
                 int value,
                 int flag,
                 const char *name,
                 int icon);
void uiItemFullR_with_popover(uiLayout *layout,
                              struct PointerRNA *ptr,
                              struct PropertyRNA *prop,
                              int index,
                              int value,
                              int flag,
                              const char *name,
                              int icon,
                              const char *panel_type);
void uiItemFullR_with_menu(uiLayout *layout,
                           struct PointerRNA *ptr,
                           struct PropertyRNA *prop,
                           int index,
                           int value,
                           int flag,
                           const char *name,
                           int icon,
                           const char *menu_type);
void uiItemEnumR_prop(uiLayout *layout,
                      const char *name,
                      int icon,
                      struct PointerRNA *ptr,
                      PropertyRNA *prop,
                      int value);
void uiItemEnumR(uiLayout *layout,
                 const char *name,
                 int icon,
                 struct PointerRNA *ptr,
                 const char *propname,
                 int value);
void uiItemEnumR_string_prop(uiLayout *layout,
                             struct PointerRNA *ptr,
                             PropertyRNA *prop,
                             const char *value,
                             const char *name,
                             int icon);
void uiItemEnumR_string(uiLayout *layout,
                        struct PointerRNA *ptr,
                        const char *propname,
                        const char *value,
                        const char *name,
                        int icon);
void uiItemsEnumR(uiLayout *layout, struct PointerRNA *ptr, const char *propname);
void uiItemPointerR_prop(uiLayout *layout,
                         struct PointerRNA *ptr,
                         PropertyRNA *prop,
                         struct PointerRNA *searchptr,
                         PropertyRNA *searchprop,
                         const char *name,
                         int icon);
void uiItemPointerR(uiLayout *layout,
                    struct PointerRNA *ptr,
                    const char *propname,
                    struct PointerRNA *searchptr,
                    const char *searchpropname,
                    const char *name,
                    int icon);
void uiItemsFullEnumO(uiLayout *layout,
                      const char *opname,
                      const char *propname,
                      struct IDProperty *properties,
                      int context,
                      int flag);
void uiItemsFullEnumO_items(uiLayout *layout,
                            struct wmOperatorType *ot,
                            PointerRNA ptr,
                            PropertyRNA *prop,
                            struct IDProperty *properties,
                            int context,
                            int flag,
                            const EnumPropertyItem *item_array,
                            int totitem);

void uiItemL(uiLayout *layout, const char *name, int icon); /* label */
void uiItemL_ex(
    uiLayout *layout, const char *name, int icon, const bool highlight, const bool redalert);
uiLayout *uiItemL_respect_property_split(uiLayout *layout, const char *text, int icon);
/* label icon for dragging */
void uiItemLDrag(uiLayout *layout, struct PointerRNA *ptr, const char *name, int icon);
/* menu */
void uiItemM_ptr(uiLayout *layout, struct MenuType *mt, const char *name, int icon);
void uiItemM(uiLayout *layout, const char *menuname, const char *name, int icon);
/* menu contents */
void uiItemMContents(uiLayout *layout, const char *menuname);
/* value */
void uiItemV(uiLayout *layout, const char *name, int icon, int argval);
/* separator */
void uiItemS(uiLayout *layout);
void uiItemS_ex(uiLayout *layout, float factor);
/* Special separator. */
void uiItemSpacer(uiLayout *layout);

void uiItemPopoverPanel_ptr(
    uiLayout *layout, struct bContext *C, struct PanelType *pt, const char *name, int icon);
void uiItemPopoverPanel(
    uiLayout *layout, struct bContext *C, const char *panelname, const char *name, int icon);
void uiItemPopoverPanelFromGroup(uiLayout *layout,
                                 struct bContext *C,
                                 int space_id,
                                 int region_id,
                                 const char *context,
                                 const char *category);

void uiItemMenuF(uiLayout *layout, const char *name, int icon, uiMenuCreateFunc func, void *arg);
void uiItemMenuFN(uiLayout *layout, const char *name, int icon, uiMenuCreateFunc func, void *argN);
void uiItemMenuEnumO_ptr(uiLayout *layout,
                         struct bContext *C,
                         struct wmOperatorType *ot,
                         const char *propname,
                         const char *name,
                         int icon);
void uiItemMenuEnumO(uiLayout *layout,
                     struct bContext *C,
                     const char *opname,
                     const char *propname,
                     const char *name,
                     int icon);
void uiItemMenuEnumR_prop(
    uiLayout *layout, struct PointerRNA *ptr, PropertyRNA *prop, const char *name, int icon);
void uiItemMenuEnumR(
    uiLayout *layout, struct PointerRNA *ptr, const char *propname, const char *name, int icon);
void uiItemTabsEnumR_prop(uiLayout *layout,
                          struct bContext *C,
                          struct PointerRNA *ptr,
                          PropertyRNA *prop,
                          bool icon_only);

/* UI Operators */
typedef struct uiDragColorHandle {
  float color[3];
  bool gamma_corrected;
} uiDragColorHandle;

void ED_operatortypes_ui(void);
void ED_keymap_ui(struct wmKeyConfig *keyconf);

<<<<<<< HEAD
void UI_drop_target_find(struct bContext *C,
                         struct wmDropTargetFinder *finder,
                         struct wmDragData *drag_data,
                         const struct wmEvent *event);
=======
void UI_drop_color_copy(struct wmDrag *drag, struct wmDropBox *drop);
bool UI_drop_color_poll(struct bContext *C,
                        struct wmDrag *drag,
                        const struct wmEvent *event,
                        const char **r_tooltip);
>>>>>>> afb1a64c

bool UI_context_copy_to_selected_list(struct bContext *C,
                                      struct PointerRNA *ptr,
                                      struct PropertyRNA *prop,
                                      struct ListBase *r_lb,
                                      bool *r_use_path_from_id,
                                      char **r_path);

/* Helpers for Operators */
uiBut *UI_context_active_but_get(const struct bContext *C);
uiBut *UI_context_active_but_prop_get(const struct bContext *C,
                                      struct PointerRNA *r_ptr,
                                      struct PropertyRNA **r_prop,
                                      int *r_index);
void UI_context_active_but_prop_handle(struct bContext *C);
struct wmOperator *UI_context_active_operator_get(const struct bContext *C);
void UI_context_update_anim_flag(const struct bContext *C);
void UI_context_active_but_prop_get_filebrowser(const struct bContext *C,
                                                struct PointerRNA *r_ptr,
                                                struct PropertyRNA **r_prop,
                                                bool *r_is_undo);
void UI_context_active_but_prop_get_templateID(struct bContext *C,
                                               struct PointerRNA *r_ptr,
                                               struct PropertyRNA **r_prop);
struct ID *UI_context_active_but_get_tab_ID(struct bContext *C);

uiBut *UI_region_active_but_get(struct ARegion *region);
uiBut *UI_region_but_find_rect_over(const struct ARegion *region, const struct rcti *isect);
uiBlock *UI_region_block_find_mouse_over(const struct ARegion *region,
                                         const int xy[2],
                                         bool only_clip);

/* uiFontStyle.align */
typedef enum eFontStyle_Align {
  UI_STYLE_TEXT_LEFT = 0,
  UI_STYLE_TEXT_CENTER = 1,
  UI_STYLE_TEXT_RIGHT = 2,
} eFontStyle_Align;

struct uiFontStyleDraw_Params {
  eFontStyle_Align align;
  uint word_wrap : 1;
};

/* Styled text draw */
void UI_fontstyle_set(const struct uiFontStyle *fs);
void UI_fontstyle_draw_ex(const struct uiFontStyle *fs,
                          const struct rcti *rect,
                          const char *str,
                          const uchar col[4],
                          const struct uiFontStyleDraw_Params *fs_params,
                          size_t len,
                          float *r_xofs,
                          float *r_yofs);
void UI_fontstyle_draw(const struct uiFontStyle *fs,
                       const struct rcti *rect,
                       const char *str,
                       const uchar col[4],
                       const struct uiFontStyleDraw_Params *fs_params);
void UI_fontstyle_draw_rotated(const struct uiFontStyle *fs,
                               const struct rcti *rect,
                               const char *str,
                               const uchar col[4]);
void UI_fontstyle_draw_simple(
    const struct uiFontStyle *fs, float x, float y, const char *str, const uchar col[4]);
void UI_fontstyle_draw_simple_backdrop(const struct uiFontStyle *fs,
                                       float x,
                                       float y,
                                       const char *str,
                                       const float col_fg[4],
                                       const float col_bg[4]);

int UI_fontstyle_string_width(const struct uiFontStyle *fs, const char *str);
int UI_fontstyle_height_max(const struct uiFontStyle *fs);

void UI_draw_icon_tri(float x, float y, char dir, const float[4]);

const struct uiStyle *UI_style_get(void);     /* use for fonts etc */
const struct uiStyle *UI_style_get_dpi(void); /* DPI scaled settings for drawing */

/* linker workaround ack! */
void UI_template_fix_linking(void);

/* UI_OT_editsource helpers */
bool UI_editsource_enable_check(void);
void UI_editsource_active_but_test(uiBut *but);

/* UI_butstore_ helpers */
typedef struct uiButStore uiButStore;
typedef struct uiButStoreElem uiButStoreElem;

uiButStore *UI_butstore_create(uiBlock *block);
void UI_butstore_clear(uiBlock *block);
void UI_butstore_update(uiBlock *block);
void UI_butstore_free(uiBlock *block, uiButStore *bs);
bool UI_butstore_is_valid(uiButStore *bs);
bool UI_butstore_is_registered(uiBlock *block, uiBut *but);
void UI_butstore_register(uiButStore *bs_handle, uiBut **but_p);
bool UI_butstore_register_update(uiBlock *block, uiBut *but_dst, const uiBut *but_src);
void UI_butstore_unregister(uiButStore *bs_handle, uiBut **but_p);

/* ui_interface_region_tooltip.c */
struct ARegion *UI_tooltip_create_from_button(struct bContext *C,
                                              struct ARegion *butregion,
                                              uiBut *but,
                                              bool is_label);
struct ARegion *UI_tooltip_create_from_gizmo(struct bContext *C, struct wmGizmo *gz);
void UI_tooltip_free(struct bContext *C, struct bScreen *sc, struct ARegion *region);

/* How long before a tool-tip shows. */
#define UI_TOOLTIP_DELAY 0.5
#define UI_TOOLTIP_DELAY_LABEL 0.2

/* Float precision helpers */
#define UI_PRECISION_FLOAT_MAX 6
/* For float buttons the 'step' (or a1), is scaled */
#define UI_PRECISION_FLOAT_SCALE 0.01f

/* Typical UI text */
#define UI_FSTYLE_WIDGET (const uiFontStyle *)&(UI_style_get()->widget)

int UI_calc_float_precision(int prec, double value);

/* widget batched drawing */
void UI_widgetbase_draw_cache_begin(void);
void UI_widgetbase_draw_cache_flush(void);
void UI_widgetbase_draw_cache_end(void);

/* Use for resetting the theme. */
void UI_theme_init_default(void);
void UI_style_init_default(void);

void UI_interface_tag_script_reload(void);

/* Special drawing for toolbar, mainly workarounds for inflexible icon sizing. */
#define USE_UI_TOOLBAR_HACK

/* Support click-drag motion which presses the button and closes a popover (like a menu). */
#define USE_UI_POPOVER_ONCE

#ifdef __cplusplus
}
#endif

#endif /* __UI_INTERFACE_H__ */<|MERGE_RESOLUTION|>--- conflicted
+++ resolved
@@ -2356,18 +2356,18 @@
 void ED_operatortypes_ui(void);
 void ED_keymap_ui(struct wmKeyConfig *keyconf);
 
-<<<<<<< HEAD
+#if 0
+void UI_drop_color_copy(struct wmDrag *drag, struct wmDropBox *drop);
+bool UI_drop_color_poll(struct bContext *C,
+                        struct wmDrag *drag,
+                        const struct wmEvent *event,
+                        const char **tooltip);
+#endif
+
 void UI_drop_target_find(struct bContext *C,
                          struct wmDropTargetFinder *finder,
                          struct wmDragData *drag_data,
                          const struct wmEvent *event);
-=======
-void UI_drop_color_copy(struct wmDrag *drag, struct wmDropBox *drop);
-bool UI_drop_color_poll(struct bContext *C,
-                        struct wmDrag *drag,
-                        const struct wmEvent *event,
-                        const char **r_tooltip);
->>>>>>> afb1a64c
 
 bool UI_context_copy_to_selected_list(struct bContext *C,
                                       struct PointerRNA *ptr,
