/*
 * ***** BEGIN GPL LICENSE BLOCK *****
 *
 * This program is free software; you can redistribute it and/or
 * modify it under the terms of the GNU General Public License
 * as published by the Free Software Foundation; either version 2
 * of the License, or (at your option) any later version. 
 *
 * This program is distributed in the hope that it will be useful,
 * but WITHOUT ANY WARRANTY; without even the implied warranty of
 * MERCHANTABILITY or FITNESS FOR A PARTICULAR PURPOSE.  See the
 * GNU General Public License for more details.
 *
 * You should have received a copy of the GNU General Public License
 * along with this program; if not, write to the Free Software Foundation,
 * Inc., 51 Franklin Street, Fifth Floor, Boston, MA 02110-1301, USA.
 *
 * The Original Code is Copyright (C) 2009 Blender Foundation.
 * All rights reserved.
 * 
 * Contributor(s): Blender Foundation, Joshua Leung
 *
 * ***** END GPL LICENSE BLOCK *****
 */

/** \file blender/editors/interface/interface_ops.c
 *  \ingroup edinterface
 */

#include <string.h>

#include "MEM_guardedalloc.h"

#include "DNA_screen_types.h"
#include "DNA_text_types.h" /* for UI_OT_reports_to_text */
#include "DNA_object_types.h" /* for OB_DATA_SUPPORT_ID */

#include "BLI_blenlib.h"
#include "BLI_math_color.h"

#include "BLF_api.h"
#include "BLT_lang.h"

#include "BKE_context.h"
#include "BKE_idprop.h"
#include "BKE_layer.h"
#include "BKE_screen.h"
#include "BKE_global.h"
#include "BKE_library_override.h"
#include "BKE_node.h"
#include "BKE_text.h" /* for UI_OT_reports_to_text */
#include "BKE_report.h"

#include "DEG_depsgraph.h"

#include "RNA_access.h"
#include "RNA_define.h"
#include "RNA_types.h"

#include "UI_interface.h"

#include "interface_intern.h"

#include "WM_api.h"
#include "WM_types.h"

#include "ED_paint.h"

/* only for UI_OT_editsource */
#include "ED_screen.h"
#include "BKE_main.h"
#include "BLI_ghash.h"

/* Reset Default Theme ------------------------ */

static int reset_default_theme_exec(bContext *C, wmOperator *UNUSED(op))
{
	ui_theme_init_default();
	ui_style_init_default();
	WM_event_add_notifier(C, NC_WINDOW, NULL);
	
	return OPERATOR_FINISHED;
}

static void UI_OT_reset_default_theme(wmOperatorType *ot)
{
	/* identifiers */
	ot->name = "Reset to Default Theme";
	ot->idname = "UI_OT_reset_default_theme";
	ot->description = "Reset to the default theme colors";
	
	/* callbacks */
	ot->exec = reset_default_theme_exec;
	
	/* flags */
	ot->flag = OPTYPE_REGISTER;
}

/* Copy Data Path Operator ------------------------ */

static int copy_data_path_button_poll(bContext *C)
{
	PointerRNA ptr;
	PropertyRNA *prop;
	char *path;
	int index;

	UI_context_active_but_prop_get(C, &ptr, &prop, &index);

	if (ptr.id.data && ptr.data && prop) {
		path = RNA_path_from_ID_to_property(&ptr, prop);
		
		if (path) {
			MEM_freeN(path);
			return 1;
		}
	}

	return 0;
}

static int copy_data_path_button_exec(bContext *C, wmOperator *op)
{
	PointerRNA ptr;
	PropertyRNA *prop;
	char *path;
	int index;

	const bool full_path = RNA_boolean_get(op->ptr, "full_path");

	/* try to create driver using property retrieved from UI */
	UI_context_active_but_prop_get(C, &ptr, &prop, &index);

	if (ptr.id.data != NULL) {

		if (full_path) {

			if (prop) {
				path = RNA_path_full_property_py_ex(&ptr, prop, index, true);
			}
			else {
				path = RNA_path_full_struct_py(&ptr);
			}
		}
		else {
			path = RNA_path_from_ID_to_property(&ptr, prop);
		}

		if (path) {
			WM_clipboard_text_set(path, false);
			MEM_freeN(path);
			return OPERATOR_FINISHED;
		}
	}

	return OPERATOR_CANCELLED;
}

static void UI_OT_copy_data_path_button(wmOperatorType *ot)
{
	PropertyRNA *prop;

	/* identifiers */
	ot->name = "Copy Data Path";
	ot->idname = "UI_OT_copy_data_path_button";
	ot->description = "Copy the RNA data path for this property to the clipboard";

	/* callbacks */
	ot->exec = copy_data_path_button_exec;
	ot->poll = copy_data_path_button_poll;

	/* flags */
	ot->flag = OPTYPE_REGISTER;

	/* properties */
	prop = RNA_def_boolean(ot->srna, "full_path", false, "full_path", "Copy full data path");
	RNA_def_property_flag(prop, PROP_SKIP_SAVE);
}

static int copy_python_command_button_poll(bContext *C)
{
	uiBut *but = UI_context_active_but_get(C);

	if (but && (but->optype != NULL)) {
		return 1;
	}

	return 0;
}

static int copy_python_command_button_exec(bContext *C, wmOperator *UNUSED(op))
{
	uiBut *but = UI_context_active_but_get(C);

	if (but && (but->optype != NULL)) {
		PointerRNA *opptr;
		char *str;
		opptr = UI_but_operator_ptr_get(but); /* allocated when needed, the button owns it */

		str = WM_operator_pystring_ex(C, NULL, false, true, but->optype, opptr);

		WM_clipboard_text_set(str, 0);

		MEM_freeN(str);

		return OPERATOR_FINISHED;
	}

	return OPERATOR_CANCELLED;
}

static void UI_OT_copy_python_command_button(wmOperatorType *ot)
{
	/* identifiers */
	ot->name = "Copy Python Command";
	ot->idname = "UI_OT_copy_python_command_button";
	ot->description = "Copy the Python command matching this button";

	/* callbacks */
	ot->exec = copy_python_command_button_exec;
	ot->poll = copy_python_command_button_poll;

	/* flags */
	ot->flag = OPTYPE_REGISTER;
}

/* Reset to Default Values Button Operator ------------------------ */

static int operator_button_property_finish(bContext *C, PointerRNA *ptr, PropertyRNA *prop)
{
	ID *id = ptr->id.data;

	/* perform updates required for this property */
	RNA_property_update(C, ptr, prop);

	/* as if we pressed the button */
	UI_context_active_but_prop_handle(C);

	/* Since we don't want to undo _all_ edits to settings, eg window
	 * edits on the screen or on operator settings.
	 * it might be better to move undo's inline - campbell */
	if (id && ID_CHECK_UNDO(id)) {
		/* do nothing, go ahead with undo */
		return OPERATOR_FINISHED;
	}
	else {
		return OPERATOR_CANCELLED;
	}
}

static int reset_default_button_poll(bContext *C)
{
	PointerRNA ptr;
	PropertyRNA *prop;
	int index;

	UI_context_active_but_prop_get(C, &ptr, &prop, &index);
	
	return (ptr.data && prop && RNA_property_editable(&ptr, prop));
}

static int reset_default_button_exec(bContext *C, wmOperator *op)
{
	PointerRNA ptr;
	PropertyRNA *prop;
	int index;
	const bool all = RNA_boolean_get(op->ptr, "all");

	/* try to reset the nominated setting to its default value */
	UI_context_active_but_prop_get(C, &ptr, &prop, &index);
	
	/* if there is a valid property that is editable... */
	if (ptr.data && prop && RNA_property_editable(&ptr, prop)) {
		if (RNA_property_reset(&ptr, prop, (all) ? -1 : index))
			return operator_button_property_finish(C, &ptr, prop);
	}

	return OPERATOR_CANCELLED;
}

static void UI_OT_reset_default_button(wmOperatorType *ot)
{
	/* identifiers */
	ot->name = "Reset to Default Value";
	ot->idname = "UI_OT_reset_default_button";
	ot->description = "Reset this property's value to its default value";

	/* callbacks */
	ot->poll = reset_default_button_poll;
	ot->exec = reset_default_button_exec;

	/* flags */
	ot->flag = OPTYPE_UNDO;
	
	/* properties */
	RNA_def_boolean(ot->srna, "all", 1, "All", "Reset to default values all elements of the array");
}

/* Unset Property Button Operator ------------------------ */

static int unset_property_button_exec(bContext *C, wmOperator *UNUSED(op))
{
	PointerRNA ptr;
	PropertyRNA *prop;
	int index;

	/* try to unset the nominated property */
	UI_context_active_but_prop_get(C, &ptr, &prop, &index);

	/* if there is a valid property that is editable... */
	if (ptr.data && prop && RNA_property_editable(&ptr, prop) &&
	    /* RNA_property_is_idprop(prop) && */
	    RNA_property_is_set(&ptr, prop))
	{
		RNA_property_unset(&ptr, prop);
		return operator_button_property_finish(C, &ptr, prop);
	}

	return OPERATOR_CANCELLED;
}

static void UI_OT_unset_property_button(wmOperatorType *ot)
{
	/* identifiers */
	ot->name = "Unset property";
	ot->idname = "UI_OT_unset_property_button";
	ot->description = "Clear the property and use default or generated value in operators";

	/* callbacks */
	ot->poll = ED_operator_regionactive;
	ot->exec = unset_property_button_exec;

	/* flags */
	ot->flag = OPTYPE_UNDO;
}

<<<<<<< HEAD
/* Use/Unuse Property Button Operator ------------------------ */

static int use_property_button_exec(bContext *C, wmOperator *UNUSED(op))
{
	PointerRNA ptr, scene_props_ptr;
	PropertyRNA *prop;
	IDProperty *props;

	uiBut *but = UI_context_active_but_get(C);

	prop = but->rnaprop;
	ptr = but->rnapoin;
	props = (IDProperty *)ptr.data;
	/* XXX Using existing data struct to pass another RNAPointer */
	scene_props_ptr = but->rnasearchpoin;

	const char *identifier = RNA_property_identifier(prop);
	if (IDP_GetPropertyFromGroup(props, identifier)) {
		return OPERATOR_CANCELLED;
	}

	int array_len = RNA_property_array_length(&scene_props_ptr, prop);
	bool is_array = array_len != 0;

	switch (RNA_property_type(prop)) {
		case PROP_FLOAT:
		{
			if (is_array) {
				float values[RNA_MAX_ARRAY_LENGTH];
				RNA_property_float_get_array(&scene_props_ptr, prop, values);
				BKE_collection_engine_property_add_float_array(props, identifier, values, array_len);
			}
			else {
				float value = RNA_property_float_get(&scene_props_ptr, prop);
				BKE_collection_engine_property_add_float(props, identifier, value);
			}
			break;
		}
		case PROP_ENUM:
		{
			int value = RNA_enum_get(&scene_props_ptr, identifier);
			BKE_collection_engine_property_add_int(props, identifier, value);
			break;
		}
		case PROP_INT:
		{
			int value = RNA_int_get(&scene_props_ptr, identifier);
			BKE_collection_engine_property_add_int(props, identifier, value);
			break;
		}
		case PROP_BOOLEAN:
		{
			int value = RNA_boolean_get(&scene_props_ptr, identifier);
			BKE_collection_engine_property_add_bool(props, identifier, value);
			break;
		}
		case PROP_STRING:
		case PROP_POINTER:
		case PROP_COLLECTION:
		default:
			break;
	}

	/* TODO(sergey): Use proper flag for tagging here. */
	DEG_id_tag_update((ID *)CTX_data_scene(C), 0);

	return OPERATOR_FINISHED;
}

static void UI_OT_use_property_button(wmOperatorType *ot)
{
	/* identifiers */
	ot->name = "Use property";
	ot->idname = "UI_OT_use_property_button";
	ot->description = "Create a property";

	/* callbacks */
	ot->poll = ED_operator_regionactive;
	ot->exec = use_property_button_exec;

	/* flags */
	ot->flag = OPTYPE_UNDO;
}

static int unuse_property_button_exec(bContext *C, wmOperator *UNUSED(op))
=======




/* Note that we use different values for UI/UX than 'real' override operations, user does not care
 * whether it's added or removed for the differential operation e.g. */
enum {
	UIOverride_Type_NOOP = 0,
	UIOverride_Type_Replace = 1,
	UIOverride_Type_Difference = 2,  /* Add/subtract */
	UIOverride_Type_Factor = 3,  /* Multiply */
	/* TODO: should/can we expose insert/remove ones for collections? Doubt it... */
};

static EnumPropertyItem override_type_items[] = {
	{UIOverride_Type_NOOP, "NOOP", 0, "NoOp",
	                      "'No-Operation', place holder preventing automatic override to ever affect the property"},
	{UIOverride_Type_Replace, "REPLACE", 0, "Replace", "Completely replace value from linked data by local one"},
	{UIOverride_Type_Difference, "DIFFERENCE", 0, "Difference", "Store difference to linked data value"},
	{UIOverride_Type_Factor, "FACTOR", 0, "Factor", "Store factor to linked data value (useful e.g. for scale)"},
	{0, NULL, 0, NULL, NULL}
};


static int override_type_set_button_poll(bContext *C)
{
	PointerRNA ptr;
	PropertyRNA *prop;
	int index;
	bool is_overridable;

	UI_context_active_but_prop_get(C, &ptr, &prop, &index);

	RNA_property_override_status(&ptr, prop, index, &is_overridable, NULL, NULL, NULL);

	return (ptr.data && prop && is_overridable);
}

static int override_type_set_button_exec(bContext *C, wmOperator *op)
{
	PointerRNA ptr;
	PropertyRNA *prop;
	int index;
	bool created;
	const bool all = RNA_boolean_get(op->ptr, "all");
	const int op_type = RNA_enum_get(op->ptr, "type");

	short operation;

	switch(op_type) {
		case UIOverride_Type_NOOP:
			operation = IDOVERRIDE_OP_NOOP;
			break;
		case UIOverride_Type_Replace:
			operation = IDOVERRIDE_OP_REPLACE;
			break;
		case UIOverride_Type_Difference:
			operation = IDOVERRIDE_OP_ADD;  /* override code will automatically switch to subtract if needed. */
			break;
		case UIOverride_Type_Factor:
			operation = IDOVERRIDE_OP_MULTIPLY;
			break;
		default:
			operation = IDOVERRIDE_OP_REPLACE;
			BLI_assert(0);
			break;
	}

	/* try to reset the nominated setting to its default value */
	UI_context_active_but_prop_get(C, &ptr, &prop, &index);

	BLI_assert(ptr.id.data != NULL);

	if (all) {
		index = -1;
	}

	IDOverridePropertyOperation *opop = RNA_property_override_property_operation_get(
	                                        &ptr, prop, operation, index, true, NULL, &created);
	if (!created) {
		opop->operation = operation;
	}

	return operator_button_property_finish(C, &ptr, prop);
}

static int override_type_set_button_invoke(bContext *C, wmOperator *op, const wmEvent *UNUSED(event))
{
	return WM_menu_invoke_ex(C, op, WM_OP_INVOKE_DEFAULT);
}

static void UI_OT_override_type_set_button(wmOperatorType *ot)
{
	/* identifiers */
	ot->name = "Define Override Type";
	ot->idname = "UI_OT_override_type_set_button";
	ot->description = "Create an override operation, or set the type of an existing one";

	/* callbacks */
	ot->poll = override_type_set_button_poll;
	ot->exec = override_type_set_button_exec;
	ot->invoke = override_type_set_button_invoke;

	/* flags */
	ot->flag = OPTYPE_UNDO;

	/* properties */
	RNA_def_boolean(ot->srna, "all", 1, "All", "Reset to default values all elements of the array");
	ot->prop = RNA_def_enum(ot->srna, "type", override_type_items, UIOverride_Type_Replace,
	                        "Type", "Type of override operation");
	/* TODO: add itemf callback, not all aoptions are available for all data types... */
}


static int override_remove_button_poll(bContext *C)
>>>>>>> d60a1c30
{
	PointerRNA ptr;
	PropertyRNA *prop;
	int index;
<<<<<<< HEAD

	/* try to unset the nominated property */
	UI_context_active_but_prop_get(C, &ptr, &prop, &index);
	const char *identifier = RNA_property_identifier(prop);

	IDProperty *props = (IDProperty *)ptr.data;
	IDProperty *prop_to_remove = IDP_GetPropertyFromGroup(props, identifier);
	IDP_FreeFromGroup(props, prop_to_remove);

	/* TODO(sergey): Use proper flag for tagging here. */
	DEG_id_tag_update((ID *)CTX_data_scene(C), 0);

	return OPERATOR_FINISHED;
}

static void UI_OT_unuse_property_button(wmOperatorType *ot)
{
	/* identifiers */
	ot->name = "Unuse property";
	ot->idname = "UI_OT_unuse_property_button";
	ot->description = "Remove a property";

	/* callbacks */
	ot->poll = ED_operator_regionactive;
	ot->exec = unuse_property_button_exec;

	/* flags */
	ot->flag = OPTYPE_UNDO;
}

=======
	bool is_overridden;

	UI_context_active_but_prop_get(C, &ptr, &prop, &index);

	RNA_property_override_status(&ptr, prop, index, NULL, &is_overridden, NULL, NULL);

	return (ptr.data && ptr.id.data && prop && is_overridden);
}

static int override_remove_button_exec(bContext *C, wmOperator *op)
{
	PointerRNA ptr, id_refptr, src;
	PropertyRNA *prop;
	int index;
	const bool all = RNA_boolean_get(op->ptr, "all");

	/* try to reset the nominated setting to its default value */
	UI_context_active_but_prop_get(C, &ptr, &prop, &index);

	ID *id = ptr.id.data;
	IDOverrideProperty *oprop = RNA_property_override_property_find(&ptr, prop);
	BLI_assert(oprop != NULL);
	BLI_assert(id != NULL && id->override != NULL);

	const bool is_template = (id->override->reference == NULL);

	/* We need source (i.e. linked data) to restore values of deleted overrides...
	 * If this is an override template, we obviously do not need to restore anything. */
	if (!is_template) {
		RNA_id_pointer_create(id->override->reference, &id_refptr);
		if (!RNA_path_resolve(&id_refptr, oprop->rna_path, &src, NULL)) {
			BLI_assert(0 && "Failed to create matching source (linked data) RNA pointer");
		}
	}

	if (!all && index != -1) {
		bool is_strict_find;
		/* Remove override operation for given item, add singular operations for the other items as needed. */
		IDOverridePropertyOperation *opop = BKE_override_property_operation_find(
		                                        oprop, NULL, NULL, index, index, false, &is_strict_find);
		BLI_assert(opop != NULL);
		if (!is_strict_find) {
			/* No specific override operation, we have to get generic one,
			 * and create item-specific override operations for all but given index, before removing generic one. */
			for (int idx = RNA_property_array_length(&ptr, prop); idx--; ) {
				if (idx != index) {
					BKE_override_property_operation_get(oprop, opop->operation, NULL, NULL, idx, idx, true, NULL, NULL);
				}
			}
		}
		BKE_override_property_operation_delete(oprop, opop);
		if (!is_template) {
			RNA_property_copy(&ptr, &src, prop, index);
		}
		if (BLI_listbase_is_empty(&oprop->operations)) {
			BKE_override_property_delete(id->override, oprop);
		}
	}
	else {
		/* Just remove whole generic override operation of this property. */
		BKE_override_property_delete(id->override, oprop);
		if (!is_template) {
			RNA_property_copy(&ptr, &src, prop, -1);
		}
	}

	return operator_button_property_finish(C, &ptr, prop);
}

static void UI_OT_override_remove_button(wmOperatorType *ot)
{
	/* identifiers */
	ot->name = "Remove Override";
	ot->idname = "UI_OT_override_remove_button";
	ot->description = "Remove an override operation";

	/* callbacks */
	ot->poll = override_remove_button_poll;
	ot->exec = override_remove_button_exec;

	/* flags */
	ot->flag = OPTYPE_UNDO;

	/* properties */
	RNA_def_boolean(ot->srna, "all", 1, "All", "Reset to default values all elements of the array");
}




>>>>>>> d60a1c30
/* Copy To Selected Operator ------------------------ */

bool UI_context_copy_to_selected_list(
        bContext *C, PointerRNA *ptr, PropertyRNA *prop,
        ListBase *r_lb, bool *r_use_path_from_id, char **r_path)
{
	*r_use_path_from_id = false;
	*r_path = NULL;

	if (RNA_struct_is_a(ptr->type, &RNA_EditBone)) {
		*r_lb = CTX_data_collection_get(C, "selected_editable_bones");
	}
	else if (RNA_struct_is_a(ptr->type, &RNA_PoseBone)) {
		*r_lb = CTX_data_collection_get(C, "selected_pose_bones");
	}
	else if (RNA_struct_is_a(ptr->type, &RNA_Bone)) {
		ListBase lb;
		lb = CTX_data_collection_get(C, "selected_pose_bones");

		if (!BLI_listbase_is_empty(&lb)) {
			CollectionPointerLink *link;
			for (link = lb.first; link; link = link->next) {
				bPoseChannel *pchan = link->ptr.data;
				RNA_pointer_create(link->ptr.id.data, &RNA_Bone, pchan->bone, &link->ptr);
			}
		}

		*r_lb = lb;
	}
	else if (RNA_struct_is_a(ptr->type, &RNA_Sequence)) {
		*r_lb = CTX_data_collection_get(C, "selected_editable_sequences");
	}
	else if (RNA_struct_is_a(ptr->type, &RNA_FCurve)) {
		*r_lb = CTX_data_collection_get(C, "selected_editable_fcurves");
	}
	else if (RNA_struct_is_a(ptr->type, &RNA_Node) ||
	         RNA_struct_is_a(ptr->type, &RNA_NodeSocket))
	{
		ListBase lb = {NULL, NULL};
		char *path = NULL;
		bNode *node = NULL;

		/* Get the node we're editing */
		if (RNA_struct_is_a(ptr->type, &RNA_NodeSocket)) {
			bNodeTree *ntree = ptr->id.data;
			bNodeSocket *sock = ptr->data;
			if (nodeFindNode(ntree, sock, &node, NULL)) {
				if ((path = RNA_path_resolve_from_type_to_property(ptr, prop, &RNA_Node)) != NULL) {
					/* we're good! */
				}
				else {
					node = NULL;
				}
			}
		}
		else {
			node = ptr->data;
		}

		/* Now filter by type */
		if (node) {
			CollectionPointerLink *link, *link_next;
			lb = CTX_data_collection_get(C, "selected_nodes");

			for (link = lb.first; link; link = link_next) {
				bNode *node_data = link->ptr.data;
				link_next = link->next;

				if (node_data->type != node->type) {
					BLI_remlink(&lb, link);
					MEM_freeN(link);
				}
			}
		}

		*r_lb = lb;
		*r_path = path;
	}
	else if (ptr->id.data) {
		ID *id = ptr->id.data;

		if (GS(id->name) == ID_OB) {
			*r_lb = CTX_data_collection_get(C, "selected_editable_objects");
			*r_use_path_from_id = true;
			*r_path = RNA_path_from_ID_to_property(ptr, prop);
		}
		else if (OB_DATA_SUPPORT_ID(GS(id->name))) {
			/* check we're using the active object */
			const short id_code = GS(id->name);
			ListBase lb = CTX_data_collection_get(C, "selected_editable_objects");
			char *path = RNA_path_from_ID_to_property(ptr, prop);

			/* de-duplicate obdata */
			if (!BLI_listbase_is_empty(&lb)) {
				CollectionPointerLink *link, *link_next;

				for (link = lb.first; link; link = link->next) {
					Object *ob = link->ptr.id.data;
					if (ob->data) {
						ID *id_data = ob->data;
						id_data->tag |= LIB_TAG_DOIT;
					}
				}

				for (link = lb.first; link; link = link_next) {
					Object *ob = link->ptr.id.data;
					ID *id_data = ob->data;
					link_next = link->next;

					if ((id_data == NULL) ||
					    (id_data->tag & LIB_TAG_DOIT) == 0 ||
					    ID_IS_LINKED(id_data) ||
					    (GS(id_data->name) != id_code))
					{
						BLI_remlink(&lb, link);
						MEM_freeN(link);
					}
					else {
						/* avoid prepending 'data' to the path */
						RNA_id_pointer_create(id_data, &link->ptr);
					}

					if (id_data) {
						id_data->tag &= ~LIB_TAG_DOIT;
					}
				}
			}

			*r_lb = lb;
			*r_path = path;
		}
		else if (GS(id->name) == ID_SCE) {
			/* Sequencer's ID is scene :/ */
			/* Try to recursively find an RNA_Sequence ancestor, to handle situations like T41062... */
			if ((*r_path = RNA_path_resolve_from_type_to_property(ptr, prop, &RNA_Sequence)) != NULL) {
				*r_lb = CTX_data_collection_get(C, "selected_editable_sequences");
			}
		}
		return (*r_path != NULL);
	}
	else {
		return false;
	}

	return true;
}

/**
 * called from both exec & poll
 *
 * \note: normally we wouldn't call a loop from within a poll function,
 * However this is a special case, and for regular poll calls, getting
 * the context from the button will fail early.
 */
static bool copy_to_selected_button(bContext *C, bool all, bool poll)
{
	PointerRNA ptr, lptr, idptr;
	PropertyRNA *prop, *lprop;
	bool success = false;
	int index;

	/* try to reset the nominated setting to its default value */
	UI_context_active_but_prop_get(C, &ptr, &prop, &index);

	/* if there is a valid property that is editable... */
	if (ptr.data && prop) {
		char *path = NULL;
		bool use_path_from_id;
		CollectionPointerLink *link;
		ListBase lb = {NULL};

		if (UI_context_copy_to_selected_list(C, &ptr, prop, &lb, &use_path_from_id, &path) &&
		    !BLI_listbase_is_empty(&lb))
		{
			for (link = lb.first; link; link = link->next) {
				if (link->ptr.data != ptr.data) {
					if (use_path_from_id) {
						/* Path relative to ID. */
						lprop = NULL;
						RNA_id_pointer_create(link->ptr.id.data, &idptr);
						RNA_path_resolve_property(&idptr, path, &lptr, &lprop);
					}
					else if (path) {
						/* Path relative to elements from list. */
						lprop = NULL;
						RNA_path_resolve_property(&link->ptr, path, &lptr, &lprop);
					}
					else {
						lptr = link->ptr;
						lprop = prop;
					}

					if (lptr.data == ptr.data) {
						/* lptr might not be the same as link->ptr! */
						continue;
					}

					if (lprop == prop) {
						if (RNA_property_editable(&lptr, lprop)) {
							if (poll) {
								success = true;
								break;
							}
							else {
								if (RNA_property_copy(&lptr, &ptr, prop, (all) ? -1 : index)) {
									RNA_property_update(C, &lptr, prop);
									success = true;
								}
							}
						}
					}
				}
			}
		}
		MEM_SAFE_FREE(path);
		BLI_freelistN(&lb);
	}

	return success;
}

static int copy_to_selected_button_poll(bContext *C)
{
	return copy_to_selected_button(C, false, true);
}

static int copy_to_selected_button_exec(bContext *C, wmOperator *op)
{
	bool success;

	const bool all = RNA_boolean_get(op->ptr, "all");

	success = copy_to_selected_button(C, all, false);

	return (success) ? OPERATOR_FINISHED : OPERATOR_CANCELLED;
}

static void UI_OT_copy_to_selected_button(wmOperatorType *ot)
{
	/* identifiers */
	ot->name = "Copy To Selected";
	ot->idname = "UI_OT_copy_to_selected_button";
	ot->description = "Copy property from this object to selected objects or bones";

	/* callbacks */
	ot->poll = copy_to_selected_button_poll;
	ot->exec = copy_to_selected_button_exec;

	/* flags */
	ot->flag = OPTYPE_REGISTER | OPTYPE_UNDO;

	/* properties */
	RNA_def_boolean(ot->srna, "all", true, "All", "Copy to selected all elements of the array");
}

/* Reports to Textblock Operator ------------------------ */

/* FIXME: this is just a temporary operator so that we can see all the reports somewhere 
 * when there are too many to display...
 */

static int reports_to_text_poll(bContext *C)
{
	return CTX_wm_reports(C) != NULL;
}

static int reports_to_text_exec(bContext *C, wmOperator *UNUSED(op))
{
	ReportList *reports = CTX_wm_reports(C);
	Main *bmain = CTX_data_main(C);
	Text *txt;
	char *str;
	
	/* create new text-block to write to */
	txt = BKE_text_add(bmain, "Recent Reports");
	
	/* convert entire list to a display string, and add this to the text-block
	 *	- if commandline debug option enabled, show debug reports too
	 *	- otherwise, up to info (which is what users normally see)
	 */
	str = BKE_reports_string(reports, (G.debug & G_DEBUG) ? RPT_DEBUG : RPT_INFO);

	if (str) {
		BKE_text_write(txt, str);
		MEM_freeN(str);

		return OPERATOR_FINISHED;
	}
	else {
		return OPERATOR_CANCELLED;
	}
}

static void UI_OT_reports_to_textblock(wmOperatorType *ot)
{
	/* identifiers */
	ot->name = "Reports to Text Block";
	ot->idname = "UI_OT_reports_to_textblock";
	ot->description = "Write the reports ";
	
	/* callbacks */
	ot->poll = reports_to_text_poll;
	ot->exec = reports_to_text_exec;
}

#ifdef WITH_PYTHON

/* ------------------------------------------------------------------------- */
/* EditSource Utility funcs and operator,
 * note, this includes utility functions and button matching checks */

typedef struct uiEditSourceStore {
	uiBut but_orig;
	GHash *hash;
} uiEditSourceStore;

typedef struct uiEditSourceButStore {
	char py_dbg_fn[FILE_MAX];
	int py_dbg_ln;
} uiEditSourceButStore;

/* should only ever be set while the edit source operator is running */
static struct uiEditSourceStore *ui_editsource_info = NULL;

bool UI_editsource_enable_check(void)
{
	return (ui_editsource_info != NULL);
}

static void ui_editsource_active_but_set(uiBut *but)
{
	BLI_assert(ui_editsource_info == NULL);

	ui_editsource_info = MEM_callocN(sizeof(uiEditSourceStore), __func__);
	memcpy(&ui_editsource_info->but_orig, but, sizeof(uiBut));

	ui_editsource_info->hash = BLI_ghash_ptr_new(__func__);
}

static void ui_editsource_active_but_clear(void)
{
	BLI_ghash_free(ui_editsource_info->hash, NULL, MEM_freeN);
	MEM_freeN(ui_editsource_info);
	ui_editsource_info = NULL;
}

static bool ui_editsource_uibut_match(uiBut *but_a, uiBut *but_b)
{
#if 0
	printf("matching buttons: '%s' == '%s'\n",
	       but_a->drawstr, but_b->drawstr);
#endif

	/* this just needs to be a 'good-enough' comparison so we can know beyond
	 * reasonable doubt that these buttons are the same between redraws.
	 * if this fails it only means edit-source fails - campbell */
	if (BLI_rctf_compare(&but_a->rect, &but_b->rect, FLT_EPSILON) &&
	    (but_a->type == but_b->type) &&
	    (but_a->rnaprop == but_b->rnaprop) &&
	    (but_a->optype == but_b->optype) &&
	    (but_a->unit_type == but_b->unit_type) &&
	    STREQLEN(but_a->drawstr, but_b->drawstr, UI_MAX_DRAW_STR))
	{
		return true;
	}
	else {
		return false;
	}
}

void UI_editsource_active_but_test(uiBut *but)
{
	extern void PyC_FileAndNum_Safe(const char **filename, int *lineno);

	struct uiEditSourceButStore *but_store = MEM_callocN(sizeof(uiEditSourceButStore), __func__);

	const char *fn;
	int lineno = -1;

#if 0
	printf("comparing buttons: '%s' == '%s'\n",
	       but->drawstr, ui_editsource_info->but_orig.drawstr);
#endif

	PyC_FileAndNum_Safe(&fn, &lineno);

	if (lineno != -1) {
		BLI_strncpy(but_store->py_dbg_fn, fn,
		            sizeof(but_store->py_dbg_fn));
		but_store->py_dbg_ln = lineno;
	}
	else {
		but_store->py_dbg_fn[0] = '\0';
		but_store->py_dbg_ln = -1;
	}

	BLI_ghash_insert(ui_editsource_info->hash, but, but_store);
}

static int editsource_text_edit(
        bContext *C, wmOperator *op,
        char filepath[FILE_MAX], int line)
{
	struct Main *bmain = CTX_data_main(C);
	Text *text;

	for (text = bmain->text.first; text; text = text->id.next) {
		if (text->name && BLI_path_cmp(text->name, filepath) == 0) {
			break;
		}
	}

	if (text == NULL) {
		text = BKE_text_load(bmain, filepath, bmain->name);
		id_us_ensure_real(&text->id);
	}

	if (text == NULL) {
		BKE_reportf(op->reports, RPT_WARNING, "File '%s' cannot be opened", filepath);
		return OPERATOR_CANCELLED;
	}
	else {
		/* naughty!, find text area to set, not good behavior
		 * but since this is a dev tool lets allow it - campbell */
		ScrArea *sa = BKE_screen_find_big_area(CTX_wm_screen(C), SPACE_TEXT, 0);
		if (sa) {
			SpaceText *st = sa->spacedata.first;
			st->text = text;
		}
		else {
			BKE_reportf(op->reports, RPT_INFO, "See '%s' in the text editor", text->id.name + 2);
		}

		txt_move_toline(text, line - 1, false);
		WM_event_add_notifier(C, NC_TEXT | ND_CURSOR, text);
	}

	return OPERATOR_FINISHED;
}

static int editsource_exec(bContext *C, wmOperator *op)
{
	uiBut *but = UI_context_active_but_get(C);

	if (but) {
		GHashIterator ghi;
		struct uiEditSourceButStore *but_store = NULL;

		ARegion *ar = CTX_wm_region(C);
		int ret;

		/* needed else the active button does not get tested */
		UI_screen_free_active_but(C, CTX_wm_screen(C));

		// printf("%s: begin\n", __func__);

		/* take care not to return before calling ui_editsource_active_but_clear */
		ui_editsource_active_but_set(but);

		/* redraw and get active button python info */
		ED_region_do_draw(C, ar);
		ar->do_draw = false;

		for (BLI_ghashIterator_init(&ghi, ui_editsource_info->hash);
		     BLI_ghashIterator_done(&ghi) == false;
		     BLI_ghashIterator_step(&ghi))
		{
			uiBut *but_key = BLI_ghashIterator_getKey(&ghi);
			if (but_key && ui_editsource_uibut_match(&ui_editsource_info->but_orig, but_key)) {
				but_store = BLI_ghashIterator_getValue(&ghi);
				break;
			}

		}

		if (but_store) {
			if (but_store->py_dbg_ln != -1) {
				ret = editsource_text_edit(C, op,
				                           but_store->py_dbg_fn,
				                           but_store->py_dbg_ln);
			}
			else {
				BKE_report(op->reports, RPT_ERROR, "Active button is not from a script, cannot edit source");
				ret = OPERATOR_CANCELLED;
			}
		}
		else {
			BKE_report(op->reports, RPT_ERROR, "Active button match cannot be found");
			ret = OPERATOR_CANCELLED;
		}


		ui_editsource_active_but_clear();

		// printf("%s: end\n", __func__);

		return ret;
	}
	else {
		BKE_report(op->reports, RPT_ERROR, "Active button not found");
		return OPERATOR_CANCELLED;
	}
}

static void UI_OT_editsource(wmOperatorType *ot)
{
	/* identifiers */
	ot->name = "Edit Source";
	ot->idname = "UI_OT_editsource";
	ot->description = "Edit UI source code of the active button";

	/* callbacks */
	ot->exec = editsource_exec;
}

/* ------------------------------------------------------------------------- */

/**
 * EditTranslation utility funcs and operator,
 * \note: this includes utility functions and button matching checks.
 * this only works in conjunction with a py operator!
 */
static void edittranslation_find_po_file(const char *root, const char *uilng, char *path, const size_t maxlen)
{
	char tstr[32]; /* Should be more than enough! */

	/* First, full lang code. */
	BLI_snprintf(tstr, sizeof(tstr), "%s.po", uilng);
	BLI_join_dirfile(path, maxlen, root, uilng);
	BLI_path_append(path, maxlen, tstr);
	if (BLI_is_file(path))
		return;

	/* Now try without the second iso code part (_ES in es_ES). */
	{
		const char *tc = NULL;
		size_t szt = 0;
		tstr[0] = '\0';

		tc = strchr(uilng, '_');
		if (tc) {
			szt = tc - uilng;
			if (szt < sizeof(tstr)) /* Paranoid, should always be true! */
				BLI_strncpy(tstr, uilng, szt + 1); /* +1 for '\0' char! */
		}
		if (tstr[0]) {
			/* Because of some codes like sr_SR@latin... */
			tc = strchr(uilng, '@');
			if (tc)
				BLI_strncpy(tstr + szt, tc, sizeof(tstr) - szt);

			BLI_join_dirfile(path, maxlen, root, tstr);
			strcat(tstr, ".po");
			BLI_path_append(path, maxlen, tstr);
			if (BLI_is_file(path))
				return;
		}
	}

	/* Else no po file! */
	path[0] = '\0';
}

static int edittranslation_exec(bContext *C, wmOperator *op)
{
	uiBut *but = UI_context_active_but_get(C);
	int ret = OPERATOR_CANCELLED;

	if (but) {
		wmOperatorType *ot;
		PointerRNA ptr;
		char popath[FILE_MAX];
		const char *root = U.i18ndir;
		const char *uilng = BLT_lang_get();

		uiStringInfo but_label = {BUT_GET_LABEL, NULL};
		uiStringInfo rna_label = {BUT_GET_RNA_LABEL, NULL};
		uiStringInfo enum_label = {BUT_GET_RNAENUM_LABEL, NULL};
		uiStringInfo but_tip = {BUT_GET_TIP, NULL};
		uiStringInfo rna_tip = {BUT_GET_RNA_TIP, NULL};
		uiStringInfo enum_tip = {BUT_GET_RNAENUM_TIP, NULL};
		uiStringInfo rna_struct = {BUT_GET_RNASTRUCT_IDENTIFIER, NULL};
		uiStringInfo rna_prop = {BUT_GET_RNAPROP_IDENTIFIER, NULL};
		uiStringInfo rna_enum = {BUT_GET_RNAENUM_IDENTIFIER, NULL};
		uiStringInfo rna_ctxt = {BUT_GET_RNA_LABEL_CONTEXT, NULL};

		if (!BLI_is_dir(root)) {
			BKE_report(op->reports, RPT_ERROR, "Please set your User Preferences' 'Translation Branches "
			                                   "Directory' path to a valid directory");
			return OPERATOR_CANCELLED;
		}
		ot = WM_operatortype_find(EDTSRC_I18N_OP_NAME, 0);
		if (ot == NULL) {
			BKE_reportf(op->reports, RPT_ERROR, "Could not find operator '%s'! Please enable ui_translate add-on "
			                                    "in the User Preferences", EDTSRC_I18N_OP_NAME);
			return OPERATOR_CANCELLED;
		}
		/* Try to find a valid po file for current language... */
		edittranslation_find_po_file(root, uilng, popath, FILE_MAX);
/*		printf("po path: %s\n", popath);*/
		if (popath[0] == '\0') {
			BKE_reportf(op->reports, RPT_ERROR, "No valid po found for language '%s' under %s", uilng, root);
			return OPERATOR_CANCELLED;
		}

		UI_but_string_info_get(C, but, &but_label, &rna_label, &enum_label, &but_tip, &rna_tip, &enum_tip,
		                &rna_struct, &rna_prop, &rna_enum, &rna_ctxt, NULL);

		WM_operator_properties_create_ptr(&ptr, ot);
		RNA_string_set(&ptr, "lang", uilng);
		RNA_string_set(&ptr, "po_file", popath);
		RNA_string_set(&ptr, "but_label", but_label.strinfo);
		RNA_string_set(&ptr, "rna_label", rna_label.strinfo);
		RNA_string_set(&ptr, "enum_label", enum_label.strinfo);
		RNA_string_set(&ptr, "but_tip", but_tip.strinfo);
		RNA_string_set(&ptr, "rna_tip", rna_tip.strinfo);
		RNA_string_set(&ptr, "enum_tip", enum_tip.strinfo);
		RNA_string_set(&ptr, "rna_struct", rna_struct.strinfo);
		RNA_string_set(&ptr, "rna_prop", rna_prop.strinfo);
		RNA_string_set(&ptr, "rna_enum", rna_enum.strinfo);
		RNA_string_set(&ptr, "rna_ctxt", rna_ctxt.strinfo);
		ret = WM_operator_name_call_ptr(C, ot, WM_OP_INVOKE_DEFAULT, &ptr);

		/* Clean up */
		if (but_label.strinfo)
			MEM_freeN(but_label.strinfo);
		if (rna_label.strinfo)
			MEM_freeN(rna_label.strinfo);
		if (enum_label.strinfo)
			MEM_freeN(enum_label.strinfo);
		if (but_tip.strinfo)
			MEM_freeN(but_tip.strinfo);
		if (rna_tip.strinfo)
			MEM_freeN(rna_tip.strinfo);
		if (enum_tip.strinfo)
			MEM_freeN(enum_tip.strinfo);
		if (rna_struct.strinfo)
			MEM_freeN(rna_struct.strinfo);
		if (rna_prop.strinfo)
			MEM_freeN(rna_prop.strinfo);
		if (rna_enum.strinfo)
			MEM_freeN(rna_enum.strinfo);
		if (rna_ctxt.strinfo)
			MEM_freeN(rna_ctxt.strinfo);

		return ret;
	}
	else {
		BKE_report(op->reports, RPT_ERROR, "Active button not found");
		return OPERATOR_CANCELLED;
	}
}

static void UI_OT_edittranslation_init(wmOperatorType *ot)
{
	/* identifiers */
	ot->name = "Edit Translation";
	ot->idname = "UI_OT_edittranslation_init";
	ot->description = "Edit i18n in current language for the active button";

	/* callbacks */
	ot->exec = edittranslation_exec;
}

#endif /* WITH_PYTHON */

static int reloadtranslation_exec(bContext *UNUSED(C), wmOperator *UNUSED(op))
{
	BLT_lang_init();
	BLF_cache_clear();
	BLT_lang_set(NULL);
	UI_reinit_font();
	return OPERATOR_FINISHED;
}

static void UI_OT_reloadtranslation(wmOperatorType *ot)
{
	/* identifiers */
	ot->name = "Reload Translation";
	ot->idname = "UI_OT_reloadtranslation";
	ot->description = "Force a full reload of UI translation";

	/* callbacks */
	ot->exec = reloadtranslation_exec;
}

int UI_drop_color_poll(struct bContext *C, wmDrag *drag, const wmEvent *UNUSED(event))
{
	/* should only return true for regions that include buttons, for now
	 * return true always */
	if (drag->type == WM_DRAG_COLOR) {
		SpaceImage *sima = CTX_wm_space_image(C);
		ARegion *ar = CTX_wm_region(C);

		if (UI_but_active_drop_color(C))
			return 1;

		if (sima && (sima->mode == SI_MODE_PAINT) &&
		    sima->image && (ar && ar->regiontype == RGN_TYPE_WINDOW))
		{
			return 1;
		}
	}

	return 0;
}

void UI_drop_color_copy(wmDrag *drag, wmDropBox *drop)
{
	uiDragColorHandle *drag_info = drag->poin;

	RNA_float_set_array(drop->ptr, "color", drag_info->color);
	RNA_boolean_set(drop->ptr, "gamma", drag_info->gamma_corrected);
}

static int drop_color_invoke(bContext *C, wmOperator *op, const wmEvent *UNUSED(event))
{
	ARegion *ar = CTX_wm_region(C);
	uiBut *but = NULL;
	float color[4];
	bool gamma;

	RNA_float_get_array(op->ptr, "color", color);
	gamma = RNA_boolean_get(op->ptr, "gamma");

	/* find button under mouse, check if it has RNA color property and
	 * if it does copy the data */
	but = ui_but_find_active_in_region(ar);

	if (but && but->type == UI_BTYPE_COLOR && but->rnaprop) {
		const int color_len = RNA_property_array_length(&but->rnapoin, but->rnaprop);
		BLI_assert(color_len <= 4);

		/* keep alpha channel as-is */
		if (color_len == 4) {
			color[3] = RNA_property_float_get_index(&but->rnapoin, but->rnaprop, 3);
		}

		if (RNA_property_subtype(but->rnaprop) == PROP_COLOR_GAMMA) {
			if (!gamma)
				ui_block_cm_to_display_space_v3(but->block, color);
			RNA_property_float_set_array(&but->rnapoin, but->rnaprop, color);
			RNA_property_update(C, &but->rnapoin, but->rnaprop);
		}
		else if (RNA_property_subtype(but->rnaprop) == PROP_COLOR) {
			if (gamma)
				ui_block_cm_to_scene_linear_v3(but->block, color);
			RNA_property_float_set_array(&but->rnapoin, but->rnaprop, color);
			RNA_property_update(C, &but->rnapoin, but->rnaprop);
		}
	}
	else {
		if (gamma) {
			srgb_to_linearrgb_v3_v3(color, color);
		}

		ED_imapaint_bucket_fill(C, color, op);
	}

	ED_region_tag_redraw(ar);

	return OPERATOR_FINISHED;
}


static void UI_OT_drop_color(wmOperatorType *ot)
{
	ot->name = "Drop Color";
	ot->idname = "UI_OT_drop_color";
	ot->description = "Drop colors to buttons";

	ot->invoke = drop_color_invoke;
	ot->flag = OPTYPE_INTERNAL;

	RNA_def_float_color(ot->srna, "color", 3, NULL, 0.0, FLT_MAX, "Color", "Source color", 0.0, 1.0);
	RNA_def_boolean(ot->srna, "gamma", 0, "Gamma Corrected", "The source color is gamma corrected ");
}


/* ********************************************************* */
/* Registration */

void ED_operatortypes_ui(void)
{
	WM_operatortype_append(UI_OT_reset_default_theme);
	WM_operatortype_append(UI_OT_copy_data_path_button);
	WM_operatortype_append(UI_OT_copy_python_command_button);
	WM_operatortype_append(UI_OT_reset_default_button);
	WM_operatortype_append(UI_OT_unset_property_button);
<<<<<<< HEAD
	WM_operatortype_append(UI_OT_use_property_button);
	WM_operatortype_append(UI_OT_unuse_property_button);
=======
	WM_operatortype_append(UI_OT_override_type_set_button);
	WM_operatortype_append(UI_OT_override_remove_button);
>>>>>>> d60a1c30
	WM_operatortype_append(UI_OT_copy_to_selected_button);
	WM_operatortype_append(UI_OT_reports_to_textblock);  /* XXX: temp? */
	WM_operatortype_append(UI_OT_drop_color);
#ifdef WITH_PYTHON
	WM_operatortype_append(UI_OT_editsource);
	WM_operatortype_append(UI_OT_edittranslation_init);
#endif
	WM_operatortype_append(UI_OT_reloadtranslation);

	/* external */
	WM_operatortype_append(UI_OT_eyedropper_color);
	WM_operatortype_append(UI_OT_eyedropper_id);
	WM_operatortype_append(UI_OT_eyedropper_depth);
	WM_operatortype_append(UI_OT_eyedropper_driver);
}

/**
 * \brief User Interface Keymap
 */
void ED_keymap_ui(wmKeyConfig *keyconf)
{
	wmKeyMap *keymap = WM_keymap_find(keyconf, "User Interface", 0, 0);
	wmKeyMapItem *kmi;

	/* eyedroppers - notice they all have the same shortcut, but pass the event
	 * through until a suitable eyedropper for the active button is found */
	WM_keymap_add_item(keymap, "UI_OT_eyedropper_color", EKEY, KM_PRESS, 0, 0);
	WM_keymap_add_item(keymap, "UI_OT_eyedropper_id", EKEY, KM_PRESS, 0, 0);
	WM_keymap_add_item(keymap, "UI_OT_eyedropper_depth", EKEY, KM_PRESS, 0, 0);

	/* Copy Data Path */
	WM_keymap_add_item(keymap, "UI_OT_copy_data_path_button", CKEY, KM_PRESS, KM_CTRL | KM_SHIFT, 0);
	kmi = WM_keymap_add_item(keymap, "UI_OT_copy_data_path_button", CKEY, KM_PRESS, KM_CTRL | KM_SHIFT | KM_ALT, 0);
	RNA_boolean_set(kmi->ptr, "full_path", true);

	/* keyframes */
	WM_keymap_add_item(keymap, "ANIM_OT_keyframe_insert_button", IKEY, KM_PRESS, 0, 0);
	WM_keymap_add_item(keymap, "ANIM_OT_keyframe_delete_button", IKEY, KM_PRESS, KM_ALT, 0);
	WM_keymap_add_item(keymap, "ANIM_OT_keyframe_clear_button", IKEY, KM_PRESS, KM_SHIFT | KM_ALT, 0);

	/* drivers */
	WM_keymap_add_item(keymap, "ANIM_OT_driver_button_add", DKEY, KM_PRESS, KM_CTRL, 0);
	WM_keymap_add_item(keymap, "ANIM_OT_driver_button_remove", DKEY, KM_PRESS, KM_CTRL | KM_ALT, 0);

	/* keyingsets */
	WM_keymap_add_item(keymap, "ANIM_OT_keyingset_button_add", KKEY, KM_PRESS, 0, 0);
	WM_keymap_add_item(keymap, "ANIM_OT_keyingset_button_remove", KKEY, KM_PRESS, KM_ALT, 0);

	eyedropper_modal_keymap(keyconf);
}<|MERGE_RESOLUTION|>--- conflicted
+++ resolved
@@ -334,7 +334,6 @@
 	ot->flag = OPTYPE_UNDO;
 }
 
-<<<<<<< HEAD
 /* Use/Unuse Property Button Operator ------------------------ */
 
 static int use_property_button_exec(bContext *C, wmOperator *UNUSED(op))
@@ -420,7 +419,40 @@
 }
 
 static int unuse_property_button_exec(bContext *C, wmOperator *UNUSED(op))
-=======
+{
+	PointerRNA ptr;
+	PropertyRNA *prop;
+	int index;
+
+	/* try to unset the nominated property */
+	UI_context_active_but_prop_get(C, &ptr, &prop, &index);
+	const char *identifier = RNA_property_identifier(prop);
+
+	IDProperty *props = (IDProperty *)ptr.data;
+	IDProperty *prop_to_remove = IDP_GetPropertyFromGroup(props, identifier);
+	IDP_FreeFromGroup(props, prop_to_remove);
+
+	/* TODO(sergey): Use proper flag for tagging here. */
+	DEG_id_tag_update((ID *)CTX_data_scene(C), 0);
+
+	return OPERATOR_FINISHED;
+}
+
+static void UI_OT_unuse_property_button(wmOperatorType *ot)
+{
+	/* identifiers */
+	ot->name = "Unuse property";
+	ot->idname = "UI_OT_unuse_property_button";
+	ot->description = "Remove a property";
+
+	/* callbacks */
+	ot->poll = ED_operator_regionactive;
+	ot->exec = unuse_property_button_exec;
+
+	/* flags */
+	ot->flag = OPTYPE_UNDO;
+}
+
 
 
 
@@ -536,43 +568,10 @@
 
 
 static int override_remove_button_poll(bContext *C)
->>>>>>> d60a1c30
 {
 	PointerRNA ptr;
 	PropertyRNA *prop;
 	int index;
-<<<<<<< HEAD
-
-	/* try to unset the nominated property */
-	UI_context_active_but_prop_get(C, &ptr, &prop, &index);
-	const char *identifier = RNA_property_identifier(prop);
-
-	IDProperty *props = (IDProperty *)ptr.data;
-	IDProperty *prop_to_remove = IDP_GetPropertyFromGroup(props, identifier);
-	IDP_FreeFromGroup(props, prop_to_remove);
-
-	/* TODO(sergey): Use proper flag for tagging here. */
-	DEG_id_tag_update((ID *)CTX_data_scene(C), 0);
-
-	return OPERATOR_FINISHED;
-}
-
-static void UI_OT_unuse_property_button(wmOperatorType *ot)
-{
-	/* identifiers */
-	ot->name = "Unuse property";
-	ot->idname = "UI_OT_unuse_property_button";
-	ot->description = "Remove a property";
-
-	/* callbacks */
-	ot->poll = ED_operator_regionactive;
-	ot->exec = unuse_property_button_exec;
-
-	/* flags */
-	ot->flag = OPTYPE_UNDO;
-}
-
-=======
 	bool is_overridden;
 
 	UI_context_active_but_prop_get(C, &ptr, &prop, &index);
@@ -663,7 +662,6 @@
 
 
 
->>>>>>> d60a1c30
 /* Copy To Selected Operator ------------------------ */
 
 bool UI_context_copy_to_selected_list(
@@ -1453,13 +1451,10 @@
 	WM_operatortype_append(UI_OT_copy_python_command_button);
 	WM_operatortype_append(UI_OT_reset_default_button);
 	WM_operatortype_append(UI_OT_unset_property_button);
-<<<<<<< HEAD
 	WM_operatortype_append(UI_OT_use_property_button);
 	WM_operatortype_append(UI_OT_unuse_property_button);
-=======
 	WM_operatortype_append(UI_OT_override_type_set_button);
 	WM_operatortype_append(UI_OT_override_remove_button);
->>>>>>> d60a1c30
 	WM_operatortype_append(UI_OT_copy_to_selected_button);
 	WM_operatortype_append(UI_OT_reports_to_textblock);  /* XXX: temp? */
 	WM_operatortype_append(UI_OT_drop_color);
