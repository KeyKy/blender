--- conflicted
+++ resolved
@@ -984,12 +984,8 @@
   /* an open panel */
   else {
     /* in some occasions, draw a border */
-<<<<<<< HEAD
-    if (panel->flag & PNL_SELECT) {
+    if (panel->flag & PNL_SELECT && !is_subpanel) {
       float radius;
-=======
-    if (panel->flag & PNL_SELECT && !is_subpanel) {
->>>>>>> 3b0d86d8
       if (panel->control & UI_PNL_SOLID) {
         UI_draw_roundbox_corner_set(UI_CNR_ALL);
         radius = 8.0f;
