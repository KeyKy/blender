--- conflicted
+++ resolved
@@ -1739,8 +1739,7 @@
 		
 		U.use_16bit_textures = 1;
 	}
-<<<<<<< HEAD
-	
+
 	/* Freestyle color settings */
 	{
 		bTheme *btheme;
@@ -1753,8 +1752,6 @@
 			}
 		}
 	}
-=======
->>>>>>> d4584dfd
 
 	/* GL Texture Garbage Collection (variable abused above!) */
 	if (U.textimeout == 0) {
