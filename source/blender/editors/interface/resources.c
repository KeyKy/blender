--- conflicted
+++ resolved
@@ -2926,9 +2926,6 @@
 			btheme->ttime.time_keyframe[3] = btheme->ttime.time_gp_keyframe[3] = 255;
 		}
 	}
-<<<<<<< HEAD
-	if (!USER_VERSION_ATLEAST(280, 2)) {
-=======
 
 	if (!USER_VERSION_ATLEAST(278, 6)) {
 		/* Clear preference flags for re-use. */
@@ -2948,8 +2945,7 @@
 		U.uiflag |= USER_LOCK_CURSOR_ADJUST;
 	}
 
-	if (!USER_VERSION_ATLEAST(280, 1)) {
->>>>>>> a702ff4c
+	if (!USER_VERSION_ATLEAST(280, 2)) {
 		/* interface_widgets.c */
 		struct uiWidgetColors wcol_tab = {
 			{60, 60, 60, 255},
