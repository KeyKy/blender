/*
 * ***** BEGIN GPL LICENSE BLOCK *****
 *
 * This program is free software; you can redistribute it and/or
 * modify it under the terms of the GNU General Public License
 * as published by the Free Software Foundation; either version 2
 * of the License, or (at your option) any later version.
 *
 * This program is distributed in the hope that it will be useful,
 * but WITHOUT ANY WARRANTY; without even the implied warranty of
 * MERCHANTABILITY or FITNESS FOR A PARTICULAR PURPOSE.  See the
 * GNU General Public License for more details.
 *
 * You should have received a copy of the GNU General Public License
 * along with this program; if not, write to the Free Software Foundation,
 * Inc., 51 Franklin Street, Fifth Floor, Boston, MA 02110-1301, USA.
 *
 * The Original Code is Copyright (C) 2001-2002 by NaN Holding BV.
 * All rights reserved.
 *
 * The Original Code is: all of this file.

 * Contributor(s): none yet.
 *
 * ***** END GPL LICENSE BLOCK *****
 */

/** \file blender/editors/metaball/mball_edit.c
 *  \ingroup edmeta
 */

#include <math.h>
#include <string.h>

#include "MEM_guardedalloc.h"

#include "BLI_blenlib.h"
#include "BLI_math.h"
#include "BLI_rand.h"
#include "BLI_utildefines.h"

#include "DNA_defs.h"
#include "DNA_meta_types.h"
#include "DNA_object_types.h"
#include "DNA_scene_types.h"

#include "RNA_define.h"
#include "RNA_access.h"

#include "BKE_context.h"
#include "BKE_mball.h"
#include "BKE_layer.h"

#include "DEG_depsgraph.h"

#include "ED_mball.h"
#include "ED_screen.h"
#include "ED_view3d.h"

#include "WM_api.h"
#include "WM_types.h"

#include "mball_intern.h"

/* This function is used to free all MetaElems from MetaBall */
void ED_mball_editmball_free(Object *obedit)
{
	MetaBall *mb = (MetaBall *)obedit->data;

	mb->editelems = NULL;
	mb->lastelem = NULL;
}

/* This function is called, when MetaBall Object is
 * switched from object mode to edit mode */
void ED_mball_editmball_make(Object *obedit)
{
	MetaBall *mb = (MetaBall *)obedit->data;
	MetaElem *ml; /*, *newml;*/

	ml = mb->elems.first;

	while (ml) {
		if (ml->flag & SELECT) mb->lastelem = ml;
		ml = ml->next;
	}

	mb->editelems = &mb->elems;
}

/* This function is called, when MetaBall Object switched from
 * edit mode to object mode. List of MetaElements is copied
 * from object->data->edit_elems to object->data->elems. */
void ED_mball_editmball_load(Object *UNUSED(obedit))
{
}

/* Add metaelem primitive to metaball object (which is in edit mode) */
MetaElem *ED_mball_add_primitive(bContext *UNUSED(C), Object *obedit, float mat[4][4], float dia, int type)
{
	MetaBall *mball = (MetaBall *)obedit->data;
	MetaElem *ml;

	/* Deselect all existing metaelems */
	ml = mball->editelems->first;
	while (ml) {
		ml->flag &= ~SELECT;
		ml = ml->next;
	}

	ml = BKE_mball_element_add(mball, type);
	ml->rad *= dia;
	mball->wiresize *= dia;
	mball->rendersize *= dia;
	copy_v3_v3(&ml->x, mat[3]);

	ml->flag |= SELECT;
	mball->lastelem = ml;
	return ml;
}

/***************************** Select/Deselect operator *****************************/

/* Select or deselect all MetaElements */
static int mball_select_all_exec(bContext *C, wmOperator *op)
{
	Object *obedit = CTX_data_edit_object(C);
	MetaBall *mb = (MetaBall *)obedit->data;
	MetaElem *ml;
	int action = RNA_enum_get(op->ptr, "action");

	if (BLI_listbase_is_empty(mb->editelems))
		return OPERATOR_CANCELLED;

	if (action == SEL_TOGGLE) {
		action = SEL_SELECT;
		for (ml = mb->editelems->first; ml; ml = ml->next) {
			if (ml->flag & SELECT) {
				action = SEL_DESELECT;
				break;
			}
		}
	}

	switch (action) {
		case SEL_SELECT:
			BKE_mball_select_all(mb);
			break;
		case SEL_DESELECT:
			BKE_mball_deselect_all(mb);
			break;
		case SEL_INVERT:
			BKE_mball_select_swap(mb);
			break;
	}

	WM_event_add_notifier(C, NC_GEOM | ND_SELECT, mb);

	return OPERATOR_FINISHED;
}

void MBALL_OT_select_all(wmOperatorType *ot)
{
	/* identifiers */
	ot->name = "(De)select All";
	ot->description = "Change selection of all meta elements";
	ot->idname = "MBALL_OT_select_all";

	/* callback functions */
	ot->exec = mball_select_all_exec;
	ot->poll = ED_operator_editmball;

	/* flags */
	ot->flag = OPTYPE_REGISTER | OPTYPE_UNDO;

	WM_operator_properties_select_all(ot);
}


/* -------------------------------------------------------------------- */
/* Select Similar */

enum {
	SIMMBALL_TYPE = 1,
	SIMMBALL_RADIUS,
	SIMMBALL_STIFFNESS,
	SIMMBALL_ROTATION
};

static const EnumPropertyItem prop_similar_types[] = {
	{SIMMBALL_TYPE, "TYPE", 0, "Type", ""},
	{SIMMBALL_RADIUS, "RADIUS", 0, "Radius", ""},
	{SIMMBALL_STIFFNESS, "STIFFNESS", 0, "Stiffness", ""},
	{SIMMBALL_ROTATION, "ROTATION", 0, "Rotation", ""},
	{0, NULL, 0, NULL, NULL}
};

static bool mball_select_similar_type(MetaBall *mb)
{
	MetaElem *ml;
	bool changed = false;

	for (ml = mb->editelems->first; ml; ml = ml->next) {
		if (ml->flag & SELECT) {
			MetaElem *ml_iter;

			for (ml_iter = mb->editelems->first; ml_iter; ml_iter = ml_iter->next) {
				if ((ml_iter->flag & SELECT) == 0) {
					if (ml->type == ml_iter->type) {
						ml_iter->flag |= SELECT;
						changed = true;
					}
				}
			}
		}
	}

	return changed;
}

static bool mball_select_similar_radius(MetaBall *mb, const float thresh)
{
	MetaElem *ml;
	bool changed = false;

	for (ml = mb->editelems->first; ml; ml = ml->next) {
		if (ml->flag & SELECT) {
			MetaElem *ml_iter;

			for (ml_iter = mb->editelems->first; ml_iter; ml_iter = ml_iter->next) {
				if ((ml_iter->flag & SELECT) == 0) {
					if (fabsf(ml_iter->rad - ml->rad) <= (thresh * ml->rad)) {
						ml_iter->flag |= SELECT;
						changed = true;
					}
				}
			}
		}
	}

	return changed;
}

static bool mball_select_similar_stiffness(MetaBall *mb, const float thresh)
{
	MetaElem *ml;
	bool changed = false;

	for (ml = mb->editelems->first; ml; ml = ml->next) {
		if (ml->flag & SELECT) {
			MetaElem *ml_iter;

			for (ml_iter = mb->editelems->first; ml_iter; ml_iter = ml_iter->next) {
				if ((ml_iter->flag & SELECT) == 0) {
					if (fabsf(ml_iter->s - ml->s) <= thresh) {
						ml_iter->flag |= SELECT;
						changed = true;
					}
				}
			}
		}
	}

	return changed;
}

static bool mball_select_similar_rotation(MetaBall *mb, const float thresh)
{
	const float thresh_rad = thresh * (float)M_PI_2;
	MetaElem *ml;
	bool changed = false;

	for (ml = mb->editelems->first; ml; ml = ml->next) {
		if (ml->flag & SELECT) {
			MetaElem *ml_iter;

			float ml_mat[3][3];

			unit_m3(ml_mat);
			mul_qt_v3(ml->quat, ml_mat[0]);
			mul_qt_v3(ml->quat, ml_mat[1]);
			mul_qt_v3(ml->quat, ml_mat[2]);
			normalize_m3(ml_mat);

			for (ml_iter = mb->editelems->first; ml_iter; ml_iter = ml_iter->next) {
				if ((ml_iter->flag & SELECT) == 0) {
					float ml_iter_mat[3][3];

					unit_m3(ml_iter_mat);
					mul_qt_v3(ml_iter->quat, ml_iter_mat[0]);
					mul_qt_v3(ml_iter->quat, ml_iter_mat[1]);
					mul_qt_v3(ml_iter->quat, ml_iter_mat[2]);
					normalize_m3(ml_iter_mat);

					if ((angle_normalized_v3v3(ml_mat[0], ml_iter_mat[0]) +
					     angle_normalized_v3v3(ml_mat[1], ml_iter_mat[1]) +
					     angle_normalized_v3v3(ml_mat[2], ml_iter_mat[2])) < thresh_rad)
					{
						ml_iter->flag |= SELECT;
						changed = true;
					}
				}
			}
		}
	}

	return changed;
}

static int mball_select_similar_exec(bContext *C, wmOperator *op)
{
	Object *obedit = CTX_data_edit_object(C);
	MetaBall *mb = (MetaBall *)obedit->data;

	int type = RNA_enum_get(op->ptr, "type");
	float thresh = RNA_float_get(op->ptr, "threshold");
	bool changed = false;

	switch (type) {
		case SIMMBALL_TYPE:
			changed = mball_select_similar_type(mb);
			break;
		case SIMMBALL_RADIUS:
			changed = mball_select_similar_radius(mb, thresh);
			break;
		case SIMMBALL_STIFFNESS:
			changed = mball_select_similar_stiffness(mb, thresh);
			break;
		case SIMMBALL_ROTATION:
			changed = mball_select_similar_rotation(mb, thresh);
			break;
		default:
			BLI_assert(0);
			break;
	}

	if (changed) {
		WM_event_add_notifier(C, NC_GEOM | ND_SELECT, mb);
	}

	return OPERATOR_FINISHED;
}

void MBALL_OT_select_similar(wmOperatorType *ot)
{
	/* identifiers */
	ot->name = "Select Similar";
	ot->idname = "MBALL_OT_select_similar";

	/* callback functions */
	ot->invoke = WM_menu_invoke;
	ot->exec = mball_select_similar_exec;
	ot->poll = ED_operator_editmball;
	ot->description = "Select similar metaballs by property types";

	/* flags */
	ot->flag = OPTYPE_REGISTER | OPTYPE_UNDO;

	/* properties */
	ot->prop = RNA_def_enum(ot->srna, "type", prop_similar_types, 0, "Type", "");

	RNA_def_float(ot->srna, "threshold", 0.1, 0.0, 1.0, "Threshold", "", 0.01, 1.0);
}


/***************************** Select random operator *****************************/

/* Random metaball selection */
static int select_random_metaelems_exec(bContext *C, wmOperator *op)
{
	const bool select = (RNA_enum_get(op->ptr, "action") == SEL_SELECT);
	const float randfac = RNA_float_get(op->ptr, "percent") / 100.0f;
	const int seed = WM_operator_properties_select_random_seed_increment_get(op);
<<<<<<< HEAD
	
	ViewLayer *view_layer = CTX_data_view_layer(C);
	uint objects_len = 0;
	Object **objects = BKE_view_layer_array_from_objects_in_edit_mode_unique_data(view_layer, &objects_len);
	for (uint ob_index = 0; ob_index < objects_len; ob_index++) {
		Object *obedit = objects[ob_index];
		MetaBall *mb = (MetaBall *)obedit->data;
		if (!BKE_mball_is_any_unselected(mb)) {
			continue;
		}
		int seed_iter = seed;

		/* This gives a consistent result regardless of object order. */
		if (ob_index) {
			seed_iter += BLI_ghashutil_strhash_p(obedit->id.name);
		}

		RNG *rng = BLI_rng_new_srandom(seed_iter);

=======

	ViewLayer *view_layer = CTX_data_view_layer(C);
	uint objects_len = 0;
	Object **objects = BKE_view_layer_array_from_objects_in_edit_mode_unique_data(view_layer, &objects_len);
	for (uint ob_index = 0; ob_index < objects_len; ob_index++) {
		Object *obedit = objects[ob_index];
		MetaBall *mb = (MetaBall *)obedit->data;
		if (!BKE_mball_is_any_unselected(mb)) {
			continue;
		}
		int seed_iter = seed;

		/* This gives a consistent result regardless of object order. */
		if (ob_index) {
			seed_iter += BLI_ghashutil_strhash_p(obedit->id.name);
		}

		RNG *rng = BLI_rng_new_srandom(seed_iter);

>>>>>>> 95011f6d
		for (MetaElem *ml = mb->editelems->first; ml; ml = ml->next) {
			if (BLI_rng_get_float(rng) < randfac) {
				if (select) {
					ml->flag |= SELECT;
				}
				else {
					ml->flag &= ~SELECT;
				}
			}
		}

		BLI_rng_free(rng);

		WM_event_add_notifier(C, NC_GEOM | ND_SELECT, mb);
	}
	MEM_freeN(objects);
	return OPERATOR_FINISHED;
}

void MBALL_OT_select_random_metaelems(struct wmOperatorType *ot)
{
	/* identifiers */
	ot->name = "Select Random";
	ot->description = "Randomly select metaelements";
	ot->idname = "MBALL_OT_select_random_metaelems";

	/* callback functions */
	ot->exec = select_random_metaelems_exec;
	ot->poll = ED_operator_editmball;

	/* flags */
	ot->flag = OPTYPE_REGISTER | OPTYPE_UNDO;

	/* properties */
	WM_operator_properties_select_random(ot);
}

/***************************** Duplicate operator *****************************/

/* Duplicate selected MetaElements */
static int duplicate_metaelems_exec(bContext *C, wmOperator *UNUSED(op))
{
	Object *obedit = CTX_data_edit_object(C);
	MetaBall *mb = (MetaBall *)obedit->data;
	MetaElem *ml, *newml;

	ml = mb->editelems->last;
	if (ml) {
		while (ml) {
			if (ml->flag & SELECT) {
				newml = MEM_dupallocN(ml);
				BLI_addtail(mb->editelems, newml);
				mb->lastelem = newml;
				ml->flag &= ~SELECT;
			}
			ml = ml->prev;
		}
		WM_event_add_notifier(C, NC_GEOM | ND_DATA, mb);
		DEG_id_tag_update(obedit->data, 0);
	}

	return OPERATOR_FINISHED;
}

void MBALL_OT_duplicate_metaelems(wmOperatorType *ot)
{
	/* identifiers */
	ot->name = "Duplicate Metaelements";
	ot->description = "Duplicate selected metaelement(s)";
	ot->idname = "MBALL_OT_duplicate_metaelems";

	/* callback functions */
	ot->exec = duplicate_metaelems_exec;
	ot->poll = ED_operator_editmball;

	/* flags */
	ot->flag = OPTYPE_REGISTER | OPTYPE_UNDO;
}

/***************************** Delete operator *****************************/

/* Delete all selected MetaElems (not MetaBall) */
static int delete_metaelems_exec(bContext *C, wmOperator *UNUSED(op))
{
	Object *obedit = CTX_data_edit_object(C);
	MetaBall *mb = (MetaBall *)obedit->data;
	MetaElem *ml, *next;

	ml = mb->editelems->first;
	if (ml) {
		while (ml) {
			next = ml->next;
			if (ml->flag & SELECT) {
				if (mb->lastelem == ml) mb->lastelem = NULL;
				BLI_remlink(mb->editelems, ml);
				MEM_freeN(ml);
			}
			ml = next;
		}
		WM_event_add_notifier(C, NC_GEOM | ND_DATA, mb);
		DEG_id_tag_update(obedit->data, 0);
	}

	return OPERATOR_FINISHED;
}

void MBALL_OT_delete_metaelems(wmOperatorType *ot)
{
	/* identifiers */
	ot->name = "Delete";
	ot->description = "Delete selected metaelement(s)";
	ot->idname = "MBALL_OT_delete_metaelems";

	/* callback functions */
	ot->exec = delete_metaelems_exec;
	ot->poll = ED_operator_editmball;

	/* flags */
	ot->flag = OPTYPE_REGISTER | OPTYPE_UNDO;
}

/***************************** Hide operator *****************************/

/* Hide selected MetaElems */
static int hide_metaelems_exec(bContext *C, wmOperator *op)
{
	Object *obedit = CTX_data_edit_object(C);
	MetaBall *mb = (MetaBall *)obedit->data;
	MetaElem *ml;
	const bool invert = RNA_boolean_get(op->ptr, "unselected") ? SELECT : 0;

	ml = mb->editelems->first;

	if (ml) {
		while (ml) {
			if ((ml->flag & SELECT) != invert)
				ml->flag |= MB_HIDE;
			ml = ml->next;
		}
		WM_event_add_notifier(C, NC_GEOM | ND_DATA, mb);
		DEG_id_tag_update(obedit->data, 0);
	}

	return OPERATOR_FINISHED;
}

void MBALL_OT_hide_metaelems(wmOperatorType *ot)
{
	/* identifiers */
	ot->name = "Hide";
	ot->description = "Hide (un)selected metaelement(s)";
	ot->idname = "MBALL_OT_hide_metaelems";

	/* callback functions */
	ot->exec = hide_metaelems_exec;
	ot->poll = ED_operator_editmball;

	/* flags */
	ot->flag = OPTYPE_REGISTER | OPTYPE_UNDO;

	/* props */
	RNA_def_boolean(ot->srna, "unselected", false, "Unselected", "Hide unselected rather than selected");
}

/***************************** Unhide operator *****************************/

/* Unhide all edited MetaElems */
static int reveal_metaelems_exec(bContext *C, wmOperator *op)
{
	Object *obedit = CTX_data_edit_object(C);
	MetaBall *mb = (MetaBall *)obedit->data;
	const bool select = RNA_boolean_get(op->ptr, "select");
	bool changed = false;

	for (MetaElem *ml = mb->editelems->first; ml; ml = ml->next) {
		if (ml->flag & MB_HIDE) {
			SET_FLAG_FROM_TEST(ml->flag, select, SELECT);
			ml->flag &= ~MB_HIDE;
			changed = true;
		}
	}
	if (changed) {
		WM_event_add_notifier(C, NC_GEOM | ND_DATA, mb);
		DEG_id_tag_update(obedit->data, 0);
	}

	return OPERATOR_FINISHED;
}

void MBALL_OT_reveal_metaelems(wmOperatorType *ot)
{
	/* identifiers */
	ot->name = "Reveal";
	ot->description = "Reveal all hidden metaelements";
	ot->idname = "MBALL_OT_reveal_metaelems";

	/* callback functions */
	ot->exec = reveal_metaelems_exec;
	ot->poll = ED_operator_editmball;

	/* flags */
	ot->flag = OPTYPE_REGISTER | OPTYPE_UNDO;

	/* props */
	RNA_def_boolean(ot->srna, "select", true, "Select", "");
}

/* Select MetaElement with mouse click (user can select radius circle or
 * stiffness circle) */
bool ED_mball_select_pick(bContext *C, const int mval[2], bool extend, bool deselect, bool toggle)
{
	static MetaElem *startelem = NULL;
	Object *obedit = CTX_data_edit_object(C);
	ViewContext vc;
	MetaBall *mb = (MetaBall *)obedit->data;
	MetaElem *ml, *ml_act = NULL;
	int a, hits;
	unsigned int buffer[MAXPICKBUF];
	rcti rect;

	ED_view3d_viewcontext_init(C, &vc);

	BLI_rcti_init_pt_radius(&rect, mval, 12);

	hits = view3d_opengl_select(&vc, buffer, MAXPICKBUF, &rect, VIEW3D_SELECT_PICK_NEAREST);

	/* does startelem exist? */
	ml = mb->editelems->first;
	while (ml) {
		if (ml == startelem) break;
		ml = ml->next;
	}

	if (ml == NULL) startelem = mb->editelems->first;

	if (hits > 0) {
		ml = startelem;
		while (ml) {
			for (a = 0; a < hits; a++) {
				/* index converted for gl stuff */
				if (ml->selcol1 == buffer[4 * a + 3]) {
					ml->flag |= MB_SCALE_RAD;
					ml_act = ml;
				}
				if (ml->selcol2 == buffer[4 * a + 3]) {
					ml->flag &= ~MB_SCALE_RAD;
					ml_act = ml;
				}
			}
			if (ml_act) break;
			ml = ml->next;
			if (ml == NULL) ml = mb->editelems->first;
			if (ml == startelem) break;
		}

		/* When some metaelem was found, then it is necessary to select or
		 * deselect it. */
		if (ml_act) {
			if (extend) {
				ml_act->flag |= SELECT;
			}
			else if (deselect) {
				ml_act->flag &= ~SELECT;
			}
			else if (toggle) {
				if (ml_act->flag & SELECT)
					ml_act->flag &= ~SELECT;
				else
					ml_act->flag |= SELECT;
			}
			else {
				/* Deselect all existing metaelems */
				BKE_mball_deselect_all(mb);

				/* Select only metaelem clicked on */
				ml_act->flag |= SELECT;
			}

			mb->lastelem = ml_act;

			WM_event_add_notifier(C, NC_GEOM | ND_SELECT, mb);

			return true;
		}
	}

	return false;
}

<|MERGE_RESOLUTION|>--- conflicted
+++ resolved
@@ -371,8 +371,7 @@
 	const bool select = (RNA_enum_get(op->ptr, "action") == SEL_SELECT);
 	const float randfac = RNA_float_get(op->ptr, "percent") / 100.0f;
 	const int seed = WM_operator_properties_select_random_seed_increment_get(op);
-<<<<<<< HEAD
-	
+
 	ViewLayer *view_layer = CTX_data_view_layer(C);
 	uint objects_len = 0;
 	Object **objects = BKE_view_layer_array_from_objects_in_edit_mode_unique_data(view_layer, &objects_len);
@@ -391,27 +390,6 @@
 
 		RNG *rng = BLI_rng_new_srandom(seed_iter);
 
-=======
-
-	ViewLayer *view_layer = CTX_data_view_layer(C);
-	uint objects_len = 0;
-	Object **objects = BKE_view_layer_array_from_objects_in_edit_mode_unique_data(view_layer, &objects_len);
-	for (uint ob_index = 0; ob_index < objects_len; ob_index++) {
-		Object *obedit = objects[ob_index];
-		MetaBall *mb = (MetaBall *)obedit->data;
-		if (!BKE_mball_is_any_unselected(mb)) {
-			continue;
-		}
-		int seed_iter = seed;
-
-		/* This gives a consistent result regardless of object order. */
-		if (ob_index) {
-			seed_iter += BLI_ghashutil_strhash_p(obedit->id.name);
-		}
-
-		RNG *rng = BLI_rng_new_srandom(seed_iter);
-
->>>>>>> 95011f6d
 		for (MetaElem *ml = mb->editelems->first; ml; ml = ml->next) {
 			if (BLI_rng_get_float(rng) < randfac) {
 				if (select) {
