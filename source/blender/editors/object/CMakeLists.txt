--- conflicted
+++ resolved
@@ -16,28 +16,6 @@
 # ***** END GPL LICENSE BLOCK *****
 
 set(INC
-<<<<<<< HEAD
-	../include
-	../../blenkernel
-	../../blenlib
-	../../blentranslation
-	../../bmesh
-	../../depsgraph
-	../../gpu
-	../../ikplugin
-	../../imbuf
-	../../makesdna
-	../../makesrna
-	../../modifiers
-	../../gpencil_modifiers
-	../../shader_fx
-	../../python
-	../../render/extern/include
-	../../windowmanager
-	../sculpt_paint
-	../../../../intern/guardedalloc
-	../../../../intern/glew-mx
-=======
   ../include
   ../../blenkernel
   ../../blenlib
@@ -55,9 +33,9 @@
   ../../python
   ../../render/extern/include
   ../../windowmanager
+  ../sculpt_paint
   ../../../../intern/guardedalloc
   ../../../../intern/glew-mx
->>>>>>> e12c08e8
 )
 
 set(INC_SYS
@@ -108,16 +86,16 @@
 endif()
 
 if(WITH_OPENVDB)
-	add_definitions(-DWITH_OPENVDB)
-	list(APPEND INC
-		 ../../../../intern/openvdb
-	)
+  add_definitions(-DWITH_OPENVDB)
+  list(APPEND INC
+     ../../../../intern/openvdb
+  )
 
-	if(WITH_OPENVDB_BLOSC)
-		add_definitions(
-			-DWITH_OPENVDB_BLOSC
-		)
-	endif()
+  if(WITH_OPENVDB_BLOSC)
+    add_definitions(
+      -DWITH_OPENVDB_BLOSC
+    )
+  endif()
 endif()
 
 blender_add_lib(bf_editor_object "${SRC}" "${INC}" "${INC_SYS}" "${LIB}")