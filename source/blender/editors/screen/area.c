--- conflicted
+++ resolved
@@ -2667,32 +2667,8 @@
       if (panel->type == NULL) {
         continue; /* Some panels don't have a type. */
       }
-<<<<<<< HEAD
-      if (panel->type->flag & PNL_INSTANCED) {
-        if (panel && UI_panel_is_dragging(panel)) {
-          /* Prevent View2d.tot rectangle size changes while dragging panels. */
-          update_tot_size = false;
-        }
-
-        /* Use a unique identifier for instanced panels, otherwise an old block for a different
-         * panel of the same type might be found. */
-        char unique_panel_str[8];
-        UI_list_panel_unique_str(panel, unique_panel_str);
-        ed_panel_draw(C,
-                      area,
-                      region,
-                      &region->panels,
-                      panel->type,
-                      panel,
-                      (panel->type->flag & PNL_DRAW_BOX) ? w_box_panel : w,
-                      em,
-                      vertical,
-                      unique_panel_str,
-                      false);
-=======
       if (!(panel->type->flag & PNL_INSTANCED)) {
         continue;
->>>>>>> 536b6b63
       }
       if (use_category_tabs && panel->type->category[0] &&
           !STREQ(category, panel->type->category)) {
@@ -2717,7 +2693,8 @@
                     (panel->type->flag & PNL_DRAW_BOX) ? w_box_panel : w,
                     em,
                     vertical,
-                    unique_panel_str);
+                    unique_panel_str,
+                    false);
     }
   }
 
