/*
 * This program is free software; you can redistribute it and/or
 * modify it under the terms of the GNU General Public License
 * as published by the Free Software Foundation; either version 2
 * of the License, or (at your option) any later version.
 *
 * This program is distributed in the hope that it will be useful,
 * but WITHOUT ANY WARRANTY; without even the implied warranty of
 * MERCHANTABILITY or FITNESS FOR A PARTICULAR PURPOSE.  See the
 * GNU General Public License for more details.
 *
 * You should have received a copy of the GNU General Public License
 * along with this program; if not, write to the Free Software Foundation,
 * Inc., 51 Franklin Street, Fifth Floor, Boston, MA 02110-1301, USA.
 *
 * The Original Code is Copyright (C) 2008 Blender Foundation.
 * All rights reserved.
 */

/** \file
 * \ingroup edscr
 */

#include <string.h>
#include <stdio.h>

#include "MEM_guardedalloc.h"

#include "DNA_userdef_types.h"

#include "BLI_blenlib.h"
#include "BLI_math.h"
#include "BLI_utildefines.h"
#include "BLI_linklist_stack.h"

#include "BKE_context.h"
#include "BKE_global.h"
#include "BKE_image.h"
#include "BKE_screen.h"
#include "BKE_workspace.h"

#include "RNA_access.h"
#include "RNA_types.h"

#include "WM_api.h"
#include "WM_types.h"
#include "WM_message.h"
#include "WM_toolsystem.h"

#include "ED_screen.h"
#include "ED_screen_types.h"
#include "ED_space_api.h"

#include "GPU_immediate.h"
#include "GPU_immediate_util.h"
#include "GPU_matrix.h"
#include "GPU_draw.h"
#include "GPU_state.h"
#include "GPU_framebuffer.h"

#include "BLF_api.h"

#include "IMB_imbuf.h"
#include "IMB_imbuf_types.h"
#include "IMB_metadata.h"

#include "UI_interface.h"
#include "UI_interface_icons.h"
#include "UI_resources.h"
#include "UI_view2d.h"

#include "screen_intern.h"

enum RegionEmbossSide {
	REGION_EMBOSS_LEFT   = (1 << 0),
	REGION_EMBOSS_TOP    = (1 << 1),
	REGION_EMBOSS_BOTTOM = (1 << 2),
	REGION_EMBOSS_RIGHT  = (1 << 3),
  REGION_EMBOSS_ALL = REGION_EMBOSS_LEFT | REGION_EMBOSS_TOP | REGION_EMBOSS_RIGHT |
                      REGION_EMBOSS_BOTTOM,
};

/* general area and region code */

static void region_draw_emboss(const ARegion *ar, const rcti *scirct, int sides)
{
	rcti rect;

	/* translate scissor rect to region space */
	rect.xmin = scirct->xmin - ar->winrct.xmin;
	rect.ymin = scirct->ymin - ar->winrct.ymin;
	rect.xmax = scirct->xmax - ar->winrct.xmin;
	rect.ymax = scirct->ymax - ar->winrct.ymin;

	/* set transp line */
	GPU_blend(true);
  GPU_blend_set_func_separate(
      GPU_SRC_ALPHA, GPU_ONE_MINUS_SRC_ALPHA, GPU_ONE, GPU_ONE_MINUS_SRC_ALPHA);

	float color[4] = {0.0f, 0.0f, 0.0f, 0.25f};
	UI_GetThemeColor3fv(TH_EDITOR_OUTLINE, color);

	GPUVertFormat *format = immVertexFormat();
	uint pos = GPU_vertformat_attr_add(format, "pos", GPU_COMP_F32, 2, GPU_FETCH_FLOAT);
	immBindBuiltinProgram(GPU_SHADER_2D_UNIFORM_COLOR);
	immUniformColor4fv(color);

	immBeginAtMost(GPU_PRIM_LINES, 8);

	/* right */
	if (sides & REGION_EMBOSS_RIGHT) {
		immVertex2f(pos, rect.xmax, rect.ymax);
		immVertex2f(pos, rect.xmax, rect.ymin);
	}

	/* bottom */
	if (sides & REGION_EMBOSS_BOTTOM) {
		immVertex2f(pos, rect.xmax, rect.ymin);
		immVertex2f(pos, rect.xmin, rect.ymin);
	}

	/* left */
	if (sides & REGION_EMBOSS_LEFT) {
		immVertex2f(pos, rect.xmin, rect.ymin);
		immVertex2f(pos, rect.xmin, rect.ymax);
	}

	/* top */
	if (sides & REGION_EMBOSS_TOP) {
		immVertex2f(pos, rect.xmin, rect.ymax);
		immVertex2f(pos, rect.xmax, rect.ymax);
	}

	immEnd();
	immUnbindProgram();

	GPU_blend(false);
	glBlendFunc(GL_SRC_ALPHA, GL_ONE_MINUS_SRC_ALPHA);
}

void ED_region_pixelspace(ARegion *ar)
{
	wmOrtho2_region_pixelspace(ar);
	GPU_matrix_identity_set();
}

/* only exported for WM */
void ED_region_do_listen(
    wmWindow *win, ScrArea *sa, ARegion *ar, wmNotifier *note, const Scene *scene)
{
	/* generic notes first */
	switch (note->category) {
		case NC_WM:
			if (note->data == ND_FILEREAD)
				ED_region_tag_redraw(ar);
			break;
		case NC_WINDOW:
			ED_region_tag_redraw(ar);
			break;
	}

	if (ar->type && ar->type->listener)
		ar->type->listener(win, sa, ar, note, scene);
}

/* only exported for WM */
void ED_area_do_listen(wmWindow *win, ScrArea *sa, wmNotifier *note, Scene *scene)
{
	/* no generic notes? */
	if (sa->type && sa->type->listener) {
		sa->type->listener(win, sa, note, scene);
	}
}

/* only exported for WM */
void ED_area_do_refresh(bContext *C, ScrArea *sa)
{
	/* no generic notes? */
	if (sa->type && sa->type->refresh) {
		sa->type->refresh(C, sa);
	}
	sa->do_refresh = false;
}

/**
 * \brief Corner widget use for quitting fullscreen.
 */
static void area_draw_azone_fullscreen(short x1, short y1, short x2, short y2, float alpha)
{
	int x = x2 - ((float) x2 - x1) * 0.5f / UI_DPI_FAC;
	int y = y2 - ((float) y2 - y1) * 0.5f / UI_DPI_FAC;

	/* adjust the icon distance from the corner */
	x += 36.0f / UI_DPI_FAC;
	y += 36.0f / UI_DPI_FAC;

	/* draws from the left bottom corner of the icon */
	x -= UI_DPI_ICON_SIZE;
	y -= UI_DPI_ICON_SIZE;

	alpha = min_ff(alpha, 0.75f);

	UI_icon_draw_aspect(x, y, ICON_FULLSCREEN_EXIT, 0.7f / UI_DPI_FAC, alpha, NULL);

	/* debug drawing :
	 * The click_rect is the same as defined in fullscreen_click_rcti_init
	 * Keep them both in sync */

	if (G.debug_value == 101) {
		rcti click_rect;
		float icon_size = UI_DPI_ICON_SIZE + 7 * UI_DPI_FAC;

		BLI_rcti_init(&click_rect, x, x + icon_size, y, y + icon_size);

		GPUVertFormat *format = immVertexFormat();
		uint pos = GPU_vertformat_attr_add(format, "pos", GPU_COMP_F32, 2, GPU_FETCH_FLOAT);

		immBindBuiltinProgram(GPU_SHADER_2D_UNIFORM_COLOR);

		immUniformColor4f(1.0f, 0.0f, 0.0f, alpha);
		imm_draw_box_wire_2d(pos, click_rect.xmin, click_rect.ymin, click_rect.xmax, click_rect.ymax);

		immUniformColor4f(0.0f, 1.0f, 1.0f, alpha);
		immBegin(GPU_PRIM_LINES, 4);
		immVertex2f(pos, click_rect.xmin, click_rect.ymin);
		immVertex2f(pos, click_rect.xmax, click_rect.ymax);
		immVertex2f(pos, click_rect.xmin, click_rect.ymax);
		immVertex2f(pos, click_rect.xmax, click_rect.ymin);
		immEnd();

		immUnbindProgram();
	}
}

/**
 * \brief Corner widgets use for dragging and splitting the view.
 */
static void area_draw_azone(short UNUSED(x1), short UNUSED(y1), short UNUSED(x2), short UNUSED(y2))
{
	/* No drawing needed since all corners are action zone, and visually distinguishable. */
}

/**
 * \brief Edge widgets to show hidden panels such as the toolbar and headers.
 */
static void draw_azone_arrow(float x1, float y1, float x2, float y2, AZEdge edge)
{
	const float size =  0.2f * U.widget_unit;
	const float l = 1.0f;     /* arrow length */
	const float s = 0.25f;    /* arrow thickness */
	const float hl = l / 2.0f;
  const float points[6][2] = {
      {0, -hl}, {l, hl}, {l - s, hl + s}, {0, s + s - hl}, {s - l, hl + s}, {-l, hl}};
	const float center[2] = {(x1 + x2) / 2, (y1 + y2) / 2};

	int axis;
	int sign;
	switch (edge) {
		case AE_BOTTOM_TO_TOPLEFT:
			axis = 0;
			sign = 1;
			break;
		case AE_TOP_TO_BOTTOMRIGHT:
			axis = 0;
			sign = -1;
			break;
		case AE_LEFT_TO_TOPRIGHT:
			axis = 1;
			sign = 1;
			break;
		case AE_RIGHT_TO_TOPLEFT:
			axis = 1;
			sign = -1;
			break;
		default:
			BLI_assert(0);
			return;
	}

	GPUVertFormat *format = immVertexFormat();
	uint pos = GPU_vertformat_attr_add(format, "pos", GPU_COMP_F32, 2, GPU_FETCH_FLOAT);

	GPU_blend(true);
	immBindBuiltinProgram(GPU_SHADER_2D_UNIFORM_COLOR);
	immUniformColor4f(0.8f, 0.8f, 0.8f, 0.4f);

	immBegin(GPU_PRIM_TRI_FAN, 6);
	for (int i = 0; i < 6; i++) {
		if (axis == 0) {
			immVertex2f(pos, center[0] + points[i][0] * size, center[1] + points[i][1] * sign * size);
		}
		else {
			immVertex2f(pos, center[0] + points[i][1] * sign * size, center[1] + points[i][0] * size);
		}
	}
	immEnd();

	immUnbindProgram();
	GPU_blend(false);
}

static void region_draw_azone_tab_arrow(AZone *az)
{
	GPU_blend(true);

	/* add code to draw region hidden as 'too small' */
	switch (az->edge) {
		case AE_TOP_TO_BOTTOMRIGHT:
			UI_draw_roundbox_corner_set(UI_CNR_TOP_LEFT | UI_CNR_TOP_RIGHT);
			break;
		case AE_BOTTOM_TO_TOPLEFT:
			UI_draw_roundbox_corner_set(UI_CNR_BOTTOM_RIGHT | UI_CNR_BOTTOM_LEFT);
			break;
		case AE_LEFT_TO_TOPRIGHT:
			UI_draw_roundbox_corner_set(UI_CNR_TOP_LEFT | UI_CNR_BOTTOM_LEFT);
			break;
		case AE_RIGHT_TO_TOPLEFT:
			UI_draw_roundbox_corner_set(UI_CNR_TOP_RIGHT | UI_CNR_BOTTOM_RIGHT);
			break;
	}

	float color[4] = {0.05f, 0.05f, 0.05f, 0.4f};
  UI_draw_roundbox_aa(
      true, (float)az->x1, (float)az->y1, (float)az->x2, (float)az->y2, 4.0f, color);

	draw_azone_arrow((float)az->x1, (float)az->y1, (float)az->x2, (float)az->y2, az->edge);
}

static void area_azone_tag_update(ScrArea *sa)
{
	sa->flag |= AREA_FLAG_ACTIONZONES_UPDATE;
}

static void region_draw_azones(ScrArea *sa, ARegion *ar)
{
	AZone *az;

	if (!sa)
		return;

	GPU_line_width(1.0f);
	GPU_blend(true);
  GPU_blend_set_func_separate(
      GPU_SRC_ALPHA, GPU_ONE_MINUS_SRC_ALPHA, GPU_ONE, GPU_ONE_MINUS_SRC_ALPHA);

	GPU_matrix_push();
	GPU_matrix_translate_2f(-ar->winrct.xmin, -ar->winrct.ymin);

	for (az = sa->actionzones.first; az; az = az->next) {
		/* test if action zone is over this region */
		rcti azrct;
		BLI_rcti_init(&azrct, az->x1, az->x2, az->y1, az->y2);

		if (BLI_rcti_isect(&ar->drawrct, &azrct, NULL)) {
			if (az->type == AZONE_AREA) {
				area_draw_azone(az->x1, az->y1, az->x2, az->y2);
			}
			else if (az->type == AZONE_REGION) {
				if (az->ar) {
					/* only display tab or icons when the region is hidden */
					if (az->ar->flag & (RGN_FLAG_HIDDEN | RGN_FLAG_TOO_SMALL)) {
						region_draw_azone_tab_arrow(az);
					}
				}
			}
			else if (az->type == AZONE_FULLSCREEN) {
				area_draw_azone_fullscreen(az->x1, az->y1, az->x2, az->y2, az->alpha);
			}
		}
		if (!IS_EQF(az->alpha, 0.0f) && ELEM(az->type, AZONE_FULLSCREEN, AZONE_REGION_SCROLL)) {
			area_azone_tag_update(sa);
		}
	}

	GPU_matrix_pop();

	GPU_blend(false);
}

static void region_draw_status_text(ScrArea *sa, ARegion *ar)
{
	bool overlap = ED_region_is_overlap(sa->spacetype, ar->regiontype);

	if (overlap) {
		GPU_clear_color(0.0, 0.0, 0.0, 0.0);
		glClear(GL_COLOR_BUFFER_BIT);
	}
	else {
		UI_ThemeClearColor(TH_HEADER);
		glClear(GL_COLOR_BUFFER_BIT);
	}

	int fontid = BLF_set_default();

	const float width = BLF_width(fontid, ar->headerstr, BLF_DRAW_STR_DUMMY_MAX);
	const float x = UI_UNIT_X;
	const float y = 0.4f * UI_UNIT_Y;

	if (overlap) {
		const float pad = 2.0f * UI_DPI_FAC;
		const float x1 = x - (UI_UNIT_X - pad);
		const float x2 = x + width + (UI_UNIT_X - pad);
		const float y1 = pad;
		const float y2 = ar->winy - pad;

    GPU_blend_set_func_separate(
        GPU_SRC_ALPHA, GPU_ONE_MINUS_SRC_ALPHA, GPU_ONE, GPU_ONE_MINUS_SRC_ALPHA);

		float color[4] = {0.0f, 0.0f, 0.0f, 0.5f};
		UI_GetThemeColor3fv(TH_BACK, color);
		UI_draw_roundbox_corner_set(UI_CNR_ALL);
		UI_draw_roundbox_aa(true, x1, y1, x2, y2, 4.0f, color);

		UI_FontThemeColor(fontid, TH_TEXT);
	}
	else {
		UI_FontThemeColor(fontid, TH_TEXT);
	}

	BLF_position(fontid, x, y, 0.0f);
	BLF_draw(fontid, ar->headerstr, BLF_DRAW_STR_DUMMY_MAX);
}

void ED_region_do_msg_notify_tag_redraw(
    /* Follow wmMsgNotifyFn spec */
    bContext *UNUSED(C),
    wmMsgSubscribeKey *UNUSED(msg_key),
    wmMsgSubscribeValue *msg_val)
{
<<<<<<< HEAD
	ARegion *ar = msg_val->owner;
	ED_region_tag_redraw(ar);

	/* This avoids _many_ situations where header/properties control display settings.
	 * the common case is space properties in the header */
	if (ELEM(ar->regiontype, RGN_TYPE_HEADER, RGN_TYPE_UI)) {
		while (ar && ar->prev) {
			ar = ar->prev;
		}
		for (; ar; ar = ar->next) {
			if (ELEM(ar->regiontype, RGN_TYPE_WINDOW, RGN_TYPE_CHANNELS)) {
				ED_region_tag_redraw(ar);
			}
		}
	}
=======
  ARegion *ar = msg_val->owner;
  ED_region_tag_redraw(ar);

  /* This avoids _many_ situations where header/properties control display settings.
   * the common case is space properties in the header */
  if (ELEM(ar->regiontype, RGN_TYPE_HEADER, RGN_TYPE_TOOL_HEADER, RGN_TYPE_UI)) {
    while (ar && ar->prev) {
      ar = ar->prev;
    }
    for (; ar; ar = ar->next) {
      if (ELEM(ar->regiontype, RGN_TYPE_WINDOW, RGN_TYPE_CHANNELS)) {
        ED_region_tag_redraw(ar);
      }
    }
  }
>>>>>>> bc8b884e
}

void ED_area_do_msg_notify_tag_refresh(
    /* Follow wmMsgNotifyFn spec */
    bContext *UNUSED(C),
    wmMsgSubscribeKey *UNUSED(msg_key),
    wmMsgSubscribeValue *msg_val)
{
	ScrArea *sa = msg_val->user_data;
	ED_area_tag_refresh(sa);
}

static void region_do_msg_notify_tag_redraw(
    /* Follow wmMsgNotifyFn spec */
    bContext *UNUSED(C),
    wmMsgSubscribeKey *UNUSED(msg_key),
    wmMsgSubscribeValue *msg_val)
{
  ARegion *ar = msg_val->owner;
  ED_region_tag_redraw(ar);

  /* FIXME(campbell): shouldn't be needed. */
  WM_main_add_notifier(NC_SPACE | ND_SPACE_VIEW3D, NULL);
}

void ED_area_do_mgs_subscribe_for_tool_header(
    /* Follow ARegionType.message_subscribe */
    const struct bContext *UNUSED(C),
    struct WorkSpace *workspace,
    struct Scene *UNUSED(scene),
    struct bScreen *UNUSED(screen),
    struct ScrArea *UNUSED(sa),
    struct ARegion *ar,
    struct wmMsgBus *mbus)
{
  wmMsgSubscribeValue msg_sub_value_region_tag_redraw = {
      .owner = ar,
      .user_data = ar,
      /* TODO(campbell): investigate why
       * ED_region_do_msg_notify_tag_redraw doesn't work here. */
      // .notify = ED_region_do_msg_notify_tag_redraw,
      .notify = region_do_msg_notify_tag_redraw,
  };
  WM_msg_subscribe_rna_prop(
      mbus, &workspace->id, workspace, WorkSpace, tools, &msg_sub_value_region_tag_redraw);
}

/**
 * Although there's no general support for minimizing areas, the status-bar can
 * be snapped to be only a few pixels high. A few pixels rather than 0 so it
 * can be un-minimized again. We consider it pseudo-minimized and don't draw
 * it then.
 */
static bool area_is_pseudo_minimized(const ScrArea *area)
{
	return (area->winx < 3) || (area->winy < 3);
}

/* only exported for WM */
void ED_region_do_layout(bContext *C, ARegion *ar)
{
	/* This is optional, only needed for dynamically sized regions. */
	ScrArea *sa = CTX_wm_area(C);
	ARegionType *at = ar->type;

	if (!at->layout) {
		return;
	}

	if (at->do_lock || (sa && area_is_pseudo_minimized(sa))) {
		return;
	}

	ar->do_draw |= RGN_DRAWING;

	UI_SetTheme(sa ? sa->spacetype : 0, at->regionid);
	at->layout(C, ar);
}

/* only exported for WM */
void ED_region_do_draw(bContext *C, ARegion *ar)
{
	wmWindow *win = CTX_wm_window(C);
	ScrArea *sa = CTX_wm_area(C);
	ARegionType *at = ar->type;

	/* see BKE_spacedata_draw_locks() */
	if (at->do_lock)
		return;

	ar->do_draw |= RGN_DRAWING;

	/* Set viewport, scissor, ortho and ar->drawrct. */
	wmPartialViewport(&ar->drawrct, &ar->winrct, &ar->drawrct);

	wmOrtho2_region_pixelspace(ar);

	UI_SetTheme(sa ? sa->spacetype : 0, at->regionid);

	if (sa && area_is_pseudo_minimized(sa)) {
		UI_ThemeClearColor(TH_EDITOR_OUTLINE);
		glClear(GL_COLOR_BUFFER_BIT);
		return;
	}
	/* optional header info instead? */
	else if (ar->headerstr) {
		region_draw_status_text(sa, ar);
	}
	else if (at->draw) {
		at->draw(C, ar);
	}

	/* XXX test: add convention to end regions always in pixel space, for drawing of borders/gestures etc */
	ED_region_pixelspace(ar);

	ED_region_draw_cb_draw(C, ar, REGION_DRAW_POST_PIXEL);

	region_draw_azones(sa, ar);

	/* for debugging unneeded area redraws and partial redraw */
#if 0
<<<<<<< HEAD
	GPU_blend(true);
	GPUVertFormat *format = immVertexFormat();
	uint pos = GPU_vertformat_attr_add(format, "pos", GPU_COMP_F32, 2, GPU_FETCH_FLOAT);
	immBindBuiltinProgram(GPU_SHADER_2D_UNIFORM_COLOR);
	immUniformColor4f(drand48(), drand48(), drand48(), 0.1f);
	immRectf(pos, ar->drawrct.xmin - ar->winrct.xmin, ar->drawrct.ymin - ar->winrct.ymin,
	        ar->drawrct.xmax - ar->winrct.xmin, ar->drawrct.ymax - ar->winrct.ymin);
	immUnbindProgram();
	GPU_blend(false);
=======
  GPU_blend(true);
  GPUVertFormat *format = immVertexFormat();
  uint pos = GPU_vertformat_attr_add(format, "pos", GPU_COMP_F32, 2, GPU_FETCH_FLOAT);
  immBindBuiltinProgram(GPU_SHADER_2D_UNIFORM_COLOR);
  immUniformColor4f(drand48(), drand48(), drand48(), 0.1f);
  immRectf(pos,
           ar->drawrct.xmin - ar->winrct.xmin,
           ar->drawrct.ymin - ar->winrct.ymin,
           ar->drawrct.xmax - ar->winrct.xmin,
           ar->drawrct.ymax - ar->winrct.ymin);
  immUnbindProgram();
  GPU_blend(false);
>>>>>>> bc8b884e
#endif

	memset(&ar->drawrct, 0, sizeof(ar->drawrct));

	UI_blocklist_free_inactive(C, &ar->uiblocks);

	if (sa) {
		const bScreen *screen = WM_window_get_active_screen(win);

		/* Only region emboss for top-bar */
		if ((screen->state != SCREENFULL) && ED_area_is_global(sa)) {
			region_draw_emboss(ar, &ar->winrct, (REGION_EMBOSS_LEFT | REGION_EMBOSS_RIGHT));
		}
		else if ((ar->regiontype == RGN_TYPE_WINDOW) && (ar->alignment == RGN_ALIGN_QSPLIT)) {

			/* draw separating lines between the quad views */

			float color[4] = { 0.0f, 0.0f, 0.0f, 0.8f };
			UI_GetThemeColor3fv(TH_EDITOR_OUTLINE, color);
			GPUVertFormat *format = immVertexFormat();
			uint pos = GPU_vertformat_attr_add(format, "pos", GPU_COMP_F32, 2, GPU_FETCH_FLOAT);
			immBindBuiltinProgram(GPU_SHADER_2D_UNIFORM_COLOR);
			immUniformColor4fv(color);
			GPU_line_width(1.0f);
      imm_draw_box_wire_2d(
          pos, 0, 0, ar->winrct.xmax - ar->winrct.xmin + 1, ar->winrct.ymax - ar->winrct.ymin + 1);
			immUnbindProgram();
		}
	}

	/* We may want to detach message-subscriptions from drawing. */
	{
		WorkSpace *workspace = CTX_wm_workspace(C);
		wmWindowManager *wm = CTX_wm_manager(C);
		bScreen *screen = WM_window_get_active_screen(win);
		Scene *scene = CTX_data_scene(C);
		struct wmMsgBus *mbus = wm->message_bus;
		WM_msgbus_clear_by_owner(mbus, ar);

		/* Cheat, always subscribe to this space type properties.
		 *
		 * This covers most cases and avoids copy-paste similar code for each space type.
		 */
		if (ELEM(ar->regiontype, RGN_TYPE_WINDOW, RGN_TYPE_CHANNELS, RGN_TYPE_UI, RGN_TYPE_TOOLS)) {
			SpaceLink *sl = sa->spacedata.first;

			PointerRNA ptr;
			RNA_pointer_create(&screen->id, &RNA_Space, sl, &ptr);

			wmMsgSubscribeValue msg_sub_value_region_tag_redraw = {
				.owner = ar,
				.user_data = ar,
				.notify = ED_region_do_msg_notify_tag_redraw,
			};
			/* All properties for this space type. */
			WM_msg_subscribe_rna(mbus, &ptr, NULL, &msg_sub_value_region_tag_redraw, __func__);
		}

		ED_region_message_subscribe(C, workspace, scene, screen, sa, ar, mbus);
	}
}

/* **********************************
 * maybe silly, but let's try for now
 * to keep these tags protected
 * ********************************** */

void ED_region_tag_redraw(ARegion *ar)
{
	/* don't tag redraw while drawing, it shouldn't happen normally
	 * but python scripts can cause this to happen indirectly */
	if (ar && !(ar->do_draw & RGN_DRAWING)) {
		/* zero region means full region redraw */
		ar->do_draw &= ~(RGN_DRAW_PARTIAL | RGN_DRAW_NO_REBUILD);
		ar->do_draw |= RGN_DRAW;
		memset(&ar->drawrct, 0, sizeof(ar->drawrct));
	}
}

void ED_region_tag_redraw_overlay(ARegion *ar)
{
	if (ar)
		ar->do_draw_overlay = RGN_DRAW;
}

void ED_region_tag_redraw_no_rebuild(ARegion *ar)
{
	if (ar && !(ar->do_draw & (RGN_DRAWING | RGN_DRAW))) {
		ar->do_draw &= ~RGN_DRAW_PARTIAL;
		ar->do_draw |= RGN_DRAW_NO_REBUILD;
		memset(&ar->drawrct, 0, sizeof(ar->drawrct));
	}
}

void ED_region_tag_refresh_ui(ARegion *ar)
{
	if (ar) {
		ar->do_draw |= RGN_DRAW_REFRESH_UI;
	}
}

void ED_region_tag_redraw_partial(ARegion *ar, const rcti *rct)
{
	if (ar && !(ar->do_draw & RGN_DRAWING)) {
		if (!(ar->do_draw & (RGN_DRAW | RGN_DRAW_NO_REBUILD | RGN_DRAW_PARTIAL))) {
			/* no redraw set yet, set partial region */
			ar->do_draw |= RGN_DRAW_PARTIAL;
			ar->drawrct = *rct;
		}
		else if (ar->drawrct.xmin != ar->drawrct.xmax) {
			BLI_assert((ar->do_draw & RGN_DRAW_PARTIAL) != 0);
			/* partial redraw already set, expand region */
			BLI_rcti_union(&ar->drawrct, rct);
		}
		else {
			BLI_assert((ar->do_draw & (RGN_DRAW | RGN_DRAW_NO_REBUILD)) != 0);
			/* Else, full redraw is already requested, nothing to do here. */
		}
	}
}

void ED_area_tag_redraw(ScrArea *sa)
{
	ARegion *ar;

	if (sa)
		for (ar = sa->regionbase.first; ar; ar = ar->next)
			ED_region_tag_redraw(ar);
}

void ED_area_tag_redraw_no_rebuild(ScrArea *sa)
{
	ARegion *ar;

	if (sa)
		for (ar = sa->regionbase.first; ar; ar = ar->next)
			ED_region_tag_redraw_no_rebuild(ar);
}

void ED_area_tag_redraw_regiontype(ScrArea *sa, int regiontype)
{
	ARegion *ar;

	if (sa) {
		for (ar = sa->regionbase.first; ar; ar = ar->next) {
			if (ar->regiontype == regiontype) {
				ED_region_tag_redraw(ar);
			}
		}
	}
}

void ED_area_tag_refresh(ScrArea *sa)
{
	if (sa)
		sa->do_refresh = true;
}

/* *************************************************************** */

/* use NULL to disable it */
void ED_area_status_text(ScrArea *sa, const char *str)
{
	ARegion *ar;

	/* happens when running transform operators in background mode */
	if (sa == NULL)
		return;

	for (ar = sa->regionbase.first; ar; ar = ar->next) {
		if (ar->regiontype == RGN_TYPE_HEADER) {
			if (str) {
				if (ar->headerstr == NULL)
					ar->headerstr = MEM_mallocN(UI_MAX_DRAW_STR, "headerprint");
				BLI_strncpy(ar->headerstr, str, UI_MAX_DRAW_STR);
				BLI_str_rstrip(ar->headerstr);
			}
			else if (ar->headerstr) {
				MEM_freeN(ar->headerstr);
				ar->headerstr = NULL;
			}
			ED_region_tag_redraw(ar);
		}
	}
}

void ED_workspace_status_text(bContext *C, const char *str)
{
	wmWindow *win = CTX_wm_window(C);
	WorkSpace *workspace = CTX_wm_workspace(C);

	/* Can be NULL when running operators in background mode. */
	if (workspace == NULL)
		return;

	if (str) {
		if (workspace->status_text == NULL)
			workspace->status_text = MEM_mallocN(UI_MAX_DRAW_STR, "headerprint");
		BLI_strncpy(workspace->status_text, str, UI_MAX_DRAW_STR);
	}
	else if (workspace->status_text) {
		MEM_freeN(workspace->status_text);
		workspace->status_text = NULL;
	}

	/* Redraw status bar. */
	for (ScrArea *sa = win->global_areas.areabase.first; sa; sa = sa->next) {
		if (sa->spacetype == SPACE_STATUSBAR) {
			ED_area_tag_redraw(sa);
			break;
		}
	}
}

/* ************************************************************ */

static void area_azone_initialize(wmWindow *win, const bScreen *screen, ScrArea *sa)
{
	AZone *az;

	/* reinitialize entirely, regions and fullscreen add azones too */
	BLI_freelistN(&sa->actionzones);

	if (screen->state != SCREENNORMAL) {
		return;
	}

	if (U.app_flag & USER_APP_LOCK_UI_LAYOUT) {
		return;
	}

	if (ED_area_is_global(sa)) {
		return;
	}

	if (screen->temp) {
		return;
	}

<<<<<<< HEAD
  float coords[4][4] = {/* Bottom-left. */
	    {sa->totrct.xmin - U.pixelsize,
	     sa->totrct.ymin - U.pixelsize,
	     sa->totrct.xmin + AZONESPOTW,
	     sa->totrct.ymin + AZONESPOTH},
	    /* Bottom-right. */
	    {sa->totrct.xmax - AZONESPOTW,
	     sa->totrct.ymin - U.pixelsize,
	     sa->totrct.xmax + U.pixelsize,
	     sa->totrct.ymin + AZONESPOTH},
	    /* Top-left. */
	    {sa->totrct.xmin - U.pixelsize,
	     sa->totrct.ymax - AZONESPOTH,
	     sa->totrct.xmin + AZONESPOTW,
	     sa->totrct.ymax + U.pixelsize},
	    /* Top-right. */
	    {sa->totrct.xmax - AZONESPOTW,
	     sa->totrct.ymax - AZONESPOTH,
	     sa->totrct.xmax + U.pixelsize,
	     sa->totrct.ymax + U.pixelsize}};

	for (int i = 0; i < 4; i++) {
		/* can't click on bottom corners on OS X, already used for resizing */
=======
  float coords[4][4] = {
      /* Bottom-left. */
      {sa->totrct.xmin - U.pixelsize,
       sa->totrct.ymin - U.pixelsize,
       sa->totrct.xmin + AZONESPOTW,
       sa->totrct.ymin + AZONESPOTH},
      /* Bottom-right. */
      {sa->totrct.xmax - AZONESPOTW,
       sa->totrct.ymin - U.pixelsize,
       sa->totrct.xmax + U.pixelsize,
       sa->totrct.ymin + AZONESPOTH},
      /* Top-left. */
      {sa->totrct.xmin - U.pixelsize,
       sa->totrct.ymax - AZONESPOTH,
       sa->totrct.xmin + AZONESPOTW,
       sa->totrct.ymax + U.pixelsize},
      /* Top-right. */
      {sa->totrct.xmax - AZONESPOTW,
       sa->totrct.ymax - AZONESPOTH,
       sa->totrct.xmax + U.pixelsize,
       sa->totrct.ymax + U.pixelsize},
  };

  for (int i = 0; i < 4; i++) {
    /* can't click on bottom corners on OS X, already used for resizing */
>>>>>>> bc8b884e
#ifdef __APPLE__
		if (!WM_window_is_fullscreen(win) &&
		    ((coords[i][0] == 0 && coords[i][1] == 0) ||
         (coords[i][0] == WM_window_pixels_x(win) && coords[i][1] == 0))) {
			continue;
		}
#else
		(void)win;
#endif

		/* set area action zones */
		az = (AZone *)MEM_callocN(sizeof(AZone), "actionzone");
		BLI_addtail(&(sa->actionzones), az);
		az->type = AZONE_AREA;
		az->x1 = coords[i][0];
		az->y1 = coords[i][1];
		az->x2 = coords[i][2];
		az->y2 = coords[i][3];
		BLI_rcti_init(&az->rect, az->x1, az->x2, az->y1, az->y2);
	}
}

static void fullscreen_azone_initialize(ScrArea *sa, ARegion *ar)
{
	AZone *az;

	if (ED_area_is_global(sa) || (ar->regiontype != RGN_TYPE_WINDOW))
		return;

	az = (AZone *)MEM_callocN(sizeof(AZone), "fullscreen action zone");
	BLI_addtail(&(sa->actionzones), az);
	az->type = AZONE_FULLSCREEN;
	az->ar = ar;
	az->alpha = 0.0f;

	az->x1 = ar->winrct.xmax - (AZONEFADEOUT - 1);
	az->y1 = ar->winrct.ymax - (AZONEFADEOUT - 1);
	az->x2 = ar->winrct.xmax;
	az->y2 = ar->winrct.ymax;
	BLI_rcti_init(&az->rect, az->x1, az->x2, az->y1, az->y2);
}

#define AZONEPAD_EDGE   (0.1f * U.widget_unit)
#define AZONEPAD_ICON   (0.45f * U.widget_unit)
static void region_azone_edge(AZone *az, ARegion *ar)
{
	switch (az->edge) {
		case AE_TOP_TO_BOTTOMRIGHT:
			az->x1 = ar->winrct.xmin;
			az->y1 = ar->winrct.ymax - AZONEPAD_EDGE;
			az->x2 = ar->winrct.xmax;
			az->y2 = ar->winrct.ymax + AZONEPAD_EDGE;
			break;
		case AE_BOTTOM_TO_TOPLEFT:
			az->x1 = ar->winrct.xmin;
			az->y1 = ar->winrct.ymin + AZONEPAD_EDGE;
			az->x2 = ar->winrct.xmax;
			az->y2 = ar->winrct.ymin - AZONEPAD_EDGE;
			break;
		case AE_LEFT_TO_TOPRIGHT:
			az->x1 = ar->winrct.xmin - AZONEPAD_EDGE;
			az->y1 = ar->winrct.ymin;
			az->x2 = ar->winrct.xmin + AZONEPAD_EDGE;
			az->y2 = ar->winrct.ymax;
			break;
		case AE_RIGHT_TO_TOPLEFT:
			az->x1 = ar->winrct.xmax + AZONEPAD_EDGE;
			az->y1 = ar->winrct.ymin;
			az->x2 = ar->winrct.xmax - AZONEPAD_EDGE;
			az->y2 = ar->winrct.ymax;
			break;
	}

	BLI_rcti_init(&az->rect, az->x1, az->x2, az->y1, az->y2);
}

/* region already made zero sized, in shape of edge */
static void region_azone_tab_plus(ScrArea *sa, AZone *az, ARegion *ar)
{
	AZone *azt;
	int tot = 0, add;
	/* Edge offset multiplied by the  */

	float edge_offset = 1.0f;
	const float tab_size_x = 0.7f * U.widget_unit;
	const float tab_size_y = 0.4f * U.widget_unit;

	for (azt = sa->actionzones.first; azt; azt = azt->next) {
    if (azt->edge == az->edge)
      tot++;
	}

	switch (az->edge) {
		case AE_TOP_TO_BOTTOMRIGHT:
			add = (ar->winrct.ymax == sa->totrct.ymin) ? 1 : 0;
			az->x1 = ar->winrct.xmax - ((edge_offset + 1.0f) * tab_size_x);
			az->y1 = ar->winrct.ymax - add;
			az->x2 = ar->winrct.xmax - (edge_offset * tab_size_x);
			az->y2 = ar->winrct.ymax - add + tab_size_y;
			break;
		case AE_BOTTOM_TO_TOPLEFT:
			az->x1 = ar->winrct.xmax - ((edge_offset + 1.0f) * tab_size_x);
			az->y1 = ar->winrct.ymin - tab_size_y;
			az->x2 = ar->winrct.xmax - (edge_offset * tab_size_x);
			az->y2 = ar->winrct.ymin;
			break;
		case AE_LEFT_TO_TOPRIGHT:
			az->x1 = ar->winrct.xmin - tab_size_y;
			az->y1 = ar->winrct.ymax - ((edge_offset + 1.0f) * tab_size_x);
			az->x2 = ar->winrct.xmin;
			az->y2 = ar->winrct.ymax - (edge_offset * tab_size_x);
			break;
		case AE_RIGHT_TO_TOPLEFT:
			az->x1 = ar->winrct.xmax;
			az->y1 = ar->winrct.ymax - ((edge_offset + 1.0f) * tab_size_x);
			az->x2 = ar->winrct.xmax + tab_size_y;
			az->y2 = ar->winrct.ymax - (edge_offset * tab_size_x);
			break;
	}
	/* rect needed for mouse pointer test */
	BLI_rcti_init(&az->rect, az->x1, az->x2, az->y1, az->y2);
}

static bool region_azone_edge_poll(const ARegion *ar, const bool is_fullscreen)
{
	const bool is_hidden = (ar->flag & (RGN_FLAG_HIDDEN | RGN_FLAG_TOO_SMALL));

<<<<<<< HEAD
	if (is_hidden && is_fullscreen) {
		return false;
	}
	if (!is_hidden && ar->regiontype == RGN_TYPE_HEADER) {
		return false;
	}
=======
  if (is_hidden && is_fullscreen) {
    return false;
  }
  if (!is_hidden && ELEM(ar->regiontype, RGN_TYPE_HEADER, RGN_TYPE_TOOL_HEADER)) {
    return false;
  }
>>>>>>> bc8b884e

	return true;
}

static void region_azone_edge_initialize(ScrArea *sa,
                                         ARegion *ar,
                                         AZEdge edge,
                                         const bool is_fullscreen)
{
	AZone *az = NULL;
	const bool is_hidden = (ar->flag & (RGN_FLAG_HIDDEN | RGN_FLAG_TOO_SMALL));

	if (!region_azone_edge_poll(ar, is_fullscreen)) {
		return;
	}

	az = (AZone *)MEM_callocN(sizeof(AZone), "actionzone");
	BLI_addtail(&(sa->actionzones), az);
	az->type = AZONE_REGION;
	az->ar = ar;
	az->edge = edge;

	if (is_hidden) {
		region_azone_tab_plus(sa, az, ar);
	}
	else {
		region_azone_edge(az, ar);
	}
}

static void region_azone_scrollbar_initialize(ScrArea *sa,
                                              ARegion *ar,
                                              AZScrollDirection direction)
{
	rcti scroller_vert = (direction == AZ_SCROLL_VERT) ? ar->v2d.vert : ar->v2d.hor;
	AZone *az = MEM_callocN(sizeof(*az), __func__);

	BLI_addtail(&sa->actionzones, az);
	az->type = AZONE_REGION_SCROLL;
	az->ar = ar;
	az->direction = direction;

	if (direction == AZ_SCROLL_VERT) {
		az->ar->v2d.alpha_vert = 0;
	}
	else if (direction == AZ_SCROLL_HOR) {
		az->ar->v2d.alpha_hor = 0;
	}

	BLI_rcti_translate(&scroller_vert, ar->winrct.xmin, ar->winrct.ymin);
	az->x1 = scroller_vert.xmin - AZONEFADEIN;
	az->y1 = scroller_vert.ymin - AZONEFADEIN;
	az->x2 = scroller_vert.xmax + AZONEFADEIN;
	az->y2 = scroller_vert.ymax + AZONEFADEIN;

	BLI_rcti_init(&az->rect, az->x1, az->x2, az->y1, az->y2);
}

static void region_azones_scrollbars_initialize(ScrArea *sa, ARegion *ar)
{
	const View2D *v2d = &ar->v2d;

	if ((v2d->scroll & V2D_SCROLL_VERTICAL)   && ((v2d->scroll & V2D_SCROLL_SCALE_VERTICAL)   == 0)) {
		region_azone_scrollbar_initialize(sa, ar, AZ_SCROLL_VERT);
	}
  if ((v2d->scroll & V2D_SCROLL_HORIZONTAL) &&
      ((v2d->scroll & V2D_SCROLL_SCALE_HORIZONTAL) == 0)) {
		region_azone_scrollbar_initialize(sa, ar, AZ_SCROLL_HOR);
	}
}

/* *************************************************************** */

static void region_azones_add(const bScreen *screen, ScrArea *sa, ARegion *ar, const int alignment)
{
	const bool is_fullscreen = screen->state == SCREENFULL;

<<<<<<< HEAD
	/* edge code (t b l r) is along which area edge azone will be drawn */
	if (alignment == RGN_ALIGN_TOP)
		region_azone_edge_initialize(sa, ar, AE_BOTTOM_TO_TOPLEFT, is_fullscreen);
	else if (alignment == RGN_ALIGN_BOTTOM)
		region_azone_edge_initialize(sa, ar, AE_TOP_TO_BOTTOMRIGHT, is_fullscreen);
	else if (alignment == RGN_ALIGN_RIGHT)
		region_azone_edge_initialize(sa, ar, AE_LEFT_TO_TOPRIGHT, is_fullscreen);
	else if (alignment == RGN_ALIGN_LEFT)
		region_azone_edge_initialize(sa, ar, AE_RIGHT_TO_TOPLEFT, is_fullscreen);
=======
  /* Only display tab or icons when the header region is hidden
   * (not the tool header - they overlap). */
  if (ar->regiontype == RGN_TYPE_TOOL_HEADER) {
    return;
  }

  /* edge code (t b l r) is along which area edge azone will be drawn */
  if (alignment == RGN_ALIGN_TOP)
    region_azone_edge_initialize(sa, ar, AE_BOTTOM_TO_TOPLEFT, is_fullscreen);
  else if (alignment == RGN_ALIGN_BOTTOM)
    region_azone_edge_initialize(sa, ar, AE_TOP_TO_BOTTOMRIGHT, is_fullscreen);
  else if (alignment == RGN_ALIGN_RIGHT)
    region_azone_edge_initialize(sa, ar, AE_LEFT_TO_TOPRIGHT, is_fullscreen);
  else if (alignment == RGN_ALIGN_LEFT)
    region_azone_edge_initialize(sa, ar, AE_RIGHT_TO_TOPLEFT, is_fullscreen);
>>>>>>> bc8b884e

	if (is_fullscreen) {
		fullscreen_azone_initialize(sa, ar);
	}

	region_azones_scrollbars_initialize(sa, ar);
}

/* dir is direction to check, not the splitting edge direction! */
static int rct_fits(const rcti *rect, char dir, int size)
{
	if (dir == 'h') {
		return BLI_rcti_size_x(rect) + 1 - size;
	}
	else {  /* 'v' */
		return BLI_rcti_size_y(rect) + 1 - size;
	}
}

/* *************************************************************** */

/* ar should be overlapping */
/* function checks if some overlapping region was defined before - on same place */
static void region_overlap_fix(ScrArea *sa, ARegion *ar)
{
	ARegion *ar1;
	const int align = ar->alignment & ~RGN_SPLIT_PREV;
	int align1 = 0;

	/* find overlapping previous region on same place */
	for (ar1 = ar->prev; ar1; ar1 = ar1->prev) {
		if (ar1->flag & (RGN_FLAG_HIDDEN)) {
			continue;
		}

		if (ar1->overlap && ((ar1->alignment & RGN_SPLIT_PREV) == 0)) {
			if (ELEM(ar1->alignment, RGN_ALIGN_FLOAT)) {
				continue;
			}
			align1 = ar1->alignment;
			if (BLI_rcti_isect(&ar1->winrct, &ar->winrct, NULL)) {
				if (align1 != align) {
					/* Left overlapping right or vice-versa, forbid this! */
					ar->flag |= RGN_FLAG_TOO_SMALL;
					return;
				}
				/* Else, we have our previous region on same side. */
				break;
			}
		}
	}

	/* translate or close */
	if (ar1) {
		if (align1 == RGN_ALIGN_LEFT) {
			if (ar->winrct.xmax + ar1->winx > sa->winx - U.widget_unit) {
				ar->flag |= RGN_FLAG_TOO_SMALL;
				return;
			}
			else {
				BLI_rcti_translate(&ar->winrct, ar1->winx, 0);
			}
		}
		else if (align1 == RGN_ALIGN_RIGHT) {
			if (ar->winrct.xmin - ar1->winx < U.widget_unit) {
				ar->flag |= RGN_FLAG_TOO_SMALL;
				return;
			}
			else {
				BLI_rcti_translate(&ar->winrct, -ar1->winx, 0);
			}
		}
	}

	/* At this point, 'ar' is in its final position and still open.
	 * Make a final check it does not overlap any previous 'other side' region. */
	for (ar1 = ar->prev; ar1; ar1 = ar1->prev) {
		if (ar1->flag & (RGN_FLAG_HIDDEN)) {
			continue;
		}
		if (ELEM(ar1->alignment, RGN_ALIGN_FLOAT)) {
			continue;
		}

		if (ar1->overlap && (ar1->alignment & RGN_SPLIT_PREV) == 0) {
			if ((ar1->alignment != align) && BLI_rcti_isect(&ar1->winrct, &ar->winrct, NULL)) {
				/* Left overlapping right or vice-versa, forbid this! */
				ar->flag |= RGN_FLAG_TOO_SMALL;
				return;
			}
		}
	}
}

/* overlapping regions only in the following restricted cases */
bool ED_region_is_overlap(int spacetype, int regiontype)
{
	if (regiontype == RGN_TYPE_HUD) {
		return true;
	}
	if (U.uiflag2 & USER_REGION_OVERLAP) {
		if (spacetype == SPACE_NODE) {
			if (regiontype == RGN_TYPE_TOOLS) {
				return true;
			}
		}
		else if (ELEM(spacetype, SPACE_VIEW3D, SPACE_IMAGE)) {
      if (ELEM(regiontype,
               RGN_TYPE_TOOLS,
               RGN_TYPE_UI,
               RGN_TYPE_TOOL_PROPS,
               RGN_TYPE_HEADER,
               RGN_TYPE_FOOTER)) {
				return true;
			}
		}
	}

	return false;
}

static void region_rect_recursive(
    ScrArea *sa, ARegion *ar, rcti *remainder, rcti *overlap_remainder, int quad)
{
<<<<<<< HEAD
	rcti *remainder_prev = remainder;

	if (ar == NULL)
		return;

	int prev_winx = ar->winx;
	int prev_winy = ar->winy;

	/* no returns in function, winrct gets set in the end again */
	BLI_rcti_init(&ar->winrct, 0, 0, 0, 0);

	/* for test; allow split of previously defined region */
	if (ar->alignment & RGN_SPLIT_PREV)
		if (ar->prev)
			remainder = &ar->prev->winrct;

	int alignment = ar->alignment & ~RGN_SPLIT_PREV;

	/* set here, assuming userpref switching forces to call this again */
	ar->overlap = ED_region_is_overlap(sa->spacetype, ar->regiontype);

	/* clear state flags first */
	ar->flag &= ~(RGN_FLAG_TOO_SMALL | RGN_FLAG_SIZE_CLAMP_X | RGN_FLAG_SIZE_CLAMP_Y);
	/* user errors */
	if ((ar->next == NULL) && !ELEM(alignment, RGN_ALIGN_QSPLIT, RGN_ALIGN_FLOAT)) {
		alignment = RGN_ALIGN_NONE;
	}

	/* prefsize, taking into account DPI */
	int prefsizex = UI_DPI_FAC * ((ar->sizex > 1) ? ar->sizex + 0.5f : ar->type->prefsizex);
	int prefsizey;

	if (ar->flag & RGN_FLAG_PREFSIZE_OR_HIDDEN) {
		prefsizex = UI_DPI_FAC * ar->type->prefsizex;
		prefsizey = UI_DPI_FAC * ar->type->prefsizey;
	}
	else if (ar->regiontype == RGN_TYPE_HEADER) {
		prefsizey = ED_area_headersize();
	}
	else if (ar->regiontype == RGN_TYPE_FOOTER) {
		prefsizey = ED_area_footersize();
	}
	else if (ED_area_is_global(sa)) {
		prefsizey = ED_region_global_size_y();
	}
	else {
		prefsizey = UI_DPI_FAC * (ar->sizey > 1 ? ar->sizey + 0.5f : ar->type->prefsizey);
	}

	if (ar->flag & RGN_FLAG_HIDDEN) {
		/* hidden is user flag */
	}
	else if (alignment == RGN_ALIGN_FLOAT) {
		/**
		 * \note Currently this window type is only used for #RGN_TYPE_HUD,
		 * We expect the panel to resize it's self to be larger.
		 *
		 * This aligns to the lower left of the area.
		 */
		const int size_min[2] = {UI_UNIT_X, UI_UNIT_Y};
		rcti overlap_remainder_margin = *overlap_remainder;
=======
  rcti *remainder_prev = remainder;

  if (ar == NULL)
    return;

  int prev_winx = ar->winx;
  int prev_winy = ar->winy;

  /* no returns in function, winrct gets set in the end again */
  BLI_rcti_init(&ar->winrct, 0, 0, 0, 0);

  /* for test; allow split of previously defined region */
  if (ar->alignment & RGN_SPLIT_PREV)
    if (ar->prev)
      remainder = &ar->prev->winrct;

  int alignment = ar->alignment & ~RGN_SPLIT_PREV;

  /* set here, assuming userpref switching forces to call this again */
  ar->overlap = ED_region_is_overlap(sa->spacetype, ar->regiontype);

  /* clear state flags first */
  ar->flag &= ~(RGN_FLAG_TOO_SMALL | RGN_FLAG_SIZE_CLAMP_X | RGN_FLAG_SIZE_CLAMP_Y);
  /* user errors */
  if ((ar->next == NULL) && !ELEM(alignment, RGN_ALIGN_QSPLIT, RGN_ALIGN_FLOAT)) {
    alignment = RGN_ALIGN_NONE;
  }

  /* prefsize, taking into account DPI */
  int prefsizex = UI_DPI_FAC * ((ar->sizex > 1) ? ar->sizex + 0.5f : ar->type->prefsizex);
  int prefsizey;

  if (ar->flag & RGN_FLAG_PREFSIZE_OR_HIDDEN) {
    prefsizex = UI_DPI_FAC * ar->type->prefsizex;
    prefsizey = UI_DPI_FAC * ar->type->prefsizey;
  }
  else if (ar->regiontype == RGN_TYPE_HEADER) {
    prefsizey = ED_area_headersize();
  }
  else if (ar->regiontype == RGN_TYPE_TOOL_HEADER) {
    prefsizey = ED_area_headersize();
  }
  else if (ar->regiontype == RGN_TYPE_FOOTER) {
    prefsizey = ED_area_footersize();
  }
  else if (ED_area_is_global(sa)) {
    prefsizey = ED_region_global_size_y();
  }
  else if (ar->regiontype == RGN_TYPE_UI && sa->spacetype == SPACE_FILE) {
    prefsizey = UI_UNIT_Y * 2 + (UI_UNIT_Y / 2);
  }
  else {
    prefsizey = UI_DPI_FAC * (ar->sizey > 1 ? ar->sizey + 0.5f : ar->type->prefsizey);
  }

  if (ar->flag & RGN_FLAG_HIDDEN) {
    /* hidden is user flag */
  }
  else if (alignment == RGN_ALIGN_FLOAT) {
    /**
     * \note Currently this window type is only used for #RGN_TYPE_HUD,
     * We expect the panel to resize it's self to be larger.
     *
     * This aligns to the lower left of the area.
     */
    const int size_min[2] = {UI_UNIT_X, UI_UNIT_Y};
    rcti overlap_remainder_margin = *overlap_remainder;
>>>>>>> bc8b884e
    BLI_rcti_resize(&overlap_remainder_margin,
		        max_ii(0, BLI_rcti_size_x(overlap_remainder) - UI_UNIT_X / 2),
		        max_ii(0, BLI_rcti_size_y(overlap_remainder) - UI_UNIT_Y / 2));
		ar->winrct.xmin = overlap_remainder_margin.xmin;
		ar->winrct.ymin = overlap_remainder_margin.ymin;
		ar->winrct.xmax = ar->winrct.xmin + prefsizex - 1;
		ar->winrct.ymax = ar->winrct.ymin + prefsizey - 1;

		BLI_rcti_isect(&ar->winrct, &overlap_remainder_margin, &ar->winrct);

		if (BLI_rcti_size_x(&ar->winrct) != prefsizex - 1) {
			ar->flag |= RGN_FLAG_SIZE_CLAMP_X;
		}
		if (BLI_rcti_size_y(&ar->winrct) != prefsizey - 1) {
			ar->flag |= RGN_FLAG_SIZE_CLAMP_Y;
		}

		/* We need to use a test that wont have been previously clamped. */
		rcti winrct_test = {
			.xmin = ar->winrct.xmin,
			.ymin = ar->winrct.ymin,
			.xmax = ar->winrct.xmin + size_min[0],
			.ymax = ar->winrct.ymin + size_min[1],
		};
		BLI_rcti_isect(&winrct_test, &overlap_remainder_margin, &winrct_test);
		if (BLI_rcti_size_x(&winrct_test) < size_min[0] ||
        BLI_rcti_size_y(&winrct_test) < size_min[1]) {
			ar->flag |= RGN_FLAG_TOO_SMALL;
		}
	}
	else if (rct_fits(remainder, 'v', 1) < 0 || rct_fits(remainder, 'h', 1) < 0) {
		/* remainder is too small for any usage */
		ar->flag |= RGN_FLAG_TOO_SMALL;
	}
	else if (alignment == RGN_ALIGN_NONE) {
		/* typically last region */
		ar->winrct = *remainder;
		BLI_rcti_init(remainder, 0, 0, 0, 0);
	}
	else if (alignment == RGN_ALIGN_TOP || alignment == RGN_ALIGN_BOTTOM) {
		rcti *winrct = (ar->overlap) ? overlap_remainder : remainder;

		if (rct_fits(winrct, 'v', prefsizey) < 0) {
			ar->flag |= RGN_FLAG_TOO_SMALL;
		}
		else {
			int fac = rct_fits(winrct, 'v', prefsizey);

			if (fac < 0)
				prefsizey += fac;

			ar->winrct = *winrct;

			if (alignment == RGN_ALIGN_TOP) {
				ar->winrct.ymin = ar->winrct.ymax - prefsizey + 1;
				winrct->ymax = ar->winrct.ymin - 1;
			}
			else {
				ar->winrct.ymax = ar->winrct.ymin + prefsizey - 1;
				winrct->ymin = ar->winrct.ymax + 1;
			}
		}
	}
	else if (ELEM(alignment, RGN_ALIGN_LEFT, RGN_ALIGN_RIGHT)) {
		rcti *winrct = (ar->overlap) ? overlap_remainder : remainder;

		if (rct_fits(winrct, 'h', prefsizex) < 0) {
			ar->flag |= RGN_FLAG_TOO_SMALL;
		}
		else {
			int fac = rct_fits(winrct, 'h', prefsizex);

			if (fac < 0)
				prefsizex += fac;

			ar->winrct = *winrct;

			if (alignment == RGN_ALIGN_RIGHT) {
				ar->winrct.xmin = ar->winrct.xmax - prefsizex + 1;
				winrct->xmax = ar->winrct.xmin - 1;
			}
			else {
				ar->winrct.xmax = ar->winrct.xmin + prefsizex - 1;
				winrct->xmin = ar->winrct.xmax + 1;
			}
		}
	}
	else if (alignment == RGN_ALIGN_VSPLIT || alignment == RGN_ALIGN_HSPLIT) {
		/* percentage subdiv*/
		ar->winrct = *remainder;

		if (alignment == RGN_ALIGN_HSPLIT) {
			if (rct_fits(remainder, 'h', prefsizex) > 4) {
				ar->winrct.xmax = BLI_rcti_cent_x(remainder);
				remainder->xmin = ar->winrct.xmax + 1;
			}
			else {
				BLI_rcti_init(remainder, 0, 0, 0, 0);
			}
		}
		else {
			if (rct_fits(remainder, 'v', prefsizey) > 4) {
				ar->winrct.ymax = BLI_rcti_cent_y(remainder);
				remainder->ymin = ar->winrct.ymax + 1;
			}
			else {
				BLI_rcti_init(remainder, 0, 0, 0, 0);
			}
		}
	}
	else if (alignment == RGN_ALIGN_QSPLIT) {
		ar->winrct = *remainder;

		/* test if there's still 4 regions left */
		if (quad == 0) {
			ARegion *artest = ar->next;
			int count = 1;

			while (artest) {
				artest->alignment = RGN_ALIGN_QSPLIT;
				artest = artest->next;
				count++;
			}

			if (count != 4) {
				/* let's stop adding regions */
				BLI_rcti_init(remainder, 0, 0, 0, 0);
				if (G.debug & G_DEBUG)
					printf("region quadsplit failed\n");
			}
			else {
				quad = 1;
			}
		}
		if (quad) {
			if (quad == 1) { /* left bottom */
				ar->winrct.xmax = BLI_rcti_cent_x(remainder);
				ar->winrct.ymax = BLI_rcti_cent_y(remainder);
			}
			else if (quad == 2) { /* left top */
				ar->winrct.xmax = BLI_rcti_cent_x(remainder);
				ar->winrct.ymin = BLI_rcti_cent_y(remainder) + 1;
			}
			else if (quad == 3) { /* right bottom */
				ar->winrct.xmin = BLI_rcti_cent_x(remainder) + 1;
				ar->winrct.ymax = BLI_rcti_cent_y(remainder);
			}
			else {  /* right top */
				ar->winrct.xmin = BLI_rcti_cent_x(remainder) + 1;
				ar->winrct.ymin = BLI_rcti_cent_y(remainder) + 1;
				BLI_rcti_init(remainder, 0, 0, 0, 0);
			}

			quad++;
		}
	}

	/* for speedup */
	ar->winx = BLI_rcti_size_x(&ar->winrct) + 1;
	ar->winy = BLI_rcti_size_y(&ar->winrct) + 1;

	/* if region opened normally, we store this for hide/reveal usage */
	/* prevent rounding errors for UI_DPI_FAC mult and divide */
  if (ar->winx > 1)
    ar->sizex = (ar->winx + 0.5f) / UI_DPI_FAC;
  if (ar->winy > 1)
    ar->sizey = (ar->winy + 0.5f) / UI_DPI_FAC;

	/* exception for multiple overlapping regions on same spot */
	if (ar->overlap && (alignment != RGN_ALIGN_FLOAT)) {
		region_overlap_fix(sa, ar);
	}

	/* set winrect for azones */
	if (ar->flag & (RGN_FLAG_HIDDEN | RGN_FLAG_TOO_SMALL)) {
		ar->winrct = (ar->overlap) ? *overlap_remainder : *remainder;

		switch (alignment) {
			case RGN_ALIGN_TOP:
				ar->winrct.ymin = ar->winrct.ymax;
				break;
			case RGN_ALIGN_BOTTOM:
				ar->winrct.ymax = ar->winrct.ymin;
				break;
			case RGN_ALIGN_RIGHT:
				ar->winrct.xmin = ar->winrct.xmax;
				break;
			case RGN_ALIGN_LEFT:
			default:
				/* prevent winrct to be valid */
				ar->winrct.xmax = ar->winrct.xmin;
				break;
		}
	}

	/* restore prev-split exception */
	if (ar->alignment & RGN_SPLIT_PREV) {
		if (ar->prev) {
			remainder = remainder_prev;
			ar->prev->winx = BLI_rcti_size_x(&ar->prev->winrct) + 1;
			ar->prev->winy = BLI_rcti_size_y(&ar->prev->winrct) + 1;
		}
	}

	/* After non-overlapping region, all following overlapping regions
	 * fit within the remaining space again. */
	if (!ar->overlap) {
		*overlap_remainder = *remainder;
	}

	region_rect_recursive(sa, ar->next, remainder, overlap_remainder, quad);

	/* Tag for redraw if size changes. */
	if (ar->winx != prev_winx || ar->winy != prev_winy) {
		ED_region_tag_redraw(ar);
	}
}

static void area_calc_totrct(ScrArea *sa, const rcti *window_rect)
{
	short px = (short)U.pixelsize;

	sa->totrct.xmin = sa->v1->vec.x;
	sa->totrct.xmax = sa->v4->vec.x;
	sa->totrct.ymin = sa->v1->vec.y;
	sa->totrct.ymax = sa->v2->vec.y;

	/* scale down totrct by 1 pixel on all sides not matching window borders */
	if (sa->totrct.xmin > window_rect->xmin) {
		sa->totrct.xmin += px;
	}
	if (sa->totrct.xmax < (window_rect->xmax - 1)) {
		sa->totrct.xmax -= px;
	}
	if (sa->totrct.ymin > window_rect->ymin) {
		sa->totrct.ymin += px;
	}
	if (sa->totrct.ymax < (window_rect->ymax - 1)) {
		sa->totrct.ymax -= px;
	}
	/* Although the following asserts are correct they lead to a very unstable Blender.
	 * And the asserts would fail even in 2.7x (they were added in 2.8x as part of the top-bar commit).
	 * For more details see T54864. */
#if 0
	BLI_assert(sa->totrct.xmin >= 0);
	BLI_assert(sa->totrct.xmax >= 0);
	BLI_assert(sa->totrct.ymin >= 0);
	BLI_assert(sa->totrct.ymax >= 0);
#endif

	/* for speedup */
	sa->winx = BLI_rcti_size_x(&sa->totrct) + 1;
	sa->winy = BLI_rcti_size_y(&sa->totrct) + 1;
}

/* used for area initialize below */
static void region_subwindow(ARegion *ar)
{
	bool hidden = (ar->flag & (RGN_FLAG_HIDDEN | RGN_FLAG_TOO_SMALL)) != 0;

	if ((ar->alignment & RGN_SPLIT_PREV) && ar->prev)
		hidden = hidden || (ar->prev->flag & (RGN_FLAG_HIDDEN | RGN_FLAG_TOO_SMALL));

	ar->visible = !hidden;
}

/**
 * \param ar: Region, may be NULL when adding handlers for \a sa.
 */
static void ed_default_handlers(
    wmWindowManager *wm, ScrArea *sa, ARegion *ar, ListBase *handlers, int flag)
{
	BLI_assert(ar ? (&ar->handlers == handlers) : (&sa->handlers == handlers));

	/* note, add-handler checks if it already exists */

	/* XXX it would be good to have boundbox checks for some of these... */
	if (flag & ED_KEYMAP_UI) {
		wmKeyMap *keymap = WM_keymap_ensure(wm->defaultconf, "User Interface", 0, 0);
		WM_event_add_keymap_handler(handlers, keymap);

		/* user interface widgets */
		UI_region_handlers_add(handlers);
	}
	if (flag & ED_KEYMAP_GIZMO) {
		BLI_assert(ar && ar->type->regionid == RGN_TYPE_WINDOW);
		if (ar) {
			/* Anything else is confusing, only allow this. */
			BLI_assert(&ar->handlers == handlers);
			if (ar->gizmo_map == NULL) {
				ar->gizmo_map = WM_gizmomap_new_from_type(
				        &(const struct wmGizmoMapType_Params){sa->spacetype, ar->type->regionid});
			}
			WM_gizmomap_add_handlers(ar, ar->gizmo_map);
		}
	}
	if (flag & ED_KEYMAP_TOOL) {
		WM_event_add_keymap_handler_dynamic(&ar->handlers, WM_event_get_keymap_from_toolsystem, sa);
	}
	if (flag & ED_KEYMAP_VIEW2D) {
		/* 2d-viewport handling+manipulation */
		wmKeyMap *keymap = WM_keymap_ensure(wm->defaultconf, "View2D", 0, 0);
		WM_event_add_keymap_handler(handlers, keymap);
	}
	if (flag & ED_KEYMAP_MARKERS) {
		/* time-markers */
		wmKeyMap *keymap = WM_keymap_ensure(wm->defaultconf, "Markers", 0, 0);

		/* use a boundbox restricted map */
		/* same local check for all areas */
		static rcti rect = {0, 10000, 0, -1};
		rect.ymax = UI_MARKER_MARGIN_Y;
		BLI_assert(ar->type->regionid == RGN_TYPE_WINDOW);
		WM_event_add_keymap_handler_bb(handlers, keymap, &rect, &ar->winrct);
	}
	if (flag & ED_KEYMAP_ANIMATION) {
		/* frame changing and timeline operators (for time spaces) */
		wmKeyMap *keymap = WM_keymap_ensure(wm->defaultconf, "Animation", 0, 0);
		WM_event_add_keymap_handler(handlers, keymap);
	}
	if (flag & ED_KEYMAP_FRAMES) {
		/* frame changing/jumping (for all spaces) */
		wmKeyMap *keymap = WM_keymap_ensure(wm->defaultconf, "Frames", 0, 0);
		WM_event_add_keymap_handler(handlers, keymap);
	}
	if (flag & ED_KEYMAP_HEADER) {
		/* standard keymap for headers regions */
		wmKeyMap *keymap = WM_keymap_ensure(wm->defaultconf, "Header", 0, 0);
		WM_event_add_keymap_handler(handlers, keymap);
	}
	if (flag & ED_KEYMAP_FOOTER) {
		/* standard keymap for footer regions */
		wmKeyMap *keymap = WM_keymap_ensure(wm->defaultconf, "Footer", 0, 0);
		WM_event_add_keymap_handler(handlers, keymap);
	}

	/* Keep last because of LMB/RMB handling, see: T57527. */
	if (flag & ED_KEYMAP_GPENCIL) {
		/* grease pencil */
		/* NOTE: This is now 4 keymaps - One for basic functionality,
		 *       and others for special stroke modes (edit, paint and sculpt).
		 *
		 *       For now, it's easier to just include all,
		 *       since you hardly want one without the others.
		 */
		wmKeyMap *keymap_general = WM_keymap_ensure(wm->defaultconf, "Grease Pencil", 0, 0);
		WM_event_add_keymap_handler(handlers, keymap_general);

    wmKeyMap *keymap_edit = WM_keymap_ensure(
        wm->defaultconf, "Grease Pencil Stroke Edit Mode", 0, 0);
		WM_event_add_keymap_handler(handlers, keymap_edit);

    wmKeyMap *keymap_paint = WM_keymap_ensure(
        wm->defaultconf, "Grease Pencil Stroke Paint Mode", 0, 0);
		WM_event_add_keymap_handler(handlers, keymap_paint);

    wmKeyMap *keymap_paint_draw = WM_keymap_ensure(
        wm->defaultconf, "Grease Pencil Stroke Paint (Draw brush)", 0, 0);
		WM_event_add_keymap_handler(handlers, keymap_paint_draw);

    wmKeyMap *keymap_paint_erase = WM_keymap_ensure(
        wm->defaultconf, "Grease Pencil Stroke Paint (Erase)", 0, 0);
		WM_event_add_keymap_handler(handlers, keymap_paint_erase);

    wmKeyMap *keymap_paint_fill = WM_keymap_ensure(
        wm->defaultconf, "Grease Pencil Stroke Paint (Fill)", 0, 0);
		WM_event_add_keymap_handler(handlers, keymap_paint_fill);

    wmKeyMap *keymap_sculpt = WM_keymap_ensure(
        wm->defaultconf, "Grease Pencil Stroke Sculpt Mode", 0, 0);
		WM_event_add_keymap_handler(handlers, keymap_sculpt);
	}
}

void ED_area_update_region_sizes(wmWindowManager *wm, wmWindow *win, ScrArea *area)
{
	rcti rect, overlap_rect;
	rcti window_rect;

	if (!(area->flag & AREA_FLAG_REGION_SIZE_UPDATE)) {
		return;
	}
	const bScreen *screen = WM_window_get_active_screen(win);

	WM_window_rect_calc(win, &window_rect);
	area_calc_totrct(area, &window_rect);

	/* region rect sizes */
	rect = area->totrct;
	overlap_rect = rect;
	region_rect_recursive(area, area->regionbase.first, &rect, &overlap_rect, 0);

	/* Dynamically sized regions may have changed region sizes, so we have to force azone update. */
	area_azone_initialize(win, screen, area);

	for (ARegion *ar = area->regionbase.first; ar; ar = ar->next) {
		region_subwindow(ar);

		/* region size may have changed, init does necessary adjustments */
		if (ar->type->init) {
			ar->type->init(wm, ar);
		}

		/* Some AZones use View2D data which is only updated in region init, so call that first! */
		region_azones_add(screen, area, ar, ar->alignment & ~RGN_SPLIT_PREV);
	}
	ED_area_azones_update(area, &win->eventstate->x);

	area->flag &= ~AREA_FLAG_REGION_SIZE_UPDATE;
}

/* called in screen_refresh, or screens_init, also area size changes */
void ED_area_initialize(wmWindowManager *wm, wmWindow *win, ScrArea *sa)
{
	WorkSpace *workspace = WM_window_get_active_workspace(win);
	const bScreen *screen = BKE_workspace_active_screen_get(win->workspace_hook);
	ViewLayer *view_layer = WM_window_get_active_view_layer(win);
	ARegion *ar;
	rcti rect, overlap_rect;
	rcti window_rect;

	if (ED_area_is_global(sa) && (sa->global->flag & GLOBAL_AREA_IS_HIDDEN)) {
		return;
	}
	WM_window_rect_calc(win, &window_rect);

	/* set typedefinitions */
	sa->type = BKE_spacetype_from_id(sa->spacetype);

	if (sa->type == NULL) {
		sa->spacetype = SPACE_VIEW3D;
		sa->type = BKE_spacetype_from_id(sa->spacetype);
	}

	for (ar = sa->regionbase.first; ar; ar = ar->next)
		ar->type = BKE_regiontype_from_id_or_first(sa->type, ar->regiontype);

	/* area sizes */
	area_calc_totrct(sa, &window_rect);

	/* region rect sizes */
	rect = sa->totrct;
	overlap_rect = rect;
	region_rect_recursive(sa, sa->regionbase.first, &rect, &overlap_rect, 0);
	sa->flag &= ~AREA_FLAG_REGION_SIZE_UPDATE;

	/* default area handlers */
	ed_default_handlers(wm, sa, NULL, &sa->handlers, sa->type->keymapflag);
	/* checks spacedata, adds own handlers */
	if (sa->type->init)
		sa->type->init(wm, sa);

	/* clear all azones, add the area triangle widgets */
	area_azone_initialize(win, screen, sa);

	/* region windows, default and own handlers */
	for (ar = sa->regionbase.first; ar; ar = ar->next) {
		region_subwindow(ar);

		if (ar->visible) {
			/* default region handlers */
			ed_default_handlers(wm, sa, ar, &ar->handlers, ar->type->keymapflag);
			/* own handlers */
			if (ar->type->init) {
				ar->type->init(wm, ar);
			}
		}
		else {
			/* prevent uiblocks to run */
			UI_blocklist_free(NULL, &ar->uiblocks);
		}

		/* Some AZones use View2D data which is only updated in region init, so call that first! */
		region_azones_add(screen, sa, ar, ar->alignment & ~RGN_SPLIT_PREV);
	}

	/* Avoid re-initializing tools while resizing the window. */
	if ((G.moving & G_TRANSFORM_WM) == 0) {
		if ((1 << sa->spacetype) & WM_TOOLSYSTEM_SPACE_MASK) {
			WM_toolsystem_refresh_screen_area(workspace, view_layer, sa);
			sa->flag |= AREA_FLAG_ACTIVE_TOOL_UPDATE;
		}
		else {
			sa->runtime.tool = NULL;
			sa->runtime.is_tool_set = true;
		}
	}
}

static void region_update_rect(ARegion *ar)
{
	ar->winx = BLI_rcti_size_x(&ar->winrct) + 1;
	ar->winy = BLI_rcti_size_y(&ar->winrct) + 1;

	/* v2d mask is used to subtract scrollbars from a 2d view. Needs initialize here. */
	BLI_rcti_init(&ar->v2d.mask, 0, ar->winx - 1, 0, ar->winy -1);
}

/**
 * Call to move a popup window (keep OpenGL context free!)
 */
void ED_region_update_rect(ARegion *ar)
{
	region_update_rect(ar);
}

/* externally called for floating regions like menus */
void ED_region_init(ARegion *ar)
{
	/* refresh can be called before window opened */
	region_subwindow(ar);

	region_update_rect(ar);
}

void ED_region_cursor_set(wmWindow *win, ScrArea *sa, ARegion *ar)
{
	if (ar && sa && ar->type && ar->type->cursor) {
		ar->type->cursor(win, sa, ar);
	}
	else {
		if (WM_cursor_set_from_tool(win, sa, ar)) {
			return;
		}
		WM_cursor_set(win, CURSOR_STD);
	}
}

/* for use after changing visibility of regions */
void ED_region_visibility_change_update(bContext *C, ScrArea *sa, ARegion *ar)
{
<<<<<<< HEAD
	ScrArea *sa = CTX_wm_area(C);

	if (ar->flag & RGN_FLAG_HIDDEN)
		WM_event_remove_handlers(C, &ar->handlers);
=======
  if (ar->flag & RGN_FLAG_HIDDEN)
    WM_event_remove_handlers(C, &ar->handlers);
>>>>>>> bc8b884e

	ED_area_initialize(CTX_wm_manager(C), CTX_wm_window(C), sa);
	ED_area_tag_redraw(sa);
}

/* for quick toggle, can skip fades */
void region_toggle_hidden(bContext *C, ARegion *ar, const bool do_fade)
{
	ScrArea *sa = CTX_wm_area(C);

	ar->flag ^= RGN_FLAG_HIDDEN;

<<<<<<< HEAD
	if (do_fade && ar->overlap) {
		/* starts a timer, and in end calls the stuff below itself (region_sblend_invoke()) */
		region_blend_start(C, sa, ar);
	}
	else {
		ED_region_visibility_change_update(C, ar);
	}
=======
  if (do_fade && ar->overlap) {
    /* starts a timer, and in end calls the stuff below itself (region_sblend_invoke()) */
    ED_region_visibility_change_update_animated(C, sa, ar);
  }
  else {
    ED_region_visibility_change_update(C, sa, ar);
  }
>>>>>>> bc8b884e
}

/* exported to all editors, uses fading default */
void ED_region_toggle_hidden(bContext *C, ARegion *ar)
{
	region_toggle_hidden(C, ar, true);
}

/**
 * we swap spaces for fullscreen to keep all allocated data area vertices were set
 */
void ED_area_data_copy(ScrArea *sa_dst, ScrArea *sa_src, const bool do_free)
{
	SpaceType *st;
	ARegion *ar;
	const char spacetype = sa_dst->spacetype;
	const short flag_copy = HEADER_NO_PULLDOWN;

	sa_dst->spacetype = sa_src->spacetype;
	sa_dst->type = sa_src->type;

	sa_dst->flag = (sa_dst->flag & ~flag_copy) | (sa_src->flag & flag_copy);

	/* area */
	if (do_free) {
		BKE_spacedata_freelist(&sa_dst->spacedata);
	}
	BKE_spacedata_copylist(&sa_dst->spacedata, &sa_src->spacedata);

	/* Note; SPACE_EMPTY is possible on new screens */

	/* regions */
	if (do_free) {
		st = BKE_spacetype_from_id(spacetype);
		for (ar = sa_dst->regionbase.first; ar; ar = ar->next)
			BKE_area_region_free(st, ar);
		BLI_freelistN(&sa_dst->regionbase);
	}
	st = BKE_spacetype_from_id(sa_src->spacetype);
	for (ar = sa_src->regionbase.first; ar; ar = ar->next) {
		ARegion *newar = BKE_area_region_copy(st, ar);
		BLI_addtail(&sa_dst->regionbase, newar);
	}
}

void ED_area_data_swap(ScrArea *sa_dst, ScrArea *sa_src)
{
	SWAP(char, sa_dst->spacetype, sa_src->spacetype);
	SWAP(SpaceType *, sa_dst->type, sa_src->type);

	SWAP(ListBase, sa_dst->spacedata, sa_src->spacedata);
	SWAP(ListBase, sa_dst->regionbase, sa_src->regionbase);
}

/* *********** Space switching code *********** */

void ED_area_swapspace(bContext *C, ScrArea *sa1, ScrArea *sa2)
{
	ScrArea *tmp = MEM_callocN(sizeof(ScrArea), "addscrarea");

	ED_area_exit(C, sa1);
	ED_area_exit(C, sa2);

	ED_area_data_copy(tmp, sa1, false);
	ED_area_data_copy(sa1, sa2, true);
	ED_area_data_copy(sa2, tmp, true);
	ED_area_initialize(CTX_wm_manager(C), CTX_wm_window(C), sa1);
	ED_area_initialize(CTX_wm_manager(C), CTX_wm_window(C), sa2);

	BKE_screen_area_free(tmp);
	MEM_freeN(tmp);

	/* tell WM to refresh, cursor types etc */
	WM_event_add_mousemove(C);

	ED_area_tag_redraw(sa1);
	ED_area_tag_refresh(sa1);
	ED_area_tag_redraw(sa2);
	ED_area_tag_refresh(sa2);
}

/**
 * \param skip_ar_exit: Skip calling area exit callback. Set for opening temp spaces.
 */
void ED_area_newspace(bContext *C, ScrArea *sa, int type, const bool skip_ar_exit)
{
	wmWindow *win = CTX_wm_window(C);

	if (sa->spacetype != type) {
		SpaceType *st;
		SpaceLink *slold;
		SpaceLink *sl;
		/* store sa->type->exit callback */
		void *sa_exit = sa->type ? sa->type->exit : NULL;
		/* When the user switches between space-types from the type-selector,
		 * changing the header-type is jarring (especially when using Ctrl-MouseWheel).
		 *
		 * However, add-on install for example, forces the header to the top which shouldn't
		 * be applied back to the previous space type when closing - see: T57724
		 *
		 * Newly created windows wont have any space data, use the alignment
		 * the space type defaults to in this case instead
		 * (needed for preferences to have space-type on bottom).
		 */
		int header_alignment = ED_area_header_alignment_or_fallback(sa, -1);
    const bool sync_header_alignment = ((header_alignment != -1) &&
<<<<<<< HEAD
		        (sa->flag & AREA_FLAG_TEMP_TYPE) == 0);

		/* in some cases (opening temp space) we don't want to
		 * call area exit callback, so we temporarily unset it */
		if (skip_ar_exit && sa->type) {
			sa->type->exit = NULL;
		}

		ED_area_exit(C, sa);

		/* restore old area exit callback */
		if (skip_ar_exit && sa->type) {
			sa->type->exit = sa_exit;
		}

		st = BKE_spacetype_from_id(type);
		slold = sa->spacedata.first;

		sa->spacetype = type;
		sa->type = st;

		/* If st->new may be called, don't use context until then. The
		 * sa->type->context() callback has changed but data may be invalid
		 * (e.g. with properties editor) until space-data is properly created */

		/* check previously stored space */
		for (sl = sa->spacedata.first; sl; sl = sl->next)
			if (sl->spacetype == type)
				break;

		/* old spacedata... happened during work on 2.50, remove */
		if (sl && BLI_listbase_is_empty(&sl->regionbase)) {
			st->free(sl);
			BLI_freelinkN(&sa->spacedata, sl);
			if (slold == sl) {
				slold = NULL;
			}
			sl = NULL;
		}

		if (sl) {
			/* swap regions */
			slold->regionbase = sa->regionbase;
			sa->regionbase = sl->regionbase;
			BLI_listbase_clear(&sl->regionbase);

			/* put in front of list */
			BLI_remlink(&sa->spacedata, sl);
			BLI_addhead(&sa->spacedata, sl);
		}
		else {
			/* new space */
			if (st) {
				/* Don't get scene from context here which may depend on space-data. */
				Scene *scene = WM_window_get_active_scene(win);
				sl = st->new(sa, scene);
				BLI_addhead(&sa->spacedata, sl);

				/* swap regions */
				if (slold)
					slold->regionbase = sa->regionbase;
				sa->regionbase = sl->regionbase;
				BLI_listbase_clear(&sl->regionbase);
			}
		}

		/* Sync header alignment. */
		if (sync_header_alignment) {
			/* Spaces with footer. */
			if (st->spaceid == SPACE_TEXT) {
				for (ARegion *ar = sa->regionbase.first; ar; ar = ar->next) {
					if (ar->regiontype == RGN_TYPE_HEADER) {
						ar->alignment = header_alignment;
					}
					if (ar->regiontype == RGN_TYPE_FOOTER) {
            int footer_alignment = (header_alignment == RGN_ALIGN_BOTTOM) ? RGN_ALIGN_TOP :
                                                                            RGN_ALIGN_BOTTOM;
						ar->alignment = footer_alignment;
						break;
					}
				}
			}
			else {
				for (ARegion *ar = sa->regionbase.first; ar; ar = ar->next) {
					if (ar->regiontype == RGN_TYPE_HEADER) {
						ar->alignment = header_alignment;
						break;
					}
				}
			}
		}
=======
                                        (sa->flag & AREA_FLAG_TEMP_TYPE) == 0);

    /* in some cases (opening temp space) we don't want to
     * call area exit callback, so we temporarily unset it */
    if (skip_ar_exit && sa->type) {
      sa->type->exit = NULL;
    }

    ED_area_exit(C, sa);

    /* restore old area exit callback */
    if (skip_ar_exit && sa->type) {
      sa->type->exit = sa_exit;
    }

    st = BKE_spacetype_from_id(type);
    slold = sa->spacedata.first;

    sa->spacetype = type;
    sa->type = st;

    /* If st->new may be called, don't use context until then. The
     * sa->type->context() callback has changed but data may be invalid
     * (e.g. with properties editor) until space-data is properly created */

    /* check previously stored space */
    for (sl = sa->spacedata.first; sl; sl = sl->next)
      if (sl->spacetype == type)
        break;

    /* old spacedata... happened during work on 2.50, remove */
    if (sl && BLI_listbase_is_empty(&sl->regionbase)) {
      st->free(sl);
      BLI_freelinkN(&sa->spacedata, sl);
      if (slold == sl) {
        slold = NULL;
      }
      sl = NULL;
    }

    if (sl) {
      /* swap regions */
      slold->regionbase = sa->regionbase;
      sa->regionbase = sl->regionbase;
      BLI_listbase_clear(&sl->regionbase);

      /* put in front of list */
      BLI_remlink(&sa->spacedata, sl);
      BLI_addhead(&sa->spacedata, sl);
    }
    else {
      /* new space */
      if (st) {
        /* Don't get scene from context here which may depend on space-data. */
        Scene *scene = WM_window_get_active_scene(win);
        sl = st->new (sa, scene);
        BLI_addhead(&sa->spacedata, sl);

        /* swap regions */
        if (slold)
          slold->regionbase = sa->regionbase;
        sa->regionbase = sl->regionbase;
        BLI_listbase_clear(&sl->regionbase);
      }
    }

    /* Sync header alignment. */
    if (sync_header_alignment) {
      /* Spaces with footer. */
      if (st->spaceid == SPACE_TEXT) {
        for (ARegion *ar = sa->regionbase.first; ar; ar = ar->next) {
          if (ELEM(ar->regiontype, RGN_TYPE_HEADER, RGN_TYPE_TOOL_HEADER)) {
            ar->alignment = header_alignment;
          }
          if (ar->regiontype == RGN_TYPE_FOOTER) {
            int footer_alignment = (header_alignment == RGN_ALIGN_BOTTOM) ? RGN_ALIGN_TOP :
                                                                            RGN_ALIGN_BOTTOM;
            ar->alignment = footer_alignment;
            break;
          }
        }
      }
      else {
        for (ARegion *ar = sa->regionbase.first; ar; ar = ar->next) {
          if (ELEM(ar->regiontype, RGN_TYPE_HEADER, RGN_TYPE_TOOL_HEADER)) {
            ar->alignment = header_alignment;
            break;
          }
        }
      }
    }
>>>>>>> bc8b884e

		ED_area_initialize(CTX_wm_manager(C), win, sa);

		/* tell WM to refresh, cursor types etc */
		WM_event_add_mousemove(C);

		/* send space change notifier */
		WM_event_add_notifier(C, NC_SPACE | ND_SPACE_CHANGED, sa);

		ED_area_tag_refresh(sa);
	}

	/* also redraw when re-used */
	ED_area_tag_redraw(sa);
}

void ED_area_prevspace(bContext *C, ScrArea *sa)
{
	SpaceLink *sl = sa->spacedata.first;

	if (sl && sl->next) {
		ED_area_newspace(C, sa, sl->next->spacetype, false);

		/* keep old spacedata but move it to end, so calling
		 * ED_area_prevspace once more won't open it again */
		BLI_remlink(&sa->spacedata, sl);
		BLI_addtail(&sa->spacedata, sl);
	}
	else {
		/* no change */
		return;
	}
	sa->flag &= ~(AREA_FLAG_STACKED_FULLSCREEN | AREA_FLAG_TEMP_TYPE);

	ED_area_tag_redraw(sa);

	/* send space change notifier */
	WM_event_add_notifier(C, NC_SPACE | ND_SPACE_CHANGED, sa);
}

/* returns offset for next button in header */
int ED_area_header_switchbutton(const bContext *C, uiBlock *block, int yco)
{
	ScrArea *sa = CTX_wm_area(C);
	bScreen *scr = CTX_wm_screen(C);
	PointerRNA areaptr;
	int xco = 0.4 * U.widget_unit;

	RNA_pointer_create(&(scr->id), &RNA_Area, sa, &areaptr);

  uiDefButR(block,
            UI_BTYPE_MENU,
            0,
            "",
            xco,
            yco,
            1.6 * U.widget_unit,
            U.widget_unit,
            &areaptr,
            "ui_type",
            0,
            0.0f,
            0.0f,
            0.0f,
            0.0f,
            "");

	return xco + 1.7 * U.widget_unit;
}

/************************ standard UI regions ************************/

static ThemeColorID region_background_color_id(const bContext *C, const ARegion *region)
{
	ScrArea *area = CTX_wm_area(C);

<<<<<<< HEAD
	switch (region->regiontype) {
		case RGN_TYPE_HEADER:
			if (ED_screen_area_active(C) || ED_area_is_global(area)) {
				return TH_HEADER;
			}
			else {
				return TH_HEADERDESEL;
			}
		case RGN_TYPE_PREVIEW:
			return TH_PREVIEW_BACK;
		default:
			return TH_BACK;
	}
=======
  switch (region->regiontype) {
    case RGN_TYPE_HEADER:
    case RGN_TYPE_TOOL_HEADER:
      if (ED_screen_area_active(C) || ED_area_is_global(area)) {
        return TH_HEADER;
      }
      else {
        return TH_HEADERDESEL;
      }
    case RGN_TYPE_PREVIEW:
      return TH_PREVIEW_BACK;
    default:
      return TH_BACK;
  }
>>>>>>> bc8b884e
}

static void region_clear_color(const bContext *C, const ARegion *ar, ThemeColorID colorid)
{
	if (ar->alignment == RGN_ALIGN_FLOAT) {
		/* handle our own drawing. */
	}
	else if (ar->overlap) {
		/* view should be in pixelspace */
		UI_view2d_view_restore(C);

		float back[4];
		UI_GetThemeColor4fv(colorid, back);
		GPU_clear_color(back[3] * back[0], back[3] * back[1], back[3] * back[2], back[3]);
		GPU_clear(GPU_COLOR_BIT);
	}
	else {
		UI_ThemeClearColor(colorid);
		GPU_clear(GPU_COLOR_BIT);
	}
}

BLI_INLINE bool streq_array_any(const char *s, const char *arr[])
{
	for (uint i = 0; arr[i]; i++) {
		if (STREQ(arr[i], s)) {
			return true;
		}
	}
	return false;
}

static void ed_panel_draw(const bContext *C,
        ScrArea *sa,
        ARegion *ar,
        ListBase *lb,
        PanelType *pt,
        Panel *panel,
        int w,
        int em,
        bool vertical)
{
	uiStyle *style = UI_style_get_dpi();

	/* draw panel */
	uiBlock *block = UI_block_begin(C, ar, pt->idname, UI_EMBOSS);

	bool open;
	panel = UI_panel_begin(sa, ar, lb, block, pt, panel, &open);

	/* bad fixed values */
	int xco, yco, h = 0;

	if (pt->draw_header_preset && !(pt->flag & PNL_NO_HEADER) && (open || vertical)) {
		/* for preset menu */
    panel->layout = UI_block_layout(block,
                                    UI_LAYOUT_HORIZONTAL,
                                    UI_LAYOUT_HEADER,
                                    0,
                                    (UI_UNIT_Y * 1.1f) + style->panelspace,
                                    UI_UNIT_Y,
                                    1,
                                    0,
                                    style);

		pt->draw_header_preset(C, panel);

		int headerend = w - UI_UNIT_X;

		UI_block_layout_resolve(block, &xco, &yco);
		UI_block_translate(block, headerend - xco, 0);
		panel->layout = NULL;
	}

	if (pt->draw_header && !(pt->flag & PNL_NO_HEADER) && (open || vertical)) {
		int labelx, labely;
		UI_panel_label_offset(block, &labelx, &labely);

		/* for enabled buttons */
		panel->layout = UI_block_layout(
        block, UI_LAYOUT_HORIZONTAL, UI_LAYOUT_HEADER, labelx, labely, UI_UNIT_Y, 1, 0, style);

		pt->draw_header(C, panel);

		UI_block_layout_resolve(block, &xco, &yco);
		panel->labelofs = xco - labelx;
		panel->layout = NULL;
	}
	else {
		panel->labelofs = 0;
	}

	if (open) {
		short panelContext;

		/* panel context can either be toolbar region or normal panels region */
		if (pt->flag & PNL_LAYOUT_VERT_BAR) {
			panelContext = UI_LAYOUT_VERT_BAR;
		}
		else if (ar->regiontype == RGN_TYPE_TOOLS) {
			panelContext = UI_LAYOUT_TOOLBAR;
		}
		else {
			panelContext = UI_LAYOUT_PANEL;
		}

    panel->layout = UI_block_layout(block,
                                    UI_LAYOUT_VERTICAL,
                                    panelContext,
                                    (pt->flag & PNL_LAYOUT_VERT_BAR) ? 0 : style->panelspace,
                                    0,
                                    (pt->flag & PNL_LAYOUT_VERT_BAR) ? 0 :
                                                                       w - 2 * style->panelspace,
                                    em,
                                    0,
                                    style);

		pt->draw(C, panel);

		UI_block_layout_resolve(block, &xco, &yco);
		panel->layout = NULL;

		if (yco != 0) {
			h = -yco + 2 * style->panelspace;
		}
	}

	UI_block_end(C, block);

	/* Draw child panels. */
	if (open) {
		for (LinkData *link = pt->children.first; link; link = link->next) {
			PanelType *child_pt = link->data;
			Panel *child_panel = UI_panel_find_by_type(&panel->children, child_pt);

			if (child_pt->draw && (!child_pt->poll || child_pt->poll(C, child_pt))) {
				ed_panel_draw(C, sa, ar, &panel->children, child_pt, child_panel, w, em, vertical);
			}
		}
	}

	UI_panel_end(block, w, h);
}

/**
 * \param contexts: A NULL terminated array of context strings to match against.
 * Matching against any of these strings will draw the panel.
 * Can be NULL to skip context checks.
 */
void ED_region_panels_layout_ex(
    const bContext *C, ARegion *ar, const char *contexts[], int contextnr, const bool vertical)
{
	ar->runtime.category = NULL;

	const WorkSpace *workspace = CTX_wm_workspace(C);
	ScrArea *sa = CTX_wm_area(C);
	PanelType *pt;
	View2D *v2d = &ar->v2d;
	int x, y, w, em;
	bool is_context_new = 0;
	int scroll;

	/* XXX, should use some better check? */
	/* For now also has hardcoded check for clip editor until it supports actual toolbar. */
	bool use_category_tabs = ((1 << ar->regiontype) & RGN_TYPE_HAS_CATEGORY_MASK) ||
	                         (ar->regiontype == RGN_TYPE_TOOLS && sa->spacetype == SPACE_CLIP);
	/* offset panels for small vertical tab area */
	const char *category = NULL;
	const int category_tabs_width = UI_PANEL_CATEGORY_MARGIN_WIDTH;
	int margin_x = 0;
	const bool region_layout_based = ar->flag & RGN_FLAG_DYNAMIC_SIZE;

	BLI_SMALLSTACK_DECLARE(pt_stack, PanelType *);

	if (contextnr != -1)
		is_context_new = UI_view2d_tab_set(v2d, contextnr);

	/* before setting the view */
	if (vertical) {
		/* only allow scrolling in vertical direction */
		v2d->keepofs |= V2D_LOCKOFS_X | V2D_KEEPOFS_Y;
		v2d->keepofs &= ~(V2D_LOCKOFS_Y | V2D_KEEPOFS_X);
		v2d->scroll &= ~(V2D_SCROLL_BOTTOM);
		v2d->scroll |= (V2D_SCROLL_RIGHT);
	}
	else {
		/* for now, allow scrolling in both directions (since layouts are optimized for vertical,
		 * they often don't fit in horizontal layout)
		 */
		v2d->keepofs &= ~(V2D_LOCKOFS_X | V2D_LOCKOFS_Y | V2D_KEEPOFS_X | V2D_KEEPOFS_Y);
		v2d->scroll |= (V2D_SCROLL_BOTTOM);
		v2d->scroll &= ~(V2D_SCROLL_RIGHT);
	}

	scroll = v2d->scroll;

	/* collect panels to draw */
	for (pt = ar->type->paneltypes.last; pt; pt = pt->prev) {
		/* Only draw top level panels. */
		if (pt->parent) {
			continue;
		}

		/* verify context */
		if (contexts && pt->context[0] && !streq_array_any(pt->context, contexts)) {
			continue;
		}

		/* If we're tagged, only use compatible. */
		if (pt->owner_id[0] && BKE_workspace_owner_id_check(workspace, pt->owner_id) == false) {
			continue;
		}

		/* draw panel */
		if (pt->draw && (!pt->poll || pt->poll(C, pt))) {
			BLI_SMALLSTACK_PUSH(pt_stack, pt);
		}
	}

	/* collect categories */
	if (use_category_tabs) {
		UI_panel_category_clear_all(ar);

		/* gather unique categories */
    BLI_SMALLSTACK_ITER_BEGIN (pt_stack, pt) {
			if (pt->category[0]) {
				if (!UI_panel_category_find(ar, pt->category)) {
					UI_panel_category_add(ar, pt->category);
				}
			}
		}
		BLI_SMALLSTACK_ITER_END;

		if (!UI_panel_category_is_visible(ar)) {
			use_category_tabs = false;
		}
		else {
			category = UI_panel_category_active_get(ar, true);
			margin_x = category_tabs_width;
		}
	}

	if (vertical) {
		w = BLI_rctf_size_x(&v2d->cur);
		em = (ar->type->prefsizex) ? 10 : 20; /* works out to 10*UI_UNIT_X or 20*UI_UNIT_X */
	}
	else {
		w = UI_PANEL_WIDTH;
		em = (ar->type->prefsizex) ? 10 : 20;
	}

	w -= margin_x;

	/* create panels */
	UI_panels_begin(C, ar);

	/* set view2d view matrix  - UI_block_begin() stores it */
	UI_view2d_view_ortho(v2d);

  BLI_SMALLSTACK_ITER_BEGIN (pt_stack, pt) {
		Panel *panel = UI_panel_find_by_type(&ar->panels, pt);

		if (use_category_tabs && pt->category[0] && !STREQ(category, pt->category)) {
			if ((panel == NULL) || ((panel->flag & PNL_PIN) == 0)) {
				continue;
			}
		}

		ed_panel_draw(C, sa, ar, &ar->panels, pt, panel, w, em, vertical);
	}
	BLI_SMALLSTACK_ITER_END;

	/* align panels and return size */
	UI_panels_end(C, ar, &x, &y);

	/* before setting the view */
	if (region_layout_based) {
		/* XXX, only single panel support atm.
		 * Can't use x/y values calculated above because they're not using the real height of panels,
		 * instead they calculate offsets for the next panel to start drawing. */
		Panel *panel = ar->panels.last;
		if (panel != NULL) {
			int size_dyn[2] = {
				UI_UNIT_X * ((panel->flag & PNL_CLOSED) ? 8 : 14) / UI_DPI_FAC,
				UI_panel_size_y(panel) / UI_DPI_FAC,
			};
			/* region size is layout based and needs to be updated */
      if ((ar->sizex != size_dyn[0]) || (ar->sizey != size_dyn[1])) {
				ar->sizex = size_dyn[0];
				ar->sizey = size_dyn[1];
				sa->flag |= AREA_FLAG_REGION_SIZE_UPDATE;
			}
			y = ABS(ar->sizey * UI_DPI_FAC - 1);
		}
	}
	else if (vertical) {
		/* we always keep the scroll offset - so the total view gets increased with the scrolled away part */
		if (v2d->cur.ymax < -FLT_EPSILON) {
			/* Clamp to lower view boundary */
			if (v2d->tot.ymin < -v2d->winy) {
				y = min_ii(y, 0);
			}
			else {
				y = min_ii(y, v2d->cur.ymin);
			}
		}

		y = -y;
	}
	else {
		/* don't jump back when panels close or hide */
		if (!is_context_new) {
			if (v2d->tot.xmax > v2d->winx) {
				x = max_ii(x, 0);
			}
			else {
				x = max_ii(x, v2d->cur.xmax);
			}
		}

		y = -y;
	}

	/* this also changes the 'cur' */
	UI_view2d_totRect_set(v2d, x, y);

	if (scroll != v2d->scroll) {
		/* Note: this code scales fine, but because of rounding differences, positions of elements
		 * flip +1 or -1 pixel compared to redoing the entire layout again.
		 * Leaving in commented code for future tests */
#if 0
		UI_panels_scale(ar, BLI_rctf_size_x(&v2d->cur));
		break;
#endif
	}

	if (use_category_tabs) {
		ar->runtime.category = category;
	}
}
void ED_region_panels_layout(const bContext *C, ARegion *ar)
{
	ED_region_panels_layout_ex(C, ar, NULL, -1, true);
}

void ED_region_panels_draw(const bContext *C, ARegion *ar)
{
	View2D *v2d = &ar->v2d;

	if (ar->alignment != RGN_ALIGN_FLOAT) {
    region_clear_color(
        C, ar, (ar->type->regionid == RGN_TYPE_PREVIEW) ? TH_PREVIEW_BACK : TH_BACK);
	}

	/* reset line width for drawing tabs */
	GPU_line_width(1.0f);

	/* set the view */
	UI_view2d_view_ortho(v2d);

	/* View2D matrix might have changed due to dynamic sized regions. */
	UI_blocklist_update_window_matrix(C, &ar->uiblocks);

	/* draw panels */
	UI_panels_draw(C, ar);

	/* restore view matrix */
	UI_view2d_view_restore(C);

	/* Set in layout. */
	if (ar->runtime.category) {
		UI_panel_category_draw_all(ar, ar->runtime.category);
	}

	/* scrollers */
	const rcti *mask = NULL;
	rcti        mask_buf;
	if (ar->runtime.category && (ar->alignment == RGN_ALIGN_RIGHT)) {
		UI_view2d_mask_from_win(v2d, &mask_buf);
		mask_buf.xmax -= UI_PANEL_CATEGORY_MARGIN_WIDTH;
		mask = &mask_buf;
	}
	View2DScrollers *scrollers = UI_view2d_scrollers_calc(
	        C, v2d, mask, V2D_ARG_DUMMY, V2D_ARG_DUMMY, V2D_ARG_DUMMY, V2D_ARG_DUMMY);
	UI_view2d_scrollers_draw(C, v2d, scrollers);
	UI_view2d_scrollers_free(scrollers);
}

void ED_region_panels_ex(
    const bContext *C, ARegion *ar, const char *contexts[], int contextnr, const bool vertical)
{
	/* TODO: remove? */
	ED_region_panels_layout_ex(C, ar, contexts, contextnr, vertical);
	ED_region_panels_draw(C, ar);
}

void ED_region_panels(const bContext *C, ARegion *ar)
{
	/* TODO: remove? */
	ED_region_panels_layout(C, ar);
	ED_region_panels_draw(C, ar);
}

void ED_region_panels_init(wmWindowManager *wm, ARegion *ar)
{
	wmKeyMap *keymap;

	UI_view2d_region_reinit(&ar->v2d, V2D_COMMONVIEW_PANELS_UI, ar->winx, ar->winy);

	keymap = WM_keymap_ensure(wm->defaultconf, "View2D Buttons List", 0, 0);
	WM_event_add_keymap_handler(&ar->handlers, keymap);
}

void ED_region_header_layout(const bContext *C, ARegion *ar)
{
	uiStyle *style = UI_style_get_dpi();
	uiBlock *block;
	uiLayout *layout;
	HeaderType *ht;
	Header header = {NULL};
	bool region_layout_based = ar->flag & RGN_FLAG_DYNAMIC_SIZE;

	/* Height of buttons and scaling needed to achieve it. */
	const int buttony = min_ii(UI_UNIT_Y, ar->winy - 2 * UI_DPI_FAC);
	const float buttony_scale = buttony / (float)UI_UNIT_Y;

	/* Vertically center buttons. */
	int xco = UI_HEADER_OFFSET;
	int yco = buttony + (ar->winy - buttony) / 2;
	int maxco = xco;

	/* XXX workaround for 1 px alignment issue. Not sure what causes it... Would prefer a proper fix - Julian */
	if (!ELEM(CTX_wm_area(C)->spacetype, SPACE_TOPBAR, SPACE_STATUSBAR)) {
		yco -= 1;
	}

	/* set view2d view matrix for scrolling (without scrollers) */
	UI_view2d_view_ortho(&ar->v2d);

	/* draw all headers types */
	for (ht = ar->type->headertypes.first; ht; ht = ht->next) {
		if (ht->poll && !ht->poll(C, ht)) {
			continue;
		}

		block = UI_block_begin(C, ar, ht->idname, UI_EMBOSS);
    layout = UI_block_layout(
        block, UI_LAYOUT_HORIZONTAL, UI_LAYOUT_HEADER, xco, yco, buttony, 1, 0, style);

		if (buttony_scale != 1.0f) {
			uiLayoutSetScaleY(layout, buttony_scale);
		}

		if (ht->draw) {
			header.type = ht;
			header.layout = layout;
			ht->draw(C, &header);
			if (ht->next) {
				uiItemS(layout);
			}

			/* for view2d */
			xco = uiLayoutGetWidth(layout);
			if (xco > maxco)
				maxco = xco;
		}

		UI_block_layout_resolve(block, &xco, &yco);

		/* for view2d */
		if (xco > maxco)
			maxco = xco;

		int new_sizex = (maxco + UI_HEADER_OFFSET) / UI_DPI_FAC;

		if (region_layout_based && (ar->sizex != new_sizex)) {
			/* region size is layout based and needs to be updated */
			ScrArea *sa = CTX_wm_area(C);

			ar->sizex = new_sizex;
			sa->flag |= AREA_FLAG_REGION_SIZE_UPDATE;
		}

		UI_block_end(C, block);
	}

	if (!region_layout_based) {
		maxco += UI_HEADER_OFFSET;
	}

	/* always as last  */
	UI_view2d_totRect_set(&ar->v2d, maxco, ar->winy);

	/* restore view matrix */
	UI_view2d_view_restore(C);
}

void ED_region_header_draw(const bContext *C, ARegion *ar)
{
	/* clear */
	region_clear_color(C, ar, region_background_color_id(C, ar));

	UI_view2d_view_ortho(&ar->v2d);

	/* View2D matrix might have changed due to dynamic sized regions. */
	UI_blocklist_update_window_matrix(C, &ar->uiblocks);

	/* draw blocks */
	UI_blocklist_draw(C, &ar->uiblocks);

	/* restore view matrix */
	UI_view2d_view_restore(C);
}

void ED_region_header(const bContext *C, ARegion *ar)
{
	/* TODO: remove? */
	ED_region_header_layout(C, ar);
	ED_region_header_draw(C, ar);
}

void ED_region_header_init(ARegion *ar)
{
	UI_view2d_region_reinit(&ar->v2d, V2D_COMMONVIEW_HEADER, ar->winx, ar->winy);
}

int ED_area_headersize(void)
{
	/* Accomodate widget and padding. */
	return U.widget_unit + (int)(UI_DPI_FAC * HEADER_PADDING_Y);
}

int ED_area_header_alignment_or_fallback(const ScrArea *area, int fallback)
{
	for (ARegion *ar = area->regionbase.first; ar; ar = ar->next) {
		if (ar->regiontype == RGN_TYPE_HEADER) {
			return ar->alignment;
		}
	}
	return fallback;
}

int ED_area_header_alignment(const ScrArea *area)
{
	return ED_area_header_alignment_or_fallback(
	        area, (U.uiflag & USER_HEADER_BOTTOM) ? RGN_ALIGN_BOTTOM : RGN_ALIGN_TOP);
}

int ED_area_footersize(void)
{
	return ED_area_headersize();
}

int ED_area_footer_alignment_or_fallback(const ScrArea *area, int fallback)
{
	for (ARegion *ar = area->regionbase.first; ar; ar = ar->next) {
		if (ar->regiontype == RGN_TYPE_FOOTER) {
			return ar->alignment;
		}
	}
	return fallback;
}

int ED_area_footer_alignment(const ScrArea *area)
{
	return ED_area_footer_alignment_or_fallback(
	        area, (U.uiflag & USER_HEADER_BOTTOM) ? RGN_ALIGN_TOP : RGN_ALIGN_BOTTOM);
}

/**
 * \return the final height of a global \a area, accounting for DPI.
 */
int ED_area_global_size_y(const ScrArea *area)
{
	BLI_assert(ED_area_is_global(area));
	return round_fl_to_int(area->global->cur_fixed_height * UI_DPI_FAC);
}
int ED_area_global_min_size_y(const ScrArea *area)
{
	BLI_assert(ED_area_is_global(area));
	return round_fl_to_int(area->global->size_min * UI_DPI_FAC);
}
int ED_area_global_max_size_y(const ScrArea *area)
{
	BLI_assert(ED_area_is_global(area));
	return round_fl_to_int(area->global->size_max * UI_DPI_FAC);
}

bool ED_area_is_global(const ScrArea *area)
{
	return area->global != NULL;
}

ScrArea *ED_screen_areas_iter_first(const wmWindow *win, const bScreen *screen)
{
	ScrArea *global_area = win->global_areas.areabase.first;

	if (!global_area) {
		return screen->areabase.first;
	}
	else if ((global_area->global->flag & GLOBAL_AREA_IS_HIDDEN) == 0) {
		return global_area;
	}
	/* Find next visible area. */
	return ED_screen_areas_iter_next(screen, global_area);
}
ScrArea *ED_screen_areas_iter_next(const bScreen *screen, const ScrArea *area)
{
	if (area->global) {
		for (ScrArea *area_iter = area->next; area_iter; area_iter = area_iter->next) {
			if ((area_iter->global->flag & GLOBAL_AREA_IS_HIDDEN) == 0) {
				return area_iter;
			}
		}
		/* No visible next global area found, start iterating over layout areas. */
		return screen->areabase.first;
	}

	return area->next;
}

/**
 * For now we just assume all global areas are made up out of horizontal bars
 * with the same size. A fixed size could be stored in ARegion instead if needed.
 *
 * \return the DPI aware height of a single bar/region in global areas.
 */
int ED_region_global_size_y(void)
{
	return ED_area_headersize(); /* same size as header */
}

void ED_region_info_draw_multiline(ARegion *ar,
                                   const char *text_array[],
                                   float fill_color[4],
                                   const bool full_redraw)
{
	const int header_height = UI_UNIT_Y;
	uiStyle *style = UI_style_get_dpi();
	int fontid = style->widget.uifont_id;
	int scissor[4];
	rcti rect;
	int num_lines = 0;

	/* background box */
	ED_region_visible_rect(ar, &rect);

	/* Box fill entire width or just around text. */
	if (!full_redraw) {
		const char **text = &text_array[0];
		while (*text) {
      rect.xmax = min_ii(rect.xmax,
                         rect.xmin + BLF_width(fontid, *text, BLF_DRAW_STR_DUMMY_MAX) +
                             1.2f * U.widget_unit);
			text++;
			num_lines++;
		}
	}
	/* Just count the line number. */
	else {
		const char **text = &text_array[0];
		while (*text) {
			text++;
			num_lines++;
		}
	}

	rect.ymin = rect.ymax - header_height * num_lines;

	/* setup scissor */
	GPU_scissor_get_i(scissor);
  GPU_scissor(rect.xmin, rect.ymin, BLI_rcti_size_x(&rect) + 1, BLI_rcti_size_y(&rect) + 1);

	GPU_blend(true);
  GPU_blend_set_func_separate(
      GPU_SRC_ALPHA, GPU_ONE_MINUS_SRC_ALPHA, GPU_ONE, GPU_ONE_MINUS_SRC_ALPHA);
	GPUVertFormat *format = immVertexFormat();
	uint pos = GPU_vertformat_attr_add(format, "pos", GPU_COMP_I32, 2, GPU_FETCH_INT_TO_FLOAT);
	immBindBuiltinProgram(GPU_SHADER_2D_UNIFORM_COLOR);
	immUniformColor4fv(fill_color);
	immRecti(pos, rect.xmin, rect.ymin, rect.xmax + 1, rect.ymax + 1);
	immUnbindProgram();
	GPU_blend(false);

	/* text */
	UI_FontThemeColor(fontid, TH_TEXT_HI);
	BLF_clipping(fontid, rect.xmin, rect.ymin, rect.xmax, rect.ymax);
	BLF_enable(fontid, BLF_CLIPPING);
	int offset = num_lines - 1;
	{
		const char **text = &text_array[0];
		while (*text) {
      BLF_position(fontid,
                   rect.xmin + 0.6f * U.widget_unit,
                   rect.ymin + 0.3f * U.widget_unit + offset * header_height,
                   0.0f);
			BLF_draw(fontid, *text, BLF_DRAW_STR_DUMMY_MAX);
			text++;
			offset--;
		}
	}

	BLF_disable(fontid, BLF_CLIPPING);

	/* restore scissor as it was before */
	GPU_scissor(scissor[0], scissor[1], scissor[2], scissor[3]);
}

void ED_region_info_draw(ARegion *ar,
                         const char *text,
                         float fill_color[4],
                         const bool full_redraw)
{
	ED_region_info_draw_multiline(ar, (const char *[2]){text, NULL}, fill_color, full_redraw);
}

#define MAX_METADATA_STR    1024

static const char *meta_data_list[] = {
	"File",
	"Strip",
	"Date",
	"RenderTime",
	"Note",
	"Marker",
	"Time",
	"Frame",
	"Camera",
	"Scene",
};

BLI_INLINE bool metadata_is_valid(ImBuf *ibuf, char *r_str, short index, int offset)
{
  return (IMB_metadata_get_field(
              ibuf->metadata, meta_data_list[index], r_str + offset, MAX_METADATA_STR - offset) &&
          r_str[0]);
}

BLI_INLINE bool metadata_is_custom_drawable(const char *field)
{
	/* Metadata field stored by Blender for multilayer EXR images. Is rather
	 * useless to be viewed all the time. Can still be seen in the Metadata
	 * panel. */
	if (STREQ(field, "BlenderMultiChannel")) {
		return false;
	}
	/* Is almost always has value "scanlineimage", also useless to be seen
	 * all the time. */
	if (STREQ(field, "type")) {
		return false;
	}
	return !BKE_stamp_is_known_field(field);
}

typedef struct MetadataCustomDrawContext {
	int fontid;
	int xmin, ymin;
	int vertical_offset;
	int current_y;
} MetadataCustomDrawContext;

static void metadata_custom_draw_fields(const char *field, const char *value, void *ctx_v)
{
	if (!metadata_is_custom_drawable(field)) {
		return;
	}
	MetadataCustomDrawContext *ctx = (MetadataCustomDrawContext *)ctx_v;
	char temp_str[MAX_METADATA_STR];
	BLI_snprintf(temp_str, MAX_METADATA_STR, "%s: %s", field, value);
	BLF_position(ctx->fontid, ctx->xmin, ctx->ymin + ctx->current_y, 0.0f);
	BLF_draw(ctx->fontid, temp_str, BLF_DRAW_STR_DUMMY_MAX);
	ctx->current_y += ctx->vertical_offset;
}

static void metadata_draw_imbuf(ImBuf *ibuf, const rctf *rect, int fontid, const bool is_top)
{
	char temp_str[MAX_METADATA_STR];
	int line_width;
	int ofs_y = 0;
	short i;
	int len;
	const float height = BLF_height_max(fontid);
	const float margin = height / 8;
	const float vertical_offset = (height + margin);

	/* values taking margins into account */
	const float descender = BLF_descender(fontid);
	const float xmin = (rect->xmin + margin);
	const float xmax = (rect->xmax - margin);
	const float ymin = (rect->ymin + margin) - descender;
	const float ymax = (rect->ymax - margin) - descender;

	if (is_top) {
		for (i = 0; i < 4; i++) {
			/* first line */
			if (i == 0) {
				bool do_newline = false;
				len = BLI_snprintf_rlen(temp_str, MAX_METADATA_STR, "%s: ", meta_data_list[0]);
				if (metadata_is_valid(ibuf, temp_str, 0, len)) {
					BLF_position(fontid, xmin, ymax - vertical_offset, 0.0f);
					BLF_draw(fontid, temp_str, BLF_DRAW_STR_DUMMY_MAX);
					do_newline = true;
				}

				len = BLI_snprintf_rlen(temp_str, MAX_METADATA_STR, "%s: ", meta_data_list[1]);
				if (metadata_is_valid(ibuf, temp_str, 1, len)) {
					line_width = BLF_width(fontid, temp_str, BLF_DRAW_STR_DUMMY_MAX);
					BLF_position(fontid, xmax - line_width, ymax - vertical_offset, 0.0f);
					BLF_draw(fontid, temp_str, BLF_DRAW_STR_DUMMY_MAX);
					do_newline = true;
				}

				if (do_newline)
					ofs_y += vertical_offset;
			} /* Strip */
			else if (i == 1 || i == 2) {
				len = BLI_snprintf_rlen(temp_str, MAX_METADATA_STR, "%s: ", meta_data_list[i + 1]);
				if (metadata_is_valid(ibuf, temp_str, i + 1, len)) {
					BLF_position(fontid, xmin, ymax - vertical_offset - ofs_y, 0.0f);
					BLF_draw(fontid, temp_str, BLF_DRAW_STR_DUMMY_MAX);
					ofs_y += vertical_offset;
				}
			} /* Note (wrapped) */
			else if (i == 3) {
				len = BLI_snprintf_rlen(temp_str, MAX_METADATA_STR, "%s: ", meta_data_list[i + 1]);
				if (metadata_is_valid(ibuf, temp_str, i + 1, len)) {
					struct ResultBLF info;
					BLF_enable(fontid, BLF_WORD_WRAP);
					BLF_wordwrap(fontid, ibuf->x - (margin * 2));
					BLF_position(fontid, xmin, ymax - vertical_offset - ofs_y, 0.0f);
					BLF_draw_ex(fontid, temp_str, BLF_DRAW_STR_DUMMY_MAX, &info);
					BLF_wordwrap(fontid, 0);
					BLF_disable(fontid, BLF_WORD_WRAP);
					ofs_y += vertical_offset * info.lines;
				}
			}
			else {
				len = BLI_snprintf_rlen(temp_str, MAX_METADATA_STR, "%s: ", meta_data_list[i + 1]);
				if (metadata_is_valid(ibuf, temp_str, i + 1, len)) {
					line_width = BLF_width(fontid, temp_str, BLF_DRAW_STR_DUMMY_MAX);
					BLF_position(fontid, xmax  - line_width, ymax - vertical_offset - ofs_y, 0.0f);
					BLF_draw(fontid, temp_str, BLF_DRAW_STR_DUMMY_MAX);
					ofs_y += vertical_offset;
				}
			}
		}
	}
	else {
		MetadataCustomDrawContext ctx;
		ctx.fontid = fontid;
		ctx.xmin = xmin;
		ctx.ymin = ymin;
		ctx.vertical_offset = vertical_offset;
		ctx.current_y = ofs_y;
		ctx.vertical_offset = vertical_offset;
		IMB_metadata_foreach(ibuf, metadata_custom_draw_fields, &ctx);
		int ofs_x = 0;
		ofs_y = ctx.current_y;
		for (i = 5; i < 10; i++) {
			len = BLI_snprintf_rlen(temp_str, MAX_METADATA_STR, "%s: ", meta_data_list[i]);
			if (metadata_is_valid(ibuf, temp_str, i, len)) {
				BLF_position(fontid, xmin + ofs_x, ymin + ofs_y, 0.0f);
				BLF_draw(fontid, temp_str, BLF_DRAW_STR_DUMMY_MAX);

				ofs_x += BLF_width(fontid, temp_str, BLF_DRAW_STR_DUMMY_MAX) + UI_UNIT_X;
			}
		}
	}
}

typedef struct MetadataCustomCountContext {
	int count;
} MetadataCustomCountContext;

static void metadata_custom_count_fields(const char *field, const char *UNUSED(value), void *ctx_v)
{
	if (!metadata_is_custom_drawable(field)) {
		return;
	}
	MetadataCustomCountContext *ctx = (MetadataCustomCountContext *)ctx_v;
	ctx->count++;
}

static float metadata_box_height_get(ImBuf *ibuf, int fontid, const bool is_top)
{
	const float height = BLF_height_max(fontid);
	const float margin = (height / 8);
	char str[MAX_METADATA_STR] = "";
	short i, count = 0;

	if (is_top) {
		if (metadata_is_valid(ibuf, str, 0, 0) || metadata_is_valid(ibuf, str, 1, 0)) {
			count++;
		}
		for (i = 2; i < 5; i++) {
			if (metadata_is_valid(ibuf, str, i, 0)) {
				if (i == 4) {
					struct {
						struct ResultBLF info;
						rctf rect;
					} wrap;

					BLF_enable(fontid, BLF_WORD_WRAP);
					BLF_wordwrap(fontid, ibuf->x - (margin * 2));
					BLF_boundbox_ex(fontid, str, sizeof(str), &wrap.rect, &wrap.info);
					BLF_wordwrap(fontid, 0);
					BLF_disable(fontid, BLF_WORD_WRAP);

					count += wrap.info.lines;
				}
				else {
					count++;
				}
			}
		}
	}
	else {
		for (i = 5; i < 10; i++) {
			if (metadata_is_valid(ibuf, str, i, 0)) {
				count = 1;
				break;
			}
		}
		MetadataCustomCountContext ctx;
		ctx.count = 0;
		IMB_metadata_foreach(ibuf, metadata_custom_count_fields, &ctx);
		count += ctx.count;
	}

	if (count) {
		return (height + margin) * count;
	}

	return 0;
}

#undef MAX_METADATA_STR

void ED_region_image_metadata_draw(
    int x, int y, ImBuf *ibuf, const rctf *frame, float zoomx, float zoomy)
{
	float box_y;
	rctf rect;
	uiStyle *style = UI_style_get_dpi();

	if (!ibuf->metadata)
		return;

	/* find window pixel coordinates of origin */
	GPU_matrix_push();

	/* offset and zoom using ogl */
	GPU_matrix_translate_2f(x, y);
	GPU_matrix_scale_2f(zoomx, zoomy);

	BLF_size(blf_mono_font, style->widgetlabel.points * 1.5f * U.pixelsize, U.dpi);

	/* *** upper box*** */

	/* get needed box height */
	box_y = metadata_box_height_get(ibuf, blf_mono_font, true);

	if (box_y) {
		/* set up rect */
		BLI_rctf_init(&rect, frame->xmin, frame->xmax, frame->ymax, frame->ymax + box_y);
		/* draw top box */
		GPUVertFormat *format = immVertexFormat();
		uint pos = GPU_vertformat_attr_add(format, "pos", GPU_COMP_F32, 2, GPU_FETCH_FLOAT);
		immBindBuiltinProgram(GPU_SHADER_2D_UNIFORM_COLOR);
		immUniformThemeColor(TH_METADATA_BG);
		immRectf(pos, rect.xmin, rect.ymin, rect.xmax, rect.ymax);
		immUnbindProgram();

		BLF_clipping(blf_mono_font, rect.xmin, rect.ymin, rect.xmax, rect.ymax);
		BLF_enable(blf_mono_font, BLF_CLIPPING);

		UI_FontThemeColor(blf_mono_font, TH_METADATA_TEXT);
		metadata_draw_imbuf(ibuf, &rect, blf_mono_font, true);

		BLF_disable(blf_mono_font, BLF_CLIPPING);
	}

	/* *** lower box*** */

	box_y = metadata_box_height_get(ibuf, blf_mono_font, false);

	if (box_y) {
		/* set up box rect */
		BLI_rctf_init(&rect, frame->xmin, frame->xmax, frame->ymin - box_y, frame->ymin);
		/* draw top box */
		GPUVertFormat *format = immVertexFormat();
		uint pos = GPU_vertformat_attr_add(format, "pos", GPU_COMP_F32, 2, GPU_FETCH_FLOAT);
		immBindBuiltinProgram(GPU_SHADER_2D_UNIFORM_COLOR);
		immUniformThemeColor(TH_METADATA_BG);
		immRectf(pos, rect.xmin, rect.ymin, rect.xmax, rect.ymax);
		immUnbindProgram();

		BLF_clipping(blf_mono_font, rect.xmin, rect.ymin, rect.xmax, rect.ymax);
		BLF_enable(blf_mono_font, BLF_CLIPPING);

		UI_FontThemeColor(blf_mono_font, TH_METADATA_TEXT);
		metadata_draw_imbuf(ibuf, &rect, blf_mono_font, false);

		BLF_disable(blf_mono_font, BLF_CLIPPING);
	}

	GPU_matrix_pop();
}

typedef struct MetadataPanelDrawContext {
	uiLayout *layout;
} MetadataPanelDrawContext;

static void metadata_panel_draw_field(const char *field, const char *value, void *ctx_v)
{
	MetadataPanelDrawContext *ctx = (MetadataPanelDrawContext *)ctx_v;
	uiLayout *row = uiLayoutRow(ctx->layout, false);
	uiItemL(row, field, ICON_NONE);
	uiItemL(row, value, ICON_NONE);
}

void ED_region_image_metadata_panel_draw(ImBuf *ibuf, uiLayout *layout)
{
	MetadataPanelDrawContext ctx;
	ctx.layout = layout;
	IMB_metadata_foreach(ibuf, metadata_panel_draw_field, &ctx);
}

void ED_region_grid_draw(ARegion *ar, float zoomx, float zoomy)
{
	float gridsize, gridstep = 1.0f / 32.0f;
	float fac, blendfac;
	int x1, y1, x2, y2;

	/* the image is located inside (0, 0), (1, 1) as set by view2d */
	UI_view2d_view_to_region(&ar->v2d, 0.0f, 0.0f, &x1, &y1);
	UI_view2d_view_to_region(&ar->v2d, 1.0f, 1.0f, &x2, &y2);

	GPUVertFormat *format = immVertexFormat();
	uint pos = GPU_vertformat_attr_add(format, "pos", GPU_COMP_F32, 2, GPU_FETCH_FLOAT);

	immBindBuiltinProgram(GPU_SHADER_2D_UNIFORM_COLOR);
	immUniformThemeColorShade(TH_BACK, 20);
	immRectf(pos, x1, y1, x2, y2);
	immUnbindProgram();

	/* gridsize adapted to zoom level */
	gridsize = 0.5f * (zoomx + zoomy);
	if (gridsize <= 0.0f)
		return;

	if (gridsize < 1.0f) {
		while (gridsize < 1.0f) {
			gridsize *= 4.0f;
			gridstep *= 4.0f;
		}
	}
	else {
		while (gridsize >= 4.0f) {
			gridsize /= 4.0f;
			gridstep /= 4.0f;
		}
	}

	blendfac = 0.25f * gridsize - floorf(0.25f * gridsize);
	CLAMP(blendfac, 0.0f, 1.0f);

	int count_fine = 1.0f / gridstep;
	int count_large = 1.0f / (4.0f * gridstep);

	if (count_fine > 0) {
		GPU_vertformat_clear(format);
		pos = GPU_vertformat_attr_add(format, "pos", GPU_COMP_F32, 2, GPU_FETCH_FLOAT);
		unsigned color = GPU_vertformat_attr_add(format, "color", GPU_COMP_F32, 3, GPU_FETCH_FLOAT);

		immBindBuiltinProgram(GPU_SHADER_2D_FLAT_COLOR);
		immBegin(GPU_PRIM_LINES, 4 * count_fine + 4 * count_large);

		float theme_color[3];
		UI_GetThemeColorShade3fv(TH_BACK, (int)(20.0f * (1.0f - blendfac)), theme_color);
		fac = 0.0f;

		/* the fine resolution level */
		for (int i = 0; i < count_fine; i++) {
			immAttr3fv(color, theme_color);
			immVertex2f(pos, x1, y1 * (1.0f - fac) + y2 * fac);
			immAttr3fv(color, theme_color);
			immVertex2f(pos, x2, y1 * (1.0f - fac) + y2 * fac);
			immAttr3fv(color, theme_color);
			immVertex2f(pos, x1 * (1.0f - fac) + x2 * fac, y1);
			immAttr3fv(color, theme_color);
			immVertex2f(pos, x1 * (1.0f - fac) + x2 * fac, y2);
			fac += gridstep;
		}

		if (count_large > 0) {
			UI_GetThemeColor3fv(TH_BACK, theme_color);
			fac = 0.0f;

			/* the large resolution level */
			for (int i = 0; i < count_large; i++) {
				immAttr3fv(color, theme_color);
				immVertex2f(pos, x1, y1 * (1.0f - fac) + y2 * fac);
				immAttr3fv(color, theme_color);
				immVertex2f(pos, x2, y1 * (1.0f - fac) + y2 * fac);
				immAttr3fv(color, theme_color);
				immVertex2f(pos, x1 * (1.0f - fac) + x2 * fac, y1);
				immAttr3fv(color, theme_color);
				immVertex2f(pos, x1 * (1.0f - fac) + x2 * fac, y2);
				fac += 4.0f * gridstep;
			}
		}

		immEnd();
		immUnbindProgram();
	}
}

/* If the area has overlapping regions, it returns visible rect for Region *ar */
/* rect gets returned in local region coordinates */
void ED_region_visible_rect(ARegion *ar, rcti *rect)
{
	ARegion *arn = ar;

	/* allow function to be called without area */
	while (arn->prev)
		arn = arn->prev;

	*rect = ar->winrct;

	/* check if a region overlaps with the current one */
	for (; arn; arn = arn->next) {
		if (ar != arn && arn->overlap) {
			if (BLI_rcti_isect(rect, &arn->winrct, NULL)) {
				if (ELEM(arn->alignment, RGN_ALIGN_LEFT, RGN_ALIGN_RIGHT)) {
					/* Overlap left, also check 1 pixel offset (2 regions on one side). */
					if (ABS(rect->xmin - arn->winrct.xmin) < 2) {
						rect->xmin = arn->winrct.xmax;
					}

					/* Overlap right. */
					if (ABS(rect->xmax - arn->winrct.xmax) < 2) {
						rect->xmax = arn->winrct.xmin;
					}
				}
				else if (ELEM(arn->alignment, RGN_ALIGN_TOP, RGN_ALIGN_BOTTOM)) {
					/* Same logic as above for vertical regions. */
					if (ABS(rect->ymin - arn->winrct.ymin) < 2) {
						rect->ymin = arn->winrct.ymax;
					}
					if (ABS(rect->ymax - arn->winrct.ymax) < 2) {
						rect->ymax = arn->winrct.ymin;
					}
				}
				else if (arn->alignment == RGN_ALIGN_FLOAT) {
					/* Skip floating. */
				}
				else {
					BLI_assert(!"Region overlap with unknown alignment");
				}
			}
		}
	}
	BLI_rcti_translate(rect, -ar->winrct.xmin, -ar->winrct.ymin);
}

/* Cache display helpers */

void ED_region_cache_draw_background(const ARegion *ar)
{
  uint pos = GPU_vertformat_attr_add(
      immVertexFormat(), "pos", GPU_COMP_I32, 2, GPU_FETCH_INT_TO_FLOAT);
	immBindBuiltinProgram(GPU_SHADER_2D_UNIFORM_COLOR);
	immUniformColor4ub(128, 128, 255, 64);
	immRecti(pos, 0, 0, ar->winx, 8 * UI_DPI_FAC);
	immUnbindProgram();
}

void ED_region_cache_draw_curfra_label(const int framenr, const float x, const float y)
{
	uiStyle *style = UI_style_get();
	int fontid = style->widget.uifont_id;
	char numstr[32];
	float font_dims[2] = {0.0f, 0.0f};

	/* frame number */
	BLF_size(fontid, 11.0f * U.pixelsize, U.dpi);
	BLI_snprintf(numstr, sizeof(numstr), "%d", framenr);

	BLF_width_and_height(fontid, numstr, sizeof(numstr), &font_dims[0], &font_dims[1]);

  uint pos = GPU_vertformat_attr_add(
      immVertexFormat(), "pos", GPU_COMP_I32, 2, GPU_FETCH_INT_TO_FLOAT);
	immBindBuiltinProgram(GPU_SHADER_2D_UNIFORM_COLOR);
	immUniformThemeColor(TH_CFRAME);
	immRecti(pos, x, y, x + font_dims[0] + 6.0f, y + font_dims[1] + 4.0f);
	immUnbindProgram();

	UI_FontThemeColor(fontid, TH_TEXT);
	BLF_position(fontid, x + 2.0f, y + 2.0f, 0.0f);
	BLF_draw(fontid, numstr, sizeof(numstr));
}

void ED_region_cache_draw_cached_segments(
    const ARegion *ar, const int num_segments, const int *points, const int sfra, const int efra)
{
	if (num_segments) {
    uint pos = GPU_vertformat_attr_add(
        immVertexFormat(), "pos", GPU_COMP_I32, 2, GPU_FETCH_INT_TO_FLOAT);
		immBindBuiltinProgram(GPU_SHADER_2D_UNIFORM_COLOR);
		immUniformColor4ub(128, 128, 255, 128);

		for (int a = 0; a < num_segments; a++) {
			float x1 = (float)(points[a * 2] - sfra) / (efra - sfra + 1) * ar->winx;
			float x2 = (float)(points[a * 2 + 1] - sfra + 1) / (efra - sfra + 1) * ar->winx;

			immRecti(pos, x1, 0, x2, 8 * UI_DPI_FAC);
			/* TODO(merwin): use primitive restart to draw multiple rects more efficiently */
		}

		immUnbindProgram();
	}
}

/**
 * Generate subscriptions for this region.
 */
void ED_region_message_subscribe(bContext *C,
                                 struct WorkSpace *workspace,
                                 struct Scene *scene,
                                 struct bScreen *screen,
                                 struct ScrArea *sa,
                                 struct ARegion *ar,
        struct wmMsgBus *mbus)
{
	if (ar->gizmo_map != NULL) {
		WM_gizmomap_message_subscribe(C, ar->gizmo_map, ar, mbus);
	}

	if (!BLI_listbase_is_empty(&ar->uiblocks)) {
		UI_region_message_subscribe(ar, mbus);
	}

	if (ar->type->message_subscribe != NULL) {
		ar->type->message_subscribe(C, workspace, scene, screen, sa, ar, mbus);
	}
}

int ED_region_snap_size_test(const ARegion *ar)
{
	/* Use a larger value because toggling scrollbars can jump in size. */
	const int snap_match_threshold = 16;
	if (ar->type->snap_size != NULL) {
		return ((((ar->sizex - ar->type->snap_size(ar, ar->sizex, 0)) <= snap_match_threshold) << 0) |
		        (((ar->sizey - ar->type->snap_size(ar, ar->sizey, 1)) <= snap_match_threshold) << 1));
	}
	return 0;
}

bool ED_region_snap_size_apply(ARegion *ar, int snap_flag)
{
	bool changed = false;
	if (ar->type->snap_size != NULL) {
		if (snap_flag & (1 << 0)) {
			short snap_size = ar->type->snap_size(ar, ar->sizex, 0);
			if (snap_size != ar->sizex) {
				ar->sizex = snap_size;
				changed = true;
			}
		}
		if (snap_flag & (1 << 1)) {
			short snap_size = ar->type->snap_size(ar, ar->sizey, 1);
			if (snap_size != ar->sizey) {
				ar->sizey = snap_size;
				changed = true;
			}
		}
	}
	return changed;
}<|MERGE_RESOLUTION|>--- conflicted
+++ resolved
@@ -72,10 +72,10 @@
 #include "screen_intern.h"
 
 enum RegionEmbossSide {
-	REGION_EMBOSS_LEFT   = (1 << 0),
-	REGION_EMBOSS_TOP    = (1 << 1),
-	REGION_EMBOSS_BOTTOM = (1 << 2),
-	REGION_EMBOSS_RIGHT  = (1 << 3),
+  REGION_EMBOSS_LEFT = (1 << 0),
+  REGION_EMBOSS_TOP = (1 << 1),
+  REGION_EMBOSS_BOTTOM = (1 << 2),
+  REGION_EMBOSS_RIGHT = (1 << 3),
   REGION_EMBOSS_ALL = REGION_EMBOSS_LEFT | REGION_EMBOSS_TOP | REGION_EMBOSS_RIGHT |
                       REGION_EMBOSS_BOTTOM,
 };
@@ -84,102 +84,102 @@
 
 static void region_draw_emboss(const ARegion *ar, const rcti *scirct, int sides)
 {
-	rcti rect;
-
-	/* translate scissor rect to region space */
-	rect.xmin = scirct->xmin - ar->winrct.xmin;
-	rect.ymin = scirct->ymin - ar->winrct.ymin;
-	rect.xmax = scirct->xmax - ar->winrct.xmin;
-	rect.ymax = scirct->ymax - ar->winrct.ymin;
-
-	/* set transp line */
-	GPU_blend(true);
+  rcti rect;
+
+  /* translate scissor rect to region space */
+  rect.xmin = scirct->xmin - ar->winrct.xmin;
+  rect.ymin = scirct->ymin - ar->winrct.ymin;
+  rect.xmax = scirct->xmax - ar->winrct.xmin;
+  rect.ymax = scirct->ymax - ar->winrct.ymin;
+
+  /* set transp line */
+  GPU_blend(true);
   GPU_blend_set_func_separate(
       GPU_SRC_ALPHA, GPU_ONE_MINUS_SRC_ALPHA, GPU_ONE, GPU_ONE_MINUS_SRC_ALPHA);
 
-	float color[4] = {0.0f, 0.0f, 0.0f, 0.25f};
-	UI_GetThemeColor3fv(TH_EDITOR_OUTLINE, color);
-
-	GPUVertFormat *format = immVertexFormat();
-	uint pos = GPU_vertformat_attr_add(format, "pos", GPU_COMP_F32, 2, GPU_FETCH_FLOAT);
-	immBindBuiltinProgram(GPU_SHADER_2D_UNIFORM_COLOR);
-	immUniformColor4fv(color);
-
-	immBeginAtMost(GPU_PRIM_LINES, 8);
-
-	/* right */
-	if (sides & REGION_EMBOSS_RIGHT) {
-		immVertex2f(pos, rect.xmax, rect.ymax);
-		immVertex2f(pos, rect.xmax, rect.ymin);
-	}
-
-	/* bottom */
-	if (sides & REGION_EMBOSS_BOTTOM) {
-		immVertex2f(pos, rect.xmax, rect.ymin);
-		immVertex2f(pos, rect.xmin, rect.ymin);
-	}
-
-	/* left */
-	if (sides & REGION_EMBOSS_LEFT) {
-		immVertex2f(pos, rect.xmin, rect.ymin);
-		immVertex2f(pos, rect.xmin, rect.ymax);
-	}
-
-	/* top */
-	if (sides & REGION_EMBOSS_TOP) {
-		immVertex2f(pos, rect.xmin, rect.ymax);
-		immVertex2f(pos, rect.xmax, rect.ymax);
-	}
-
-	immEnd();
-	immUnbindProgram();
-
-	GPU_blend(false);
-	glBlendFunc(GL_SRC_ALPHA, GL_ONE_MINUS_SRC_ALPHA);
+  float color[4] = {0.0f, 0.0f, 0.0f, 0.25f};
+  UI_GetThemeColor3fv(TH_EDITOR_OUTLINE, color);
+
+  GPUVertFormat *format = immVertexFormat();
+  uint pos = GPU_vertformat_attr_add(format, "pos", GPU_COMP_F32, 2, GPU_FETCH_FLOAT);
+  immBindBuiltinProgram(GPU_SHADER_2D_UNIFORM_COLOR);
+  immUniformColor4fv(color);
+
+  immBeginAtMost(GPU_PRIM_LINES, 8);
+
+  /* right */
+  if (sides & REGION_EMBOSS_RIGHT) {
+    immVertex2f(pos, rect.xmax, rect.ymax);
+    immVertex2f(pos, rect.xmax, rect.ymin);
+  }
+
+  /* bottom */
+  if (sides & REGION_EMBOSS_BOTTOM) {
+    immVertex2f(pos, rect.xmax, rect.ymin);
+    immVertex2f(pos, rect.xmin, rect.ymin);
+  }
+
+  /* left */
+  if (sides & REGION_EMBOSS_LEFT) {
+    immVertex2f(pos, rect.xmin, rect.ymin);
+    immVertex2f(pos, rect.xmin, rect.ymax);
+  }
+
+  /* top */
+  if (sides & REGION_EMBOSS_TOP) {
+    immVertex2f(pos, rect.xmin, rect.ymax);
+    immVertex2f(pos, rect.xmax, rect.ymax);
+  }
+
+  immEnd();
+  immUnbindProgram();
+
+  GPU_blend(false);
+  glBlendFunc(GL_SRC_ALPHA, GL_ONE_MINUS_SRC_ALPHA);
 }
 
 void ED_region_pixelspace(ARegion *ar)
 {
-	wmOrtho2_region_pixelspace(ar);
-	GPU_matrix_identity_set();
+  wmOrtho2_region_pixelspace(ar);
+  GPU_matrix_identity_set();
 }
 
 /* only exported for WM */
 void ED_region_do_listen(
     wmWindow *win, ScrArea *sa, ARegion *ar, wmNotifier *note, const Scene *scene)
 {
-	/* generic notes first */
-	switch (note->category) {
-		case NC_WM:
-			if (note->data == ND_FILEREAD)
-				ED_region_tag_redraw(ar);
-			break;
-		case NC_WINDOW:
-			ED_region_tag_redraw(ar);
-			break;
-	}
-
-	if (ar->type && ar->type->listener)
-		ar->type->listener(win, sa, ar, note, scene);
+  /* generic notes first */
+  switch (note->category) {
+    case NC_WM:
+      if (note->data == ND_FILEREAD)
+        ED_region_tag_redraw(ar);
+      break;
+    case NC_WINDOW:
+      ED_region_tag_redraw(ar);
+      break;
+  }
+
+  if (ar->type && ar->type->listener)
+    ar->type->listener(win, sa, ar, note, scene);
 }
 
 /* only exported for WM */
 void ED_area_do_listen(wmWindow *win, ScrArea *sa, wmNotifier *note, Scene *scene)
 {
-	/* no generic notes? */
-	if (sa->type && sa->type->listener) {
-		sa->type->listener(win, sa, note, scene);
-	}
+  /* no generic notes? */
+  if (sa->type && sa->type->listener) {
+    sa->type->listener(win, sa, note, scene);
+  }
 }
 
 /* only exported for WM */
 void ED_area_do_refresh(bContext *C, ScrArea *sa)
 {
-	/* no generic notes? */
-	if (sa->type && sa->type->refresh) {
-		sa->type->refresh(C, sa);
-	}
-	sa->do_refresh = false;
+  /* no generic notes? */
+  if (sa->type && sa->type->refresh) {
+    sa->type->refresh(C, sa);
+  }
+  sa->do_refresh = false;
 }
 
 /**
@@ -187,49 +187,49 @@
  */
 static void area_draw_azone_fullscreen(short x1, short y1, short x2, short y2, float alpha)
 {
-	int x = x2 - ((float) x2 - x1) * 0.5f / UI_DPI_FAC;
-	int y = y2 - ((float) y2 - y1) * 0.5f / UI_DPI_FAC;
-
-	/* adjust the icon distance from the corner */
-	x += 36.0f / UI_DPI_FAC;
-	y += 36.0f / UI_DPI_FAC;
-
-	/* draws from the left bottom corner of the icon */
-	x -= UI_DPI_ICON_SIZE;
-	y -= UI_DPI_ICON_SIZE;
-
-	alpha = min_ff(alpha, 0.75f);
-
-	UI_icon_draw_aspect(x, y, ICON_FULLSCREEN_EXIT, 0.7f / UI_DPI_FAC, alpha, NULL);
-
-	/* debug drawing :
-	 * The click_rect is the same as defined in fullscreen_click_rcti_init
-	 * Keep them both in sync */
-
-	if (G.debug_value == 101) {
-		rcti click_rect;
-		float icon_size = UI_DPI_ICON_SIZE + 7 * UI_DPI_FAC;
-
-		BLI_rcti_init(&click_rect, x, x + icon_size, y, y + icon_size);
-
-		GPUVertFormat *format = immVertexFormat();
-		uint pos = GPU_vertformat_attr_add(format, "pos", GPU_COMP_F32, 2, GPU_FETCH_FLOAT);
-
-		immBindBuiltinProgram(GPU_SHADER_2D_UNIFORM_COLOR);
-
-		immUniformColor4f(1.0f, 0.0f, 0.0f, alpha);
-		imm_draw_box_wire_2d(pos, click_rect.xmin, click_rect.ymin, click_rect.xmax, click_rect.ymax);
-
-		immUniformColor4f(0.0f, 1.0f, 1.0f, alpha);
-		immBegin(GPU_PRIM_LINES, 4);
-		immVertex2f(pos, click_rect.xmin, click_rect.ymin);
-		immVertex2f(pos, click_rect.xmax, click_rect.ymax);
-		immVertex2f(pos, click_rect.xmin, click_rect.ymax);
-		immVertex2f(pos, click_rect.xmax, click_rect.ymin);
-		immEnd();
-
-		immUnbindProgram();
-	}
+  int x = x2 - ((float)x2 - x1) * 0.5f / UI_DPI_FAC;
+  int y = y2 - ((float)y2 - y1) * 0.5f / UI_DPI_FAC;
+
+  /* adjust the icon distance from the corner */
+  x += 36.0f / UI_DPI_FAC;
+  y += 36.0f / UI_DPI_FAC;
+
+  /* draws from the left bottom corner of the icon */
+  x -= UI_DPI_ICON_SIZE;
+  y -= UI_DPI_ICON_SIZE;
+
+  alpha = min_ff(alpha, 0.75f);
+
+  UI_icon_draw_aspect(x, y, ICON_FULLSCREEN_EXIT, 0.7f / UI_DPI_FAC, alpha, NULL);
+
+  /* debug drawing :
+   * The click_rect is the same as defined in fullscreen_click_rcti_init
+   * Keep them both in sync */
+
+  if (G.debug_value == 101) {
+    rcti click_rect;
+    float icon_size = UI_DPI_ICON_SIZE + 7 * UI_DPI_FAC;
+
+    BLI_rcti_init(&click_rect, x, x + icon_size, y, y + icon_size);
+
+    GPUVertFormat *format = immVertexFormat();
+    uint pos = GPU_vertformat_attr_add(format, "pos", GPU_COMP_F32, 2, GPU_FETCH_FLOAT);
+
+    immBindBuiltinProgram(GPU_SHADER_2D_UNIFORM_COLOR);
+
+    immUniformColor4f(1.0f, 0.0f, 0.0f, alpha);
+    imm_draw_box_wire_2d(pos, click_rect.xmin, click_rect.ymin, click_rect.xmax, click_rect.ymax);
+
+    immUniformColor4f(0.0f, 1.0f, 1.0f, alpha);
+    immBegin(GPU_PRIM_LINES, 4);
+    immVertex2f(pos, click_rect.xmin, click_rect.ymin);
+    immVertex2f(pos, click_rect.xmax, click_rect.ymax);
+    immVertex2f(pos, click_rect.xmin, click_rect.ymax);
+    immVertex2f(pos, click_rect.xmax, click_rect.ymin);
+    immEnd();
+
+    immUnbindProgram();
+  }
 }
 
 /**
@@ -237,7 +237,7 @@
  */
 static void area_draw_azone(short UNUSED(x1), short UNUSED(y1), short UNUSED(x2), short UNUSED(y2))
 {
-	/* No drawing needed since all corners are action zone, and visually distinguishable. */
+  /* No drawing needed since all corners are action zone, and visually distinguishable. */
 }
 
 /**
@@ -245,180 +245,180 @@
  */
 static void draw_azone_arrow(float x1, float y1, float x2, float y2, AZEdge edge)
 {
-	const float size =  0.2f * U.widget_unit;
-	const float l = 1.0f;     /* arrow length */
-	const float s = 0.25f;    /* arrow thickness */
-	const float hl = l / 2.0f;
+  const float size = 0.2f * U.widget_unit;
+  const float l = 1.0f;  /* arrow length */
+  const float s = 0.25f; /* arrow thickness */
+  const float hl = l / 2.0f;
   const float points[6][2] = {
       {0, -hl}, {l, hl}, {l - s, hl + s}, {0, s + s - hl}, {s - l, hl + s}, {-l, hl}};
-	const float center[2] = {(x1 + x2) / 2, (y1 + y2) / 2};
-
-	int axis;
-	int sign;
-	switch (edge) {
-		case AE_BOTTOM_TO_TOPLEFT:
-			axis = 0;
-			sign = 1;
-			break;
-		case AE_TOP_TO_BOTTOMRIGHT:
-			axis = 0;
-			sign = -1;
-			break;
-		case AE_LEFT_TO_TOPRIGHT:
-			axis = 1;
-			sign = 1;
-			break;
-		case AE_RIGHT_TO_TOPLEFT:
-			axis = 1;
-			sign = -1;
-			break;
-		default:
-			BLI_assert(0);
-			return;
-	}
-
-	GPUVertFormat *format = immVertexFormat();
-	uint pos = GPU_vertformat_attr_add(format, "pos", GPU_COMP_F32, 2, GPU_FETCH_FLOAT);
-
-	GPU_blend(true);
-	immBindBuiltinProgram(GPU_SHADER_2D_UNIFORM_COLOR);
-	immUniformColor4f(0.8f, 0.8f, 0.8f, 0.4f);
-
-	immBegin(GPU_PRIM_TRI_FAN, 6);
-	for (int i = 0; i < 6; i++) {
-		if (axis == 0) {
-			immVertex2f(pos, center[0] + points[i][0] * size, center[1] + points[i][1] * sign * size);
-		}
-		else {
-			immVertex2f(pos, center[0] + points[i][1] * sign * size, center[1] + points[i][0] * size);
-		}
-	}
-	immEnd();
-
-	immUnbindProgram();
-	GPU_blend(false);
+  const float center[2] = {(x1 + x2) / 2, (y1 + y2) / 2};
+
+  int axis;
+  int sign;
+  switch (edge) {
+    case AE_BOTTOM_TO_TOPLEFT:
+      axis = 0;
+      sign = 1;
+      break;
+    case AE_TOP_TO_BOTTOMRIGHT:
+      axis = 0;
+      sign = -1;
+      break;
+    case AE_LEFT_TO_TOPRIGHT:
+      axis = 1;
+      sign = 1;
+      break;
+    case AE_RIGHT_TO_TOPLEFT:
+      axis = 1;
+      sign = -1;
+      break;
+    default:
+      BLI_assert(0);
+      return;
+  }
+
+  GPUVertFormat *format = immVertexFormat();
+  uint pos = GPU_vertformat_attr_add(format, "pos", GPU_COMP_F32, 2, GPU_FETCH_FLOAT);
+
+  GPU_blend(true);
+  immBindBuiltinProgram(GPU_SHADER_2D_UNIFORM_COLOR);
+  immUniformColor4f(0.8f, 0.8f, 0.8f, 0.4f);
+
+  immBegin(GPU_PRIM_TRI_FAN, 6);
+  for (int i = 0; i < 6; i++) {
+    if (axis == 0) {
+      immVertex2f(pos, center[0] + points[i][0] * size, center[1] + points[i][1] * sign * size);
+    }
+    else {
+      immVertex2f(pos, center[0] + points[i][1] * sign * size, center[1] + points[i][0] * size);
+    }
+  }
+  immEnd();
+
+  immUnbindProgram();
+  GPU_blend(false);
 }
 
 static void region_draw_azone_tab_arrow(AZone *az)
 {
-	GPU_blend(true);
-
-	/* add code to draw region hidden as 'too small' */
-	switch (az->edge) {
-		case AE_TOP_TO_BOTTOMRIGHT:
-			UI_draw_roundbox_corner_set(UI_CNR_TOP_LEFT | UI_CNR_TOP_RIGHT);
-			break;
-		case AE_BOTTOM_TO_TOPLEFT:
-			UI_draw_roundbox_corner_set(UI_CNR_BOTTOM_RIGHT | UI_CNR_BOTTOM_LEFT);
-			break;
-		case AE_LEFT_TO_TOPRIGHT:
-			UI_draw_roundbox_corner_set(UI_CNR_TOP_LEFT | UI_CNR_BOTTOM_LEFT);
-			break;
-		case AE_RIGHT_TO_TOPLEFT:
-			UI_draw_roundbox_corner_set(UI_CNR_TOP_RIGHT | UI_CNR_BOTTOM_RIGHT);
-			break;
-	}
-
-	float color[4] = {0.05f, 0.05f, 0.05f, 0.4f};
+  GPU_blend(true);
+
+  /* add code to draw region hidden as 'too small' */
+  switch (az->edge) {
+    case AE_TOP_TO_BOTTOMRIGHT:
+      UI_draw_roundbox_corner_set(UI_CNR_TOP_LEFT | UI_CNR_TOP_RIGHT);
+      break;
+    case AE_BOTTOM_TO_TOPLEFT:
+      UI_draw_roundbox_corner_set(UI_CNR_BOTTOM_RIGHT | UI_CNR_BOTTOM_LEFT);
+      break;
+    case AE_LEFT_TO_TOPRIGHT:
+      UI_draw_roundbox_corner_set(UI_CNR_TOP_LEFT | UI_CNR_BOTTOM_LEFT);
+      break;
+    case AE_RIGHT_TO_TOPLEFT:
+      UI_draw_roundbox_corner_set(UI_CNR_TOP_RIGHT | UI_CNR_BOTTOM_RIGHT);
+      break;
+  }
+
+  float color[4] = {0.05f, 0.05f, 0.05f, 0.4f};
   UI_draw_roundbox_aa(
       true, (float)az->x1, (float)az->y1, (float)az->x2, (float)az->y2, 4.0f, color);
 
-	draw_azone_arrow((float)az->x1, (float)az->y1, (float)az->x2, (float)az->y2, az->edge);
+  draw_azone_arrow((float)az->x1, (float)az->y1, (float)az->x2, (float)az->y2, az->edge);
 }
 
 static void area_azone_tag_update(ScrArea *sa)
 {
-	sa->flag |= AREA_FLAG_ACTIONZONES_UPDATE;
+  sa->flag |= AREA_FLAG_ACTIONZONES_UPDATE;
 }
 
 static void region_draw_azones(ScrArea *sa, ARegion *ar)
 {
-	AZone *az;
-
-	if (!sa)
-		return;
-
-	GPU_line_width(1.0f);
-	GPU_blend(true);
+  AZone *az;
+
+  if (!sa)
+    return;
+
+  GPU_line_width(1.0f);
+  GPU_blend(true);
   GPU_blend_set_func_separate(
       GPU_SRC_ALPHA, GPU_ONE_MINUS_SRC_ALPHA, GPU_ONE, GPU_ONE_MINUS_SRC_ALPHA);
 
-	GPU_matrix_push();
-	GPU_matrix_translate_2f(-ar->winrct.xmin, -ar->winrct.ymin);
-
-	for (az = sa->actionzones.first; az; az = az->next) {
-		/* test if action zone is over this region */
-		rcti azrct;
-		BLI_rcti_init(&azrct, az->x1, az->x2, az->y1, az->y2);
-
-		if (BLI_rcti_isect(&ar->drawrct, &azrct, NULL)) {
-			if (az->type == AZONE_AREA) {
-				area_draw_azone(az->x1, az->y1, az->x2, az->y2);
-			}
-			else if (az->type == AZONE_REGION) {
-				if (az->ar) {
-					/* only display tab or icons when the region is hidden */
-					if (az->ar->flag & (RGN_FLAG_HIDDEN | RGN_FLAG_TOO_SMALL)) {
-						region_draw_azone_tab_arrow(az);
-					}
-				}
-			}
-			else if (az->type == AZONE_FULLSCREEN) {
-				area_draw_azone_fullscreen(az->x1, az->y1, az->x2, az->y2, az->alpha);
-			}
-		}
-		if (!IS_EQF(az->alpha, 0.0f) && ELEM(az->type, AZONE_FULLSCREEN, AZONE_REGION_SCROLL)) {
-			area_azone_tag_update(sa);
-		}
-	}
-
-	GPU_matrix_pop();
-
-	GPU_blend(false);
+  GPU_matrix_push();
+  GPU_matrix_translate_2f(-ar->winrct.xmin, -ar->winrct.ymin);
+
+  for (az = sa->actionzones.first; az; az = az->next) {
+    /* test if action zone is over this region */
+    rcti azrct;
+    BLI_rcti_init(&azrct, az->x1, az->x2, az->y1, az->y2);
+
+    if (BLI_rcti_isect(&ar->drawrct, &azrct, NULL)) {
+      if (az->type == AZONE_AREA) {
+        area_draw_azone(az->x1, az->y1, az->x2, az->y2);
+      }
+      else if (az->type == AZONE_REGION) {
+        if (az->ar) {
+          /* only display tab or icons when the region is hidden */
+          if (az->ar->flag & (RGN_FLAG_HIDDEN | RGN_FLAG_TOO_SMALL)) {
+            region_draw_azone_tab_arrow(az);
+          }
+        }
+      }
+      else if (az->type == AZONE_FULLSCREEN) {
+        area_draw_azone_fullscreen(az->x1, az->y1, az->x2, az->y2, az->alpha);
+      }
+    }
+    if (!IS_EQF(az->alpha, 0.0f) && ELEM(az->type, AZONE_FULLSCREEN, AZONE_REGION_SCROLL)) {
+      area_azone_tag_update(sa);
+    }
+  }
+
+  GPU_matrix_pop();
+
+  GPU_blend(false);
 }
 
 static void region_draw_status_text(ScrArea *sa, ARegion *ar)
 {
-	bool overlap = ED_region_is_overlap(sa->spacetype, ar->regiontype);
-
-	if (overlap) {
-		GPU_clear_color(0.0, 0.0, 0.0, 0.0);
-		glClear(GL_COLOR_BUFFER_BIT);
-	}
-	else {
-		UI_ThemeClearColor(TH_HEADER);
-		glClear(GL_COLOR_BUFFER_BIT);
-	}
-
-	int fontid = BLF_set_default();
-
-	const float width = BLF_width(fontid, ar->headerstr, BLF_DRAW_STR_DUMMY_MAX);
-	const float x = UI_UNIT_X;
-	const float y = 0.4f * UI_UNIT_Y;
-
-	if (overlap) {
-		const float pad = 2.0f * UI_DPI_FAC;
-		const float x1 = x - (UI_UNIT_X - pad);
-		const float x2 = x + width + (UI_UNIT_X - pad);
-		const float y1 = pad;
-		const float y2 = ar->winy - pad;
+  bool overlap = ED_region_is_overlap(sa->spacetype, ar->regiontype);
+
+  if (overlap) {
+    GPU_clear_color(0.0, 0.0, 0.0, 0.0);
+    glClear(GL_COLOR_BUFFER_BIT);
+  }
+  else {
+    UI_ThemeClearColor(TH_HEADER);
+    glClear(GL_COLOR_BUFFER_BIT);
+  }
+
+  int fontid = BLF_set_default();
+
+  const float width = BLF_width(fontid, ar->headerstr, BLF_DRAW_STR_DUMMY_MAX);
+  const float x = UI_UNIT_X;
+  const float y = 0.4f * UI_UNIT_Y;
+
+  if (overlap) {
+    const float pad = 2.0f * UI_DPI_FAC;
+    const float x1 = x - (UI_UNIT_X - pad);
+    const float x2 = x + width + (UI_UNIT_X - pad);
+    const float y1 = pad;
+    const float y2 = ar->winy - pad;
 
     GPU_blend_set_func_separate(
         GPU_SRC_ALPHA, GPU_ONE_MINUS_SRC_ALPHA, GPU_ONE, GPU_ONE_MINUS_SRC_ALPHA);
 
-		float color[4] = {0.0f, 0.0f, 0.0f, 0.5f};
-		UI_GetThemeColor3fv(TH_BACK, color);
-		UI_draw_roundbox_corner_set(UI_CNR_ALL);
-		UI_draw_roundbox_aa(true, x1, y1, x2, y2, 4.0f, color);
-
-		UI_FontThemeColor(fontid, TH_TEXT);
-	}
-	else {
-		UI_FontThemeColor(fontid, TH_TEXT);
-	}
-
-	BLF_position(fontid, x, y, 0.0f);
-	BLF_draw(fontid, ar->headerstr, BLF_DRAW_STR_DUMMY_MAX);
+    float color[4] = {0.0f, 0.0f, 0.0f, 0.5f};
+    UI_GetThemeColor3fv(TH_BACK, color);
+    UI_draw_roundbox_corner_set(UI_CNR_ALL);
+    UI_draw_roundbox_aa(true, x1, y1, x2, y2, 4.0f, color);
+
+    UI_FontThemeColor(fontid, TH_TEXT);
+  }
+  else {
+    UI_FontThemeColor(fontid, TH_TEXT);
+  }
+
+  BLF_position(fontid, x, y, 0.0f);
+  BLF_draw(fontid, ar->headerstr, BLF_DRAW_STR_DUMMY_MAX);
 }
 
 void ED_region_do_msg_notify_tag_redraw(
@@ -427,23 +427,6 @@
     wmMsgSubscribeKey *UNUSED(msg_key),
     wmMsgSubscribeValue *msg_val)
 {
-<<<<<<< HEAD
-	ARegion *ar = msg_val->owner;
-	ED_region_tag_redraw(ar);
-
-	/* This avoids _many_ situations where header/properties control display settings.
-	 * the common case is space properties in the header */
-	if (ELEM(ar->regiontype, RGN_TYPE_HEADER, RGN_TYPE_UI)) {
-		while (ar && ar->prev) {
-			ar = ar->prev;
-		}
-		for (; ar; ar = ar->next) {
-			if (ELEM(ar->regiontype, RGN_TYPE_WINDOW, RGN_TYPE_CHANNELS)) {
-				ED_region_tag_redraw(ar);
-			}
-		}
-	}
-=======
   ARegion *ar = msg_val->owner;
   ED_region_tag_redraw(ar);
 
@@ -459,7 +442,6 @@
       }
     }
   }
->>>>>>> bc8b884e
 }
 
 void ED_area_do_msg_notify_tag_refresh(
@@ -468,8 +450,8 @@
     wmMsgSubscribeKey *UNUSED(msg_key),
     wmMsgSubscribeValue *msg_val)
 {
-	ScrArea *sa = msg_val->user_data;
-	ED_area_tag_refresh(sa);
+  ScrArea *sa = msg_val->user_data;
+  ED_area_tag_refresh(sa);
 }
 
 static void region_do_msg_notify_tag_redraw(
@@ -515,83 +497,72 @@
  */
 static bool area_is_pseudo_minimized(const ScrArea *area)
 {
-	return (area->winx < 3) || (area->winy < 3);
+  return (area->winx < 3) || (area->winy < 3);
 }
 
 /* only exported for WM */
 void ED_region_do_layout(bContext *C, ARegion *ar)
 {
-	/* This is optional, only needed for dynamically sized regions. */
-	ScrArea *sa = CTX_wm_area(C);
-	ARegionType *at = ar->type;
-
-	if (!at->layout) {
-		return;
-	}
-
-	if (at->do_lock || (sa && area_is_pseudo_minimized(sa))) {
-		return;
-	}
-
-	ar->do_draw |= RGN_DRAWING;
-
-	UI_SetTheme(sa ? sa->spacetype : 0, at->regionid);
-	at->layout(C, ar);
+  /* This is optional, only needed for dynamically sized regions. */
+  ScrArea *sa = CTX_wm_area(C);
+  ARegionType *at = ar->type;
+
+  if (!at->layout) {
+    return;
+  }
+
+  if (at->do_lock || (sa && area_is_pseudo_minimized(sa))) {
+    return;
+  }
+
+  ar->do_draw |= RGN_DRAWING;
+
+  UI_SetTheme(sa ? sa->spacetype : 0, at->regionid);
+  at->layout(C, ar);
 }
 
 /* only exported for WM */
 void ED_region_do_draw(bContext *C, ARegion *ar)
 {
-	wmWindow *win = CTX_wm_window(C);
-	ScrArea *sa = CTX_wm_area(C);
-	ARegionType *at = ar->type;
-
-	/* see BKE_spacedata_draw_locks() */
-	if (at->do_lock)
-		return;
-
-	ar->do_draw |= RGN_DRAWING;
-
-	/* Set viewport, scissor, ortho and ar->drawrct. */
-	wmPartialViewport(&ar->drawrct, &ar->winrct, &ar->drawrct);
-
-	wmOrtho2_region_pixelspace(ar);
-
-	UI_SetTheme(sa ? sa->spacetype : 0, at->regionid);
-
-	if (sa && area_is_pseudo_minimized(sa)) {
-		UI_ThemeClearColor(TH_EDITOR_OUTLINE);
-		glClear(GL_COLOR_BUFFER_BIT);
-		return;
-	}
-	/* optional header info instead? */
-	else if (ar->headerstr) {
-		region_draw_status_text(sa, ar);
-	}
-	else if (at->draw) {
-		at->draw(C, ar);
-	}
-
-	/* XXX test: add convention to end regions always in pixel space, for drawing of borders/gestures etc */
-	ED_region_pixelspace(ar);
-
-	ED_region_draw_cb_draw(C, ar, REGION_DRAW_POST_PIXEL);
-
-	region_draw_azones(sa, ar);
-
-	/* for debugging unneeded area redraws and partial redraw */
+  wmWindow *win = CTX_wm_window(C);
+  ScrArea *sa = CTX_wm_area(C);
+  ARegionType *at = ar->type;
+
+  /* see BKE_spacedata_draw_locks() */
+  if (at->do_lock)
+    return;
+
+  ar->do_draw |= RGN_DRAWING;
+
+  /* Set viewport, scissor, ortho and ar->drawrct. */
+  wmPartialViewport(&ar->drawrct, &ar->winrct, &ar->drawrct);
+
+  wmOrtho2_region_pixelspace(ar);
+
+  UI_SetTheme(sa ? sa->spacetype : 0, at->regionid);
+
+  if (sa && area_is_pseudo_minimized(sa)) {
+    UI_ThemeClearColor(TH_EDITOR_OUTLINE);
+    glClear(GL_COLOR_BUFFER_BIT);
+    return;
+  }
+  /* optional header info instead? */
+  else if (ar->headerstr) {
+    region_draw_status_text(sa, ar);
+  }
+  else if (at->draw) {
+    at->draw(C, ar);
+  }
+
+  /* XXX test: add convention to end regions always in pixel space, for drawing of borders/gestures etc */
+  ED_region_pixelspace(ar);
+
+  ED_region_draw_cb_draw(C, ar, REGION_DRAW_POST_PIXEL);
+
+  region_draw_azones(sa, ar);
+
+  /* for debugging unneeded area redraws and partial redraw */
 #if 0
-<<<<<<< HEAD
-	GPU_blend(true);
-	GPUVertFormat *format = immVertexFormat();
-	uint pos = GPU_vertformat_attr_add(format, "pos", GPU_COMP_F32, 2, GPU_FETCH_FLOAT);
-	immBindBuiltinProgram(GPU_SHADER_2D_UNIFORM_COLOR);
-	immUniformColor4f(drand48(), drand48(), drand48(), 0.1f);
-	immRectf(pos, ar->drawrct.xmin - ar->winrct.xmin, ar->drawrct.ymin - ar->winrct.ymin,
-	        ar->drawrct.xmax - ar->winrct.xmin, ar->drawrct.ymax - ar->winrct.ymin);
-	immUnbindProgram();
-	GPU_blend(false);
-=======
   GPU_blend(true);
   GPUVertFormat *format = immVertexFormat();
   uint pos = GPU_vertformat_attr_add(format, "pos", GPU_COMP_F32, 2, GPU_FETCH_FLOAT);
@@ -604,67 +575,66 @@
            ar->drawrct.ymax - ar->winrct.ymin);
   immUnbindProgram();
   GPU_blend(false);
->>>>>>> bc8b884e
 #endif
 
-	memset(&ar->drawrct, 0, sizeof(ar->drawrct));
-
-	UI_blocklist_free_inactive(C, &ar->uiblocks);
-
-	if (sa) {
-		const bScreen *screen = WM_window_get_active_screen(win);
-
-		/* Only region emboss for top-bar */
-		if ((screen->state != SCREENFULL) && ED_area_is_global(sa)) {
-			region_draw_emboss(ar, &ar->winrct, (REGION_EMBOSS_LEFT | REGION_EMBOSS_RIGHT));
-		}
-		else if ((ar->regiontype == RGN_TYPE_WINDOW) && (ar->alignment == RGN_ALIGN_QSPLIT)) {
-
-			/* draw separating lines between the quad views */
-
-			float color[4] = { 0.0f, 0.0f, 0.0f, 0.8f };
-			UI_GetThemeColor3fv(TH_EDITOR_OUTLINE, color);
-			GPUVertFormat *format = immVertexFormat();
-			uint pos = GPU_vertformat_attr_add(format, "pos", GPU_COMP_F32, 2, GPU_FETCH_FLOAT);
-			immBindBuiltinProgram(GPU_SHADER_2D_UNIFORM_COLOR);
-			immUniformColor4fv(color);
-			GPU_line_width(1.0f);
+  memset(&ar->drawrct, 0, sizeof(ar->drawrct));
+
+  UI_blocklist_free_inactive(C, &ar->uiblocks);
+
+  if (sa) {
+    const bScreen *screen = WM_window_get_active_screen(win);
+
+    /* Only region emboss for top-bar */
+    if ((screen->state != SCREENFULL) && ED_area_is_global(sa)) {
+      region_draw_emboss(ar, &ar->winrct, (REGION_EMBOSS_LEFT | REGION_EMBOSS_RIGHT));
+    }
+    else if ((ar->regiontype == RGN_TYPE_WINDOW) && (ar->alignment == RGN_ALIGN_QSPLIT)) {
+
+      /* draw separating lines between the quad views */
+
+      float color[4] = {0.0f, 0.0f, 0.0f, 0.8f};
+      UI_GetThemeColor3fv(TH_EDITOR_OUTLINE, color);
+      GPUVertFormat *format = immVertexFormat();
+      uint pos = GPU_vertformat_attr_add(format, "pos", GPU_COMP_F32, 2, GPU_FETCH_FLOAT);
+      immBindBuiltinProgram(GPU_SHADER_2D_UNIFORM_COLOR);
+      immUniformColor4fv(color);
+      GPU_line_width(1.0f);
       imm_draw_box_wire_2d(
           pos, 0, 0, ar->winrct.xmax - ar->winrct.xmin + 1, ar->winrct.ymax - ar->winrct.ymin + 1);
-			immUnbindProgram();
-		}
-	}
-
-	/* We may want to detach message-subscriptions from drawing. */
-	{
-		WorkSpace *workspace = CTX_wm_workspace(C);
-		wmWindowManager *wm = CTX_wm_manager(C);
-		bScreen *screen = WM_window_get_active_screen(win);
-		Scene *scene = CTX_data_scene(C);
-		struct wmMsgBus *mbus = wm->message_bus;
-		WM_msgbus_clear_by_owner(mbus, ar);
-
-		/* Cheat, always subscribe to this space type properties.
-		 *
-		 * This covers most cases and avoids copy-paste similar code for each space type.
-		 */
-		if (ELEM(ar->regiontype, RGN_TYPE_WINDOW, RGN_TYPE_CHANNELS, RGN_TYPE_UI, RGN_TYPE_TOOLS)) {
-			SpaceLink *sl = sa->spacedata.first;
-
-			PointerRNA ptr;
-			RNA_pointer_create(&screen->id, &RNA_Space, sl, &ptr);
-
-			wmMsgSubscribeValue msg_sub_value_region_tag_redraw = {
-				.owner = ar,
-				.user_data = ar,
-				.notify = ED_region_do_msg_notify_tag_redraw,
-			};
-			/* All properties for this space type. */
-			WM_msg_subscribe_rna(mbus, &ptr, NULL, &msg_sub_value_region_tag_redraw, __func__);
-		}
-
-		ED_region_message_subscribe(C, workspace, scene, screen, sa, ar, mbus);
-	}
+      immUnbindProgram();
+    }
+  }
+
+  /* We may want to detach message-subscriptions from drawing. */
+  {
+    WorkSpace *workspace = CTX_wm_workspace(C);
+    wmWindowManager *wm = CTX_wm_manager(C);
+    bScreen *screen = WM_window_get_active_screen(win);
+    Scene *scene = CTX_data_scene(C);
+    struct wmMsgBus *mbus = wm->message_bus;
+    WM_msgbus_clear_by_owner(mbus, ar);
+
+    /* Cheat, always subscribe to this space type properties.
+     *
+     * This covers most cases and avoids copy-paste similar code for each space type.
+     */
+    if (ELEM(ar->regiontype, RGN_TYPE_WINDOW, RGN_TYPE_CHANNELS, RGN_TYPE_UI, RGN_TYPE_TOOLS)) {
+      SpaceLink *sl = sa->spacedata.first;
+
+      PointerRNA ptr;
+      RNA_pointer_create(&screen->id, &RNA_Space, sl, &ptr);
+
+      wmMsgSubscribeValue msg_sub_value_region_tag_redraw = {
+          .owner = ar,
+          .user_data = ar,
+          .notify = ED_region_do_msg_notify_tag_redraw,
+      };
+      /* All properties for this space type. */
+      WM_msg_subscribe_rna(mbus, &ptr, NULL, &msg_sub_value_region_tag_redraw, __func__);
+    }
+
+    ED_region_message_subscribe(C, workspace, scene, screen, sa, ar, mbus);
+  }
 }
 
 /* **********************************
@@ -674,93 +644,93 @@
 
 void ED_region_tag_redraw(ARegion *ar)
 {
-	/* don't tag redraw while drawing, it shouldn't happen normally
-	 * but python scripts can cause this to happen indirectly */
-	if (ar && !(ar->do_draw & RGN_DRAWING)) {
-		/* zero region means full region redraw */
-		ar->do_draw &= ~(RGN_DRAW_PARTIAL | RGN_DRAW_NO_REBUILD);
-		ar->do_draw |= RGN_DRAW;
-		memset(&ar->drawrct, 0, sizeof(ar->drawrct));
-	}
+  /* don't tag redraw while drawing, it shouldn't happen normally
+   * but python scripts can cause this to happen indirectly */
+  if (ar && !(ar->do_draw & RGN_DRAWING)) {
+    /* zero region means full region redraw */
+    ar->do_draw &= ~(RGN_DRAW_PARTIAL | RGN_DRAW_NO_REBUILD);
+    ar->do_draw |= RGN_DRAW;
+    memset(&ar->drawrct, 0, sizeof(ar->drawrct));
+  }
 }
 
 void ED_region_tag_redraw_overlay(ARegion *ar)
 {
-	if (ar)
-		ar->do_draw_overlay = RGN_DRAW;
+  if (ar)
+    ar->do_draw_overlay = RGN_DRAW;
 }
 
 void ED_region_tag_redraw_no_rebuild(ARegion *ar)
 {
-	if (ar && !(ar->do_draw & (RGN_DRAWING | RGN_DRAW))) {
-		ar->do_draw &= ~RGN_DRAW_PARTIAL;
-		ar->do_draw |= RGN_DRAW_NO_REBUILD;
-		memset(&ar->drawrct, 0, sizeof(ar->drawrct));
-	}
+  if (ar && !(ar->do_draw & (RGN_DRAWING | RGN_DRAW))) {
+    ar->do_draw &= ~RGN_DRAW_PARTIAL;
+    ar->do_draw |= RGN_DRAW_NO_REBUILD;
+    memset(&ar->drawrct, 0, sizeof(ar->drawrct));
+  }
 }
 
 void ED_region_tag_refresh_ui(ARegion *ar)
 {
-	if (ar) {
-		ar->do_draw |= RGN_DRAW_REFRESH_UI;
-	}
+  if (ar) {
+    ar->do_draw |= RGN_DRAW_REFRESH_UI;
+  }
 }
 
 void ED_region_tag_redraw_partial(ARegion *ar, const rcti *rct)
 {
-	if (ar && !(ar->do_draw & RGN_DRAWING)) {
-		if (!(ar->do_draw & (RGN_DRAW | RGN_DRAW_NO_REBUILD | RGN_DRAW_PARTIAL))) {
-			/* no redraw set yet, set partial region */
-			ar->do_draw |= RGN_DRAW_PARTIAL;
-			ar->drawrct = *rct;
-		}
-		else if (ar->drawrct.xmin != ar->drawrct.xmax) {
-			BLI_assert((ar->do_draw & RGN_DRAW_PARTIAL) != 0);
-			/* partial redraw already set, expand region */
-			BLI_rcti_union(&ar->drawrct, rct);
-		}
-		else {
-			BLI_assert((ar->do_draw & (RGN_DRAW | RGN_DRAW_NO_REBUILD)) != 0);
-			/* Else, full redraw is already requested, nothing to do here. */
-		}
-	}
+  if (ar && !(ar->do_draw & RGN_DRAWING)) {
+    if (!(ar->do_draw & (RGN_DRAW | RGN_DRAW_NO_REBUILD | RGN_DRAW_PARTIAL))) {
+      /* no redraw set yet, set partial region */
+      ar->do_draw |= RGN_DRAW_PARTIAL;
+      ar->drawrct = *rct;
+    }
+    else if (ar->drawrct.xmin != ar->drawrct.xmax) {
+      BLI_assert((ar->do_draw & RGN_DRAW_PARTIAL) != 0);
+      /* partial redraw already set, expand region */
+      BLI_rcti_union(&ar->drawrct, rct);
+    }
+    else {
+      BLI_assert((ar->do_draw & (RGN_DRAW | RGN_DRAW_NO_REBUILD)) != 0);
+      /* Else, full redraw is already requested, nothing to do here. */
+    }
+  }
 }
 
 void ED_area_tag_redraw(ScrArea *sa)
 {
-	ARegion *ar;
-
-	if (sa)
-		for (ar = sa->regionbase.first; ar; ar = ar->next)
-			ED_region_tag_redraw(ar);
+  ARegion *ar;
+
+  if (sa)
+    for (ar = sa->regionbase.first; ar; ar = ar->next)
+      ED_region_tag_redraw(ar);
 }
 
 void ED_area_tag_redraw_no_rebuild(ScrArea *sa)
 {
-	ARegion *ar;
-
-	if (sa)
-		for (ar = sa->regionbase.first; ar; ar = ar->next)
-			ED_region_tag_redraw_no_rebuild(ar);
+  ARegion *ar;
+
+  if (sa)
+    for (ar = sa->regionbase.first; ar; ar = ar->next)
+      ED_region_tag_redraw_no_rebuild(ar);
 }
 
 void ED_area_tag_redraw_regiontype(ScrArea *sa, int regiontype)
 {
-	ARegion *ar;
-
-	if (sa) {
-		for (ar = sa->regionbase.first; ar; ar = ar->next) {
-			if (ar->regiontype == regiontype) {
-				ED_region_tag_redraw(ar);
-			}
-		}
-	}
+  ARegion *ar;
+
+  if (sa) {
+    for (ar = sa->regionbase.first; ar; ar = ar->next) {
+      if (ar->regiontype == regiontype) {
+        ED_region_tag_redraw(ar);
+      }
+    }
+  }
 }
 
 void ED_area_tag_refresh(ScrArea *sa)
 {
-	if (sa)
-		sa->do_refresh = true;
+  if (sa)
+    sa->do_refresh = true;
 }
 
 /* *************************************************************** */
@@ -768,107 +738,82 @@
 /* use NULL to disable it */
 void ED_area_status_text(ScrArea *sa, const char *str)
 {
-	ARegion *ar;
-
-	/* happens when running transform operators in background mode */
-	if (sa == NULL)
-		return;
-
-	for (ar = sa->regionbase.first; ar; ar = ar->next) {
-		if (ar->regiontype == RGN_TYPE_HEADER) {
-			if (str) {
-				if (ar->headerstr == NULL)
-					ar->headerstr = MEM_mallocN(UI_MAX_DRAW_STR, "headerprint");
-				BLI_strncpy(ar->headerstr, str, UI_MAX_DRAW_STR);
-				BLI_str_rstrip(ar->headerstr);
-			}
-			else if (ar->headerstr) {
-				MEM_freeN(ar->headerstr);
-				ar->headerstr = NULL;
-			}
-			ED_region_tag_redraw(ar);
-		}
-	}
+  ARegion *ar;
+
+  /* happens when running transform operators in background mode */
+  if (sa == NULL)
+    return;
+
+  for (ar = sa->regionbase.first; ar; ar = ar->next) {
+    if (ar->regiontype == RGN_TYPE_HEADER) {
+      if (str) {
+        if (ar->headerstr == NULL)
+          ar->headerstr = MEM_mallocN(UI_MAX_DRAW_STR, "headerprint");
+        BLI_strncpy(ar->headerstr, str, UI_MAX_DRAW_STR);
+        BLI_str_rstrip(ar->headerstr);
+      }
+      else if (ar->headerstr) {
+        MEM_freeN(ar->headerstr);
+        ar->headerstr = NULL;
+      }
+      ED_region_tag_redraw(ar);
+    }
+  }
 }
 
 void ED_workspace_status_text(bContext *C, const char *str)
 {
-	wmWindow *win = CTX_wm_window(C);
-	WorkSpace *workspace = CTX_wm_workspace(C);
-
-	/* Can be NULL when running operators in background mode. */
-	if (workspace == NULL)
-		return;
-
-	if (str) {
-		if (workspace->status_text == NULL)
-			workspace->status_text = MEM_mallocN(UI_MAX_DRAW_STR, "headerprint");
-		BLI_strncpy(workspace->status_text, str, UI_MAX_DRAW_STR);
-	}
-	else if (workspace->status_text) {
-		MEM_freeN(workspace->status_text);
-		workspace->status_text = NULL;
-	}
-
-	/* Redraw status bar. */
-	for (ScrArea *sa = win->global_areas.areabase.first; sa; sa = sa->next) {
-		if (sa->spacetype == SPACE_STATUSBAR) {
-			ED_area_tag_redraw(sa);
-			break;
-		}
-	}
+  wmWindow *win = CTX_wm_window(C);
+  WorkSpace *workspace = CTX_wm_workspace(C);
+
+  /* Can be NULL when running operators in background mode. */
+  if (workspace == NULL)
+    return;
+
+  if (str) {
+    if (workspace->status_text == NULL)
+      workspace->status_text = MEM_mallocN(UI_MAX_DRAW_STR, "headerprint");
+    BLI_strncpy(workspace->status_text, str, UI_MAX_DRAW_STR);
+  }
+  else if (workspace->status_text) {
+    MEM_freeN(workspace->status_text);
+    workspace->status_text = NULL;
+  }
+
+  /* Redraw status bar. */
+  for (ScrArea *sa = win->global_areas.areabase.first; sa; sa = sa->next) {
+    if (sa->spacetype == SPACE_STATUSBAR) {
+      ED_area_tag_redraw(sa);
+      break;
+    }
+  }
 }
 
 /* ************************************************************ */
 
 static void area_azone_initialize(wmWindow *win, const bScreen *screen, ScrArea *sa)
 {
-	AZone *az;
-
-	/* reinitialize entirely, regions and fullscreen add azones too */
-	BLI_freelistN(&sa->actionzones);
-
-	if (screen->state != SCREENNORMAL) {
-		return;
-	}
-
-	if (U.app_flag & USER_APP_LOCK_UI_LAYOUT) {
-		return;
-	}
-
-	if (ED_area_is_global(sa)) {
-		return;
-	}
-
-	if (screen->temp) {
-		return;
-	}
-
-<<<<<<< HEAD
-  float coords[4][4] = {/* Bottom-left. */
-	    {sa->totrct.xmin - U.pixelsize,
-	     sa->totrct.ymin - U.pixelsize,
-	     sa->totrct.xmin + AZONESPOTW,
-	     sa->totrct.ymin + AZONESPOTH},
-	    /* Bottom-right. */
-	    {sa->totrct.xmax - AZONESPOTW,
-	     sa->totrct.ymin - U.pixelsize,
-	     sa->totrct.xmax + U.pixelsize,
-	     sa->totrct.ymin + AZONESPOTH},
-	    /* Top-left. */
-	    {sa->totrct.xmin - U.pixelsize,
-	     sa->totrct.ymax - AZONESPOTH,
-	     sa->totrct.xmin + AZONESPOTW,
-	     sa->totrct.ymax + U.pixelsize},
-	    /* Top-right. */
-	    {sa->totrct.xmax - AZONESPOTW,
-	     sa->totrct.ymax - AZONESPOTH,
-	     sa->totrct.xmax + U.pixelsize,
-	     sa->totrct.ymax + U.pixelsize}};
-
-	for (int i = 0; i < 4; i++) {
-		/* can't click on bottom corners on OS X, already used for resizing */
-=======
+  AZone *az;
+
+  /* reinitialize entirely, regions and fullscreen add azones too */
+  BLI_freelistN(&sa->actionzones);
+
+  if (screen->state != SCREENNORMAL) {
+    return;
+  }
+
+  if (U.app_flag & USER_APP_LOCK_UI_LAYOUT) {
+    return;
+  }
+
+  if (ED_area_is_global(sa)) {
+    return;
+  }
+
+  if (screen->temp) {
+    return;
+  }
+
   float coords[4][4] = {
       /* Bottom-left. */
       {sa->totrct.xmin - U.pixelsize,
@@ -894,151 +839,141 @@
 
   for (int i = 0; i < 4; i++) {
     /* can't click on bottom corners on OS X, already used for resizing */
->>>>>>> bc8b884e
 #ifdef __APPLE__
-		if (!WM_window_is_fullscreen(win) &&
-		    ((coords[i][0] == 0 && coords[i][1] == 0) ||
+    if (!WM_window_is_fullscreen(win) &&
+        ((coords[i][0] == 0 && coords[i][1] == 0) ||
          (coords[i][0] == WM_window_pixels_x(win) && coords[i][1] == 0))) {
-			continue;
-		}
+      continue;
+    }
 #else
-		(void)win;
+    (void)win;
 #endif
 
-		/* set area action zones */
-		az = (AZone *)MEM_callocN(sizeof(AZone), "actionzone");
-		BLI_addtail(&(sa->actionzones), az);
-		az->type = AZONE_AREA;
-		az->x1 = coords[i][0];
-		az->y1 = coords[i][1];
-		az->x2 = coords[i][2];
-		az->y2 = coords[i][3];
-		BLI_rcti_init(&az->rect, az->x1, az->x2, az->y1, az->y2);
-	}
+    /* set area action zones */
+    az = (AZone *)MEM_callocN(sizeof(AZone), "actionzone");
+    BLI_addtail(&(sa->actionzones), az);
+    az->type = AZONE_AREA;
+    az->x1 = coords[i][0];
+    az->y1 = coords[i][1];
+    az->x2 = coords[i][2];
+    az->y2 = coords[i][3];
+    BLI_rcti_init(&az->rect, az->x1, az->x2, az->y1, az->y2);
+  }
 }
 
 static void fullscreen_azone_initialize(ScrArea *sa, ARegion *ar)
 {
-	AZone *az;
-
-	if (ED_area_is_global(sa) || (ar->regiontype != RGN_TYPE_WINDOW))
-		return;
-
-	az = (AZone *)MEM_callocN(sizeof(AZone), "fullscreen action zone");
-	BLI_addtail(&(sa->actionzones), az);
-	az->type = AZONE_FULLSCREEN;
-	az->ar = ar;
-	az->alpha = 0.0f;
-
-	az->x1 = ar->winrct.xmax - (AZONEFADEOUT - 1);
-	az->y1 = ar->winrct.ymax - (AZONEFADEOUT - 1);
-	az->x2 = ar->winrct.xmax;
-	az->y2 = ar->winrct.ymax;
-	BLI_rcti_init(&az->rect, az->x1, az->x2, az->y1, az->y2);
-}
-
-#define AZONEPAD_EDGE   (0.1f * U.widget_unit)
-#define AZONEPAD_ICON   (0.45f * U.widget_unit)
+  AZone *az;
+
+  if (ED_area_is_global(sa) || (ar->regiontype != RGN_TYPE_WINDOW))
+    return;
+
+  az = (AZone *)MEM_callocN(sizeof(AZone), "fullscreen action zone");
+  BLI_addtail(&(sa->actionzones), az);
+  az->type = AZONE_FULLSCREEN;
+  az->ar = ar;
+  az->alpha = 0.0f;
+
+  az->x1 = ar->winrct.xmax - (AZONEFADEOUT - 1);
+  az->y1 = ar->winrct.ymax - (AZONEFADEOUT - 1);
+  az->x2 = ar->winrct.xmax;
+  az->y2 = ar->winrct.ymax;
+  BLI_rcti_init(&az->rect, az->x1, az->x2, az->y1, az->y2);
+}
+
+#define AZONEPAD_EDGE (0.1f * U.widget_unit)
+#define AZONEPAD_ICON (0.45f * U.widget_unit)
 static void region_azone_edge(AZone *az, ARegion *ar)
 {
-	switch (az->edge) {
-		case AE_TOP_TO_BOTTOMRIGHT:
-			az->x1 = ar->winrct.xmin;
-			az->y1 = ar->winrct.ymax - AZONEPAD_EDGE;
-			az->x2 = ar->winrct.xmax;
-			az->y2 = ar->winrct.ymax + AZONEPAD_EDGE;
-			break;
-		case AE_BOTTOM_TO_TOPLEFT:
-			az->x1 = ar->winrct.xmin;
-			az->y1 = ar->winrct.ymin + AZONEPAD_EDGE;
-			az->x2 = ar->winrct.xmax;
-			az->y2 = ar->winrct.ymin - AZONEPAD_EDGE;
-			break;
-		case AE_LEFT_TO_TOPRIGHT:
-			az->x1 = ar->winrct.xmin - AZONEPAD_EDGE;
-			az->y1 = ar->winrct.ymin;
-			az->x2 = ar->winrct.xmin + AZONEPAD_EDGE;
-			az->y2 = ar->winrct.ymax;
-			break;
-		case AE_RIGHT_TO_TOPLEFT:
-			az->x1 = ar->winrct.xmax + AZONEPAD_EDGE;
-			az->y1 = ar->winrct.ymin;
-			az->x2 = ar->winrct.xmax - AZONEPAD_EDGE;
-			az->y2 = ar->winrct.ymax;
-			break;
-	}
-
-	BLI_rcti_init(&az->rect, az->x1, az->x2, az->y1, az->y2);
+  switch (az->edge) {
+    case AE_TOP_TO_BOTTOMRIGHT:
+      az->x1 = ar->winrct.xmin;
+      az->y1 = ar->winrct.ymax - AZONEPAD_EDGE;
+      az->x2 = ar->winrct.xmax;
+      az->y2 = ar->winrct.ymax + AZONEPAD_EDGE;
+      break;
+    case AE_BOTTOM_TO_TOPLEFT:
+      az->x1 = ar->winrct.xmin;
+      az->y1 = ar->winrct.ymin + AZONEPAD_EDGE;
+      az->x2 = ar->winrct.xmax;
+      az->y2 = ar->winrct.ymin - AZONEPAD_EDGE;
+      break;
+    case AE_LEFT_TO_TOPRIGHT:
+      az->x1 = ar->winrct.xmin - AZONEPAD_EDGE;
+      az->y1 = ar->winrct.ymin;
+      az->x2 = ar->winrct.xmin + AZONEPAD_EDGE;
+      az->y2 = ar->winrct.ymax;
+      break;
+    case AE_RIGHT_TO_TOPLEFT:
+      az->x1 = ar->winrct.xmax + AZONEPAD_EDGE;
+      az->y1 = ar->winrct.ymin;
+      az->x2 = ar->winrct.xmax - AZONEPAD_EDGE;
+      az->y2 = ar->winrct.ymax;
+      break;
+  }
+
+  BLI_rcti_init(&az->rect, az->x1, az->x2, az->y1, az->y2);
 }
 
 /* region already made zero sized, in shape of edge */
 static void region_azone_tab_plus(ScrArea *sa, AZone *az, ARegion *ar)
 {
-	AZone *azt;
-	int tot = 0, add;
-	/* Edge offset multiplied by the  */
-
-	float edge_offset = 1.0f;
-	const float tab_size_x = 0.7f * U.widget_unit;
-	const float tab_size_y = 0.4f * U.widget_unit;
-
-	for (azt = sa->actionzones.first; azt; azt = azt->next) {
+  AZone *azt;
+  int tot = 0, add;
+  /* Edge offset multiplied by the  */
+
+  float edge_offset = 1.0f;
+  const float tab_size_x = 0.7f * U.widget_unit;
+  const float tab_size_y = 0.4f * U.widget_unit;
+
+  for (azt = sa->actionzones.first; azt; azt = azt->next) {
     if (azt->edge == az->edge)
       tot++;
-	}
-
-	switch (az->edge) {
-		case AE_TOP_TO_BOTTOMRIGHT:
-			add = (ar->winrct.ymax == sa->totrct.ymin) ? 1 : 0;
-			az->x1 = ar->winrct.xmax - ((edge_offset + 1.0f) * tab_size_x);
-			az->y1 = ar->winrct.ymax - add;
-			az->x2 = ar->winrct.xmax - (edge_offset * tab_size_x);
-			az->y2 = ar->winrct.ymax - add + tab_size_y;
-			break;
-		case AE_BOTTOM_TO_TOPLEFT:
-			az->x1 = ar->winrct.xmax - ((edge_offset + 1.0f) * tab_size_x);
-			az->y1 = ar->winrct.ymin - tab_size_y;
-			az->x2 = ar->winrct.xmax - (edge_offset * tab_size_x);
-			az->y2 = ar->winrct.ymin;
-			break;
-		case AE_LEFT_TO_TOPRIGHT:
-			az->x1 = ar->winrct.xmin - tab_size_y;
-			az->y1 = ar->winrct.ymax - ((edge_offset + 1.0f) * tab_size_x);
-			az->x2 = ar->winrct.xmin;
-			az->y2 = ar->winrct.ymax - (edge_offset * tab_size_x);
-			break;
-		case AE_RIGHT_TO_TOPLEFT:
-			az->x1 = ar->winrct.xmax;
-			az->y1 = ar->winrct.ymax - ((edge_offset + 1.0f) * tab_size_x);
-			az->x2 = ar->winrct.xmax + tab_size_y;
-			az->y2 = ar->winrct.ymax - (edge_offset * tab_size_x);
-			break;
-	}
-	/* rect needed for mouse pointer test */
-	BLI_rcti_init(&az->rect, az->x1, az->x2, az->y1, az->y2);
+  }
+
+  switch (az->edge) {
+    case AE_TOP_TO_BOTTOMRIGHT:
+      add = (ar->winrct.ymax == sa->totrct.ymin) ? 1 : 0;
+      az->x1 = ar->winrct.xmax - ((edge_offset + 1.0f) * tab_size_x);
+      az->y1 = ar->winrct.ymax - add;
+      az->x2 = ar->winrct.xmax - (edge_offset * tab_size_x);
+      az->y2 = ar->winrct.ymax - add + tab_size_y;
+      break;
+    case AE_BOTTOM_TO_TOPLEFT:
+      az->x1 = ar->winrct.xmax - ((edge_offset + 1.0f) * tab_size_x);
+      az->y1 = ar->winrct.ymin - tab_size_y;
+      az->x2 = ar->winrct.xmax - (edge_offset * tab_size_x);
+      az->y2 = ar->winrct.ymin;
+      break;
+    case AE_LEFT_TO_TOPRIGHT:
+      az->x1 = ar->winrct.xmin - tab_size_y;
+      az->y1 = ar->winrct.ymax - ((edge_offset + 1.0f) * tab_size_x);
+      az->x2 = ar->winrct.xmin;
+      az->y2 = ar->winrct.ymax - (edge_offset * tab_size_x);
+      break;
+    case AE_RIGHT_TO_TOPLEFT:
+      az->x1 = ar->winrct.xmax;
+      az->y1 = ar->winrct.ymax - ((edge_offset + 1.0f) * tab_size_x);
+      az->x2 = ar->winrct.xmax + tab_size_y;
+      az->y2 = ar->winrct.ymax - (edge_offset * tab_size_x);
+      break;
+  }
+  /* rect needed for mouse pointer test */
+  BLI_rcti_init(&az->rect, az->x1, az->x2, az->y1, az->y2);
 }
 
 static bool region_azone_edge_poll(const ARegion *ar, const bool is_fullscreen)
 {
-	const bool is_hidden = (ar->flag & (RGN_FLAG_HIDDEN | RGN_FLAG_TOO_SMALL));
-
-<<<<<<< HEAD
-	if (is_hidden && is_fullscreen) {
-		return false;
-	}
-	if (!is_hidden && ar->regiontype == RGN_TYPE_HEADER) {
-		return false;
-	}
-=======
+  const bool is_hidden = (ar->flag & (RGN_FLAG_HIDDEN | RGN_FLAG_TOO_SMALL));
+
   if (is_hidden && is_fullscreen) {
     return false;
   }
   if (!is_hidden && ELEM(ar->regiontype, RGN_TYPE_HEADER, RGN_TYPE_TOOL_HEADER)) {
     return false;
   }
->>>>>>> bc8b884e
-
-	return true;
+
+  return true;
 }
 
 static void region_azone_edge_initialize(ScrArea *sa,
@@ -1046,85 +981,74 @@
                                          AZEdge edge,
                                          const bool is_fullscreen)
 {
-	AZone *az = NULL;
-	const bool is_hidden = (ar->flag & (RGN_FLAG_HIDDEN | RGN_FLAG_TOO_SMALL));
-
-	if (!region_azone_edge_poll(ar, is_fullscreen)) {
-		return;
-	}
-
-	az = (AZone *)MEM_callocN(sizeof(AZone), "actionzone");
-	BLI_addtail(&(sa->actionzones), az);
-	az->type = AZONE_REGION;
-	az->ar = ar;
-	az->edge = edge;
-
-	if (is_hidden) {
-		region_azone_tab_plus(sa, az, ar);
-	}
-	else {
-		region_azone_edge(az, ar);
-	}
+  AZone *az = NULL;
+  const bool is_hidden = (ar->flag & (RGN_FLAG_HIDDEN | RGN_FLAG_TOO_SMALL));
+
+  if (!region_azone_edge_poll(ar, is_fullscreen)) {
+    return;
+  }
+
+  az = (AZone *)MEM_callocN(sizeof(AZone), "actionzone");
+  BLI_addtail(&(sa->actionzones), az);
+  az->type = AZONE_REGION;
+  az->ar = ar;
+  az->edge = edge;
+
+  if (is_hidden) {
+    region_azone_tab_plus(sa, az, ar);
+  }
+  else {
+    region_azone_edge(az, ar);
+  }
 }
 
 static void region_azone_scrollbar_initialize(ScrArea *sa,
                                               ARegion *ar,
                                               AZScrollDirection direction)
 {
-	rcti scroller_vert = (direction == AZ_SCROLL_VERT) ? ar->v2d.vert : ar->v2d.hor;
-	AZone *az = MEM_callocN(sizeof(*az), __func__);
-
-	BLI_addtail(&sa->actionzones, az);
-	az->type = AZONE_REGION_SCROLL;
-	az->ar = ar;
-	az->direction = direction;
-
-	if (direction == AZ_SCROLL_VERT) {
-		az->ar->v2d.alpha_vert = 0;
-	}
-	else if (direction == AZ_SCROLL_HOR) {
-		az->ar->v2d.alpha_hor = 0;
-	}
-
-	BLI_rcti_translate(&scroller_vert, ar->winrct.xmin, ar->winrct.ymin);
-	az->x1 = scroller_vert.xmin - AZONEFADEIN;
-	az->y1 = scroller_vert.ymin - AZONEFADEIN;
-	az->x2 = scroller_vert.xmax + AZONEFADEIN;
-	az->y2 = scroller_vert.ymax + AZONEFADEIN;
-
-	BLI_rcti_init(&az->rect, az->x1, az->x2, az->y1, az->y2);
+  rcti scroller_vert = (direction == AZ_SCROLL_VERT) ? ar->v2d.vert : ar->v2d.hor;
+  AZone *az = MEM_callocN(sizeof(*az), __func__);
+
+  BLI_addtail(&sa->actionzones, az);
+  az->type = AZONE_REGION_SCROLL;
+  az->ar = ar;
+  az->direction = direction;
+
+  if (direction == AZ_SCROLL_VERT) {
+    az->ar->v2d.alpha_vert = 0;
+  }
+  else if (direction == AZ_SCROLL_HOR) {
+    az->ar->v2d.alpha_hor = 0;
+  }
+
+  BLI_rcti_translate(&scroller_vert, ar->winrct.xmin, ar->winrct.ymin);
+  az->x1 = scroller_vert.xmin - AZONEFADEIN;
+  az->y1 = scroller_vert.ymin - AZONEFADEIN;
+  az->x2 = scroller_vert.xmax + AZONEFADEIN;
+  az->y2 = scroller_vert.ymax + AZONEFADEIN;
+
+  BLI_rcti_init(&az->rect, az->x1, az->x2, az->y1, az->y2);
 }
 
 static void region_azones_scrollbars_initialize(ScrArea *sa, ARegion *ar)
 {
-	const View2D *v2d = &ar->v2d;
-
-	if ((v2d->scroll & V2D_SCROLL_VERTICAL)   && ((v2d->scroll & V2D_SCROLL_SCALE_VERTICAL)   == 0)) {
-		region_azone_scrollbar_initialize(sa, ar, AZ_SCROLL_VERT);
-	}
+  const View2D *v2d = &ar->v2d;
+
+  if ((v2d->scroll & V2D_SCROLL_VERTICAL) && ((v2d->scroll & V2D_SCROLL_SCALE_VERTICAL) == 0)) {
+    region_azone_scrollbar_initialize(sa, ar, AZ_SCROLL_VERT);
+  }
   if ((v2d->scroll & V2D_SCROLL_HORIZONTAL) &&
       ((v2d->scroll & V2D_SCROLL_SCALE_HORIZONTAL) == 0)) {
-		region_azone_scrollbar_initialize(sa, ar, AZ_SCROLL_HOR);
-	}
+    region_azone_scrollbar_initialize(sa, ar, AZ_SCROLL_HOR);
+  }
 }
 
 /* *************************************************************** */
 
 static void region_azones_add(const bScreen *screen, ScrArea *sa, ARegion *ar, const int alignment)
 {
-	const bool is_fullscreen = screen->state == SCREENFULL;
-
-<<<<<<< HEAD
-	/* edge code (t b l r) is along which area edge azone will be drawn */
-	if (alignment == RGN_ALIGN_TOP)
-		region_azone_edge_initialize(sa, ar, AE_BOTTOM_TO_TOPLEFT, is_fullscreen);
-	else if (alignment == RGN_ALIGN_BOTTOM)
-		region_azone_edge_initialize(sa, ar, AE_TOP_TO_BOTTOMRIGHT, is_fullscreen);
-	else if (alignment == RGN_ALIGN_RIGHT)
-		region_azone_edge_initialize(sa, ar, AE_LEFT_TO_TOPRIGHT, is_fullscreen);
-	else if (alignment == RGN_ALIGN_LEFT)
-		region_azone_edge_initialize(sa, ar, AE_RIGHT_TO_TOPLEFT, is_fullscreen);
-=======
+  const bool is_fullscreen = screen->state == SCREENFULL;
+
   /* Only display tab or icons when the header region is hidden
    * (not the tool header - they overlap). */
   if (ar->regiontype == RGN_TYPE_TOOL_HEADER) {
@@ -1140,24 +1064,23 @@
     region_azone_edge_initialize(sa, ar, AE_LEFT_TO_TOPRIGHT, is_fullscreen);
   else if (alignment == RGN_ALIGN_LEFT)
     region_azone_edge_initialize(sa, ar, AE_RIGHT_TO_TOPLEFT, is_fullscreen);
->>>>>>> bc8b884e
-
-	if (is_fullscreen) {
-		fullscreen_azone_initialize(sa, ar);
-	}
-
-	region_azones_scrollbars_initialize(sa, ar);
+
+  if (is_fullscreen) {
+    fullscreen_azone_initialize(sa, ar);
+  }
+
+  region_azones_scrollbars_initialize(sa, ar);
 }
 
 /* dir is direction to check, not the splitting edge direction! */
 static int rct_fits(const rcti *rect, char dir, int size)
 {
-	if (dir == 'h') {
-		return BLI_rcti_size_x(rect) + 1 - size;
-	}
-	else {  /* 'v' */
-		return BLI_rcti_size_y(rect) + 1 - size;
-	}
+  if (dir == 'h') {
+    return BLI_rcti_size_x(rect) + 1 - size;
+  }
+  else { /* 'v' */
+    return BLI_rcti_size_y(rect) + 1 - size;
+  }
 }
 
 /* *************************************************************** */
@@ -1166,168 +1089,105 @@
 /* function checks if some overlapping region was defined before - on same place */
 static void region_overlap_fix(ScrArea *sa, ARegion *ar)
 {
-	ARegion *ar1;
-	const int align = ar->alignment & ~RGN_SPLIT_PREV;
-	int align1 = 0;
-
-	/* find overlapping previous region on same place */
-	for (ar1 = ar->prev; ar1; ar1 = ar1->prev) {
-		if (ar1->flag & (RGN_FLAG_HIDDEN)) {
-			continue;
-		}
-
-		if (ar1->overlap && ((ar1->alignment & RGN_SPLIT_PREV) == 0)) {
-			if (ELEM(ar1->alignment, RGN_ALIGN_FLOAT)) {
-				continue;
-			}
-			align1 = ar1->alignment;
-			if (BLI_rcti_isect(&ar1->winrct, &ar->winrct, NULL)) {
-				if (align1 != align) {
-					/* Left overlapping right or vice-versa, forbid this! */
-					ar->flag |= RGN_FLAG_TOO_SMALL;
-					return;
-				}
-				/* Else, we have our previous region on same side. */
-				break;
-			}
-		}
-	}
-
-	/* translate or close */
-	if (ar1) {
-		if (align1 == RGN_ALIGN_LEFT) {
-			if (ar->winrct.xmax + ar1->winx > sa->winx - U.widget_unit) {
-				ar->flag |= RGN_FLAG_TOO_SMALL;
-				return;
-			}
-			else {
-				BLI_rcti_translate(&ar->winrct, ar1->winx, 0);
-			}
-		}
-		else if (align1 == RGN_ALIGN_RIGHT) {
-			if (ar->winrct.xmin - ar1->winx < U.widget_unit) {
-				ar->flag |= RGN_FLAG_TOO_SMALL;
-				return;
-			}
-			else {
-				BLI_rcti_translate(&ar->winrct, -ar1->winx, 0);
-			}
-		}
-	}
-
-	/* At this point, 'ar' is in its final position and still open.
-	 * Make a final check it does not overlap any previous 'other side' region. */
-	for (ar1 = ar->prev; ar1; ar1 = ar1->prev) {
-		if (ar1->flag & (RGN_FLAG_HIDDEN)) {
-			continue;
-		}
-		if (ELEM(ar1->alignment, RGN_ALIGN_FLOAT)) {
-			continue;
-		}
-
-		if (ar1->overlap && (ar1->alignment & RGN_SPLIT_PREV) == 0) {
-			if ((ar1->alignment != align) && BLI_rcti_isect(&ar1->winrct, &ar->winrct, NULL)) {
-				/* Left overlapping right or vice-versa, forbid this! */
-				ar->flag |= RGN_FLAG_TOO_SMALL;
-				return;
-			}
-		}
-	}
+  ARegion *ar1;
+  const int align = ar->alignment & ~RGN_SPLIT_PREV;
+  int align1 = 0;
+
+  /* find overlapping previous region on same place */
+  for (ar1 = ar->prev; ar1; ar1 = ar1->prev) {
+    if (ar1->flag & (RGN_FLAG_HIDDEN)) {
+      continue;
+    }
+
+    if (ar1->overlap && ((ar1->alignment & RGN_SPLIT_PREV) == 0)) {
+      if (ELEM(ar1->alignment, RGN_ALIGN_FLOAT)) {
+        continue;
+      }
+      align1 = ar1->alignment;
+      if (BLI_rcti_isect(&ar1->winrct, &ar->winrct, NULL)) {
+        if (align1 != align) {
+          /* Left overlapping right or vice-versa, forbid this! */
+          ar->flag |= RGN_FLAG_TOO_SMALL;
+          return;
+        }
+        /* Else, we have our previous region on same side. */
+        break;
+      }
+    }
+  }
+
+  /* translate or close */
+  if (ar1) {
+    if (align1 == RGN_ALIGN_LEFT) {
+      if (ar->winrct.xmax + ar1->winx > sa->winx - U.widget_unit) {
+        ar->flag |= RGN_FLAG_TOO_SMALL;
+        return;
+      }
+      else {
+        BLI_rcti_translate(&ar->winrct, ar1->winx, 0);
+      }
+    }
+    else if (align1 == RGN_ALIGN_RIGHT) {
+      if (ar->winrct.xmin - ar1->winx < U.widget_unit) {
+        ar->flag |= RGN_FLAG_TOO_SMALL;
+        return;
+      }
+      else {
+        BLI_rcti_translate(&ar->winrct, -ar1->winx, 0);
+      }
+    }
+  }
+
+  /* At this point, 'ar' is in its final position and still open.
+   * Make a final check it does not overlap any previous 'other side' region. */
+  for (ar1 = ar->prev; ar1; ar1 = ar1->prev) {
+    if (ar1->flag & (RGN_FLAG_HIDDEN)) {
+      continue;
+    }
+    if (ELEM(ar1->alignment, RGN_ALIGN_FLOAT)) {
+      continue;
+    }
+
+    if (ar1->overlap && (ar1->alignment & RGN_SPLIT_PREV) == 0) {
+      if ((ar1->alignment != align) && BLI_rcti_isect(&ar1->winrct, &ar->winrct, NULL)) {
+        /* Left overlapping right or vice-versa, forbid this! */
+        ar->flag |= RGN_FLAG_TOO_SMALL;
+        return;
+      }
+    }
+  }
 }
 
 /* overlapping regions only in the following restricted cases */
 bool ED_region_is_overlap(int spacetype, int regiontype)
 {
-	if (regiontype == RGN_TYPE_HUD) {
-		return true;
-	}
-	if (U.uiflag2 & USER_REGION_OVERLAP) {
-		if (spacetype == SPACE_NODE) {
-			if (regiontype == RGN_TYPE_TOOLS) {
-				return true;
-			}
-		}
-		else if (ELEM(spacetype, SPACE_VIEW3D, SPACE_IMAGE)) {
+  if (regiontype == RGN_TYPE_HUD) {
+    return true;
+  }
+  if (U.uiflag2 & USER_REGION_OVERLAP) {
+    if (spacetype == SPACE_NODE) {
+      if (regiontype == RGN_TYPE_TOOLS) {
+        return true;
+      }
+    }
+    else if (ELEM(spacetype, SPACE_VIEW3D, SPACE_IMAGE)) {
       if (ELEM(regiontype,
                RGN_TYPE_TOOLS,
                RGN_TYPE_UI,
                RGN_TYPE_TOOL_PROPS,
                RGN_TYPE_HEADER,
                RGN_TYPE_FOOTER)) {
-				return true;
-			}
-		}
-	}
-
-	return false;
+        return true;
+      }
+    }
+  }
+
+  return false;
 }
 
 static void region_rect_recursive(
     ScrArea *sa, ARegion *ar, rcti *remainder, rcti *overlap_remainder, int quad)
 {
-<<<<<<< HEAD
-	rcti *remainder_prev = remainder;
-
-	if (ar == NULL)
-		return;
-
-	int prev_winx = ar->winx;
-	int prev_winy = ar->winy;
-
-	/* no returns in function, winrct gets set in the end again */
-	BLI_rcti_init(&ar->winrct, 0, 0, 0, 0);
-
-	/* for test; allow split of previously defined region */
-	if (ar->alignment & RGN_SPLIT_PREV)
-		if (ar->prev)
-			remainder = &ar->prev->winrct;
-
-	int alignment = ar->alignment & ~RGN_SPLIT_PREV;
-
-	/* set here, assuming userpref switching forces to call this again */
-	ar->overlap = ED_region_is_overlap(sa->spacetype, ar->regiontype);
-
-	/* clear state flags first */
-	ar->flag &= ~(RGN_FLAG_TOO_SMALL | RGN_FLAG_SIZE_CLAMP_X | RGN_FLAG_SIZE_CLAMP_Y);
-	/* user errors */
-	if ((ar->next == NULL) && !ELEM(alignment, RGN_ALIGN_QSPLIT, RGN_ALIGN_FLOAT)) {
-		alignment = RGN_ALIGN_NONE;
-	}
-
-	/* prefsize, taking into account DPI */
-	int prefsizex = UI_DPI_FAC * ((ar->sizex > 1) ? ar->sizex + 0.5f : ar->type->prefsizex);
-	int prefsizey;
-
-	if (ar->flag & RGN_FLAG_PREFSIZE_OR_HIDDEN) {
-		prefsizex = UI_DPI_FAC * ar->type->prefsizex;
-		prefsizey = UI_DPI_FAC * ar->type->prefsizey;
-	}
-	else if (ar->regiontype == RGN_TYPE_HEADER) {
-		prefsizey = ED_area_headersize();
-	}
-	else if (ar->regiontype == RGN_TYPE_FOOTER) {
-		prefsizey = ED_area_footersize();
-	}
-	else if (ED_area_is_global(sa)) {
-		prefsizey = ED_region_global_size_y();
-	}
-	else {
-		prefsizey = UI_DPI_FAC * (ar->sizey > 1 ? ar->sizey + 0.5f : ar->type->prefsizey);
-	}
-
-	if (ar->flag & RGN_FLAG_HIDDEN) {
-		/* hidden is user flag */
-	}
-	else if (alignment == RGN_ALIGN_FLOAT) {
-		/**
-		 * \note Currently this window type is only used for #RGN_TYPE_HUD,
-		 * We expect the panel to resize it's self to be larger.
-		 *
-		 * This aligns to the lower left of the area.
-		 */
-		const int size_min[2] = {UI_UNIT_X, UI_UNIT_Y};
-		rcti overlap_remainder_margin = *overlap_remainder;
-=======
   rcti *remainder_prev = remainder;
 
   if (ar == NULL)
@@ -1375,9 +1235,6 @@
   }
   else if (ED_area_is_global(sa)) {
     prefsizey = ED_region_global_size_y();
-  }
-  else if (ar->regiontype == RGN_TYPE_UI && sa->spacetype == SPACE_FILE) {
-    prefsizey = UI_UNIT_Y * 2 + (UI_UNIT_Y / 2);
   }
   else {
     prefsizey = UI_DPI_FAC * (ar->sizey > 1 ? ar->sizey + 0.5f : ar->type->prefsizey);
@@ -1395,271 +1252,270 @@
      */
     const int size_min[2] = {UI_UNIT_X, UI_UNIT_Y};
     rcti overlap_remainder_margin = *overlap_remainder;
->>>>>>> bc8b884e
     BLI_rcti_resize(&overlap_remainder_margin,
-		        max_ii(0, BLI_rcti_size_x(overlap_remainder) - UI_UNIT_X / 2),
-		        max_ii(0, BLI_rcti_size_y(overlap_remainder) - UI_UNIT_Y / 2));
-		ar->winrct.xmin = overlap_remainder_margin.xmin;
-		ar->winrct.ymin = overlap_remainder_margin.ymin;
-		ar->winrct.xmax = ar->winrct.xmin + prefsizex - 1;
-		ar->winrct.ymax = ar->winrct.ymin + prefsizey - 1;
-
-		BLI_rcti_isect(&ar->winrct, &overlap_remainder_margin, &ar->winrct);
-
-		if (BLI_rcti_size_x(&ar->winrct) != prefsizex - 1) {
-			ar->flag |= RGN_FLAG_SIZE_CLAMP_X;
-		}
-		if (BLI_rcti_size_y(&ar->winrct) != prefsizey - 1) {
-			ar->flag |= RGN_FLAG_SIZE_CLAMP_Y;
-		}
-
-		/* We need to use a test that wont have been previously clamped. */
-		rcti winrct_test = {
-			.xmin = ar->winrct.xmin,
-			.ymin = ar->winrct.ymin,
-			.xmax = ar->winrct.xmin + size_min[0],
-			.ymax = ar->winrct.ymin + size_min[1],
-		};
-		BLI_rcti_isect(&winrct_test, &overlap_remainder_margin, &winrct_test);
-		if (BLI_rcti_size_x(&winrct_test) < size_min[0] ||
+                    max_ii(0, BLI_rcti_size_x(overlap_remainder) - UI_UNIT_X / 2),
+                    max_ii(0, BLI_rcti_size_y(overlap_remainder) - UI_UNIT_Y / 2));
+    ar->winrct.xmin = overlap_remainder_margin.xmin;
+    ar->winrct.ymin = overlap_remainder_margin.ymin;
+    ar->winrct.xmax = ar->winrct.xmin + prefsizex - 1;
+    ar->winrct.ymax = ar->winrct.ymin + prefsizey - 1;
+
+    BLI_rcti_isect(&ar->winrct, &overlap_remainder_margin, &ar->winrct);
+
+    if (BLI_rcti_size_x(&ar->winrct) != prefsizex - 1) {
+      ar->flag |= RGN_FLAG_SIZE_CLAMP_X;
+    }
+    if (BLI_rcti_size_y(&ar->winrct) != prefsizey - 1) {
+      ar->flag |= RGN_FLAG_SIZE_CLAMP_Y;
+    }
+
+    /* We need to use a test that wont have been previously clamped. */
+    rcti winrct_test = {
+        .xmin = ar->winrct.xmin,
+        .ymin = ar->winrct.ymin,
+        .xmax = ar->winrct.xmin + size_min[0],
+        .ymax = ar->winrct.ymin + size_min[1],
+    };
+    BLI_rcti_isect(&winrct_test, &overlap_remainder_margin, &winrct_test);
+    if (BLI_rcti_size_x(&winrct_test) < size_min[0] ||
         BLI_rcti_size_y(&winrct_test) < size_min[1]) {
-			ar->flag |= RGN_FLAG_TOO_SMALL;
-		}
-	}
-	else if (rct_fits(remainder, 'v', 1) < 0 || rct_fits(remainder, 'h', 1) < 0) {
-		/* remainder is too small for any usage */
-		ar->flag |= RGN_FLAG_TOO_SMALL;
-	}
-	else if (alignment == RGN_ALIGN_NONE) {
-		/* typically last region */
-		ar->winrct = *remainder;
-		BLI_rcti_init(remainder, 0, 0, 0, 0);
-	}
-	else if (alignment == RGN_ALIGN_TOP || alignment == RGN_ALIGN_BOTTOM) {
-		rcti *winrct = (ar->overlap) ? overlap_remainder : remainder;
-
-		if (rct_fits(winrct, 'v', prefsizey) < 0) {
-			ar->flag |= RGN_FLAG_TOO_SMALL;
-		}
-		else {
-			int fac = rct_fits(winrct, 'v', prefsizey);
-
-			if (fac < 0)
-				prefsizey += fac;
-
-			ar->winrct = *winrct;
-
-			if (alignment == RGN_ALIGN_TOP) {
-				ar->winrct.ymin = ar->winrct.ymax - prefsizey + 1;
-				winrct->ymax = ar->winrct.ymin - 1;
-			}
-			else {
-				ar->winrct.ymax = ar->winrct.ymin + prefsizey - 1;
-				winrct->ymin = ar->winrct.ymax + 1;
-			}
-		}
-	}
-	else if (ELEM(alignment, RGN_ALIGN_LEFT, RGN_ALIGN_RIGHT)) {
-		rcti *winrct = (ar->overlap) ? overlap_remainder : remainder;
-
-		if (rct_fits(winrct, 'h', prefsizex) < 0) {
-			ar->flag |= RGN_FLAG_TOO_SMALL;
-		}
-		else {
-			int fac = rct_fits(winrct, 'h', prefsizex);
-
-			if (fac < 0)
-				prefsizex += fac;
-
-			ar->winrct = *winrct;
-
-			if (alignment == RGN_ALIGN_RIGHT) {
-				ar->winrct.xmin = ar->winrct.xmax - prefsizex + 1;
-				winrct->xmax = ar->winrct.xmin - 1;
-			}
-			else {
-				ar->winrct.xmax = ar->winrct.xmin + prefsizex - 1;
-				winrct->xmin = ar->winrct.xmax + 1;
-			}
-		}
-	}
-	else if (alignment == RGN_ALIGN_VSPLIT || alignment == RGN_ALIGN_HSPLIT) {
-		/* percentage subdiv*/
-		ar->winrct = *remainder;
-
-		if (alignment == RGN_ALIGN_HSPLIT) {
-			if (rct_fits(remainder, 'h', prefsizex) > 4) {
-				ar->winrct.xmax = BLI_rcti_cent_x(remainder);
-				remainder->xmin = ar->winrct.xmax + 1;
-			}
-			else {
-				BLI_rcti_init(remainder, 0, 0, 0, 0);
-			}
-		}
-		else {
-			if (rct_fits(remainder, 'v', prefsizey) > 4) {
-				ar->winrct.ymax = BLI_rcti_cent_y(remainder);
-				remainder->ymin = ar->winrct.ymax + 1;
-			}
-			else {
-				BLI_rcti_init(remainder, 0, 0, 0, 0);
-			}
-		}
-	}
-	else if (alignment == RGN_ALIGN_QSPLIT) {
-		ar->winrct = *remainder;
-
-		/* test if there's still 4 regions left */
-		if (quad == 0) {
-			ARegion *artest = ar->next;
-			int count = 1;
-
-			while (artest) {
-				artest->alignment = RGN_ALIGN_QSPLIT;
-				artest = artest->next;
-				count++;
-			}
-
-			if (count != 4) {
-				/* let's stop adding regions */
-				BLI_rcti_init(remainder, 0, 0, 0, 0);
-				if (G.debug & G_DEBUG)
-					printf("region quadsplit failed\n");
-			}
-			else {
-				quad = 1;
-			}
-		}
-		if (quad) {
-			if (quad == 1) { /* left bottom */
-				ar->winrct.xmax = BLI_rcti_cent_x(remainder);
-				ar->winrct.ymax = BLI_rcti_cent_y(remainder);
-			}
-			else if (quad == 2) { /* left top */
-				ar->winrct.xmax = BLI_rcti_cent_x(remainder);
-				ar->winrct.ymin = BLI_rcti_cent_y(remainder) + 1;
-			}
-			else if (quad == 3) { /* right bottom */
-				ar->winrct.xmin = BLI_rcti_cent_x(remainder) + 1;
-				ar->winrct.ymax = BLI_rcti_cent_y(remainder);
-			}
-			else {  /* right top */
-				ar->winrct.xmin = BLI_rcti_cent_x(remainder) + 1;
-				ar->winrct.ymin = BLI_rcti_cent_y(remainder) + 1;
-				BLI_rcti_init(remainder, 0, 0, 0, 0);
-			}
-
-			quad++;
-		}
-	}
-
-	/* for speedup */
-	ar->winx = BLI_rcti_size_x(&ar->winrct) + 1;
-	ar->winy = BLI_rcti_size_y(&ar->winrct) + 1;
-
-	/* if region opened normally, we store this for hide/reveal usage */
-	/* prevent rounding errors for UI_DPI_FAC mult and divide */
+      ar->flag |= RGN_FLAG_TOO_SMALL;
+    }
+  }
+  else if (rct_fits(remainder, 'v', 1) < 0 || rct_fits(remainder, 'h', 1) < 0) {
+    /* remainder is too small for any usage */
+    ar->flag |= RGN_FLAG_TOO_SMALL;
+  }
+  else if (alignment == RGN_ALIGN_NONE) {
+    /* typically last region */
+    ar->winrct = *remainder;
+    BLI_rcti_init(remainder, 0, 0, 0, 0);
+  }
+  else if (alignment == RGN_ALIGN_TOP || alignment == RGN_ALIGN_BOTTOM) {
+    rcti *winrct = (ar->overlap) ? overlap_remainder : remainder;
+
+    if (rct_fits(winrct, 'v', prefsizey) < 0) {
+      ar->flag |= RGN_FLAG_TOO_SMALL;
+    }
+    else {
+      int fac = rct_fits(winrct, 'v', prefsizey);
+
+      if (fac < 0)
+        prefsizey += fac;
+
+      ar->winrct = *winrct;
+
+      if (alignment == RGN_ALIGN_TOP) {
+        ar->winrct.ymin = ar->winrct.ymax - prefsizey + 1;
+        winrct->ymax = ar->winrct.ymin - 1;
+      }
+      else {
+        ar->winrct.ymax = ar->winrct.ymin + prefsizey - 1;
+        winrct->ymin = ar->winrct.ymax + 1;
+      }
+    }
+  }
+  else if (ELEM(alignment, RGN_ALIGN_LEFT, RGN_ALIGN_RIGHT)) {
+    rcti *winrct = (ar->overlap) ? overlap_remainder : remainder;
+
+    if (rct_fits(winrct, 'h', prefsizex) < 0) {
+      ar->flag |= RGN_FLAG_TOO_SMALL;
+    }
+    else {
+      int fac = rct_fits(winrct, 'h', prefsizex);
+
+      if (fac < 0)
+        prefsizex += fac;
+
+      ar->winrct = *winrct;
+
+      if (alignment == RGN_ALIGN_RIGHT) {
+        ar->winrct.xmin = ar->winrct.xmax - prefsizex + 1;
+        winrct->xmax = ar->winrct.xmin - 1;
+      }
+      else {
+        ar->winrct.xmax = ar->winrct.xmin + prefsizex - 1;
+        winrct->xmin = ar->winrct.xmax + 1;
+      }
+    }
+  }
+  else if (alignment == RGN_ALIGN_VSPLIT || alignment == RGN_ALIGN_HSPLIT) {
+    /* percentage subdiv*/
+    ar->winrct = *remainder;
+
+    if (alignment == RGN_ALIGN_HSPLIT) {
+      if (rct_fits(remainder, 'h', prefsizex) > 4) {
+        ar->winrct.xmax = BLI_rcti_cent_x(remainder);
+        remainder->xmin = ar->winrct.xmax + 1;
+      }
+      else {
+        BLI_rcti_init(remainder, 0, 0, 0, 0);
+      }
+    }
+    else {
+      if (rct_fits(remainder, 'v', prefsizey) > 4) {
+        ar->winrct.ymax = BLI_rcti_cent_y(remainder);
+        remainder->ymin = ar->winrct.ymax + 1;
+      }
+      else {
+        BLI_rcti_init(remainder, 0, 0, 0, 0);
+      }
+    }
+  }
+  else if (alignment == RGN_ALIGN_QSPLIT) {
+    ar->winrct = *remainder;
+
+    /* test if there's still 4 regions left */
+    if (quad == 0) {
+      ARegion *artest = ar->next;
+      int count = 1;
+
+      while (artest) {
+        artest->alignment = RGN_ALIGN_QSPLIT;
+        artest = artest->next;
+        count++;
+      }
+
+      if (count != 4) {
+        /* let's stop adding regions */
+        BLI_rcti_init(remainder, 0, 0, 0, 0);
+        if (G.debug & G_DEBUG)
+          printf("region quadsplit failed\n");
+      }
+      else {
+        quad = 1;
+      }
+    }
+    if (quad) {
+      if (quad == 1) { /* left bottom */
+        ar->winrct.xmax = BLI_rcti_cent_x(remainder);
+        ar->winrct.ymax = BLI_rcti_cent_y(remainder);
+      }
+      else if (quad == 2) { /* left top */
+        ar->winrct.xmax = BLI_rcti_cent_x(remainder);
+        ar->winrct.ymin = BLI_rcti_cent_y(remainder) + 1;
+      }
+      else if (quad == 3) { /* right bottom */
+        ar->winrct.xmin = BLI_rcti_cent_x(remainder) + 1;
+        ar->winrct.ymax = BLI_rcti_cent_y(remainder);
+      }
+      else { /* right top */
+        ar->winrct.xmin = BLI_rcti_cent_x(remainder) + 1;
+        ar->winrct.ymin = BLI_rcti_cent_y(remainder) + 1;
+        BLI_rcti_init(remainder, 0, 0, 0, 0);
+      }
+
+      quad++;
+    }
+  }
+
+  /* for speedup */
+  ar->winx = BLI_rcti_size_x(&ar->winrct) + 1;
+  ar->winy = BLI_rcti_size_y(&ar->winrct) + 1;
+
+  /* if region opened normally, we store this for hide/reveal usage */
+  /* prevent rounding errors for UI_DPI_FAC mult and divide */
   if (ar->winx > 1)
     ar->sizex = (ar->winx + 0.5f) / UI_DPI_FAC;
   if (ar->winy > 1)
     ar->sizey = (ar->winy + 0.5f) / UI_DPI_FAC;
 
-	/* exception for multiple overlapping regions on same spot */
-	if (ar->overlap && (alignment != RGN_ALIGN_FLOAT)) {
-		region_overlap_fix(sa, ar);
-	}
-
-	/* set winrect for azones */
-	if (ar->flag & (RGN_FLAG_HIDDEN | RGN_FLAG_TOO_SMALL)) {
-		ar->winrct = (ar->overlap) ? *overlap_remainder : *remainder;
-
-		switch (alignment) {
-			case RGN_ALIGN_TOP:
-				ar->winrct.ymin = ar->winrct.ymax;
-				break;
-			case RGN_ALIGN_BOTTOM:
-				ar->winrct.ymax = ar->winrct.ymin;
-				break;
-			case RGN_ALIGN_RIGHT:
-				ar->winrct.xmin = ar->winrct.xmax;
-				break;
-			case RGN_ALIGN_LEFT:
-			default:
-				/* prevent winrct to be valid */
-				ar->winrct.xmax = ar->winrct.xmin;
-				break;
-		}
-	}
-
-	/* restore prev-split exception */
-	if (ar->alignment & RGN_SPLIT_PREV) {
-		if (ar->prev) {
-			remainder = remainder_prev;
-			ar->prev->winx = BLI_rcti_size_x(&ar->prev->winrct) + 1;
-			ar->prev->winy = BLI_rcti_size_y(&ar->prev->winrct) + 1;
-		}
-	}
-
-	/* After non-overlapping region, all following overlapping regions
-	 * fit within the remaining space again. */
-	if (!ar->overlap) {
-		*overlap_remainder = *remainder;
-	}
-
-	region_rect_recursive(sa, ar->next, remainder, overlap_remainder, quad);
-
-	/* Tag for redraw if size changes. */
-	if (ar->winx != prev_winx || ar->winy != prev_winy) {
-		ED_region_tag_redraw(ar);
-	}
+  /* exception for multiple overlapping regions on same spot */
+  if (ar->overlap && (alignment != RGN_ALIGN_FLOAT)) {
+    region_overlap_fix(sa, ar);
+  }
+
+  /* set winrect for azones */
+  if (ar->flag & (RGN_FLAG_HIDDEN | RGN_FLAG_TOO_SMALL)) {
+    ar->winrct = (ar->overlap) ? *overlap_remainder : *remainder;
+
+    switch (alignment) {
+      case RGN_ALIGN_TOP:
+        ar->winrct.ymin = ar->winrct.ymax;
+        break;
+      case RGN_ALIGN_BOTTOM:
+        ar->winrct.ymax = ar->winrct.ymin;
+        break;
+      case RGN_ALIGN_RIGHT:
+        ar->winrct.xmin = ar->winrct.xmax;
+        break;
+      case RGN_ALIGN_LEFT:
+      default:
+        /* prevent winrct to be valid */
+        ar->winrct.xmax = ar->winrct.xmin;
+        break;
+    }
+  }
+
+  /* restore prev-split exception */
+  if (ar->alignment & RGN_SPLIT_PREV) {
+    if (ar->prev) {
+      remainder = remainder_prev;
+      ar->prev->winx = BLI_rcti_size_x(&ar->prev->winrct) + 1;
+      ar->prev->winy = BLI_rcti_size_y(&ar->prev->winrct) + 1;
+    }
+  }
+
+  /* After non-overlapping region, all following overlapping regions
+   * fit within the remaining space again. */
+  if (!ar->overlap) {
+    *overlap_remainder = *remainder;
+  }
+
+  region_rect_recursive(sa, ar->next, remainder, overlap_remainder, quad);
+
+  /* Tag for redraw if size changes. */
+  if (ar->winx != prev_winx || ar->winy != prev_winy) {
+    ED_region_tag_redraw(ar);
+  }
 }
 
 static void area_calc_totrct(ScrArea *sa, const rcti *window_rect)
 {
-	short px = (short)U.pixelsize;
-
-	sa->totrct.xmin = sa->v1->vec.x;
-	sa->totrct.xmax = sa->v4->vec.x;
-	sa->totrct.ymin = sa->v1->vec.y;
-	sa->totrct.ymax = sa->v2->vec.y;
-
-	/* scale down totrct by 1 pixel on all sides not matching window borders */
-	if (sa->totrct.xmin > window_rect->xmin) {
-		sa->totrct.xmin += px;
-	}
-	if (sa->totrct.xmax < (window_rect->xmax - 1)) {
-		sa->totrct.xmax -= px;
-	}
-	if (sa->totrct.ymin > window_rect->ymin) {
-		sa->totrct.ymin += px;
-	}
-	if (sa->totrct.ymax < (window_rect->ymax - 1)) {
-		sa->totrct.ymax -= px;
-	}
-	/* Although the following asserts are correct they lead to a very unstable Blender.
-	 * And the asserts would fail even in 2.7x (they were added in 2.8x as part of the top-bar commit).
-	 * For more details see T54864. */
+  short px = (short)U.pixelsize;
+
+  sa->totrct.xmin = sa->v1->vec.x;
+  sa->totrct.xmax = sa->v4->vec.x;
+  sa->totrct.ymin = sa->v1->vec.y;
+  sa->totrct.ymax = sa->v2->vec.y;
+
+  /* scale down totrct by 1 pixel on all sides not matching window borders */
+  if (sa->totrct.xmin > window_rect->xmin) {
+    sa->totrct.xmin += px;
+  }
+  if (sa->totrct.xmax < (window_rect->xmax - 1)) {
+    sa->totrct.xmax -= px;
+  }
+  if (sa->totrct.ymin > window_rect->ymin) {
+    sa->totrct.ymin += px;
+  }
+  if (sa->totrct.ymax < (window_rect->ymax - 1)) {
+    sa->totrct.ymax -= px;
+  }
+  /* Although the following asserts are correct they lead to a very unstable Blender.
+   * And the asserts would fail even in 2.7x (they were added in 2.8x as part of the top-bar commit).
+   * For more details see T54864. */
 #if 0
-	BLI_assert(sa->totrct.xmin >= 0);
-	BLI_assert(sa->totrct.xmax >= 0);
-	BLI_assert(sa->totrct.ymin >= 0);
-	BLI_assert(sa->totrct.ymax >= 0);
+  BLI_assert(sa->totrct.xmin >= 0);
+  BLI_assert(sa->totrct.xmax >= 0);
+  BLI_assert(sa->totrct.ymin >= 0);
+  BLI_assert(sa->totrct.ymax >= 0);
 #endif
 
-	/* for speedup */
-	sa->winx = BLI_rcti_size_x(&sa->totrct) + 1;
-	sa->winy = BLI_rcti_size_y(&sa->totrct) + 1;
+  /* for speedup */
+  sa->winx = BLI_rcti_size_x(&sa->totrct) + 1;
+  sa->winy = BLI_rcti_size_y(&sa->totrct) + 1;
 }
 
 /* used for area initialize below */
 static void region_subwindow(ARegion *ar)
 {
-	bool hidden = (ar->flag & (RGN_FLAG_HIDDEN | RGN_FLAG_TOO_SMALL)) != 0;
-
-	if ((ar->alignment & RGN_SPLIT_PREV) && ar->prev)
-		hidden = hidden || (ar->prev->flag & (RGN_FLAG_HIDDEN | RGN_FLAG_TOO_SMALL));
-
-	ar->visible = !hidden;
+  bool hidden = (ar->flag & (RGN_FLAG_HIDDEN | RGN_FLAG_TOO_SMALL)) != 0;
+
+  if ((ar->alignment & RGN_SPLIT_PREV) && ar->prev)
+    hidden = hidden || (ar->prev->flag & (RGN_FLAG_HIDDEN | RGN_FLAG_TOO_SMALL));
+
+  ar->visible = !hidden;
 }
 
 /**
@@ -1668,230 +1524,230 @@
 static void ed_default_handlers(
     wmWindowManager *wm, ScrArea *sa, ARegion *ar, ListBase *handlers, int flag)
 {
-	BLI_assert(ar ? (&ar->handlers == handlers) : (&sa->handlers == handlers));
-
-	/* note, add-handler checks if it already exists */
-
-	/* XXX it would be good to have boundbox checks for some of these... */
-	if (flag & ED_KEYMAP_UI) {
-		wmKeyMap *keymap = WM_keymap_ensure(wm->defaultconf, "User Interface", 0, 0);
-		WM_event_add_keymap_handler(handlers, keymap);
-
-		/* user interface widgets */
-		UI_region_handlers_add(handlers);
-	}
-	if (flag & ED_KEYMAP_GIZMO) {
-		BLI_assert(ar && ar->type->regionid == RGN_TYPE_WINDOW);
-		if (ar) {
-			/* Anything else is confusing, only allow this. */
-			BLI_assert(&ar->handlers == handlers);
-			if (ar->gizmo_map == NULL) {
-				ar->gizmo_map = WM_gizmomap_new_from_type(
-				        &(const struct wmGizmoMapType_Params){sa->spacetype, ar->type->regionid});
-			}
-			WM_gizmomap_add_handlers(ar, ar->gizmo_map);
-		}
-	}
-	if (flag & ED_KEYMAP_TOOL) {
-		WM_event_add_keymap_handler_dynamic(&ar->handlers, WM_event_get_keymap_from_toolsystem, sa);
-	}
-	if (flag & ED_KEYMAP_VIEW2D) {
-		/* 2d-viewport handling+manipulation */
-		wmKeyMap *keymap = WM_keymap_ensure(wm->defaultconf, "View2D", 0, 0);
-		WM_event_add_keymap_handler(handlers, keymap);
-	}
-	if (flag & ED_KEYMAP_MARKERS) {
-		/* time-markers */
-		wmKeyMap *keymap = WM_keymap_ensure(wm->defaultconf, "Markers", 0, 0);
-
-		/* use a boundbox restricted map */
-		/* same local check for all areas */
-		static rcti rect = {0, 10000, 0, -1};
-		rect.ymax = UI_MARKER_MARGIN_Y;
-		BLI_assert(ar->type->regionid == RGN_TYPE_WINDOW);
-		WM_event_add_keymap_handler_bb(handlers, keymap, &rect, &ar->winrct);
-	}
-	if (flag & ED_KEYMAP_ANIMATION) {
-		/* frame changing and timeline operators (for time spaces) */
-		wmKeyMap *keymap = WM_keymap_ensure(wm->defaultconf, "Animation", 0, 0);
-		WM_event_add_keymap_handler(handlers, keymap);
-	}
-	if (flag & ED_KEYMAP_FRAMES) {
-		/* frame changing/jumping (for all spaces) */
-		wmKeyMap *keymap = WM_keymap_ensure(wm->defaultconf, "Frames", 0, 0);
-		WM_event_add_keymap_handler(handlers, keymap);
-	}
-	if (flag & ED_KEYMAP_HEADER) {
-		/* standard keymap for headers regions */
-		wmKeyMap *keymap = WM_keymap_ensure(wm->defaultconf, "Header", 0, 0);
-		WM_event_add_keymap_handler(handlers, keymap);
-	}
-	if (flag & ED_KEYMAP_FOOTER) {
-		/* standard keymap for footer regions */
-		wmKeyMap *keymap = WM_keymap_ensure(wm->defaultconf, "Footer", 0, 0);
-		WM_event_add_keymap_handler(handlers, keymap);
-	}
-
-	/* Keep last because of LMB/RMB handling, see: T57527. */
-	if (flag & ED_KEYMAP_GPENCIL) {
-		/* grease pencil */
-		/* NOTE: This is now 4 keymaps - One for basic functionality,
-		 *       and others for special stroke modes (edit, paint and sculpt).
-		 *
-		 *       For now, it's easier to just include all,
-		 *       since you hardly want one without the others.
-		 */
-		wmKeyMap *keymap_general = WM_keymap_ensure(wm->defaultconf, "Grease Pencil", 0, 0);
-		WM_event_add_keymap_handler(handlers, keymap_general);
+  BLI_assert(ar ? (&ar->handlers == handlers) : (&sa->handlers == handlers));
+
+  /* note, add-handler checks if it already exists */
+
+  /* XXX it would be good to have boundbox checks for some of these... */
+  if (flag & ED_KEYMAP_UI) {
+    wmKeyMap *keymap = WM_keymap_ensure(wm->defaultconf, "User Interface", 0, 0);
+    WM_event_add_keymap_handler(handlers, keymap);
+
+    /* user interface widgets */
+    UI_region_handlers_add(handlers);
+  }
+  if (flag & ED_KEYMAP_GIZMO) {
+    BLI_assert(ar && ar->type->regionid == RGN_TYPE_WINDOW);
+    if (ar) {
+      /* Anything else is confusing, only allow this. */
+      BLI_assert(&ar->handlers == handlers);
+      if (ar->gizmo_map == NULL) {
+        ar->gizmo_map = WM_gizmomap_new_from_type(
+            &(const struct wmGizmoMapType_Params){sa->spacetype, ar->type->regionid});
+      }
+      WM_gizmomap_add_handlers(ar, ar->gizmo_map);
+    }
+  }
+  if (flag & ED_KEYMAP_TOOL) {
+    WM_event_add_keymap_handler_dynamic(&ar->handlers, WM_event_get_keymap_from_toolsystem, sa);
+  }
+  if (flag & ED_KEYMAP_VIEW2D) {
+    /* 2d-viewport handling+manipulation */
+    wmKeyMap *keymap = WM_keymap_ensure(wm->defaultconf, "View2D", 0, 0);
+    WM_event_add_keymap_handler(handlers, keymap);
+  }
+  if (flag & ED_KEYMAP_MARKERS) {
+    /* time-markers */
+    wmKeyMap *keymap = WM_keymap_ensure(wm->defaultconf, "Markers", 0, 0);
+
+    /* use a boundbox restricted map */
+    /* same local check for all areas */
+    static rcti rect = {0, 10000, 0, -1};
+    rect.ymax = UI_MARKER_MARGIN_Y;
+    BLI_assert(ar->type->regionid == RGN_TYPE_WINDOW);
+    WM_event_add_keymap_handler_bb(handlers, keymap, &rect, &ar->winrct);
+  }
+  if (flag & ED_KEYMAP_ANIMATION) {
+    /* frame changing and timeline operators (for time spaces) */
+    wmKeyMap *keymap = WM_keymap_ensure(wm->defaultconf, "Animation", 0, 0);
+    WM_event_add_keymap_handler(handlers, keymap);
+  }
+  if (flag & ED_KEYMAP_FRAMES) {
+    /* frame changing/jumping (for all spaces) */
+    wmKeyMap *keymap = WM_keymap_ensure(wm->defaultconf, "Frames", 0, 0);
+    WM_event_add_keymap_handler(handlers, keymap);
+  }
+  if (flag & ED_KEYMAP_HEADER) {
+    /* standard keymap for headers regions */
+    wmKeyMap *keymap = WM_keymap_ensure(wm->defaultconf, "Header", 0, 0);
+    WM_event_add_keymap_handler(handlers, keymap);
+  }
+  if (flag & ED_KEYMAP_FOOTER) {
+    /* standard keymap for footer regions */
+    wmKeyMap *keymap = WM_keymap_ensure(wm->defaultconf, "Footer", 0, 0);
+    WM_event_add_keymap_handler(handlers, keymap);
+  }
+
+  /* Keep last because of LMB/RMB handling, see: T57527. */
+  if (flag & ED_KEYMAP_GPENCIL) {
+    /* grease pencil */
+    /* NOTE: This is now 4 keymaps - One for basic functionality,
+     *       and others for special stroke modes (edit, paint and sculpt).
+     *
+     *       For now, it's easier to just include all,
+     *       since you hardly want one without the others.
+     */
+    wmKeyMap *keymap_general = WM_keymap_ensure(wm->defaultconf, "Grease Pencil", 0, 0);
+    WM_event_add_keymap_handler(handlers, keymap_general);
 
     wmKeyMap *keymap_edit = WM_keymap_ensure(
         wm->defaultconf, "Grease Pencil Stroke Edit Mode", 0, 0);
-		WM_event_add_keymap_handler(handlers, keymap_edit);
+    WM_event_add_keymap_handler(handlers, keymap_edit);
 
     wmKeyMap *keymap_paint = WM_keymap_ensure(
         wm->defaultconf, "Grease Pencil Stroke Paint Mode", 0, 0);
-		WM_event_add_keymap_handler(handlers, keymap_paint);
+    WM_event_add_keymap_handler(handlers, keymap_paint);
 
     wmKeyMap *keymap_paint_draw = WM_keymap_ensure(
         wm->defaultconf, "Grease Pencil Stroke Paint (Draw brush)", 0, 0);
-		WM_event_add_keymap_handler(handlers, keymap_paint_draw);
+    WM_event_add_keymap_handler(handlers, keymap_paint_draw);
 
     wmKeyMap *keymap_paint_erase = WM_keymap_ensure(
         wm->defaultconf, "Grease Pencil Stroke Paint (Erase)", 0, 0);
-		WM_event_add_keymap_handler(handlers, keymap_paint_erase);
+    WM_event_add_keymap_handler(handlers, keymap_paint_erase);
 
     wmKeyMap *keymap_paint_fill = WM_keymap_ensure(
         wm->defaultconf, "Grease Pencil Stroke Paint (Fill)", 0, 0);
-		WM_event_add_keymap_handler(handlers, keymap_paint_fill);
+    WM_event_add_keymap_handler(handlers, keymap_paint_fill);
 
     wmKeyMap *keymap_sculpt = WM_keymap_ensure(
         wm->defaultconf, "Grease Pencil Stroke Sculpt Mode", 0, 0);
-		WM_event_add_keymap_handler(handlers, keymap_sculpt);
-	}
+    WM_event_add_keymap_handler(handlers, keymap_sculpt);
+  }
 }
 
 void ED_area_update_region_sizes(wmWindowManager *wm, wmWindow *win, ScrArea *area)
 {
-	rcti rect, overlap_rect;
-	rcti window_rect;
-
-	if (!(area->flag & AREA_FLAG_REGION_SIZE_UPDATE)) {
-		return;
-	}
-	const bScreen *screen = WM_window_get_active_screen(win);
-
-	WM_window_rect_calc(win, &window_rect);
-	area_calc_totrct(area, &window_rect);
-
-	/* region rect sizes */
-	rect = area->totrct;
-	overlap_rect = rect;
-	region_rect_recursive(area, area->regionbase.first, &rect, &overlap_rect, 0);
-
-	/* Dynamically sized regions may have changed region sizes, so we have to force azone update. */
-	area_azone_initialize(win, screen, area);
-
-	for (ARegion *ar = area->regionbase.first; ar; ar = ar->next) {
-		region_subwindow(ar);
-
-		/* region size may have changed, init does necessary adjustments */
-		if (ar->type->init) {
-			ar->type->init(wm, ar);
-		}
-
-		/* Some AZones use View2D data which is only updated in region init, so call that first! */
-		region_azones_add(screen, area, ar, ar->alignment & ~RGN_SPLIT_PREV);
-	}
-	ED_area_azones_update(area, &win->eventstate->x);
-
-	area->flag &= ~AREA_FLAG_REGION_SIZE_UPDATE;
+  rcti rect, overlap_rect;
+  rcti window_rect;
+
+  if (!(area->flag & AREA_FLAG_REGION_SIZE_UPDATE)) {
+    return;
+  }
+  const bScreen *screen = WM_window_get_active_screen(win);
+
+  WM_window_rect_calc(win, &window_rect);
+  area_calc_totrct(area, &window_rect);
+
+  /* region rect sizes */
+  rect = area->totrct;
+  overlap_rect = rect;
+  region_rect_recursive(area, area->regionbase.first, &rect, &overlap_rect, 0);
+
+  /* Dynamically sized regions may have changed region sizes, so we have to force azone update. */
+  area_azone_initialize(win, screen, area);
+
+  for (ARegion *ar = area->regionbase.first; ar; ar = ar->next) {
+    region_subwindow(ar);
+
+    /* region size may have changed, init does necessary adjustments */
+    if (ar->type->init) {
+      ar->type->init(wm, ar);
+    }
+
+    /* Some AZones use View2D data which is only updated in region init, so call that first! */
+    region_azones_add(screen, area, ar, ar->alignment & ~RGN_SPLIT_PREV);
+  }
+  ED_area_azones_update(area, &win->eventstate->x);
+
+  area->flag &= ~AREA_FLAG_REGION_SIZE_UPDATE;
 }
 
 /* called in screen_refresh, or screens_init, also area size changes */
 void ED_area_initialize(wmWindowManager *wm, wmWindow *win, ScrArea *sa)
 {
-	WorkSpace *workspace = WM_window_get_active_workspace(win);
-	const bScreen *screen = BKE_workspace_active_screen_get(win->workspace_hook);
-	ViewLayer *view_layer = WM_window_get_active_view_layer(win);
-	ARegion *ar;
-	rcti rect, overlap_rect;
-	rcti window_rect;
-
-	if (ED_area_is_global(sa) && (sa->global->flag & GLOBAL_AREA_IS_HIDDEN)) {
-		return;
-	}
-	WM_window_rect_calc(win, &window_rect);
-
-	/* set typedefinitions */
-	sa->type = BKE_spacetype_from_id(sa->spacetype);
-
-	if (sa->type == NULL) {
-		sa->spacetype = SPACE_VIEW3D;
-		sa->type = BKE_spacetype_from_id(sa->spacetype);
-	}
-
-	for (ar = sa->regionbase.first; ar; ar = ar->next)
-		ar->type = BKE_regiontype_from_id_or_first(sa->type, ar->regiontype);
-
-	/* area sizes */
-	area_calc_totrct(sa, &window_rect);
-
-	/* region rect sizes */
-	rect = sa->totrct;
-	overlap_rect = rect;
-	region_rect_recursive(sa, sa->regionbase.first, &rect, &overlap_rect, 0);
-	sa->flag &= ~AREA_FLAG_REGION_SIZE_UPDATE;
-
-	/* default area handlers */
-	ed_default_handlers(wm, sa, NULL, &sa->handlers, sa->type->keymapflag);
-	/* checks spacedata, adds own handlers */
-	if (sa->type->init)
-		sa->type->init(wm, sa);
-
-	/* clear all azones, add the area triangle widgets */
-	area_azone_initialize(win, screen, sa);
-
-	/* region windows, default and own handlers */
-	for (ar = sa->regionbase.first; ar; ar = ar->next) {
-		region_subwindow(ar);
-
-		if (ar->visible) {
-			/* default region handlers */
-			ed_default_handlers(wm, sa, ar, &ar->handlers, ar->type->keymapflag);
-			/* own handlers */
-			if (ar->type->init) {
-				ar->type->init(wm, ar);
-			}
-		}
-		else {
-			/* prevent uiblocks to run */
-			UI_blocklist_free(NULL, &ar->uiblocks);
-		}
-
-		/* Some AZones use View2D data which is only updated in region init, so call that first! */
-		region_azones_add(screen, sa, ar, ar->alignment & ~RGN_SPLIT_PREV);
-	}
-
-	/* Avoid re-initializing tools while resizing the window. */
-	if ((G.moving & G_TRANSFORM_WM) == 0) {
-		if ((1 << sa->spacetype) & WM_TOOLSYSTEM_SPACE_MASK) {
-			WM_toolsystem_refresh_screen_area(workspace, view_layer, sa);
-			sa->flag |= AREA_FLAG_ACTIVE_TOOL_UPDATE;
-		}
-		else {
-			sa->runtime.tool = NULL;
-			sa->runtime.is_tool_set = true;
-		}
-	}
+  WorkSpace *workspace = WM_window_get_active_workspace(win);
+  const bScreen *screen = BKE_workspace_active_screen_get(win->workspace_hook);
+  ViewLayer *view_layer = WM_window_get_active_view_layer(win);
+  ARegion *ar;
+  rcti rect, overlap_rect;
+  rcti window_rect;
+
+  if (ED_area_is_global(sa) && (sa->global->flag & GLOBAL_AREA_IS_HIDDEN)) {
+    return;
+  }
+  WM_window_rect_calc(win, &window_rect);
+
+  /* set typedefinitions */
+  sa->type = BKE_spacetype_from_id(sa->spacetype);
+
+  if (sa->type == NULL) {
+    sa->spacetype = SPACE_VIEW3D;
+    sa->type = BKE_spacetype_from_id(sa->spacetype);
+  }
+
+  for (ar = sa->regionbase.first; ar; ar = ar->next)
+    ar->type = BKE_regiontype_from_id_or_first(sa->type, ar->regiontype);
+
+  /* area sizes */
+  area_calc_totrct(sa, &window_rect);
+
+  /* region rect sizes */
+  rect = sa->totrct;
+  overlap_rect = rect;
+  region_rect_recursive(sa, sa->regionbase.first, &rect, &overlap_rect, 0);
+  sa->flag &= ~AREA_FLAG_REGION_SIZE_UPDATE;
+
+  /* default area handlers */
+  ed_default_handlers(wm, sa, NULL, &sa->handlers, sa->type->keymapflag);
+  /* checks spacedata, adds own handlers */
+  if (sa->type->init)
+    sa->type->init(wm, sa);
+
+  /* clear all azones, add the area triangle widgets */
+  area_azone_initialize(win, screen, sa);
+
+  /* region windows, default and own handlers */
+  for (ar = sa->regionbase.first; ar; ar = ar->next) {
+    region_subwindow(ar);
+
+    if (ar->visible) {
+      /* default region handlers */
+      ed_default_handlers(wm, sa, ar, &ar->handlers, ar->type->keymapflag);
+      /* own handlers */
+      if (ar->type->init) {
+        ar->type->init(wm, ar);
+      }
+    }
+    else {
+      /* prevent uiblocks to run */
+      UI_blocklist_free(NULL, &ar->uiblocks);
+    }
+
+    /* Some AZones use View2D data which is only updated in region init, so call that first! */
+    region_azones_add(screen, sa, ar, ar->alignment & ~RGN_SPLIT_PREV);
+  }
+
+  /* Avoid re-initializing tools while resizing the window. */
+  if ((G.moving & G_TRANSFORM_WM) == 0) {
+    if ((1 << sa->spacetype) & WM_TOOLSYSTEM_SPACE_MASK) {
+      WM_toolsystem_refresh_screen_area(workspace, view_layer, sa);
+      sa->flag |= AREA_FLAG_ACTIVE_TOOL_UPDATE;
+    }
+    else {
+      sa->runtime.tool = NULL;
+      sa->runtime.is_tool_set = true;
+    }
+  }
 }
 
 static void region_update_rect(ARegion *ar)
 {
-	ar->winx = BLI_rcti_size_x(&ar->winrct) + 1;
-	ar->winy = BLI_rcti_size_y(&ar->winrct) + 1;
-
-	/* v2d mask is used to subtract scrollbars from a 2d view. Needs initialize here. */
-	BLI_rcti_init(&ar->v2d.mask, 0, ar->winx - 1, 0, ar->winy -1);
+  ar->winx = BLI_rcti_size_x(&ar->winrct) + 1;
+  ar->winy = BLI_rcti_size_y(&ar->winrct) + 1;
+
+  /* v2d mask is used to subtract scrollbars from a 2d view. Needs initialize here. */
+  BLI_rcti_init(&ar->v2d.mask, 0, ar->winx - 1, 0, ar->winy - 1);
 }
 
 /**
@@ -1899,64 +1755,48 @@
  */
 void ED_region_update_rect(ARegion *ar)
 {
-	region_update_rect(ar);
+  region_update_rect(ar);
 }
 
 /* externally called for floating regions like menus */
 void ED_region_init(ARegion *ar)
 {
-	/* refresh can be called before window opened */
-	region_subwindow(ar);
-
-	region_update_rect(ar);
+  /* refresh can be called before window opened */
+  region_subwindow(ar);
+
+  region_update_rect(ar);
 }
 
 void ED_region_cursor_set(wmWindow *win, ScrArea *sa, ARegion *ar)
 {
-	if (ar && sa && ar->type && ar->type->cursor) {
-		ar->type->cursor(win, sa, ar);
-	}
-	else {
-		if (WM_cursor_set_from_tool(win, sa, ar)) {
-			return;
-		}
-		WM_cursor_set(win, CURSOR_STD);
-	}
+  if (ar && sa && ar->type && ar->type->cursor) {
+    ar->type->cursor(win, sa, ar);
+  }
+  else {
+    if (WM_cursor_set_from_tool(win, sa, ar)) {
+      return;
+    }
+    WM_cursor_set(win, CURSOR_STD);
+  }
 }
 
 /* for use after changing visibility of regions */
 void ED_region_visibility_change_update(bContext *C, ScrArea *sa, ARegion *ar)
 {
-<<<<<<< HEAD
-	ScrArea *sa = CTX_wm_area(C);
-
-	if (ar->flag & RGN_FLAG_HIDDEN)
-		WM_event_remove_handlers(C, &ar->handlers);
-=======
   if (ar->flag & RGN_FLAG_HIDDEN)
     WM_event_remove_handlers(C, &ar->handlers);
->>>>>>> bc8b884e
-
-	ED_area_initialize(CTX_wm_manager(C), CTX_wm_window(C), sa);
-	ED_area_tag_redraw(sa);
+
+  ED_area_initialize(CTX_wm_manager(C), CTX_wm_window(C), sa);
+  ED_area_tag_redraw(sa);
 }
 
 /* for quick toggle, can skip fades */
 void region_toggle_hidden(bContext *C, ARegion *ar, const bool do_fade)
 {
-	ScrArea *sa = CTX_wm_area(C);
-
-	ar->flag ^= RGN_FLAG_HIDDEN;
-
-<<<<<<< HEAD
-	if (do_fade && ar->overlap) {
-		/* starts a timer, and in end calls the stuff below itself (region_sblend_invoke()) */
-		region_blend_start(C, sa, ar);
-	}
-	else {
-		ED_region_visibility_change_update(C, ar);
-	}
-=======
+  ScrArea *sa = CTX_wm_area(C);
+
+  ar->flag ^= RGN_FLAG_HIDDEN;
+
   if (do_fade && ar->overlap) {
     /* starts a timer, and in end calls the stuff below itself (region_sblend_invoke()) */
     ED_region_visibility_change_update_animated(C, sa, ar);
@@ -1964,13 +1804,12 @@
   else {
     ED_region_visibility_change_update(C, sa, ar);
   }
->>>>>>> bc8b884e
 }
 
 /* exported to all editors, uses fading default */
 void ED_region_toggle_hidden(bContext *C, ARegion *ar)
 {
-	region_toggle_hidden(C, ar, true);
+  region_toggle_hidden(C, ar, true);
 }
 
 /**
@@ -1978,72 +1817,72 @@
  */
 void ED_area_data_copy(ScrArea *sa_dst, ScrArea *sa_src, const bool do_free)
 {
-	SpaceType *st;
-	ARegion *ar;
-	const char spacetype = sa_dst->spacetype;
-	const short flag_copy = HEADER_NO_PULLDOWN;
-
-	sa_dst->spacetype = sa_src->spacetype;
-	sa_dst->type = sa_src->type;
-
-	sa_dst->flag = (sa_dst->flag & ~flag_copy) | (sa_src->flag & flag_copy);
-
-	/* area */
-	if (do_free) {
-		BKE_spacedata_freelist(&sa_dst->spacedata);
-	}
-	BKE_spacedata_copylist(&sa_dst->spacedata, &sa_src->spacedata);
-
-	/* Note; SPACE_EMPTY is possible on new screens */
-
-	/* regions */
-	if (do_free) {
-		st = BKE_spacetype_from_id(spacetype);
-		for (ar = sa_dst->regionbase.first; ar; ar = ar->next)
-			BKE_area_region_free(st, ar);
-		BLI_freelistN(&sa_dst->regionbase);
-	}
-	st = BKE_spacetype_from_id(sa_src->spacetype);
-	for (ar = sa_src->regionbase.first; ar; ar = ar->next) {
-		ARegion *newar = BKE_area_region_copy(st, ar);
-		BLI_addtail(&sa_dst->regionbase, newar);
-	}
+  SpaceType *st;
+  ARegion *ar;
+  const char spacetype = sa_dst->spacetype;
+  const short flag_copy = HEADER_NO_PULLDOWN;
+
+  sa_dst->spacetype = sa_src->spacetype;
+  sa_dst->type = sa_src->type;
+
+  sa_dst->flag = (sa_dst->flag & ~flag_copy) | (sa_src->flag & flag_copy);
+
+  /* area */
+  if (do_free) {
+    BKE_spacedata_freelist(&sa_dst->spacedata);
+  }
+  BKE_spacedata_copylist(&sa_dst->spacedata, &sa_src->spacedata);
+
+  /* Note; SPACE_EMPTY is possible on new screens */
+
+  /* regions */
+  if (do_free) {
+    st = BKE_spacetype_from_id(spacetype);
+    for (ar = sa_dst->regionbase.first; ar; ar = ar->next)
+      BKE_area_region_free(st, ar);
+    BLI_freelistN(&sa_dst->regionbase);
+  }
+  st = BKE_spacetype_from_id(sa_src->spacetype);
+  for (ar = sa_src->regionbase.first; ar; ar = ar->next) {
+    ARegion *newar = BKE_area_region_copy(st, ar);
+    BLI_addtail(&sa_dst->regionbase, newar);
+  }
 }
 
 void ED_area_data_swap(ScrArea *sa_dst, ScrArea *sa_src)
 {
-	SWAP(char, sa_dst->spacetype, sa_src->spacetype);
-	SWAP(SpaceType *, sa_dst->type, sa_src->type);
-
-	SWAP(ListBase, sa_dst->spacedata, sa_src->spacedata);
-	SWAP(ListBase, sa_dst->regionbase, sa_src->regionbase);
+  SWAP(char, sa_dst->spacetype, sa_src->spacetype);
+  SWAP(SpaceType *, sa_dst->type, sa_src->type);
+
+  SWAP(ListBase, sa_dst->spacedata, sa_src->spacedata);
+  SWAP(ListBase, sa_dst->regionbase, sa_src->regionbase);
 }
 
 /* *********** Space switching code *********** */
 
 void ED_area_swapspace(bContext *C, ScrArea *sa1, ScrArea *sa2)
 {
-	ScrArea *tmp = MEM_callocN(sizeof(ScrArea), "addscrarea");
-
-	ED_area_exit(C, sa1);
-	ED_area_exit(C, sa2);
-
-	ED_area_data_copy(tmp, sa1, false);
-	ED_area_data_copy(sa1, sa2, true);
-	ED_area_data_copy(sa2, tmp, true);
-	ED_area_initialize(CTX_wm_manager(C), CTX_wm_window(C), sa1);
-	ED_area_initialize(CTX_wm_manager(C), CTX_wm_window(C), sa2);
-
-	BKE_screen_area_free(tmp);
-	MEM_freeN(tmp);
-
-	/* tell WM to refresh, cursor types etc */
-	WM_event_add_mousemove(C);
-
-	ED_area_tag_redraw(sa1);
-	ED_area_tag_refresh(sa1);
-	ED_area_tag_redraw(sa2);
-	ED_area_tag_refresh(sa2);
+  ScrArea *tmp = MEM_callocN(sizeof(ScrArea), "addscrarea");
+
+  ED_area_exit(C, sa1);
+  ED_area_exit(C, sa2);
+
+  ED_area_data_copy(tmp, sa1, false);
+  ED_area_data_copy(sa1, sa2, true);
+  ED_area_data_copy(sa2, tmp, true);
+  ED_area_initialize(CTX_wm_manager(C), CTX_wm_window(C), sa1);
+  ED_area_initialize(CTX_wm_manager(C), CTX_wm_window(C), sa2);
+
+  BKE_screen_area_free(tmp);
+  MEM_freeN(tmp);
+
+  /* tell WM to refresh, cursor types etc */
+  WM_event_add_mousemove(C);
+
+  ED_area_tag_redraw(sa1);
+  ED_area_tag_refresh(sa1);
+  ED_area_tag_redraw(sa2);
+  ED_area_tag_refresh(sa2);
 }
 
 /**
@@ -2051,119 +1890,26 @@
  */
 void ED_area_newspace(bContext *C, ScrArea *sa, int type, const bool skip_ar_exit)
 {
-	wmWindow *win = CTX_wm_window(C);
-
-	if (sa->spacetype != type) {
-		SpaceType *st;
-		SpaceLink *slold;
-		SpaceLink *sl;
-		/* store sa->type->exit callback */
-		void *sa_exit = sa->type ? sa->type->exit : NULL;
-		/* When the user switches between space-types from the type-selector,
-		 * changing the header-type is jarring (especially when using Ctrl-MouseWheel).
-		 *
-		 * However, add-on install for example, forces the header to the top which shouldn't
-		 * be applied back to the previous space type when closing - see: T57724
-		 *
-		 * Newly created windows wont have any space data, use the alignment
-		 * the space type defaults to in this case instead
-		 * (needed for preferences to have space-type on bottom).
-		 */
-		int header_alignment = ED_area_header_alignment_or_fallback(sa, -1);
+  wmWindow *win = CTX_wm_window(C);
+
+  if (sa->spacetype != type) {
+    SpaceType *st;
+    SpaceLink *slold;
+    SpaceLink *sl;
+    /* store sa->type->exit callback */
+    void *sa_exit = sa->type ? sa->type->exit : NULL;
+    /* When the user switches between space-types from the type-selector,
+     * changing the header-type is jarring (especially when using Ctrl-MouseWheel).
+     *
+     * However, add-on install for example, forces the header to the top which shouldn't
+     * be applied back to the previous space type when closing - see: T57724
+     *
+     * Newly created windows wont have any space data, use the alignment
+     * the space type defaults to in this case instead
+     * (needed for preferences to have space-type on bottom).
+     */
+    int header_alignment = ED_area_header_alignment_or_fallback(sa, -1);
     const bool sync_header_alignment = ((header_alignment != -1) &&
-<<<<<<< HEAD
-		        (sa->flag & AREA_FLAG_TEMP_TYPE) == 0);
-
-		/* in some cases (opening temp space) we don't want to
-		 * call area exit callback, so we temporarily unset it */
-		if (skip_ar_exit && sa->type) {
-			sa->type->exit = NULL;
-		}
-
-		ED_area_exit(C, sa);
-
-		/* restore old area exit callback */
-		if (skip_ar_exit && sa->type) {
-			sa->type->exit = sa_exit;
-		}
-
-		st = BKE_spacetype_from_id(type);
-		slold = sa->spacedata.first;
-
-		sa->spacetype = type;
-		sa->type = st;
-
-		/* If st->new may be called, don't use context until then. The
-		 * sa->type->context() callback has changed but data may be invalid
-		 * (e.g. with properties editor) until space-data is properly created */
-
-		/* check previously stored space */
-		for (sl = sa->spacedata.first; sl; sl = sl->next)
-			if (sl->spacetype == type)
-				break;
-
-		/* old spacedata... happened during work on 2.50, remove */
-		if (sl && BLI_listbase_is_empty(&sl->regionbase)) {
-			st->free(sl);
-			BLI_freelinkN(&sa->spacedata, sl);
-			if (slold == sl) {
-				slold = NULL;
-			}
-			sl = NULL;
-		}
-
-		if (sl) {
-			/* swap regions */
-			slold->regionbase = sa->regionbase;
-			sa->regionbase = sl->regionbase;
-			BLI_listbase_clear(&sl->regionbase);
-
-			/* put in front of list */
-			BLI_remlink(&sa->spacedata, sl);
-			BLI_addhead(&sa->spacedata, sl);
-		}
-		else {
-			/* new space */
-			if (st) {
-				/* Don't get scene from context here which may depend on space-data. */
-				Scene *scene = WM_window_get_active_scene(win);
-				sl = st->new(sa, scene);
-				BLI_addhead(&sa->spacedata, sl);
-
-				/* swap regions */
-				if (slold)
-					slold->regionbase = sa->regionbase;
-				sa->regionbase = sl->regionbase;
-				BLI_listbase_clear(&sl->regionbase);
-			}
-		}
-
-		/* Sync header alignment. */
-		if (sync_header_alignment) {
-			/* Spaces with footer. */
-			if (st->spaceid == SPACE_TEXT) {
-				for (ARegion *ar = sa->regionbase.first; ar; ar = ar->next) {
-					if (ar->regiontype == RGN_TYPE_HEADER) {
-						ar->alignment = header_alignment;
-					}
-					if (ar->regiontype == RGN_TYPE_FOOTER) {
-            int footer_alignment = (header_alignment == RGN_ALIGN_BOTTOM) ? RGN_ALIGN_TOP :
-                                                                            RGN_ALIGN_BOTTOM;
-						ar->alignment = footer_alignment;
-						break;
-					}
-				}
-			}
-			else {
-				for (ARegion *ar = sa->regionbase.first; ar; ar = ar->next) {
-					if (ar->regiontype == RGN_TYPE_HEADER) {
-						ar->alignment = header_alignment;
-						break;
-					}
-				}
-			}
-		}
-=======
                                         (sa->flag & AREA_FLAG_TEMP_TYPE) == 0);
 
     /* in some cases (opening temp space) we don't want to
@@ -2255,56 +2001,55 @@
         }
       }
     }
->>>>>>> bc8b884e
-
-		ED_area_initialize(CTX_wm_manager(C), win, sa);
-
-		/* tell WM to refresh, cursor types etc */
-		WM_event_add_mousemove(C);
-
-		/* send space change notifier */
-		WM_event_add_notifier(C, NC_SPACE | ND_SPACE_CHANGED, sa);
-
-		ED_area_tag_refresh(sa);
-	}
-
-	/* also redraw when re-used */
-	ED_area_tag_redraw(sa);
+
+    ED_area_initialize(CTX_wm_manager(C), win, sa);
+
+    /* tell WM to refresh, cursor types etc */
+    WM_event_add_mousemove(C);
+
+    /* send space change notifier */
+    WM_event_add_notifier(C, NC_SPACE | ND_SPACE_CHANGED, sa);
+
+    ED_area_tag_refresh(sa);
+  }
+
+  /* also redraw when re-used */
+  ED_area_tag_redraw(sa);
 }
 
 void ED_area_prevspace(bContext *C, ScrArea *sa)
 {
-	SpaceLink *sl = sa->spacedata.first;
-
-	if (sl && sl->next) {
-		ED_area_newspace(C, sa, sl->next->spacetype, false);
-
-		/* keep old spacedata but move it to end, so calling
-		 * ED_area_prevspace once more won't open it again */
-		BLI_remlink(&sa->spacedata, sl);
-		BLI_addtail(&sa->spacedata, sl);
-	}
-	else {
-		/* no change */
-		return;
-	}
-	sa->flag &= ~(AREA_FLAG_STACKED_FULLSCREEN | AREA_FLAG_TEMP_TYPE);
-
-	ED_area_tag_redraw(sa);
-
-	/* send space change notifier */
-	WM_event_add_notifier(C, NC_SPACE | ND_SPACE_CHANGED, sa);
+  SpaceLink *sl = sa->spacedata.first;
+
+  if (sl && sl->next) {
+    ED_area_newspace(C, sa, sl->next->spacetype, false);
+
+    /* keep old spacedata but move it to end, so calling
+     * ED_area_prevspace once more won't open it again */
+    BLI_remlink(&sa->spacedata, sl);
+    BLI_addtail(&sa->spacedata, sl);
+  }
+  else {
+    /* no change */
+    return;
+  }
+  sa->flag &= ~(AREA_FLAG_STACKED_FULLSCREEN | AREA_FLAG_TEMP_TYPE);
+
+  ED_area_tag_redraw(sa);
+
+  /* send space change notifier */
+  WM_event_add_notifier(C, NC_SPACE | ND_SPACE_CHANGED, sa);
 }
 
 /* returns offset for next button in header */
 int ED_area_header_switchbutton(const bContext *C, uiBlock *block, int yco)
 {
-	ScrArea *sa = CTX_wm_area(C);
-	bScreen *scr = CTX_wm_screen(C);
-	PointerRNA areaptr;
-	int xco = 0.4 * U.widget_unit;
-
-	RNA_pointer_create(&(scr->id), &RNA_Area, sa, &areaptr);
+  ScrArea *sa = CTX_wm_area(C);
+  bScreen *scr = CTX_wm_screen(C);
+  PointerRNA areaptr;
+  int xco = 0.4 * U.widget_unit;
+
+  RNA_pointer_create(&(scr->id), &RNA_Area, sa, &areaptr);
 
   uiDefButR(block,
             UI_BTYPE_MENU,
@@ -2323,30 +2068,15 @@
             0.0f,
             "");
 
-	return xco + 1.7 * U.widget_unit;
+  return xco + 1.7 * U.widget_unit;
 }
 
 /************************ standard UI regions ************************/
 
 static ThemeColorID region_background_color_id(const bContext *C, const ARegion *region)
 {
-	ScrArea *area = CTX_wm_area(C);
-
-<<<<<<< HEAD
-	switch (region->regiontype) {
-		case RGN_TYPE_HEADER:
-			if (ED_screen_area_active(C) || ED_area_is_global(area)) {
-				return TH_HEADER;
-			}
-			else {
-				return TH_HEADERDESEL;
-			}
-		case RGN_TYPE_PREVIEW:
-			return TH_PREVIEW_BACK;
-		default:
-			return TH_BACK;
-	}
-=======
+  ScrArea *area = CTX_wm_area(C);
+
   switch (region->regiontype) {
     case RGN_TYPE_HEADER:
     case RGN_TYPE_TOOL_HEADER:
@@ -2361,62 +2091,61 @@
     default:
       return TH_BACK;
   }
->>>>>>> bc8b884e
 }
 
 static void region_clear_color(const bContext *C, const ARegion *ar, ThemeColorID colorid)
 {
-	if (ar->alignment == RGN_ALIGN_FLOAT) {
-		/* handle our own drawing. */
-	}
-	else if (ar->overlap) {
-		/* view should be in pixelspace */
-		UI_view2d_view_restore(C);
-
-		float back[4];
-		UI_GetThemeColor4fv(colorid, back);
-		GPU_clear_color(back[3] * back[0], back[3] * back[1], back[3] * back[2], back[3]);
-		GPU_clear(GPU_COLOR_BIT);
-	}
-	else {
-		UI_ThemeClearColor(colorid);
-		GPU_clear(GPU_COLOR_BIT);
-	}
+  if (ar->alignment == RGN_ALIGN_FLOAT) {
+    /* handle our own drawing. */
+  }
+  else if (ar->overlap) {
+    /* view should be in pixelspace */
+    UI_view2d_view_restore(C);
+
+    float back[4];
+    UI_GetThemeColor4fv(colorid, back);
+    GPU_clear_color(back[3] * back[0], back[3] * back[1], back[3] * back[2], back[3]);
+    GPU_clear(GPU_COLOR_BIT);
+  }
+  else {
+    UI_ThemeClearColor(colorid);
+    GPU_clear(GPU_COLOR_BIT);
+  }
 }
 
 BLI_INLINE bool streq_array_any(const char *s, const char *arr[])
 {
-	for (uint i = 0; arr[i]; i++) {
-		if (STREQ(arr[i], s)) {
-			return true;
-		}
-	}
-	return false;
+  for (uint i = 0; arr[i]; i++) {
+    if (STREQ(arr[i], s)) {
+      return true;
+    }
+  }
+  return false;
 }
 
 static void ed_panel_draw(const bContext *C,
-        ScrArea *sa,
-        ARegion *ar,
-        ListBase *lb,
-        PanelType *pt,
-        Panel *panel,
-        int w,
-        int em,
-        bool vertical)
-{
-	uiStyle *style = UI_style_get_dpi();
-
-	/* draw panel */
-	uiBlock *block = UI_block_begin(C, ar, pt->idname, UI_EMBOSS);
-
-	bool open;
-	panel = UI_panel_begin(sa, ar, lb, block, pt, panel, &open);
-
-	/* bad fixed values */
-	int xco, yco, h = 0;
-
-	if (pt->draw_header_preset && !(pt->flag & PNL_NO_HEADER) && (open || vertical)) {
-		/* for preset menu */
+                          ScrArea *sa,
+                          ARegion *ar,
+                          ListBase *lb,
+                          PanelType *pt,
+                          Panel *panel,
+                          int w,
+                          int em,
+                          bool vertical)
+{
+  uiStyle *style = UI_style_get_dpi();
+
+  /* draw panel */
+  uiBlock *block = UI_block_begin(C, ar, pt->idname, UI_EMBOSS);
+
+  bool open;
+  panel = UI_panel_begin(sa, ar, lb, block, pt, panel, &open);
+
+  /* bad fixed values */
+  int xco, yco, h = 0;
+
+  if (pt->draw_header_preset && !(pt->flag & PNL_NO_HEADER) && (open || vertical)) {
+    /* for preset menu */
     panel->layout = UI_block_layout(block,
                                     UI_LAYOUT_HORIZONTAL,
                                     UI_LAYOUT_HEADER,
@@ -2427,46 +2156,46 @@
                                     0,
                                     style);
 
-		pt->draw_header_preset(C, panel);
-
-		int headerend = w - UI_UNIT_X;
-
-		UI_block_layout_resolve(block, &xco, &yco);
-		UI_block_translate(block, headerend - xco, 0);
-		panel->layout = NULL;
-	}
-
-	if (pt->draw_header && !(pt->flag & PNL_NO_HEADER) && (open || vertical)) {
-		int labelx, labely;
-		UI_panel_label_offset(block, &labelx, &labely);
-
-		/* for enabled buttons */
-		panel->layout = UI_block_layout(
+    pt->draw_header_preset(C, panel);
+
+    int headerend = w - UI_UNIT_X;
+
+    UI_block_layout_resolve(block, &xco, &yco);
+    UI_block_translate(block, headerend - xco, 0);
+    panel->layout = NULL;
+  }
+
+  if (pt->draw_header && !(pt->flag & PNL_NO_HEADER) && (open || vertical)) {
+    int labelx, labely;
+    UI_panel_label_offset(block, &labelx, &labely);
+
+    /* for enabled buttons */
+    panel->layout = UI_block_layout(
         block, UI_LAYOUT_HORIZONTAL, UI_LAYOUT_HEADER, labelx, labely, UI_UNIT_Y, 1, 0, style);
 
-		pt->draw_header(C, panel);
-
-		UI_block_layout_resolve(block, &xco, &yco);
-		panel->labelofs = xco - labelx;
-		panel->layout = NULL;
-	}
-	else {
-		panel->labelofs = 0;
-	}
-
-	if (open) {
-		short panelContext;
-
-		/* panel context can either be toolbar region or normal panels region */
-		if (pt->flag & PNL_LAYOUT_VERT_BAR) {
-			panelContext = UI_LAYOUT_VERT_BAR;
-		}
-		else if (ar->regiontype == RGN_TYPE_TOOLS) {
-			panelContext = UI_LAYOUT_TOOLBAR;
-		}
-		else {
-			panelContext = UI_LAYOUT_PANEL;
-		}
+    pt->draw_header(C, panel);
+
+    UI_block_layout_resolve(block, &xco, &yco);
+    panel->labelofs = xco - labelx;
+    panel->layout = NULL;
+  }
+  else {
+    panel->labelofs = 0;
+  }
+
+  if (open) {
+    short panelContext;
+
+    /* panel context can either be toolbar region or normal panels region */
+    if (pt->flag & PNL_LAYOUT_VERT_BAR) {
+      panelContext = UI_LAYOUT_VERT_BAR;
+    }
+    else if (ar->regiontype == RGN_TYPE_TOOLS) {
+      panelContext = UI_LAYOUT_TOOLBAR;
+    }
+    else {
+      panelContext = UI_LAYOUT_PANEL;
+    }
 
     panel->layout = UI_block_layout(block,
                                     UI_LAYOUT_VERTICAL,
@@ -2479,31 +2208,31 @@
                                     0,
                                     style);
 
-		pt->draw(C, panel);
-
-		UI_block_layout_resolve(block, &xco, &yco);
-		panel->layout = NULL;
-
-		if (yco != 0) {
-			h = -yco + 2 * style->panelspace;
-		}
-	}
-
-	UI_block_end(C, block);
-
-	/* Draw child panels. */
-	if (open) {
-		for (LinkData *link = pt->children.first; link; link = link->next) {
-			PanelType *child_pt = link->data;
-			Panel *child_panel = UI_panel_find_by_type(&panel->children, child_pt);
-
-			if (child_pt->draw && (!child_pt->poll || child_pt->poll(C, child_pt))) {
-				ed_panel_draw(C, sa, ar, &panel->children, child_pt, child_panel, w, em, vertical);
-			}
-		}
-	}
-
-	UI_panel_end(block, w, h);
+    pt->draw(C, panel);
+
+    UI_block_layout_resolve(block, &xco, &yco);
+    panel->layout = NULL;
+
+    if (yco != 0) {
+      h = -yco + 2 * style->panelspace;
+    }
+  }
+
+  UI_block_end(C, block);
+
+  /* Draw child panels. */
+  if (open) {
+    for (LinkData *link = pt->children.first; link; link = link->next) {
+      PanelType *child_pt = link->data;
+      Panel *child_panel = UI_panel_find_by_type(&panel->children, child_pt);
+
+      if (child_pt->draw && (!child_pt->poll || child_pt->poll(C, child_pt))) {
+        ed_panel_draw(C, sa, ar, &panel->children, child_pt, child_panel, w, em, vertical);
+      }
+    }
+  }
+
+  UI_panel_end(block, w, h);
 }
 
 /**
@@ -2514,421 +2243,421 @@
 void ED_region_panels_layout_ex(
     const bContext *C, ARegion *ar, const char *contexts[], int contextnr, const bool vertical)
 {
-	ar->runtime.category = NULL;
-
-	const WorkSpace *workspace = CTX_wm_workspace(C);
-	ScrArea *sa = CTX_wm_area(C);
-	PanelType *pt;
-	View2D *v2d = &ar->v2d;
-	int x, y, w, em;
-	bool is_context_new = 0;
-	int scroll;
-
-	/* XXX, should use some better check? */
-	/* For now also has hardcoded check for clip editor until it supports actual toolbar. */
-	bool use_category_tabs = ((1 << ar->regiontype) & RGN_TYPE_HAS_CATEGORY_MASK) ||
-	                         (ar->regiontype == RGN_TYPE_TOOLS && sa->spacetype == SPACE_CLIP);
-	/* offset panels for small vertical tab area */
-	const char *category = NULL;
-	const int category_tabs_width = UI_PANEL_CATEGORY_MARGIN_WIDTH;
-	int margin_x = 0;
-	const bool region_layout_based = ar->flag & RGN_FLAG_DYNAMIC_SIZE;
-
-	BLI_SMALLSTACK_DECLARE(pt_stack, PanelType *);
-
-	if (contextnr != -1)
-		is_context_new = UI_view2d_tab_set(v2d, contextnr);
-
-	/* before setting the view */
-	if (vertical) {
-		/* only allow scrolling in vertical direction */
-		v2d->keepofs |= V2D_LOCKOFS_X | V2D_KEEPOFS_Y;
-		v2d->keepofs &= ~(V2D_LOCKOFS_Y | V2D_KEEPOFS_X);
-		v2d->scroll &= ~(V2D_SCROLL_BOTTOM);
-		v2d->scroll |= (V2D_SCROLL_RIGHT);
-	}
-	else {
-		/* for now, allow scrolling in both directions (since layouts are optimized for vertical,
-		 * they often don't fit in horizontal layout)
-		 */
-		v2d->keepofs &= ~(V2D_LOCKOFS_X | V2D_LOCKOFS_Y | V2D_KEEPOFS_X | V2D_KEEPOFS_Y);
-		v2d->scroll |= (V2D_SCROLL_BOTTOM);
-		v2d->scroll &= ~(V2D_SCROLL_RIGHT);
-	}
-
-	scroll = v2d->scroll;
-
-	/* collect panels to draw */
-	for (pt = ar->type->paneltypes.last; pt; pt = pt->prev) {
-		/* Only draw top level panels. */
-		if (pt->parent) {
-			continue;
-		}
-
-		/* verify context */
-		if (contexts && pt->context[0] && !streq_array_any(pt->context, contexts)) {
-			continue;
-		}
-
-		/* If we're tagged, only use compatible. */
-		if (pt->owner_id[0] && BKE_workspace_owner_id_check(workspace, pt->owner_id) == false) {
-			continue;
-		}
-
-		/* draw panel */
-		if (pt->draw && (!pt->poll || pt->poll(C, pt))) {
-			BLI_SMALLSTACK_PUSH(pt_stack, pt);
-		}
-	}
-
-	/* collect categories */
-	if (use_category_tabs) {
-		UI_panel_category_clear_all(ar);
-
-		/* gather unique categories */
+  ar->runtime.category = NULL;
+
+  const WorkSpace *workspace = CTX_wm_workspace(C);
+  ScrArea *sa = CTX_wm_area(C);
+  PanelType *pt;
+  View2D *v2d = &ar->v2d;
+  int x, y, w, em;
+  bool is_context_new = 0;
+  int scroll;
+
+  /* XXX, should use some better check? */
+  /* For now also has hardcoded check for clip editor until it supports actual toolbar. */
+  bool use_category_tabs = ((1 << ar->regiontype) & RGN_TYPE_HAS_CATEGORY_MASK) ||
+                           (ar->regiontype == RGN_TYPE_TOOLS && sa->spacetype == SPACE_CLIP);
+  /* offset panels for small vertical tab area */
+  const char *category = NULL;
+  const int category_tabs_width = UI_PANEL_CATEGORY_MARGIN_WIDTH;
+  int margin_x = 0;
+  const bool region_layout_based = ar->flag & RGN_FLAG_DYNAMIC_SIZE;
+
+  BLI_SMALLSTACK_DECLARE(pt_stack, PanelType *);
+
+  if (contextnr != -1)
+    is_context_new = UI_view2d_tab_set(v2d, contextnr);
+
+  /* before setting the view */
+  if (vertical) {
+    /* only allow scrolling in vertical direction */
+    v2d->keepofs |= V2D_LOCKOFS_X | V2D_KEEPOFS_Y;
+    v2d->keepofs &= ~(V2D_LOCKOFS_Y | V2D_KEEPOFS_X);
+    v2d->scroll &= ~(V2D_SCROLL_BOTTOM);
+    v2d->scroll |= (V2D_SCROLL_RIGHT);
+  }
+  else {
+    /* for now, allow scrolling in both directions (since layouts are optimized for vertical,
+     * they often don't fit in horizontal layout)
+     */
+    v2d->keepofs &= ~(V2D_LOCKOFS_X | V2D_LOCKOFS_Y | V2D_KEEPOFS_X | V2D_KEEPOFS_Y);
+    v2d->scroll |= (V2D_SCROLL_BOTTOM);
+    v2d->scroll &= ~(V2D_SCROLL_RIGHT);
+  }
+
+  scroll = v2d->scroll;
+
+  /* collect panels to draw */
+  for (pt = ar->type->paneltypes.last; pt; pt = pt->prev) {
+    /* Only draw top level panels. */
+    if (pt->parent) {
+      continue;
+    }
+
+    /* verify context */
+    if (contexts && pt->context[0] && !streq_array_any(pt->context, contexts)) {
+      continue;
+    }
+
+    /* If we're tagged, only use compatible. */
+    if (pt->owner_id[0] && BKE_workspace_owner_id_check(workspace, pt->owner_id) == false) {
+      continue;
+    }
+
+    /* draw panel */
+    if (pt->draw && (!pt->poll || pt->poll(C, pt))) {
+      BLI_SMALLSTACK_PUSH(pt_stack, pt);
+    }
+  }
+
+  /* collect categories */
+  if (use_category_tabs) {
+    UI_panel_category_clear_all(ar);
+
+    /* gather unique categories */
     BLI_SMALLSTACK_ITER_BEGIN (pt_stack, pt) {
-			if (pt->category[0]) {
-				if (!UI_panel_category_find(ar, pt->category)) {
-					UI_panel_category_add(ar, pt->category);
-				}
-			}
-		}
-		BLI_SMALLSTACK_ITER_END;
-
-		if (!UI_panel_category_is_visible(ar)) {
-			use_category_tabs = false;
-		}
-		else {
-			category = UI_panel_category_active_get(ar, true);
-			margin_x = category_tabs_width;
-		}
-	}
-
-	if (vertical) {
-		w = BLI_rctf_size_x(&v2d->cur);
-		em = (ar->type->prefsizex) ? 10 : 20; /* works out to 10*UI_UNIT_X or 20*UI_UNIT_X */
-	}
-	else {
-		w = UI_PANEL_WIDTH;
-		em = (ar->type->prefsizex) ? 10 : 20;
-	}
-
-	w -= margin_x;
-
-	/* create panels */
-	UI_panels_begin(C, ar);
-
-	/* set view2d view matrix  - UI_block_begin() stores it */
-	UI_view2d_view_ortho(v2d);
+      if (pt->category[0]) {
+        if (!UI_panel_category_find(ar, pt->category)) {
+          UI_panel_category_add(ar, pt->category);
+        }
+      }
+    }
+    BLI_SMALLSTACK_ITER_END;
+
+    if (!UI_panel_category_is_visible(ar)) {
+      use_category_tabs = false;
+    }
+    else {
+      category = UI_panel_category_active_get(ar, true);
+      margin_x = category_tabs_width;
+    }
+  }
+
+  if (vertical) {
+    w = BLI_rctf_size_x(&v2d->cur);
+    em = (ar->type->prefsizex) ? 10 : 20; /* works out to 10*UI_UNIT_X or 20*UI_UNIT_X */
+  }
+  else {
+    w = UI_PANEL_WIDTH;
+    em = (ar->type->prefsizex) ? 10 : 20;
+  }
+
+  w -= margin_x;
+
+  /* create panels */
+  UI_panels_begin(C, ar);
+
+  /* set view2d view matrix  - UI_block_begin() stores it */
+  UI_view2d_view_ortho(v2d);
 
   BLI_SMALLSTACK_ITER_BEGIN (pt_stack, pt) {
-		Panel *panel = UI_panel_find_by_type(&ar->panels, pt);
-
-		if (use_category_tabs && pt->category[0] && !STREQ(category, pt->category)) {
-			if ((panel == NULL) || ((panel->flag & PNL_PIN) == 0)) {
-				continue;
-			}
-		}
-
-		ed_panel_draw(C, sa, ar, &ar->panels, pt, panel, w, em, vertical);
-	}
-	BLI_SMALLSTACK_ITER_END;
-
-	/* align panels and return size */
-	UI_panels_end(C, ar, &x, &y);
-
-	/* before setting the view */
-	if (region_layout_based) {
-		/* XXX, only single panel support atm.
-		 * Can't use x/y values calculated above because they're not using the real height of panels,
-		 * instead they calculate offsets for the next panel to start drawing. */
-		Panel *panel = ar->panels.last;
-		if (panel != NULL) {
-			int size_dyn[2] = {
-				UI_UNIT_X * ((panel->flag & PNL_CLOSED) ? 8 : 14) / UI_DPI_FAC,
-				UI_panel_size_y(panel) / UI_DPI_FAC,
-			};
-			/* region size is layout based and needs to be updated */
+    Panel *panel = UI_panel_find_by_type(&ar->panels, pt);
+
+    if (use_category_tabs && pt->category[0] && !STREQ(category, pt->category)) {
+      if ((panel == NULL) || ((panel->flag & PNL_PIN) == 0)) {
+        continue;
+      }
+    }
+
+    ed_panel_draw(C, sa, ar, &ar->panels, pt, panel, w, em, vertical);
+  }
+  BLI_SMALLSTACK_ITER_END;
+
+  /* align panels and return size */
+  UI_panels_end(C, ar, &x, &y);
+
+  /* before setting the view */
+  if (region_layout_based) {
+    /* XXX, only single panel support atm.
+     * Can't use x/y values calculated above because they're not using the real height of panels,
+     * instead they calculate offsets for the next panel to start drawing. */
+    Panel *panel = ar->panels.last;
+    if (panel != NULL) {
+      int size_dyn[2] = {
+          UI_UNIT_X * ((panel->flag & PNL_CLOSED) ? 8 : 14) / UI_DPI_FAC,
+          UI_panel_size_y(panel) / UI_DPI_FAC,
+      };
+      /* region size is layout based and needs to be updated */
       if ((ar->sizex != size_dyn[0]) || (ar->sizey != size_dyn[1])) {
-				ar->sizex = size_dyn[0];
-				ar->sizey = size_dyn[1];
-				sa->flag |= AREA_FLAG_REGION_SIZE_UPDATE;
-			}
-			y = ABS(ar->sizey * UI_DPI_FAC - 1);
-		}
-	}
-	else if (vertical) {
-		/* we always keep the scroll offset - so the total view gets increased with the scrolled away part */
-		if (v2d->cur.ymax < -FLT_EPSILON) {
-			/* Clamp to lower view boundary */
-			if (v2d->tot.ymin < -v2d->winy) {
-				y = min_ii(y, 0);
-			}
-			else {
-				y = min_ii(y, v2d->cur.ymin);
-			}
-		}
-
-		y = -y;
-	}
-	else {
-		/* don't jump back when panels close or hide */
-		if (!is_context_new) {
-			if (v2d->tot.xmax > v2d->winx) {
-				x = max_ii(x, 0);
-			}
-			else {
-				x = max_ii(x, v2d->cur.xmax);
-			}
-		}
-
-		y = -y;
-	}
-
-	/* this also changes the 'cur' */
-	UI_view2d_totRect_set(v2d, x, y);
-
-	if (scroll != v2d->scroll) {
-		/* Note: this code scales fine, but because of rounding differences, positions of elements
-		 * flip +1 or -1 pixel compared to redoing the entire layout again.
-		 * Leaving in commented code for future tests */
+        ar->sizex = size_dyn[0];
+        ar->sizey = size_dyn[1];
+        sa->flag |= AREA_FLAG_REGION_SIZE_UPDATE;
+      }
+      y = ABS(ar->sizey * UI_DPI_FAC - 1);
+    }
+  }
+  else if (vertical) {
+    /* we always keep the scroll offset - so the total view gets increased with the scrolled away part */
+    if (v2d->cur.ymax < -FLT_EPSILON) {
+      /* Clamp to lower view boundary */
+      if (v2d->tot.ymin < -v2d->winy) {
+        y = min_ii(y, 0);
+      }
+      else {
+        y = min_ii(y, v2d->cur.ymin);
+      }
+    }
+
+    y = -y;
+  }
+  else {
+    /* don't jump back when panels close or hide */
+    if (!is_context_new) {
+      if (v2d->tot.xmax > v2d->winx) {
+        x = max_ii(x, 0);
+      }
+      else {
+        x = max_ii(x, v2d->cur.xmax);
+      }
+    }
+
+    y = -y;
+  }
+
+  /* this also changes the 'cur' */
+  UI_view2d_totRect_set(v2d, x, y);
+
+  if (scroll != v2d->scroll) {
+    /* Note: this code scales fine, but because of rounding differences, positions of elements
+     * flip +1 or -1 pixel compared to redoing the entire layout again.
+     * Leaving in commented code for future tests */
 #if 0
-		UI_panels_scale(ar, BLI_rctf_size_x(&v2d->cur));
-		break;
+    UI_panels_scale(ar, BLI_rctf_size_x(&v2d->cur));
+    break;
 #endif
-	}
-
-	if (use_category_tabs) {
-		ar->runtime.category = category;
-	}
+  }
+
+  if (use_category_tabs) {
+    ar->runtime.category = category;
+  }
 }
 void ED_region_panels_layout(const bContext *C, ARegion *ar)
 {
-	ED_region_panels_layout_ex(C, ar, NULL, -1, true);
+  ED_region_panels_layout_ex(C, ar, NULL, -1, true);
 }
 
 void ED_region_panels_draw(const bContext *C, ARegion *ar)
 {
-	View2D *v2d = &ar->v2d;
-
-	if (ar->alignment != RGN_ALIGN_FLOAT) {
+  View2D *v2d = &ar->v2d;
+
+  if (ar->alignment != RGN_ALIGN_FLOAT) {
     region_clear_color(
         C, ar, (ar->type->regionid == RGN_TYPE_PREVIEW) ? TH_PREVIEW_BACK : TH_BACK);
-	}
-
-	/* reset line width for drawing tabs */
-	GPU_line_width(1.0f);
-
-	/* set the view */
-	UI_view2d_view_ortho(v2d);
-
-	/* View2D matrix might have changed due to dynamic sized regions. */
-	UI_blocklist_update_window_matrix(C, &ar->uiblocks);
-
-	/* draw panels */
-	UI_panels_draw(C, ar);
-
-	/* restore view matrix */
-	UI_view2d_view_restore(C);
-
-	/* Set in layout. */
-	if (ar->runtime.category) {
-		UI_panel_category_draw_all(ar, ar->runtime.category);
-	}
-
-	/* scrollers */
-	const rcti *mask = NULL;
-	rcti        mask_buf;
-	if (ar->runtime.category && (ar->alignment == RGN_ALIGN_RIGHT)) {
-		UI_view2d_mask_from_win(v2d, &mask_buf);
-		mask_buf.xmax -= UI_PANEL_CATEGORY_MARGIN_WIDTH;
-		mask = &mask_buf;
-	}
-	View2DScrollers *scrollers = UI_view2d_scrollers_calc(
-	        C, v2d, mask, V2D_ARG_DUMMY, V2D_ARG_DUMMY, V2D_ARG_DUMMY, V2D_ARG_DUMMY);
-	UI_view2d_scrollers_draw(C, v2d, scrollers);
-	UI_view2d_scrollers_free(scrollers);
+  }
+
+  /* reset line width for drawing tabs */
+  GPU_line_width(1.0f);
+
+  /* set the view */
+  UI_view2d_view_ortho(v2d);
+
+  /* View2D matrix might have changed due to dynamic sized regions. */
+  UI_blocklist_update_window_matrix(C, &ar->uiblocks);
+
+  /* draw panels */
+  UI_panels_draw(C, ar);
+
+  /* restore view matrix */
+  UI_view2d_view_restore(C);
+
+  /* Set in layout. */
+  if (ar->runtime.category) {
+    UI_panel_category_draw_all(ar, ar->runtime.category);
+  }
+
+  /* scrollers */
+  const rcti *mask = NULL;
+  rcti mask_buf;
+  if (ar->runtime.category && (ar->alignment == RGN_ALIGN_RIGHT)) {
+    UI_view2d_mask_from_win(v2d, &mask_buf);
+    mask_buf.xmax -= UI_PANEL_CATEGORY_MARGIN_WIDTH;
+    mask = &mask_buf;
+  }
+  View2DScrollers *scrollers = UI_view2d_scrollers_calc(
+      C, v2d, mask, V2D_ARG_DUMMY, V2D_ARG_DUMMY, V2D_ARG_DUMMY, V2D_ARG_DUMMY);
+  UI_view2d_scrollers_draw(C, v2d, scrollers);
+  UI_view2d_scrollers_free(scrollers);
 }
 
 void ED_region_panels_ex(
     const bContext *C, ARegion *ar, const char *contexts[], int contextnr, const bool vertical)
 {
-	/* TODO: remove? */
-	ED_region_panels_layout_ex(C, ar, contexts, contextnr, vertical);
-	ED_region_panels_draw(C, ar);
+  /* TODO: remove? */
+  ED_region_panels_layout_ex(C, ar, contexts, contextnr, vertical);
+  ED_region_panels_draw(C, ar);
 }
 
 void ED_region_panels(const bContext *C, ARegion *ar)
 {
-	/* TODO: remove? */
-	ED_region_panels_layout(C, ar);
-	ED_region_panels_draw(C, ar);
+  /* TODO: remove? */
+  ED_region_panels_layout(C, ar);
+  ED_region_panels_draw(C, ar);
 }
 
 void ED_region_panels_init(wmWindowManager *wm, ARegion *ar)
 {
-	wmKeyMap *keymap;
-
-	UI_view2d_region_reinit(&ar->v2d, V2D_COMMONVIEW_PANELS_UI, ar->winx, ar->winy);
-
-	keymap = WM_keymap_ensure(wm->defaultconf, "View2D Buttons List", 0, 0);
-	WM_event_add_keymap_handler(&ar->handlers, keymap);
+  wmKeyMap *keymap;
+
+  UI_view2d_region_reinit(&ar->v2d, V2D_COMMONVIEW_PANELS_UI, ar->winx, ar->winy);
+
+  keymap = WM_keymap_ensure(wm->defaultconf, "View2D Buttons List", 0, 0);
+  WM_event_add_keymap_handler(&ar->handlers, keymap);
 }
 
 void ED_region_header_layout(const bContext *C, ARegion *ar)
 {
-	uiStyle *style = UI_style_get_dpi();
-	uiBlock *block;
-	uiLayout *layout;
-	HeaderType *ht;
-	Header header = {NULL};
-	bool region_layout_based = ar->flag & RGN_FLAG_DYNAMIC_SIZE;
-
-	/* Height of buttons and scaling needed to achieve it. */
-	const int buttony = min_ii(UI_UNIT_Y, ar->winy - 2 * UI_DPI_FAC);
-	const float buttony_scale = buttony / (float)UI_UNIT_Y;
-
-	/* Vertically center buttons. */
-	int xco = UI_HEADER_OFFSET;
-	int yco = buttony + (ar->winy - buttony) / 2;
-	int maxco = xco;
-
-	/* XXX workaround for 1 px alignment issue. Not sure what causes it... Would prefer a proper fix - Julian */
-	if (!ELEM(CTX_wm_area(C)->spacetype, SPACE_TOPBAR, SPACE_STATUSBAR)) {
-		yco -= 1;
-	}
-
-	/* set view2d view matrix for scrolling (without scrollers) */
-	UI_view2d_view_ortho(&ar->v2d);
-
-	/* draw all headers types */
-	for (ht = ar->type->headertypes.first; ht; ht = ht->next) {
-		if (ht->poll && !ht->poll(C, ht)) {
-			continue;
-		}
-
-		block = UI_block_begin(C, ar, ht->idname, UI_EMBOSS);
+  uiStyle *style = UI_style_get_dpi();
+  uiBlock *block;
+  uiLayout *layout;
+  HeaderType *ht;
+  Header header = {NULL};
+  bool region_layout_based = ar->flag & RGN_FLAG_DYNAMIC_SIZE;
+
+  /* Height of buttons and scaling needed to achieve it. */
+  const int buttony = min_ii(UI_UNIT_Y, ar->winy - 2 * UI_DPI_FAC);
+  const float buttony_scale = buttony / (float)UI_UNIT_Y;
+
+  /* Vertically center buttons. */
+  int xco = UI_HEADER_OFFSET;
+  int yco = buttony + (ar->winy - buttony) / 2;
+  int maxco = xco;
+
+  /* XXX workaround for 1 px alignment issue. Not sure what causes it... Would prefer a proper fix - Julian */
+  if (!ELEM(CTX_wm_area(C)->spacetype, SPACE_TOPBAR, SPACE_STATUSBAR)) {
+    yco -= 1;
+  }
+
+  /* set view2d view matrix for scrolling (without scrollers) */
+  UI_view2d_view_ortho(&ar->v2d);
+
+  /* draw all headers types */
+  for (ht = ar->type->headertypes.first; ht; ht = ht->next) {
+    if (ht->poll && !ht->poll(C, ht)) {
+      continue;
+    }
+
+    block = UI_block_begin(C, ar, ht->idname, UI_EMBOSS);
     layout = UI_block_layout(
         block, UI_LAYOUT_HORIZONTAL, UI_LAYOUT_HEADER, xco, yco, buttony, 1, 0, style);
 
-		if (buttony_scale != 1.0f) {
-			uiLayoutSetScaleY(layout, buttony_scale);
-		}
-
-		if (ht->draw) {
-			header.type = ht;
-			header.layout = layout;
-			ht->draw(C, &header);
-			if (ht->next) {
-				uiItemS(layout);
-			}
-
-			/* for view2d */
-			xco = uiLayoutGetWidth(layout);
-			if (xco > maxco)
-				maxco = xco;
-		}
-
-		UI_block_layout_resolve(block, &xco, &yco);
-
-		/* for view2d */
-		if (xco > maxco)
-			maxco = xco;
-
-		int new_sizex = (maxco + UI_HEADER_OFFSET) / UI_DPI_FAC;
-
-		if (region_layout_based && (ar->sizex != new_sizex)) {
-			/* region size is layout based and needs to be updated */
-			ScrArea *sa = CTX_wm_area(C);
-
-			ar->sizex = new_sizex;
-			sa->flag |= AREA_FLAG_REGION_SIZE_UPDATE;
-		}
-
-		UI_block_end(C, block);
-	}
-
-	if (!region_layout_based) {
-		maxco += UI_HEADER_OFFSET;
-	}
-
-	/* always as last  */
-	UI_view2d_totRect_set(&ar->v2d, maxco, ar->winy);
-
-	/* restore view matrix */
-	UI_view2d_view_restore(C);
+    if (buttony_scale != 1.0f) {
+      uiLayoutSetScaleY(layout, buttony_scale);
+    }
+
+    if (ht->draw) {
+      header.type = ht;
+      header.layout = layout;
+      ht->draw(C, &header);
+      if (ht->next) {
+        uiItemS(layout);
+      }
+
+      /* for view2d */
+      xco = uiLayoutGetWidth(layout);
+      if (xco > maxco)
+        maxco = xco;
+    }
+
+    UI_block_layout_resolve(block, &xco, &yco);
+
+    /* for view2d */
+    if (xco > maxco)
+      maxco = xco;
+
+    int new_sizex = (maxco + UI_HEADER_OFFSET) / UI_DPI_FAC;
+
+    if (region_layout_based && (ar->sizex != new_sizex)) {
+      /* region size is layout based and needs to be updated */
+      ScrArea *sa = CTX_wm_area(C);
+
+      ar->sizex = new_sizex;
+      sa->flag |= AREA_FLAG_REGION_SIZE_UPDATE;
+    }
+
+    UI_block_end(C, block);
+  }
+
+  if (!region_layout_based) {
+    maxco += UI_HEADER_OFFSET;
+  }
+
+  /* always as last  */
+  UI_view2d_totRect_set(&ar->v2d, maxco, ar->winy);
+
+  /* restore view matrix */
+  UI_view2d_view_restore(C);
 }
 
 void ED_region_header_draw(const bContext *C, ARegion *ar)
 {
-	/* clear */
-	region_clear_color(C, ar, region_background_color_id(C, ar));
-
-	UI_view2d_view_ortho(&ar->v2d);
-
-	/* View2D matrix might have changed due to dynamic sized regions. */
-	UI_blocklist_update_window_matrix(C, &ar->uiblocks);
-
-	/* draw blocks */
-	UI_blocklist_draw(C, &ar->uiblocks);
-
-	/* restore view matrix */
-	UI_view2d_view_restore(C);
+  /* clear */
+  region_clear_color(C, ar, region_background_color_id(C, ar));
+
+  UI_view2d_view_ortho(&ar->v2d);
+
+  /* View2D matrix might have changed due to dynamic sized regions. */
+  UI_blocklist_update_window_matrix(C, &ar->uiblocks);
+
+  /* draw blocks */
+  UI_blocklist_draw(C, &ar->uiblocks);
+
+  /* restore view matrix */
+  UI_view2d_view_restore(C);
 }
 
 void ED_region_header(const bContext *C, ARegion *ar)
 {
-	/* TODO: remove? */
-	ED_region_header_layout(C, ar);
-	ED_region_header_draw(C, ar);
+  /* TODO: remove? */
+  ED_region_header_layout(C, ar);
+  ED_region_header_draw(C, ar);
 }
 
 void ED_region_header_init(ARegion *ar)
 {
-	UI_view2d_region_reinit(&ar->v2d, V2D_COMMONVIEW_HEADER, ar->winx, ar->winy);
+  UI_view2d_region_reinit(&ar->v2d, V2D_COMMONVIEW_HEADER, ar->winx, ar->winy);
 }
 
 int ED_area_headersize(void)
 {
-	/* Accomodate widget and padding. */
-	return U.widget_unit + (int)(UI_DPI_FAC * HEADER_PADDING_Y);
+  /* Accomodate widget and padding. */
+  return U.widget_unit + (int)(UI_DPI_FAC * HEADER_PADDING_Y);
 }
 
 int ED_area_header_alignment_or_fallback(const ScrArea *area, int fallback)
 {
-	for (ARegion *ar = area->regionbase.first; ar; ar = ar->next) {
-		if (ar->regiontype == RGN_TYPE_HEADER) {
-			return ar->alignment;
-		}
-	}
-	return fallback;
+  for (ARegion *ar = area->regionbase.first; ar; ar = ar->next) {
+    if (ar->regiontype == RGN_TYPE_HEADER) {
+      return ar->alignment;
+    }
+  }
+  return fallback;
 }
 
 int ED_area_header_alignment(const ScrArea *area)
 {
-	return ED_area_header_alignment_or_fallback(
-	        area, (U.uiflag & USER_HEADER_BOTTOM) ? RGN_ALIGN_BOTTOM : RGN_ALIGN_TOP);
+  return ED_area_header_alignment_or_fallback(
+      area, (U.uiflag & USER_HEADER_BOTTOM) ? RGN_ALIGN_BOTTOM : RGN_ALIGN_TOP);
 }
 
 int ED_area_footersize(void)
 {
-	return ED_area_headersize();
+  return ED_area_headersize();
 }
 
 int ED_area_footer_alignment_or_fallback(const ScrArea *area, int fallback)
 {
-	for (ARegion *ar = area->regionbase.first; ar; ar = ar->next) {
-		if (ar->regiontype == RGN_TYPE_FOOTER) {
-			return ar->alignment;
-		}
-	}
-	return fallback;
+  for (ARegion *ar = area->regionbase.first; ar; ar = ar->next) {
+    if (ar->regiontype == RGN_TYPE_FOOTER) {
+      return ar->alignment;
+    }
+  }
+  return fallback;
 }
 
 int ED_area_footer_alignment(const ScrArea *area)
 {
-	return ED_area_footer_alignment_or_fallback(
-	        area, (U.uiflag & USER_HEADER_BOTTOM) ? RGN_ALIGN_TOP : RGN_ALIGN_BOTTOM);
+  return ED_area_footer_alignment_or_fallback(
+      area, (U.uiflag & USER_HEADER_BOTTOM) ? RGN_ALIGN_TOP : RGN_ALIGN_BOTTOM);
 }
 
 /**
@@ -2936,51 +2665,51 @@
  */
 int ED_area_global_size_y(const ScrArea *area)
 {
-	BLI_assert(ED_area_is_global(area));
-	return round_fl_to_int(area->global->cur_fixed_height * UI_DPI_FAC);
+  BLI_assert(ED_area_is_global(area));
+  return round_fl_to_int(area->global->cur_fixed_height * UI_DPI_FAC);
 }
 int ED_area_global_min_size_y(const ScrArea *area)
 {
-	BLI_assert(ED_area_is_global(area));
-	return round_fl_to_int(area->global->size_min * UI_DPI_FAC);
+  BLI_assert(ED_area_is_global(area));
+  return round_fl_to_int(area->global->size_min * UI_DPI_FAC);
 }
 int ED_area_global_max_size_y(const ScrArea *area)
 {
-	BLI_assert(ED_area_is_global(area));
-	return round_fl_to_int(area->global->size_max * UI_DPI_FAC);
+  BLI_assert(ED_area_is_global(area));
+  return round_fl_to_int(area->global->size_max * UI_DPI_FAC);
 }
 
 bool ED_area_is_global(const ScrArea *area)
 {
-	return area->global != NULL;
+  return area->global != NULL;
 }
 
 ScrArea *ED_screen_areas_iter_first(const wmWindow *win, const bScreen *screen)
 {
-	ScrArea *global_area = win->global_areas.areabase.first;
-
-	if (!global_area) {
-		return screen->areabase.first;
-	}
-	else if ((global_area->global->flag & GLOBAL_AREA_IS_HIDDEN) == 0) {
-		return global_area;
-	}
-	/* Find next visible area. */
-	return ED_screen_areas_iter_next(screen, global_area);
+  ScrArea *global_area = win->global_areas.areabase.first;
+
+  if (!global_area) {
+    return screen->areabase.first;
+  }
+  else if ((global_area->global->flag & GLOBAL_AREA_IS_HIDDEN) == 0) {
+    return global_area;
+  }
+  /* Find next visible area. */
+  return ED_screen_areas_iter_next(screen, global_area);
 }
 ScrArea *ED_screen_areas_iter_next(const bScreen *screen, const ScrArea *area)
 {
-	if (area->global) {
-		for (ScrArea *area_iter = area->next; area_iter; area_iter = area_iter->next) {
-			if ((area_iter->global->flag & GLOBAL_AREA_IS_HIDDEN) == 0) {
-				return area_iter;
-			}
-		}
-		/* No visible next global area found, start iterating over layout areas. */
-		return screen->areabase.first;
-	}
-
-	return area->next;
+  if (area->global) {
+    for (ScrArea *area_iter = area->next; area_iter; area_iter = area_iter->next) {
+      if ((area_iter->global->flag & GLOBAL_AREA_IS_HIDDEN) == 0) {
+        return area_iter;
+      }
+    }
+    /* No visible next global area found, start iterating over layout areas. */
+    return screen->areabase.first;
+  }
+
+  return area->next;
 }
 
 /**
@@ -2991,7 +2720,7 @@
  */
 int ED_region_global_size_y(void)
 {
-	return ED_area_headersize(); /* same size as header */
+  return ED_area_headersize(); /* same size as header */
 }
 
 void ED_region_info_draw_multiline(ARegion *ar,
@@ -2999,75 +2728,75 @@
                                    float fill_color[4],
                                    const bool full_redraw)
 {
-	const int header_height = UI_UNIT_Y;
-	uiStyle *style = UI_style_get_dpi();
-	int fontid = style->widget.uifont_id;
-	int scissor[4];
-	rcti rect;
-	int num_lines = 0;
-
-	/* background box */
-	ED_region_visible_rect(ar, &rect);
-
-	/* Box fill entire width or just around text. */
-	if (!full_redraw) {
-		const char **text = &text_array[0];
-		while (*text) {
+  const int header_height = UI_UNIT_Y;
+  uiStyle *style = UI_style_get_dpi();
+  int fontid = style->widget.uifont_id;
+  int scissor[4];
+  rcti rect;
+  int num_lines = 0;
+
+  /* background box */
+  ED_region_visible_rect(ar, &rect);
+
+  /* Box fill entire width or just around text. */
+  if (!full_redraw) {
+    const char **text = &text_array[0];
+    while (*text) {
       rect.xmax = min_ii(rect.xmax,
                          rect.xmin + BLF_width(fontid, *text, BLF_DRAW_STR_DUMMY_MAX) +
                              1.2f * U.widget_unit);
-			text++;
-			num_lines++;
-		}
-	}
-	/* Just count the line number. */
-	else {
-		const char **text = &text_array[0];
-		while (*text) {
-			text++;
-			num_lines++;
-		}
-	}
-
-	rect.ymin = rect.ymax - header_height * num_lines;
-
-	/* setup scissor */
-	GPU_scissor_get_i(scissor);
+      text++;
+      num_lines++;
+    }
+  }
+  /* Just count the line number. */
+  else {
+    const char **text = &text_array[0];
+    while (*text) {
+      text++;
+      num_lines++;
+    }
+  }
+
+  rect.ymin = rect.ymax - header_height * num_lines;
+
+  /* setup scissor */
+  GPU_scissor_get_i(scissor);
   GPU_scissor(rect.xmin, rect.ymin, BLI_rcti_size_x(&rect) + 1, BLI_rcti_size_y(&rect) + 1);
 
-	GPU_blend(true);
+  GPU_blend(true);
   GPU_blend_set_func_separate(
       GPU_SRC_ALPHA, GPU_ONE_MINUS_SRC_ALPHA, GPU_ONE, GPU_ONE_MINUS_SRC_ALPHA);
-	GPUVertFormat *format = immVertexFormat();
-	uint pos = GPU_vertformat_attr_add(format, "pos", GPU_COMP_I32, 2, GPU_FETCH_INT_TO_FLOAT);
-	immBindBuiltinProgram(GPU_SHADER_2D_UNIFORM_COLOR);
-	immUniformColor4fv(fill_color);
-	immRecti(pos, rect.xmin, rect.ymin, rect.xmax + 1, rect.ymax + 1);
-	immUnbindProgram();
-	GPU_blend(false);
-
-	/* text */
-	UI_FontThemeColor(fontid, TH_TEXT_HI);
-	BLF_clipping(fontid, rect.xmin, rect.ymin, rect.xmax, rect.ymax);
-	BLF_enable(fontid, BLF_CLIPPING);
-	int offset = num_lines - 1;
-	{
-		const char **text = &text_array[0];
-		while (*text) {
+  GPUVertFormat *format = immVertexFormat();
+  uint pos = GPU_vertformat_attr_add(format, "pos", GPU_COMP_I32, 2, GPU_FETCH_INT_TO_FLOAT);
+  immBindBuiltinProgram(GPU_SHADER_2D_UNIFORM_COLOR);
+  immUniformColor4fv(fill_color);
+  immRecti(pos, rect.xmin, rect.ymin, rect.xmax + 1, rect.ymax + 1);
+  immUnbindProgram();
+  GPU_blend(false);
+
+  /* text */
+  UI_FontThemeColor(fontid, TH_TEXT_HI);
+  BLF_clipping(fontid, rect.xmin, rect.ymin, rect.xmax, rect.ymax);
+  BLF_enable(fontid, BLF_CLIPPING);
+  int offset = num_lines - 1;
+  {
+    const char **text = &text_array[0];
+    while (*text) {
       BLF_position(fontid,
                    rect.xmin + 0.6f * U.widget_unit,
                    rect.ymin + 0.3f * U.widget_unit + offset * header_height,
                    0.0f);
-			BLF_draw(fontid, *text, BLF_DRAW_STR_DUMMY_MAX);
-			text++;
-			offset--;
-		}
-	}
-
-	BLF_disable(fontid, BLF_CLIPPING);
-
-	/* restore scissor as it was before */
-	GPU_scissor(scissor[0], scissor[1], scissor[2], scissor[3]);
+      BLF_draw(fontid, *text, BLF_DRAW_STR_DUMMY_MAX);
+      text++;
+      offset--;
+    }
+  }
+
+  BLF_disable(fontid, BLF_CLIPPING);
+
+  /* restore scissor as it was before */
+  GPU_scissor(scissor[0], scissor[1], scissor[2], scissor[3]);
 }
 
 void ED_region_info_draw(ARegion *ar,
@@ -3075,22 +2804,22 @@
                          float fill_color[4],
                          const bool full_redraw)
 {
-	ED_region_info_draw_multiline(ar, (const char *[2]){text, NULL}, fill_color, full_redraw);
-}
-
-#define MAX_METADATA_STR    1024
+  ED_region_info_draw_multiline(ar, (const char * [2]){text, NULL}, fill_color, full_redraw);
+}
+
+#define MAX_METADATA_STR 1024
 
 static const char *meta_data_list[] = {
-	"File",
-	"Strip",
-	"Date",
-	"RenderTime",
-	"Note",
-	"Marker",
-	"Time",
-	"Frame",
-	"Camera",
-	"Scene",
+    "File",
+    "Strip",
+    "Date",
+    "RenderTime",
+    "Note",
+    "Marker",
+    "Time",
+    "Frame",
+    "Camera",
+    "Scene",
 };
 
 BLI_INLINE bool metadata_is_valid(ImBuf *ibuf, char *r_str, short index, int offset)
@@ -3102,200 +2831,200 @@
 
 BLI_INLINE bool metadata_is_custom_drawable(const char *field)
 {
-	/* Metadata field stored by Blender for multilayer EXR images. Is rather
-	 * useless to be viewed all the time. Can still be seen in the Metadata
-	 * panel. */
-	if (STREQ(field, "BlenderMultiChannel")) {
-		return false;
-	}
-	/* Is almost always has value "scanlineimage", also useless to be seen
-	 * all the time. */
-	if (STREQ(field, "type")) {
-		return false;
-	}
-	return !BKE_stamp_is_known_field(field);
+  /* Metadata field stored by Blender for multilayer EXR images. Is rather
+   * useless to be viewed all the time. Can still be seen in the Metadata
+   * panel. */
+  if (STREQ(field, "BlenderMultiChannel")) {
+    return false;
+  }
+  /* Is almost always has value "scanlineimage", also useless to be seen
+   * all the time. */
+  if (STREQ(field, "type")) {
+    return false;
+  }
+  return !BKE_stamp_is_known_field(field);
 }
 
 typedef struct MetadataCustomDrawContext {
-	int fontid;
-	int xmin, ymin;
-	int vertical_offset;
-	int current_y;
+  int fontid;
+  int xmin, ymin;
+  int vertical_offset;
+  int current_y;
 } MetadataCustomDrawContext;
 
 static void metadata_custom_draw_fields(const char *field, const char *value, void *ctx_v)
 {
-	if (!metadata_is_custom_drawable(field)) {
-		return;
-	}
-	MetadataCustomDrawContext *ctx = (MetadataCustomDrawContext *)ctx_v;
-	char temp_str[MAX_METADATA_STR];
-	BLI_snprintf(temp_str, MAX_METADATA_STR, "%s: %s", field, value);
-	BLF_position(ctx->fontid, ctx->xmin, ctx->ymin + ctx->current_y, 0.0f);
-	BLF_draw(ctx->fontid, temp_str, BLF_DRAW_STR_DUMMY_MAX);
-	ctx->current_y += ctx->vertical_offset;
+  if (!metadata_is_custom_drawable(field)) {
+    return;
+  }
+  MetadataCustomDrawContext *ctx = (MetadataCustomDrawContext *)ctx_v;
+  char temp_str[MAX_METADATA_STR];
+  BLI_snprintf(temp_str, MAX_METADATA_STR, "%s: %s", field, value);
+  BLF_position(ctx->fontid, ctx->xmin, ctx->ymin + ctx->current_y, 0.0f);
+  BLF_draw(ctx->fontid, temp_str, BLF_DRAW_STR_DUMMY_MAX);
+  ctx->current_y += ctx->vertical_offset;
 }
 
 static void metadata_draw_imbuf(ImBuf *ibuf, const rctf *rect, int fontid, const bool is_top)
 {
-	char temp_str[MAX_METADATA_STR];
-	int line_width;
-	int ofs_y = 0;
-	short i;
-	int len;
-	const float height = BLF_height_max(fontid);
-	const float margin = height / 8;
-	const float vertical_offset = (height + margin);
-
-	/* values taking margins into account */
-	const float descender = BLF_descender(fontid);
-	const float xmin = (rect->xmin + margin);
-	const float xmax = (rect->xmax - margin);
-	const float ymin = (rect->ymin + margin) - descender;
-	const float ymax = (rect->ymax - margin) - descender;
-
-	if (is_top) {
-		for (i = 0; i < 4; i++) {
-			/* first line */
-			if (i == 0) {
-				bool do_newline = false;
-				len = BLI_snprintf_rlen(temp_str, MAX_METADATA_STR, "%s: ", meta_data_list[0]);
-				if (metadata_is_valid(ibuf, temp_str, 0, len)) {
-					BLF_position(fontid, xmin, ymax - vertical_offset, 0.0f);
-					BLF_draw(fontid, temp_str, BLF_DRAW_STR_DUMMY_MAX);
-					do_newline = true;
-				}
-
-				len = BLI_snprintf_rlen(temp_str, MAX_METADATA_STR, "%s: ", meta_data_list[1]);
-				if (metadata_is_valid(ibuf, temp_str, 1, len)) {
-					line_width = BLF_width(fontid, temp_str, BLF_DRAW_STR_DUMMY_MAX);
-					BLF_position(fontid, xmax - line_width, ymax - vertical_offset, 0.0f);
-					BLF_draw(fontid, temp_str, BLF_DRAW_STR_DUMMY_MAX);
-					do_newline = true;
-				}
-
-				if (do_newline)
-					ofs_y += vertical_offset;
-			} /* Strip */
-			else if (i == 1 || i == 2) {
-				len = BLI_snprintf_rlen(temp_str, MAX_METADATA_STR, "%s: ", meta_data_list[i + 1]);
-				if (metadata_is_valid(ibuf, temp_str, i + 1, len)) {
-					BLF_position(fontid, xmin, ymax - vertical_offset - ofs_y, 0.0f);
-					BLF_draw(fontid, temp_str, BLF_DRAW_STR_DUMMY_MAX);
-					ofs_y += vertical_offset;
-				}
-			} /* Note (wrapped) */
-			else if (i == 3) {
-				len = BLI_snprintf_rlen(temp_str, MAX_METADATA_STR, "%s: ", meta_data_list[i + 1]);
-				if (metadata_is_valid(ibuf, temp_str, i + 1, len)) {
-					struct ResultBLF info;
-					BLF_enable(fontid, BLF_WORD_WRAP);
-					BLF_wordwrap(fontid, ibuf->x - (margin * 2));
-					BLF_position(fontid, xmin, ymax - vertical_offset - ofs_y, 0.0f);
-					BLF_draw_ex(fontid, temp_str, BLF_DRAW_STR_DUMMY_MAX, &info);
-					BLF_wordwrap(fontid, 0);
-					BLF_disable(fontid, BLF_WORD_WRAP);
-					ofs_y += vertical_offset * info.lines;
-				}
-			}
-			else {
-				len = BLI_snprintf_rlen(temp_str, MAX_METADATA_STR, "%s: ", meta_data_list[i + 1]);
-				if (metadata_is_valid(ibuf, temp_str, i + 1, len)) {
-					line_width = BLF_width(fontid, temp_str, BLF_DRAW_STR_DUMMY_MAX);
-					BLF_position(fontid, xmax  - line_width, ymax - vertical_offset - ofs_y, 0.0f);
-					BLF_draw(fontid, temp_str, BLF_DRAW_STR_DUMMY_MAX);
-					ofs_y += vertical_offset;
-				}
-			}
-		}
-	}
-	else {
-		MetadataCustomDrawContext ctx;
-		ctx.fontid = fontid;
-		ctx.xmin = xmin;
-		ctx.ymin = ymin;
-		ctx.vertical_offset = vertical_offset;
-		ctx.current_y = ofs_y;
-		ctx.vertical_offset = vertical_offset;
-		IMB_metadata_foreach(ibuf, metadata_custom_draw_fields, &ctx);
-		int ofs_x = 0;
-		ofs_y = ctx.current_y;
-		for (i = 5; i < 10; i++) {
-			len = BLI_snprintf_rlen(temp_str, MAX_METADATA_STR, "%s: ", meta_data_list[i]);
-			if (metadata_is_valid(ibuf, temp_str, i, len)) {
-				BLF_position(fontid, xmin + ofs_x, ymin + ofs_y, 0.0f);
-				BLF_draw(fontid, temp_str, BLF_DRAW_STR_DUMMY_MAX);
-
-				ofs_x += BLF_width(fontid, temp_str, BLF_DRAW_STR_DUMMY_MAX) + UI_UNIT_X;
-			}
-		}
-	}
+  char temp_str[MAX_METADATA_STR];
+  int line_width;
+  int ofs_y = 0;
+  short i;
+  int len;
+  const float height = BLF_height_max(fontid);
+  const float margin = height / 8;
+  const float vertical_offset = (height + margin);
+
+  /* values taking margins into account */
+  const float descender = BLF_descender(fontid);
+  const float xmin = (rect->xmin + margin);
+  const float xmax = (rect->xmax - margin);
+  const float ymin = (rect->ymin + margin) - descender;
+  const float ymax = (rect->ymax - margin) - descender;
+
+  if (is_top) {
+    for (i = 0; i < 4; i++) {
+      /* first line */
+      if (i == 0) {
+        bool do_newline = false;
+        len = BLI_snprintf_rlen(temp_str, MAX_METADATA_STR, "%s: ", meta_data_list[0]);
+        if (metadata_is_valid(ibuf, temp_str, 0, len)) {
+          BLF_position(fontid, xmin, ymax - vertical_offset, 0.0f);
+          BLF_draw(fontid, temp_str, BLF_DRAW_STR_DUMMY_MAX);
+          do_newline = true;
+        }
+
+        len = BLI_snprintf_rlen(temp_str, MAX_METADATA_STR, "%s: ", meta_data_list[1]);
+        if (metadata_is_valid(ibuf, temp_str, 1, len)) {
+          line_width = BLF_width(fontid, temp_str, BLF_DRAW_STR_DUMMY_MAX);
+          BLF_position(fontid, xmax - line_width, ymax - vertical_offset, 0.0f);
+          BLF_draw(fontid, temp_str, BLF_DRAW_STR_DUMMY_MAX);
+          do_newline = true;
+        }
+
+        if (do_newline)
+          ofs_y += vertical_offset;
+      } /* Strip */
+      else if (i == 1 || i == 2) {
+        len = BLI_snprintf_rlen(temp_str, MAX_METADATA_STR, "%s: ", meta_data_list[i + 1]);
+        if (metadata_is_valid(ibuf, temp_str, i + 1, len)) {
+          BLF_position(fontid, xmin, ymax - vertical_offset - ofs_y, 0.0f);
+          BLF_draw(fontid, temp_str, BLF_DRAW_STR_DUMMY_MAX);
+          ofs_y += vertical_offset;
+        }
+      } /* Note (wrapped) */
+      else if (i == 3) {
+        len = BLI_snprintf_rlen(temp_str, MAX_METADATA_STR, "%s: ", meta_data_list[i + 1]);
+        if (metadata_is_valid(ibuf, temp_str, i + 1, len)) {
+          struct ResultBLF info;
+          BLF_enable(fontid, BLF_WORD_WRAP);
+          BLF_wordwrap(fontid, ibuf->x - (margin * 2));
+          BLF_position(fontid, xmin, ymax - vertical_offset - ofs_y, 0.0f);
+          BLF_draw_ex(fontid, temp_str, BLF_DRAW_STR_DUMMY_MAX, &info);
+          BLF_wordwrap(fontid, 0);
+          BLF_disable(fontid, BLF_WORD_WRAP);
+          ofs_y += vertical_offset * info.lines;
+        }
+      }
+      else {
+        len = BLI_snprintf_rlen(temp_str, MAX_METADATA_STR, "%s: ", meta_data_list[i + 1]);
+        if (metadata_is_valid(ibuf, temp_str, i + 1, len)) {
+          line_width = BLF_width(fontid, temp_str, BLF_DRAW_STR_DUMMY_MAX);
+          BLF_position(fontid, xmax - line_width, ymax - vertical_offset - ofs_y, 0.0f);
+          BLF_draw(fontid, temp_str, BLF_DRAW_STR_DUMMY_MAX);
+          ofs_y += vertical_offset;
+        }
+      }
+    }
+  }
+  else {
+    MetadataCustomDrawContext ctx;
+    ctx.fontid = fontid;
+    ctx.xmin = xmin;
+    ctx.ymin = ymin;
+    ctx.vertical_offset = vertical_offset;
+    ctx.current_y = ofs_y;
+    ctx.vertical_offset = vertical_offset;
+    IMB_metadata_foreach(ibuf, metadata_custom_draw_fields, &ctx);
+    int ofs_x = 0;
+    ofs_y = ctx.current_y;
+    for (i = 5; i < 10; i++) {
+      len = BLI_snprintf_rlen(temp_str, MAX_METADATA_STR, "%s: ", meta_data_list[i]);
+      if (metadata_is_valid(ibuf, temp_str, i, len)) {
+        BLF_position(fontid, xmin + ofs_x, ymin + ofs_y, 0.0f);
+        BLF_draw(fontid, temp_str, BLF_DRAW_STR_DUMMY_MAX);
+
+        ofs_x += BLF_width(fontid, temp_str, BLF_DRAW_STR_DUMMY_MAX) + UI_UNIT_X;
+      }
+    }
+  }
 }
 
 typedef struct MetadataCustomCountContext {
-	int count;
+  int count;
 } MetadataCustomCountContext;
 
 static void metadata_custom_count_fields(const char *field, const char *UNUSED(value), void *ctx_v)
 {
-	if (!metadata_is_custom_drawable(field)) {
-		return;
-	}
-	MetadataCustomCountContext *ctx = (MetadataCustomCountContext *)ctx_v;
-	ctx->count++;
+  if (!metadata_is_custom_drawable(field)) {
+    return;
+  }
+  MetadataCustomCountContext *ctx = (MetadataCustomCountContext *)ctx_v;
+  ctx->count++;
 }
 
 static float metadata_box_height_get(ImBuf *ibuf, int fontid, const bool is_top)
 {
-	const float height = BLF_height_max(fontid);
-	const float margin = (height / 8);
-	char str[MAX_METADATA_STR] = "";
-	short i, count = 0;
-
-	if (is_top) {
-		if (metadata_is_valid(ibuf, str, 0, 0) || metadata_is_valid(ibuf, str, 1, 0)) {
-			count++;
-		}
-		for (i = 2; i < 5; i++) {
-			if (metadata_is_valid(ibuf, str, i, 0)) {
-				if (i == 4) {
-					struct {
-						struct ResultBLF info;
-						rctf rect;
-					} wrap;
-
-					BLF_enable(fontid, BLF_WORD_WRAP);
-					BLF_wordwrap(fontid, ibuf->x - (margin * 2));
-					BLF_boundbox_ex(fontid, str, sizeof(str), &wrap.rect, &wrap.info);
-					BLF_wordwrap(fontid, 0);
-					BLF_disable(fontid, BLF_WORD_WRAP);
-
-					count += wrap.info.lines;
-				}
-				else {
-					count++;
-				}
-			}
-		}
-	}
-	else {
-		for (i = 5; i < 10; i++) {
-			if (metadata_is_valid(ibuf, str, i, 0)) {
-				count = 1;
-				break;
-			}
-		}
-		MetadataCustomCountContext ctx;
-		ctx.count = 0;
-		IMB_metadata_foreach(ibuf, metadata_custom_count_fields, &ctx);
-		count += ctx.count;
-	}
-
-	if (count) {
-		return (height + margin) * count;
-	}
-
-	return 0;
+  const float height = BLF_height_max(fontid);
+  const float margin = (height / 8);
+  char str[MAX_METADATA_STR] = "";
+  short i, count = 0;
+
+  if (is_top) {
+    if (metadata_is_valid(ibuf, str, 0, 0) || metadata_is_valid(ibuf, str, 1, 0)) {
+      count++;
+    }
+    for (i = 2; i < 5; i++) {
+      if (metadata_is_valid(ibuf, str, i, 0)) {
+        if (i == 4) {
+          struct {
+            struct ResultBLF info;
+            rctf rect;
+          } wrap;
+
+          BLF_enable(fontid, BLF_WORD_WRAP);
+          BLF_wordwrap(fontid, ibuf->x - (margin * 2));
+          BLF_boundbox_ex(fontid, str, sizeof(str), &wrap.rect, &wrap.info);
+          BLF_wordwrap(fontid, 0);
+          BLF_disable(fontid, BLF_WORD_WRAP);
+
+          count += wrap.info.lines;
+        }
+        else {
+          count++;
+        }
+      }
+    }
+  }
+  else {
+    for (i = 5; i < 10; i++) {
+      if (metadata_is_valid(ibuf, str, i, 0)) {
+        count = 1;
+        break;
+      }
+    }
+    MetadataCustomCountContext ctx;
+    ctx.count = 0;
+    IMB_metadata_foreach(ibuf, metadata_custom_count_fields, &ctx);
+    count += ctx.count;
+  }
+
+  if (count) {
+    return (height + margin) * count;
+  }
+
+  return 0;
 }
 
 #undef MAX_METADATA_STR
@@ -3303,229 +3032,229 @@
 void ED_region_image_metadata_draw(
     int x, int y, ImBuf *ibuf, const rctf *frame, float zoomx, float zoomy)
 {
-	float box_y;
-	rctf rect;
-	uiStyle *style = UI_style_get_dpi();
-
-	if (!ibuf->metadata)
-		return;
-
-	/* find window pixel coordinates of origin */
-	GPU_matrix_push();
-
-	/* offset and zoom using ogl */
-	GPU_matrix_translate_2f(x, y);
-	GPU_matrix_scale_2f(zoomx, zoomy);
-
-	BLF_size(blf_mono_font, style->widgetlabel.points * 1.5f * U.pixelsize, U.dpi);
-
-	/* *** upper box*** */
-
-	/* get needed box height */
-	box_y = metadata_box_height_get(ibuf, blf_mono_font, true);
-
-	if (box_y) {
-		/* set up rect */
-		BLI_rctf_init(&rect, frame->xmin, frame->xmax, frame->ymax, frame->ymax + box_y);
-		/* draw top box */
-		GPUVertFormat *format = immVertexFormat();
-		uint pos = GPU_vertformat_attr_add(format, "pos", GPU_COMP_F32, 2, GPU_FETCH_FLOAT);
-		immBindBuiltinProgram(GPU_SHADER_2D_UNIFORM_COLOR);
-		immUniformThemeColor(TH_METADATA_BG);
-		immRectf(pos, rect.xmin, rect.ymin, rect.xmax, rect.ymax);
-		immUnbindProgram();
-
-		BLF_clipping(blf_mono_font, rect.xmin, rect.ymin, rect.xmax, rect.ymax);
-		BLF_enable(blf_mono_font, BLF_CLIPPING);
-
-		UI_FontThemeColor(blf_mono_font, TH_METADATA_TEXT);
-		metadata_draw_imbuf(ibuf, &rect, blf_mono_font, true);
-
-		BLF_disable(blf_mono_font, BLF_CLIPPING);
-	}
-
-	/* *** lower box*** */
-
-	box_y = metadata_box_height_get(ibuf, blf_mono_font, false);
-
-	if (box_y) {
-		/* set up box rect */
-		BLI_rctf_init(&rect, frame->xmin, frame->xmax, frame->ymin - box_y, frame->ymin);
-		/* draw top box */
-		GPUVertFormat *format = immVertexFormat();
-		uint pos = GPU_vertformat_attr_add(format, "pos", GPU_COMP_F32, 2, GPU_FETCH_FLOAT);
-		immBindBuiltinProgram(GPU_SHADER_2D_UNIFORM_COLOR);
-		immUniformThemeColor(TH_METADATA_BG);
-		immRectf(pos, rect.xmin, rect.ymin, rect.xmax, rect.ymax);
-		immUnbindProgram();
-
-		BLF_clipping(blf_mono_font, rect.xmin, rect.ymin, rect.xmax, rect.ymax);
-		BLF_enable(blf_mono_font, BLF_CLIPPING);
-
-		UI_FontThemeColor(blf_mono_font, TH_METADATA_TEXT);
-		metadata_draw_imbuf(ibuf, &rect, blf_mono_font, false);
-
-		BLF_disable(blf_mono_font, BLF_CLIPPING);
-	}
-
-	GPU_matrix_pop();
+  float box_y;
+  rctf rect;
+  uiStyle *style = UI_style_get_dpi();
+
+  if (!ibuf->metadata)
+    return;
+
+  /* find window pixel coordinates of origin */
+  GPU_matrix_push();
+
+  /* offset and zoom using ogl */
+  GPU_matrix_translate_2f(x, y);
+  GPU_matrix_scale_2f(zoomx, zoomy);
+
+  BLF_size(blf_mono_font, style->widgetlabel.points * 1.5f * U.pixelsize, U.dpi);
+
+  /* *** upper box*** */
+
+  /* get needed box height */
+  box_y = metadata_box_height_get(ibuf, blf_mono_font, true);
+
+  if (box_y) {
+    /* set up rect */
+    BLI_rctf_init(&rect, frame->xmin, frame->xmax, frame->ymax, frame->ymax + box_y);
+    /* draw top box */
+    GPUVertFormat *format = immVertexFormat();
+    uint pos = GPU_vertformat_attr_add(format, "pos", GPU_COMP_F32, 2, GPU_FETCH_FLOAT);
+    immBindBuiltinProgram(GPU_SHADER_2D_UNIFORM_COLOR);
+    immUniformThemeColor(TH_METADATA_BG);
+    immRectf(pos, rect.xmin, rect.ymin, rect.xmax, rect.ymax);
+    immUnbindProgram();
+
+    BLF_clipping(blf_mono_font, rect.xmin, rect.ymin, rect.xmax, rect.ymax);
+    BLF_enable(blf_mono_font, BLF_CLIPPING);
+
+    UI_FontThemeColor(blf_mono_font, TH_METADATA_TEXT);
+    metadata_draw_imbuf(ibuf, &rect, blf_mono_font, true);
+
+    BLF_disable(blf_mono_font, BLF_CLIPPING);
+  }
+
+  /* *** lower box*** */
+
+  box_y = metadata_box_height_get(ibuf, blf_mono_font, false);
+
+  if (box_y) {
+    /* set up box rect */
+    BLI_rctf_init(&rect, frame->xmin, frame->xmax, frame->ymin - box_y, frame->ymin);
+    /* draw top box */
+    GPUVertFormat *format = immVertexFormat();
+    uint pos = GPU_vertformat_attr_add(format, "pos", GPU_COMP_F32, 2, GPU_FETCH_FLOAT);
+    immBindBuiltinProgram(GPU_SHADER_2D_UNIFORM_COLOR);
+    immUniformThemeColor(TH_METADATA_BG);
+    immRectf(pos, rect.xmin, rect.ymin, rect.xmax, rect.ymax);
+    immUnbindProgram();
+
+    BLF_clipping(blf_mono_font, rect.xmin, rect.ymin, rect.xmax, rect.ymax);
+    BLF_enable(blf_mono_font, BLF_CLIPPING);
+
+    UI_FontThemeColor(blf_mono_font, TH_METADATA_TEXT);
+    metadata_draw_imbuf(ibuf, &rect, blf_mono_font, false);
+
+    BLF_disable(blf_mono_font, BLF_CLIPPING);
+  }
+
+  GPU_matrix_pop();
 }
 
 typedef struct MetadataPanelDrawContext {
-	uiLayout *layout;
+  uiLayout *layout;
 } MetadataPanelDrawContext;
 
 static void metadata_panel_draw_field(const char *field, const char *value, void *ctx_v)
 {
-	MetadataPanelDrawContext *ctx = (MetadataPanelDrawContext *)ctx_v;
-	uiLayout *row = uiLayoutRow(ctx->layout, false);
-	uiItemL(row, field, ICON_NONE);
-	uiItemL(row, value, ICON_NONE);
+  MetadataPanelDrawContext *ctx = (MetadataPanelDrawContext *)ctx_v;
+  uiLayout *row = uiLayoutRow(ctx->layout, false);
+  uiItemL(row, field, ICON_NONE);
+  uiItemL(row, value, ICON_NONE);
 }
 
 void ED_region_image_metadata_panel_draw(ImBuf *ibuf, uiLayout *layout)
 {
-	MetadataPanelDrawContext ctx;
-	ctx.layout = layout;
-	IMB_metadata_foreach(ibuf, metadata_panel_draw_field, &ctx);
+  MetadataPanelDrawContext ctx;
+  ctx.layout = layout;
+  IMB_metadata_foreach(ibuf, metadata_panel_draw_field, &ctx);
 }
 
 void ED_region_grid_draw(ARegion *ar, float zoomx, float zoomy)
 {
-	float gridsize, gridstep = 1.0f / 32.0f;
-	float fac, blendfac;
-	int x1, y1, x2, y2;
-
-	/* the image is located inside (0, 0), (1, 1) as set by view2d */
-	UI_view2d_view_to_region(&ar->v2d, 0.0f, 0.0f, &x1, &y1);
-	UI_view2d_view_to_region(&ar->v2d, 1.0f, 1.0f, &x2, &y2);
-
-	GPUVertFormat *format = immVertexFormat();
-	uint pos = GPU_vertformat_attr_add(format, "pos", GPU_COMP_F32, 2, GPU_FETCH_FLOAT);
-
-	immBindBuiltinProgram(GPU_SHADER_2D_UNIFORM_COLOR);
-	immUniformThemeColorShade(TH_BACK, 20);
-	immRectf(pos, x1, y1, x2, y2);
-	immUnbindProgram();
-
-	/* gridsize adapted to zoom level */
-	gridsize = 0.5f * (zoomx + zoomy);
-	if (gridsize <= 0.0f)
-		return;
-
-	if (gridsize < 1.0f) {
-		while (gridsize < 1.0f) {
-			gridsize *= 4.0f;
-			gridstep *= 4.0f;
-		}
-	}
-	else {
-		while (gridsize >= 4.0f) {
-			gridsize /= 4.0f;
-			gridstep /= 4.0f;
-		}
-	}
-
-	blendfac = 0.25f * gridsize - floorf(0.25f * gridsize);
-	CLAMP(blendfac, 0.0f, 1.0f);
-
-	int count_fine = 1.0f / gridstep;
-	int count_large = 1.0f / (4.0f * gridstep);
-
-	if (count_fine > 0) {
-		GPU_vertformat_clear(format);
-		pos = GPU_vertformat_attr_add(format, "pos", GPU_COMP_F32, 2, GPU_FETCH_FLOAT);
-		unsigned color = GPU_vertformat_attr_add(format, "color", GPU_COMP_F32, 3, GPU_FETCH_FLOAT);
-
-		immBindBuiltinProgram(GPU_SHADER_2D_FLAT_COLOR);
-		immBegin(GPU_PRIM_LINES, 4 * count_fine + 4 * count_large);
-
-		float theme_color[3];
-		UI_GetThemeColorShade3fv(TH_BACK, (int)(20.0f * (1.0f - blendfac)), theme_color);
-		fac = 0.0f;
-
-		/* the fine resolution level */
-		for (int i = 0; i < count_fine; i++) {
-			immAttr3fv(color, theme_color);
-			immVertex2f(pos, x1, y1 * (1.0f - fac) + y2 * fac);
-			immAttr3fv(color, theme_color);
-			immVertex2f(pos, x2, y1 * (1.0f - fac) + y2 * fac);
-			immAttr3fv(color, theme_color);
-			immVertex2f(pos, x1 * (1.0f - fac) + x2 * fac, y1);
-			immAttr3fv(color, theme_color);
-			immVertex2f(pos, x1 * (1.0f - fac) + x2 * fac, y2);
-			fac += gridstep;
-		}
-
-		if (count_large > 0) {
-			UI_GetThemeColor3fv(TH_BACK, theme_color);
-			fac = 0.0f;
-
-			/* the large resolution level */
-			for (int i = 0; i < count_large; i++) {
-				immAttr3fv(color, theme_color);
-				immVertex2f(pos, x1, y1 * (1.0f - fac) + y2 * fac);
-				immAttr3fv(color, theme_color);
-				immVertex2f(pos, x2, y1 * (1.0f - fac) + y2 * fac);
-				immAttr3fv(color, theme_color);
-				immVertex2f(pos, x1 * (1.0f - fac) + x2 * fac, y1);
-				immAttr3fv(color, theme_color);
-				immVertex2f(pos, x1 * (1.0f - fac) + x2 * fac, y2);
-				fac += 4.0f * gridstep;
-			}
-		}
-
-		immEnd();
-		immUnbindProgram();
-	}
+  float gridsize, gridstep = 1.0f / 32.0f;
+  float fac, blendfac;
+  int x1, y1, x2, y2;
+
+  /* the image is located inside (0, 0), (1, 1) as set by view2d */
+  UI_view2d_view_to_region(&ar->v2d, 0.0f, 0.0f, &x1, &y1);
+  UI_view2d_view_to_region(&ar->v2d, 1.0f, 1.0f, &x2, &y2);
+
+  GPUVertFormat *format = immVertexFormat();
+  uint pos = GPU_vertformat_attr_add(format, "pos", GPU_COMP_F32, 2, GPU_FETCH_FLOAT);
+
+  immBindBuiltinProgram(GPU_SHADER_2D_UNIFORM_COLOR);
+  immUniformThemeColorShade(TH_BACK, 20);
+  immRectf(pos, x1, y1, x2, y2);
+  immUnbindProgram();
+
+  /* gridsize adapted to zoom level */
+  gridsize = 0.5f * (zoomx + zoomy);
+  if (gridsize <= 0.0f)
+    return;
+
+  if (gridsize < 1.0f) {
+    while (gridsize < 1.0f) {
+      gridsize *= 4.0f;
+      gridstep *= 4.0f;
+    }
+  }
+  else {
+    while (gridsize >= 4.0f) {
+      gridsize /= 4.0f;
+      gridstep /= 4.0f;
+    }
+  }
+
+  blendfac = 0.25f * gridsize - floorf(0.25f * gridsize);
+  CLAMP(blendfac, 0.0f, 1.0f);
+
+  int count_fine = 1.0f / gridstep;
+  int count_large = 1.0f / (4.0f * gridstep);
+
+  if (count_fine > 0) {
+    GPU_vertformat_clear(format);
+    pos = GPU_vertformat_attr_add(format, "pos", GPU_COMP_F32, 2, GPU_FETCH_FLOAT);
+    unsigned color = GPU_vertformat_attr_add(format, "color", GPU_COMP_F32, 3, GPU_FETCH_FLOAT);
+
+    immBindBuiltinProgram(GPU_SHADER_2D_FLAT_COLOR);
+    immBegin(GPU_PRIM_LINES, 4 * count_fine + 4 * count_large);
+
+    float theme_color[3];
+    UI_GetThemeColorShade3fv(TH_BACK, (int)(20.0f * (1.0f - blendfac)), theme_color);
+    fac = 0.0f;
+
+    /* the fine resolution level */
+    for (int i = 0; i < count_fine; i++) {
+      immAttr3fv(color, theme_color);
+      immVertex2f(pos, x1, y1 * (1.0f - fac) + y2 * fac);
+      immAttr3fv(color, theme_color);
+      immVertex2f(pos, x2, y1 * (1.0f - fac) + y2 * fac);
+      immAttr3fv(color, theme_color);
+      immVertex2f(pos, x1 * (1.0f - fac) + x2 * fac, y1);
+      immAttr3fv(color, theme_color);
+      immVertex2f(pos, x1 * (1.0f - fac) + x2 * fac, y2);
+      fac += gridstep;
+    }
+
+    if (count_large > 0) {
+      UI_GetThemeColor3fv(TH_BACK, theme_color);
+      fac = 0.0f;
+
+      /* the large resolution level */
+      for (int i = 0; i < count_large; i++) {
+        immAttr3fv(color, theme_color);
+        immVertex2f(pos, x1, y1 * (1.0f - fac) + y2 * fac);
+        immAttr3fv(color, theme_color);
+        immVertex2f(pos, x2, y1 * (1.0f - fac) + y2 * fac);
+        immAttr3fv(color, theme_color);
+        immVertex2f(pos, x1 * (1.0f - fac) + x2 * fac, y1);
+        immAttr3fv(color, theme_color);
+        immVertex2f(pos, x1 * (1.0f - fac) + x2 * fac, y2);
+        fac += 4.0f * gridstep;
+      }
+    }
+
+    immEnd();
+    immUnbindProgram();
+  }
 }
 
 /* If the area has overlapping regions, it returns visible rect for Region *ar */
 /* rect gets returned in local region coordinates */
 void ED_region_visible_rect(ARegion *ar, rcti *rect)
 {
-	ARegion *arn = ar;
-
-	/* allow function to be called without area */
-	while (arn->prev)
-		arn = arn->prev;
-
-	*rect = ar->winrct;
-
-	/* check if a region overlaps with the current one */
-	for (; arn; arn = arn->next) {
-		if (ar != arn && arn->overlap) {
-			if (BLI_rcti_isect(rect, &arn->winrct, NULL)) {
-				if (ELEM(arn->alignment, RGN_ALIGN_LEFT, RGN_ALIGN_RIGHT)) {
-					/* Overlap left, also check 1 pixel offset (2 regions on one side). */
-					if (ABS(rect->xmin - arn->winrct.xmin) < 2) {
-						rect->xmin = arn->winrct.xmax;
-					}
-
-					/* Overlap right. */
-					if (ABS(rect->xmax - arn->winrct.xmax) < 2) {
-						rect->xmax = arn->winrct.xmin;
-					}
-				}
-				else if (ELEM(arn->alignment, RGN_ALIGN_TOP, RGN_ALIGN_BOTTOM)) {
-					/* Same logic as above for vertical regions. */
-					if (ABS(rect->ymin - arn->winrct.ymin) < 2) {
-						rect->ymin = arn->winrct.ymax;
-					}
-					if (ABS(rect->ymax - arn->winrct.ymax) < 2) {
-						rect->ymax = arn->winrct.ymin;
-					}
-				}
-				else if (arn->alignment == RGN_ALIGN_FLOAT) {
-					/* Skip floating. */
-				}
-				else {
-					BLI_assert(!"Region overlap with unknown alignment");
-				}
-			}
-		}
-	}
-	BLI_rcti_translate(rect, -ar->winrct.xmin, -ar->winrct.ymin);
+  ARegion *arn = ar;
+
+  /* allow function to be called without area */
+  while (arn->prev)
+    arn = arn->prev;
+
+  *rect = ar->winrct;
+
+  /* check if a region overlaps with the current one */
+  for (; arn; arn = arn->next) {
+    if (ar != arn && arn->overlap) {
+      if (BLI_rcti_isect(rect, &arn->winrct, NULL)) {
+        if (ELEM(arn->alignment, RGN_ALIGN_LEFT, RGN_ALIGN_RIGHT)) {
+          /* Overlap left, also check 1 pixel offset (2 regions on one side). */
+          if (ABS(rect->xmin - arn->winrct.xmin) < 2) {
+            rect->xmin = arn->winrct.xmax;
+          }
+
+          /* Overlap right. */
+          if (ABS(rect->xmax - arn->winrct.xmax) < 2) {
+            rect->xmax = arn->winrct.xmin;
+          }
+        }
+        else if (ELEM(arn->alignment, RGN_ALIGN_TOP, RGN_ALIGN_BOTTOM)) {
+          /* Same logic as above for vertical regions. */
+          if (ABS(rect->ymin - arn->winrct.ymin) < 2) {
+            rect->ymin = arn->winrct.ymax;
+          }
+          if (ABS(rect->ymax - arn->winrct.ymax) < 2) {
+            rect->ymax = arn->winrct.ymin;
+          }
+        }
+        else if (arn->alignment == RGN_ALIGN_FLOAT) {
+          /* Skip floating. */
+        }
+        else {
+          BLI_assert(!"Region overlap with unknown alignment");
+        }
+      }
+    }
+  }
+  BLI_rcti_translate(rect, -ar->winrct.xmin, -ar->winrct.ymin);
 }
 
 /* Cache display helpers */
@@ -3534,56 +3263,56 @@
 {
   uint pos = GPU_vertformat_attr_add(
       immVertexFormat(), "pos", GPU_COMP_I32, 2, GPU_FETCH_INT_TO_FLOAT);
-	immBindBuiltinProgram(GPU_SHADER_2D_UNIFORM_COLOR);
-	immUniformColor4ub(128, 128, 255, 64);
-	immRecti(pos, 0, 0, ar->winx, 8 * UI_DPI_FAC);
-	immUnbindProgram();
+  immBindBuiltinProgram(GPU_SHADER_2D_UNIFORM_COLOR);
+  immUniformColor4ub(128, 128, 255, 64);
+  immRecti(pos, 0, 0, ar->winx, 8 * UI_DPI_FAC);
+  immUnbindProgram();
 }
 
 void ED_region_cache_draw_curfra_label(const int framenr, const float x, const float y)
 {
-	uiStyle *style = UI_style_get();
-	int fontid = style->widget.uifont_id;
-	char numstr[32];
-	float font_dims[2] = {0.0f, 0.0f};
-
-	/* frame number */
-	BLF_size(fontid, 11.0f * U.pixelsize, U.dpi);
-	BLI_snprintf(numstr, sizeof(numstr), "%d", framenr);
-
-	BLF_width_and_height(fontid, numstr, sizeof(numstr), &font_dims[0], &font_dims[1]);
+  uiStyle *style = UI_style_get();
+  int fontid = style->widget.uifont_id;
+  char numstr[32];
+  float font_dims[2] = {0.0f, 0.0f};
+
+  /* frame number */
+  BLF_size(fontid, 11.0f * U.pixelsize, U.dpi);
+  BLI_snprintf(numstr, sizeof(numstr), "%d", framenr);
+
+  BLF_width_and_height(fontid, numstr, sizeof(numstr), &font_dims[0], &font_dims[1]);
 
   uint pos = GPU_vertformat_attr_add(
       immVertexFormat(), "pos", GPU_COMP_I32, 2, GPU_FETCH_INT_TO_FLOAT);
-	immBindBuiltinProgram(GPU_SHADER_2D_UNIFORM_COLOR);
-	immUniformThemeColor(TH_CFRAME);
-	immRecti(pos, x, y, x + font_dims[0] + 6.0f, y + font_dims[1] + 4.0f);
-	immUnbindProgram();
-
-	UI_FontThemeColor(fontid, TH_TEXT);
-	BLF_position(fontid, x + 2.0f, y + 2.0f, 0.0f);
-	BLF_draw(fontid, numstr, sizeof(numstr));
+  immBindBuiltinProgram(GPU_SHADER_2D_UNIFORM_COLOR);
+  immUniformThemeColor(TH_CFRAME);
+  immRecti(pos, x, y, x + font_dims[0] + 6.0f, y + font_dims[1] + 4.0f);
+  immUnbindProgram();
+
+  UI_FontThemeColor(fontid, TH_TEXT);
+  BLF_position(fontid, x + 2.0f, y + 2.0f, 0.0f);
+  BLF_draw(fontid, numstr, sizeof(numstr));
 }
 
 void ED_region_cache_draw_cached_segments(
     const ARegion *ar, const int num_segments, const int *points, const int sfra, const int efra)
 {
-	if (num_segments) {
+  if (num_segments) {
     uint pos = GPU_vertformat_attr_add(
         immVertexFormat(), "pos", GPU_COMP_I32, 2, GPU_FETCH_INT_TO_FLOAT);
-		immBindBuiltinProgram(GPU_SHADER_2D_UNIFORM_COLOR);
-		immUniformColor4ub(128, 128, 255, 128);
-
-		for (int a = 0; a < num_segments; a++) {
-			float x1 = (float)(points[a * 2] - sfra) / (efra - sfra + 1) * ar->winx;
-			float x2 = (float)(points[a * 2 + 1] - sfra + 1) / (efra - sfra + 1) * ar->winx;
-
-			immRecti(pos, x1, 0, x2, 8 * UI_DPI_FAC);
-			/* TODO(merwin): use primitive restart to draw multiple rects more efficiently */
-		}
-
-		immUnbindProgram();
-	}
+    immBindBuiltinProgram(GPU_SHADER_2D_UNIFORM_COLOR);
+    immUniformColor4ub(128, 128, 255, 128);
+
+    for (int a = 0; a < num_segments; a++) {
+      float x1 = (float)(points[a * 2] - sfra) / (efra - sfra + 1) * ar->winx;
+      float x2 = (float)(points[a * 2 + 1] - sfra + 1) / (efra - sfra + 1) * ar->winx;
+
+      immRecti(pos, x1, 0, x2, 8 * UI_DPI_FAC);
+      /* TODO(merwin): use primitive restart to draw multiple rects more efficiently */
+    }
+
+    immUnbindProgram();
+  }
 }
 
 /**
@@ -3595,50 +3324,50 @@
                                  struct bScreen *screen,
                                  struct ScrArea *sa,
                                  struct ARegion *ar,
-        struct wmMsgBus *mbus)
-{
-	if (ar->gizmo_map != NULL) {
-		WM_gizmomap_message_subscribe(C, ar->gizmo_map, ar, mbus);
-	}
-
-	if (!BLI_listbase_is_empty(&ar->uiblocks)) {
-		UI_region_message_subscribe(ar, mbus);
-	}
-
-	if (ar->type->message_subscribe != NULL) {
-		ar->type->message_subscribe(C, workspace, scene, screen, sa, ar, mbus);
-	}
+                                 struct wmMsgBus *mbus)
+{
+  if (ar->gizmo_map != NULL) {
+    WM_gizmomap_message_subscribe(C, ar->gizmo_map, ar, mbus);
+  }
+
+  if (!BLI_listbase_is_empty(&ar->uiblocks)) {
+    UI_region_message_subscribe(ar, mbus);
+  }
+
+  if (ar->type->message_subscribe != NULL) {
+    ar->type->message_subscribe(C, workspace, scene, screen, sa, ar, mbus);
+  }
 }
 
 int ED_region_snap_size_test(const ARegion *ar)
 {
-	/* Use a larger value because toggling scrollbars can jump in size. */
-	const int snap_match_threshold = 16;
-	if (ar->type->snap_size != NULL) {
-		return ((((ar->sizex - ar->type->snap_size(ar, ar->sizex, 0)) <= snap_match_threshold) << 0) |
-		        (((ar->sizey - ar->type->snap_size(ar, ar->sizey, 1)) <= snap_match_threshold) << 1));
-	}
-	return 0;
+  /* Use a larger value because toggling scrollbars can jump in size. */
+  const int snap_match_threshold = 16;
+  if (ar->type->snap_size != NULL) {
+    return ((((ar->sizex - ar->type->snap_size(ar, ar->sizex, 0)) <= snap_match_threshold) << 0) |
+            (((ar->sizey - ar->type->snap_size(ar, ar->sizey, 1)) <= snap_match_threshold) << 1));
+  }
+  return 0;
 }
 
 bool ED_region_snap_size_apply(ARegion *ar, int snap_flag)
 {
-	bool changed = false;
-	if (ar->type->snap_size != NULL) {
-		if (snap_flag & (1 << 0)) {
-			short snap_size = ar->type->snap_size(ar, ar->sizex, 0);
-			if (snap_size != ar->sizex) {
-				ar->sizex = snap_size;
-				changed = true;
-			}
-		}
-		if (snap_flag & (1 << 1)) {
-			short snap_size = ar->type->snap_size(ar, ar->sizey, 1);
-			if (snap_size != ar->sizey) {
-				ar->sizey = snap_size;
-				changed = true;
-			}
-		}
-	}
-	return changed;
+  bool changed = false;
+  if (ar->type->snap_size != NULL) {
+    if (snap_flag & (1 << 0)) {
+      short snap_size = ar->type->snap_size(ar, ar->sizex, 0);
+      if (snap_size != ar->sizex) {
+        ar->sizex = snap_size;
+        changed = true;
+      }
+    }
+    if (snap_flag & (1 << 1)) {
+      short snap_size = ar->type->snap_size(ar, ar->sizey, 1);
+      if (snap_size != ar->sizey) {
+        ar->sizey = snap_size;
+        changed = true;
+      }
+    }
+  }
+  return changed;
 }