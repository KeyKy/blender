--- conflicted
+++ resolved
@@ -1136,11 +1136,8 @@
 		vertex_paint_init_session(&eval_ctx, scene, ob);
 	}
 
-<<<<<<< HEAD
 	BKE_mesh_batch_cache_dirty(ob->data, BKE_MESH_BATCH_DIRTY_ALL);
-	
-=======
->>>>>>> 2b3ff61d
+
 	/* Weightpaint works by overriding colors in mesh,
 	 * so need to make sure we recalc on enter and
 	 * exit (exit needs doing regardless because we
@@ -1329,12 +1326,8 @@
 	int defbase_tot, defbase_tot_sel;
 	bool *defbase_sel;
 	SculptSession *ss = ob->sculpt;
-<<<<<<< HEAD
-	VPaint *vd = CTX_data_tool_settings(C)->wpaint;
+	VPaint *vp = CTX_data_tool_settings(C)->wpaint;
 	EvaluationContext eval_ctx;
-=======
-	VPaint *vp = CTX_data_tool_settings(C)->wpaint;
->>>>>>> 2b3ff61d
 
 	float mat[4][4], imat[4][4];
 
@@ -1447,13 +1440,8 @@
 	copy_m3_m4(wpd->wpimat, imat);
 
 	/* If not previously created, create vertex/weight paint mode session data */
-<<<<<<< HEAD
 	vertex_paint_init_session(&eval_ctx, scene, ob);
-	vwpaint_update_cache_invariants(C, vd, ss, op, mouse);
-=======
-	vertex_paint_init_session(scene, ob);
 	vwpaint_update_cache_invariants(C, vp, ss, op, mouse);
->>>>>>> 2b3ff61d
 	vertex_paint_init_session_data(ts, ob);
 
 	if (ob->sculpt->mode.wpaint.dvert_prev != NULL) {
@@ -2282,17 +2270,11 @@
 		vertex_paint_init_session(&eval_ctx, scene, ob);
 	}
 
-<<<<<<< HEAD
 	BKE_mesh_batch_cache_dirty(ob->data, BKE_MESH_BATCH_DIRTY_ALL);
 
 	/* update modifier stack for mapping requirements */
 	DEG_id_tag_update(&me->id, 0);
-	
-=======
-	/* update modifier stack for mapping requirements */
-	DAG_id_tag_update(&me->id, 0);
-
->>>>>>> 2b3ff61d
+
 	WM_event_add_notifier(C, NC_SCENE | ND_MODE, scene);
 
 	return OPERATOR_FINISHED;
