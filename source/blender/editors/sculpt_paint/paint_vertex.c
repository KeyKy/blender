--- conflicted
+++ resolved
@@ -2254,11 +2254,7 @@
 	if (me->editflag & ME_EDIT_MIRROR_X) {
 		wpd->vgroup_mirror = wpaint_mirror_vgroup_ensure(ob, wpd->vgroup_active);
 	}
-<<<<<<< HEAD
-
-=======
-	
->>>>>>> 054094f5
+
 	return TRUE;
 }
 
@@ -2544,10 +2540,6 @@
 		}
 	}
 
-<<<<<<< HEAD
-
-=======
->>>>>>> 054094f5
 	DAG_id_tag_update(ob->data, 0);
 
 	WM_event_add_notifier(C, NC_OBJECT | ND_DRAW, ob);
