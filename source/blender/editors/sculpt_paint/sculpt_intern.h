--- conflicted
+++ resolved
@@ -202,11 +202,8 @@
   bool mask_expand_use_normals;
   bool mask_expand_keep_prev_mask;
 
-<<<<<<< HEAD
-=======
   float transform_mats[8][4][4];
 
->>>>>>> 3bd4f229
   ThreadMutex mutex;
 
 } SculptThreadedTaskData;
@@ -396,10 +393,7 @@
   int *mask_update_it;
   float *normal_factor;
   float *prev_mask;
-<<<<<<< HEAD
-=======
   float mask_expand_initial_co[3];
->>>>>>> 3bd4f229
 } FilterCache;
 
 void sculpt_cache_calc_brushdata_symm(StrokeCache *cache,
