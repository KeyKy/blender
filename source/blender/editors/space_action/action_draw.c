--- conflicted
+++ resolved
@@ -232,49 +232,29 @@
 						case ANIMTYPE_SCENE:
 						case ANIMTYPE_OBJECT:
 						{
-<<<<<<< HEAD
 							if (sel) gpuColor4ub(col1b[0], col1b[1], col1b[2], 0x45); 
 							else gpuColor4ub(col1b[0], col1b[1], col1b[2], 0x22); 
-=======
-							if (sel) glColor4ub(col1b[0], col1b[1], col1b[2], 0x45); 
-							else glColor4ub(col1b[0], col1b[1], col1b[2], 0x22); 
-							break;
->>>>>>> 42946c37
+							break;
 						}
 						case ANIMTYPE_FILLACTD:
 						case ANIMTYPE_DSSKEY:
 						case ANIMTYPE_DSWOR:
 						{
-<<<<<<< HEAD
 							if (sel) gpuColor4ub(col2b[0], col2b[1], col2b[2], 0x45); 
 							else gpuColor4ub(col2b[0], col2b[1], col2b[2], 0x22); 
-=======
-							if (sel) glColor4ub(col2b[0], col2b[1], col2b[2], 0x45); 
-							else glColor4ub(col2b[0], col2b[1], col2b[2], 0x22); 
-							break;
->>>>>>> 42946c37
+							break;
 						}
 						case ANIMTYPE_GROUP:
 						{
-<<<<<<< HEAD
 							if (sel) gpuColor4ub(col1a[0], col1a[1], col1a[2], 0x22);
 							else gpuColor4ub(col2a[0], col2a[1], col2a[2], 0x22);
-=======
-							if (sel) glColor4ub(col1a[0], col1a[1], col1a[2], 0x22);
-							else glColor4ub(col2a[0], col2a[1], col2a[2], 0x22);
-							break;
->>>>>>> 42946c37
+							break;
 						}
 						default:
 						{
-<<<<<<< HEAD
 							if (sel) gpuColor4ub(col1[0], col1[1], col1[2], 0x22);
 							else gpuColor4ub(col2[0], col2[1], col2[2], 0x22);
-=======
-							if (sel) glColor4ub(col1[0], col1[1], col1[2], 0x22);
-							else glColor4ub(col2[0], col2[1], col2[2], 0x22);
-							break;
->>>>>>> 42946c37
+							break;
 						}
 					}
 					
