/*
 * ***** BEGIN GPL LICENSE BLOCK *****
 *
 * This program is free software; you can redistribute it and/or
 * modify it under the terms of the GNU General Public License
 * as published by the Free Software Foundation; either version 2
 * of the License, or (at your option) any later version.
 *
 * This program is distributed in the hope that it will be useful,
 * but WITHOUT ANY WARRANTY; without even the implied warranty of
 * MERCHANTABILITY or FITNESS FOR A PARTICULAR PURPOSE.  See the
 * GNU General Public License for more details.
 *
 * You should have received a copy of the GNU General Public License
 * along with this program; if not, write to the Free Software Foundation,
 * Inc., 51 Franklin Street, Fifth Floor, Boston, MA 02110-1301, USA.
 *
 * The Original Code is Copyright (C) 2011 Blender Foundation.
 * All rights reserved.
 *
 *
 * Contributor(s): Blender Foundation,
 *                 Sergey Sharybin
 *
 * ***** END GPL LICENSE BLOCK *****
 */

/** \file blender/editors/space_clip/clip_draw.c
 *  \ingroup spclip
 */

#include "DNA_gpencil_types.h"
#include "DNA_movieclip_types.h"
#include "DNA_scene_types.h"
#include "DNA_object_types.h"  /* SELECT */
#include "DNA_mask_types.h"

#include "MEM_guardedalloc.h"

#include "BKE_context.h"
#include "BKE_movieclip.h"
#include "BKE_tracking.h"
#include "BKE_mask.h"

#include "IMB_colormanagement.h"
#include "IMB_imbuf_types.h"
#include "IMB_imbuf.h"

#include "BLI_utildefines.h"
#include "BLI_math.h"
#include "BLI_string.h"
#include "BLI_rect.h"
#include "BLI_math_base.h"

#include "ED_screen.h"
#include "ED_clip.h"
#include "ED_mask.h"
#include "ED_gpencil.h"

#include "GPU_colors.h"
#include "GPU_primitives.h"

#include "BIF_glutil.h"

#include "WM_api.h"
#include "WM_types.h"

#include "UI_interface.h"
#include "UI_resources.h"
#include "UI_view2d.h"

#include "RNA_access.h"

#include "BLF_api.h"

#include "clip_intern.h"    // own include

/*********************** main area drawing *************************/

void clip_draw_curfra_label(const int framenr, const float x, const float y)
{
	uiStyle *style = UI_GetStyle();
	int fontid = style->widget.uifont_id;
	char numstr[32];
	float font_dims[2] = {0.0f, 0.0f};

	/* frame number */
	BLF_size(fontid, 11.0f, U.dpi);
	BLI_snprintf(numstr, sizeof(numstr), "%d", framenr);

	BLF_width_and_height(fontid, numstr, &font_dims[0], &font_dims[1]);

	gpuSingleFilledRecti(x, y, x + font_dims[0] + 6.0f, y + font_dims[1] + 4.0f);

	UI_ThemeColor(TH_TEXT);
	BLF_position(fontid, x + 2.0f, y + 2.0f, 0.0f);
	BLF_draw(fontid, numstr, sizeof(numstr));
}

static void draw_keyframe(int frame, int cfra, int sfra, float framelen, int width)
{
	int height = (frame == cfra) ? 22 : 10;
	int x = (frame - sfra) * framelen;

	if (width == 1) {
		gpuBegin(GL_LINES);
		gpuVertex2i(x, 0);
		gpuVertex2i(x, height);
		gpuEnd();
	}
	else {
		gpuDrawFilledRecti(x, 0, x + width, height);
	}
}

static void draw_movieclip_cache(SpaceClip *sc, ARegion *ar, MovieClip *clip, Scene *scene)
{
	float x;
	int *points, totseg, i, a;
	float sfra = SFRA, efra = EFRA, framelen = ar->winx / (efra - sfra + 1);
	MovieTracking *tracking = &clip->tracking;
	MovieTrackingTrack *act_track = BKE_tracking_track_get_active(&clip->tracking);
	MovieTrackingReconstruction *reconstruction = BKE_tracking_get_active_reconstruction(tracking);

	glEnable(GL_BLEND);

	/* cache background */
	gpuCurrentColor4ub(128, 128, 255, 64);
	gpuSingleFilledRecti(0, 0, ar->winx, 8);

	/* cached segments -- could be usefu lto debug caching strategies */
	BKE_movieclip_get_cache_segments(clip, &sc->user, &totseg, &points);
	if (totseg) {
		gpuCurrentColor4ub(128, 128, 255, 128);

		for (a = 0; a < totseg; a++) {
			float x1, x2;

			x1 = (points[a * 2] - sfra) / (efra - sfra + 1) * ar->winx;
			x2 = (points[a * 2 + 1] - sfra + 1) / (efra - sfra + 1) * ar->winx;

			gpuSingleFilledRecti(x1, 0, x2, 8);
		}
	}

	/* track */
	if (act_track) {
		MovieTrackingTrack *track = act_track;

		for (i = sfra - clip->start_frame + 1, a = 0; i <= efra - clip->start_frame + 1; i++) {
			int framenr;
			MovieTrackingMarker *marker;

			while (a < track->markersnr) {
				if (track->markers[a].framenr >= i)
					break;

				if (a < track->markersnr - 1 && track->markers[a + 1].framenr > i)
					break;

				a++;
			}

			if (a < track->markersnr)
				marker = &track->markers[a];
			else
				marker = &track->markers[track->markersnr - 1];

			if ((marker->flag & MARKER_DISABLED) == 0) {
				framenr = marker->framenr;

				if (framenr != i)
					gpuCurrentColor4ub(128, 128, 0, 96);
				else if ((marker->flag & MARKER_TRACKED) == 0)
					gpuCurrentColor4x(CPACK_YELLOW, 0.769f);
				else
					gpuCurrentColor4x(CPACK_YELLOW, 0.376f);

				gpuSingleFilledRecti((i - sfra + clip->start_frame - 1) * framelen, 0, (i - sfra + clip->start_frame) * framelen, 4);
			}
		}
	}

	/* failed frames */
	if (reconstruction->flag & TRACKING_RECONSTRUCTED) {
		int n = reconstruction->camnr;
		MovieReconstructedCamera *cameras = reconstruction->cameras;

		gpuCurrentColor4x(CPACK_RED, 0.376f);

		for (i = sfra, a = 0; i <= efra; i++) {
			int ok = FALSE;

			while (a < n) {
				if (cameras[a].framenr == i) {
					ok = TRUE;
					break;
				}
				else if (cameras[a].framenr > i) {
					break;
				}

				a++;
			}

			if (!ok)
				gpuSingleFilledRecti((i - sfra + clip->start_frame - 1) * framelen, 0, (i - sfra + clip->start_frame) * framelen, 8);
		}
	}

	glDisable(GL_BLEND);

	/* current frame */
	x = (sc->user.framenr - sfra) / (efra - sfra + 1) * ar->winx;

	UI_ThemeColor(TH_CFRAME);
	gpuSingleFilledRecti(x, 0, x + framelen, 8);

	clip_draw_curfra_label(sc->user.framenr, x, 8.0f);

	/* solver keyframes */
	gpuCurrentColor4ub(175, 255, 0, 255);
	gpuImmediateFormat_V2();
	draw_keyframe(tracking->settings.keyframe1 + clip->start_frame - 1, CFRA, sfra, framelen, 2);
	draw_keyframe(tracking->settings.keyframe2 + clip->start_frame - 1, CFRA, sfra, framelen, 2);
	gpuImmediateUnformat();

	/* movie clip animation */
	if ((sc->mode == SC_MODE_MASKEDIT) && sc->mask_info.mask) {
		ED_mask_draw_frames(sc->mask_info.mask, ar, CFRA, sfra, efra);
	}
}

static void draw_movieclip_notes(SpaceClip *sc, ARegion *ar)
{
	MovieClip *clip = ED_space_clip_get_clip(sc);
	MovieTracking *tracking = &clip->tracking;
	char str[256] = {0};
	int block = FALSE;

	if (tracking->stats) {
		BLI_strncpy(str, tracking->stats->message, sizeof(str));
		block = TRUE;
	}
	else {
		if (sc->flag & SC_LOCK_SELECTION)
			strcpy(str, "Locked");
	}

	if (str[0])
		ED_region_info_draw(ar, str, block, 0.6f);
}

static void draw_movieclip_buffer(const bContext *C, SpaceClip *sc, ARegion *ar, ImBuf *ibuf,
                                  int width, int height, float zoomx, float zoomy)
{
	int x, y;
	MovieClip *clip = ED_space_clip_get_clip(sc);

	/* find window pixel coordinates of origin */
	UI_view2d_to_region_no_clip(&ar->v2d, 0.0f, 0.0f, &x, &y);

	if (sc->flag & SC_MUTE_FOOTAGE) {
		gpuCurrentColor3x(CPACK_BLACK);
		gpuSingleFilledRectf(x, y, x + zoomx * width, y + zoomy * height);
	}
	else {
		unsigned char *display_buffer;
		void *cache_handle;

		display_buffer = IMB_display_buffer_acquire_ctx(C, ibuf, &cache_handle);

		if (display_buffer) {
			int need_fallback = 1;

			if (ED_space_clip_texture_buffer_supported(sc)) {
<<<<<<< HEAD
				if (ED_space_clip_load_movieclip_buffer(sc, ibuf)) {
					gpuPushMatrix();
					gpuTranslate(x, y, 0.0f);
					gpuScale(zoomx, zoomy, 1.0f);

					gpuBegin(GL_TRIANGLE_FAN);
					
					gpuTexCoord2f(0, 0);
					gpuVertex2f(0, 0);
					
					gpuTexCoord2f(1, 0);
					gpuVertex2f(width, 0);
					
					gpuTexCoord2f(1, 1);
					gpuVertex2f(width, height);
					
					gpuTexCoord2f(0, 1);
					gpuVertex2f(0, height);
					
					gpuEnd();

					gpuPopMatrix();
=======
				if (ED_space_clip_load_movieclip_buffer(sc, ibuf, display_buffer)) {
					glPushMatrix();
					glTranslatef(x, y, 0.0f);
					glScalef(zoomx, zoomy, 1.0f);

					glBegin(GL_QUADS);
					glTexCoord2f(0.0f, 0.0f); glVertex2f(0.0f,  0.0f);
					glTexCoord2f(1.0f, 0.0f); glVertex2f(width, 0.0f);
					glTexCoord2f(1.0f, 1.0f); glVertex2f(width, height);
					glTexCoord2f(0.0f, 1.0f); glVertex2f(0.0f,  height);
					glEnd();

					glPopMatrix();
>>>>>>> 7748133b

					ED_space_clip_unload_movieclip_buffer(sc);

					need_fallback = 0;
				}
			}

			/* if texture buffers aren't efficiently supported or texture is too large to
			 * be binder fallback to simple draw pixels solution */
			if (need_fallback) {
				/* set zoom */
				glPixelZoom(zoomx * width / ibuf->x, zoomy * height / ibuf->y);

				glaDrawPixelsSafe(x, y, ibuf->x, ibuf->y, ibuf->x, GL_RGBA, GL_UNSIGNED_BYTE, display_buffer);

				/* reset zoom */
				glPixelZoom(1.0f, 1.0f);
			}
		}

		IMB_display_buffer_release(cache_handle);
	}

	/* draw boundary border for frame if stabilization is enabled */
	if (sc->flag & SC_SHOW_STABLE && clip->tracking.stabilization.flag & TRACKING_2D_STABILIZATION) {
		gpuCurrentColor3x(CPACK_BLACK);

		glLineStipple(3, 0xaaaa);
		glEnable(GL_LINE_STIPPLE);
		glEnable(GL_COLOR_LOGIC_OP);
		glLogicOp(GL_NOR);

		gpuPushMatrix();
		gpuTranslate(x, y, 0.0f);

		gpuScale(zoomx, zoomy, 1.0f);
		gpuMultMatrix(sc->stabmat);

		gpuBegin(GL_LINE_LOOP);
		gpuVertex2f(0, 0);
		gpuVertex2f(width, 0);
		gpuVertex2f(width, height);
		gpuVertex2f(0, height);
		gpuEnd();

		gpuPopMatrix();

		glDisable(GL_COLOR_LOGIC_OP);
		glDisable(GL_LINE_STIPPLE);
	}
}

static void draw_track_path(SpaceClip *sc, MovieClip *UNUSED(clip), MovieTrackingTrack *track)
{
	int count = sc->path_length;
	int i, a, b, curindex = -1;
	float path[102][2];
	int tiny = sc->flag & SC_SHOW_TINY_MARKER, framenr, start_frame;
	MovieTrackingMarker *marker;

	if (count == 0)
		return;

	start_frame = framenr = ED_space_clip_get_clip_frame_number(sc);

	marker = BKE_tracking_marker_get(track, framenr);
	if (marker->framenr != framenr || marker->flag & MARKER_DISABLED)
		return;

	a = count;
	i = framenr - 1;
	while (i >= framenr - count) {
		marker = BKE_tracking_marker_get(track, i);

		if (!marker || marker->flag & MARKER_DISABLED)
			break;

		if (marker->framenr == i) {
			add_v2_v2v2(path[--a], marker->pos, track->offset);
			ED_clip_point_undistorted_pos(sc, path[a], path[a]);

			if (marker->framenr == start_frame)
				curindex = a;
		}
		else {
			break;
		}

		i--;
	}

	b = count;
	i = framenr;
	while (i <= framenr + count) {
		marker = BKE_tracking_marker_get(track, i);

		if (!marker || marker->flag & MARKER_DISABLED)
			break;

		if (marker->framenr == i) {
			if (marker->framenr == start_frame)
				curindex = b;

			add_v2_v2v2(path[b++], marker->pos, track->offset);
			ED_clip_point_undistorted_pos(sc, path[b - 1], path[b - 1]);
		}
		else
			break;

		i++;
	}

	if (!tiny) {
		UI_ThemeColor(TH_MARKER_OUTLINE);

		if (TRACK_VIEW_SELECTED(sc, track)) {
			glPointSize(5.0f);
			gpuBegin(GL_POINTS);
			for (i = a; i < b; i++) {
				if (i != curindex) {
					gpuVertex2f(path[i][0], path[i][1]);
				}
			}
			gpuEnd();
		}

		glLineWidth(3.0f);
		gpuBegin(GL_LINE_STRIP);
		for (i = a; i < b; i++) {
			gpuVertex2f(path[i][0], path[i][1]);
		}
		gpuEnd();
		glLineWidth(1.0f);
	}

	UI_ThemeColor(TH_PATH_BEFORE);

	if (TRACK_VIEW_SELECTED(sc, track)) {
		glPointSize(3.0f);
		gpuBegin(GL_POINTS);
		for (i = a; i < b; i++) {
			if (i == count + 1) {
				UI_ThemeColor(TH_PATH_AFTER);
			}

			if (i != curindex) {
				gpuVertex2f(path[i][0], path[i][1]);
			}
		}
		gpuEnd();
	}

	UI_ThemeColor(TH_PATH_BEFORE);

	gpuBegin(GL_LINE_STRIP);
	for (i = a; i < b; i++) {
		if (i == count + 1) {
			UI_ThemeColor(TH_PATH_AFTER);
		}

		gpuVertex2f(path[i][0], path[i][1]);
	}
	gpuEnd();
	glPointSize(1.0f);
}

static void draw_marker_outline(SpaceClip *sc, MovieTrackingTrack *track, MovieTrackingMarker *marker,
                                float marker_pos[2], int width, int height)
{
	int tiny = sc->flag & SC_SHOW_TINY_MARKER;
	int show_search = FALSE;
	float px[2];

	UI_ThemeColor(TH_MARKER_OUTLINE);

	px[0] = 1.0f / width / sc->zoom;
	px[1] = 1.0f / height / sc->zoom;

	if ((marker->flag & MARKER_DISABLED) == 0) {
		float pos[2];
		float p[2];

		add_v2_v2v2(pos, marker->pos, track->offset);

		ED_clip_point_undistorted_pos(sc, pos, pos);

		sub_v2_v2v2(p, pos, marker_pos);

		if (isect_point_quad_v2(p, marker->pattern_corners[0], marker->pattern_corners[1],
		                        marker->pattern_corners[2], marker->pattern_corners[3]))
		{
			if (tiny) {
				glPointSize(3.0f);
			}
			else {
				glPointSize(4.0f);
			}

			gpuBegin(GL_POINTS);
			gpuVertex2f(pos[0], pos[1]);
			gpuEnd();
			
			glPointSize(1.0f);
		}
		else {
			if (!tiny) {
				glLineWidth(3.0f);
			}
			
			gpuBegin(GL_LINES);
			
			gpuVertex2f(pos[0] + px[0]*2, pos[1]);
			gpuVertex2f(pos[0] + px[0]*8, pos[1]);

			gpuVertex2f(pos[0] - px[0]*2, pos[1]);
			gpuVertex2f(pos[0] - px[0]*8, pos[1]);

			gpuVertex2f(pos[0], pos[1] - px[1]*2);
			gpuVertex2f(pos[0], pos[1] - px[1]*8);

			gpuVertex2f(pos[0], pos[1] + px[1]*2);
			gpuVertex2f(pos[0], pos[1] + px[1]*8);
			
			gpuEnd();
			
			if (!tiny) {
				glLineWidth(1.0f);
			}
		}
	}

	/* pattern and search outline */
	gpuPushMatrix();
	gpuTranslate(marker_pos[0], marker_pos[1], 0);

	if (!tiny)
		glLineWidth(3.0f);

	if (sc->flag & SC_SHOW_MARKER_PATTERN) {
		gpuBegin(GL_LINE_LOOP);
		gpuVertex2fv(marker->pattern_corners[0]);
		gpuVertex2fv(marker->pattern_corners[1]);
		gpuVertex2fv(marker->pattern_corners[2]);
		gpuVertex2fv(marker->pattern_corners[3]);
		gpuEnd();
	}

	show_search = TRACK_VIEW_SELECTED(sc, track) &&
	              ((marker->flag & MARKER_DISABLED) == 0 || (sc->flag & SC_SHOW_MARKER_PATTERN) == 0);
	if (sc->flag & SC_SHOW_MARKER_SEARCH && show_search) {
		gpuBegin(GL_LINE_LOOP);
		gpuVertex2f(marker->search_min[0], marker->search_min[1]);
		gpuVertex2f(marker->search_max[0], marker->search_min[1]);
		gpuVertex2f(marker->search_max[0], marker->search_max[1]);
		gpuVertex2f(marker->search_min[0], marker->search_max[1]);
		gpuEnd();
	}
	gpuPopMatrix();

	if (!tiny)
		glLineWidth(1.0f);
}

static void track_colors(MovieTrackingTrack *track, int act, float col[3], float scol[3])
{
	if (track->flag & TRACK_CUSTOMCOLOR) {
		if (act)
			UI_GetThemeColor3fv(TH_ACT_MARKER, scol);
		else
			copy_v3_v3(scol, track->color);

		mul_v3_v3fl(col, track->color, 0.5f);
	}
	else {
		UI_GetThemeColor3fv(TH_MARKER, col);

		if (act)
			UI_GetThemeColor3fv(TH_ACT_MARKER, scol);
		else
			UI_GetThemeColor3fv(TH_SEL_MARKER, scol);
	}
}

static void draw_marker_areas(SpaceClip *sc, MovieTrackingTrack *track, MovieTrackingMarker *marker,
                              float marker_pos[2], int width, int height, int act, int sel)
{
	int tiny = sc->flag & SC_SHOW_TINY_MARKER;
	int show_search = 0;
	float col[3], scol[3], px[2];

	track_colors(track, act, col, scol);

	px[0] = 1.0f / width / sc->zoom;
	px[1] = 1.0f / height / sc->zoom;

	/* marker position and offset position */
	if ((track->flag & SELECT) == sel && (marker->flag & MARKER_DISABLED) == 0) {
		float pos[2], p[2];

		if (track->flag & TRACK_LOCKED) {
			if (act)
				UI_ThemeColor(TH_ACT_MARKER);
			else if (track->flag & SELECT)
				UI_ThemeColorShade(TH_LOCK_MARKER, 64);
			else
				UI_ThemeColor(TH_LOCK_MARKER);
		}
		else {
			if (track->flag & SELECT)
				gpuCurrentColor3fv(scol);
			else
				gpuCurrentColor3fv(col);
		}

		add_v2_v2v2(pos, marker->pos, track->offset);
		ED_clip_point_undistorted_pos(sc, pos, pos);

		sub_v2_v2v2(p, pos, marker_pos);

		if (isect_point_quad_v2(p, marker->pattern_corners[0], marker->pattern_corners[1],
		                        marker->pattern_corners[2], marker->pattern_corners[3]))
		{
			if (!tiny)
				glPointSize(2.0f);

			gpuBegin(GL_POINTS);
			gpuVertex2f(pos[0], pos[1]);
			gpuEnd();

			if (!tiny)
				glPointSize(1.0f);
		}
		else {
			gpuBegin(GL_LINES);
			
			gpuVertex2f(pos[0] + 3*px[0], pos[1]);
			gpuVertex2f(pos[0] + 7*px[0], pos[1]);

			gpuVertex2f(pos[0] - 3*px[0], pos[1]);
			gpuVertex2f(pos[0] - 7*px[0], pos[1]);

			gpuVertex2f(pos[0], pos[1] - 3*px[1]);
			gpuVertex2f(pos[0], pos[1] - 7*px[1]);

			gpuVertex2f(pos[0], pos[1] + 3*px[1]);
			gpuVertex2f(pos[0], pos[1] + 7*px[1]);
			
			gpuEnd();

			gpuCurrentColor3x(CPACK_BLACK);

			glEnable(GL_LINE_STIPPLE);
			glLineStipple(3, 0xAAAA);

			glEnable(GL_COLOR_LOGIC_OP);
			glLogicOp(GL_NOR);

			gpuBegin(GL_LINES);
			gpuVertex2fv(pos);
			gpuVertex2fv(marker_pos);
			gpuEnd();

			glDisable(GL_COLOR_LOGIC_OP);
			glDisable(GL_LINE_STIPPLE);
		}
	}

	/* pattern */
	gpuPushMatrix();
	gpuTranslate(marker_pos[0], marker_pos[1], 0);

	if (tiny) {
		glLineStipple(3, 0xaaaa);
		glEnable(GL_LINE_STIPPLE);
	}

	if ((track->pat_flag & SELECT) == sel && (sc->flag & SC_SHOW_MARKER_PATTERN)) {
		if (track->flag & TRACK_LOCKED) {
			if (act)
				UI_ThemeColor(TH_ACT_MARKER);
			else if (track->pat_flag & SELECT)
				UI_ThemeColorShade(TH_LOCK_MARKER, 64);
			else UI_ThemeColor(TH_LOCK_MARKER);
		}
		else if (marker->flag & MARKER_DISABLED) {
			if (act)
				UI_ThemeColor(TH_ACT_MARKER);
			else if (track->pat_flag & SELECT)
				UI_ThemeColorShade(TH_DIS_MARKER, 128);
			else UI_ThemeColor(TH_DIS_MARKER);
		}
		else {
			if (track->pat_flag & SELECT)
				gpuCurrentColor3fv(scol);
			else gpuCurrentColor3fv(col);
		}

		gpuBegin(GL_LINE_LOOP);
		gpuVertex2fv(marker->pattern_corners[0]);
		gpuVertex2fv(marker->pattern_corners[1]);
		gpuVertex2fv(marker->pattern_corners[2]);
		gpuVertex2fv(marker->pattern_corners[3]);
		gpuEnd();
	}

	/* search */
	show_search = TRACK_VIEW_SELECTED(sc, track) &&
	              ((marker->flag & MARKER_DISABLED) == 0 || (sc->flag & SC_SHOW_MARKER_PATTERN) == 0);
	if ((track->search_flag & SELECT) == sel && (sc->flag & SC_SHOW_MARKER_SEARCH) && show_search) {
		if (track->flag & TRACK_LOCKED) {
			if (act)
				UI_ThemeColor(TH_ACT_MARKER);
			else if (track->search_flag & SELECT)
				UI_ThemeColorShade(TH_LOCK_MARKER, 64);
			else UI_ThemeColor(TH_LOCK_MARKER);
		}
		else if (marker->flag & MARKER_DISABLED) {
			if (act)
				UI_ThemeColor(TH_ACT_MARKER);
			else if (track->search_flag & SELECT)
				UI_ThemeColorShade(TH_DIS_MARKER, 128);
			else UI_ThemeColor(TH_DIS_MARKER);
		}
		else {
			if (track->search_flag & SELECT)
				gpuCurrentColor3fv(scol);
			else
				gpuCurrentColor3fv(col);
		}

		gpuBegin(GL_LINE_LOOP);
		gpuVertex2f(marker->search_min[0], marker->search_min[1]);
		gpuVertex2f(marker->search_max[0], marker->search_min[1]);
		gpuVertex2f(marker->search_max[0], marker->search_max[1]);
		gpuVertex2f(marker->search_min[0], marker->search_max[1]);
		gpuEnd();
	}

	if (tiny)
		glDisable(GL_LINE_STIPPLE);

	gpuPopMatrix();
}

static float get_shortest_pattern_side(MovieTrackingMarker *marker)
{
	int i, next;
	float len = FLT_MAX;

	for (i = 0; i < 4; i++) {
		float cur_len;

		next = (i + 1) % 4;

		cur_len = len_v2v2(marker->pattern_corners[i], marker->pattern_corners[next]);

		len = minf(cur_len, len);
	}

	return len;
}

static void draw_marker_slide_square(float x, float y, float dx, float dy, int outline, float px[2])
{
	float tdx, tdy;

	tdx = dx;
	tdy = dy;

	if (outline) {
		tdx += px[0];
		tdy += px[1];
	}

	gpuBegin(GL_TRIANGLE_FAN);
	gpuVertex3f(x - tdx, y + tdy, 0.0f);
	gpuVertex3f(x + tdx, y + tdy, 0.0f);
	gpuVertex3f(x + tdx, y - tdy, 0.0f);
	gpuVertex3f(x - tdx, y - tdy, 0.0f);
	gpuEnd();
}

static void draw_marker_slide_triangle(float x, float y, float dx, float dy, int outline, float px[2])
{
	float tdx, tdy;

	tdx = dx * 2.0f;
	tdy = dy * 2.0f;

	if (outline) {
		tdx += px[0];
		tdy += px[1];
	}

	gpuBegin(GL_TRIANGLES);
	gpuVertex3f(x,       y,       0.0f);
	gpuVertex3f(x - tdx, y,       0.0f);
	gpuVertex3f(x,       y + tdy, 0.0f);
	gpuEnd();
}

static void draw_marker_slide_zones(SpaceClip *sc, MovieTrackingTrack *track, MovieTrackingMarker *marker,
                                    float marker_pos[2], int outline, int sel, int act, int width, int height)
{
	float dx, dy, patdx, patdy, searchdx, searchdy;
	int tiny = sc->flag & SC_SHOW_TINY_MARKER;
	float col[3], scol[3], px[2], side;

	if ((tiny && outline) || (marker->flag & MARKER_DISABLED))
		return;

	if (!TRACK_VIEW_SELECTED(sc, track) || track->flag & TRACK_LOCKED)
		return;

	track_colors(track, act, col, scol);

	if (outline) {
		glLineWidth(3.0f);
		UI_ThemeColor(TH_MARKER_OUTLINE);
	}

	gpuPushMatrix();
	gpuTranslate(marker_pos[0], marker_pos[1], 0);

	dx = 6.0f / width / sc->zoom;
	dy = 6.0f / height / sc->zoom;

	side = get_shortest_pattern_side(marker);
	patdx = minf(dx * 2.0f / 3.0f, side / 6.0f);
	patdy = minf(dy * 2.0f / 3.0f, side * width / height / 6.0f);

	searchdx = minf(dx, (marker->search_max[0] - marker->search_min[0]) / 6.0f);
	searchdy = minf(dy, (marker->search_max[1] - marker->search_min[1]) / 6.0f);

	px[0] = 1.0f / sc->zoom / width / sc->scale;
	px[1] = 1.0f / sc->zoom / height / sc->scale;

	if ((sc->flag & SC_SHOW_MARKER_SEARCH) && ((track->search_flag & SELECT) == sel || outline)) {
		if (!outline) {
			if (track->search_flag & SELECT)
				gpuCurrentColor3fv(scol);
			else
				gpuCurrentColor3fv(col);
		}

		/* search offset square */
		draw_marker_slide_square(marker->search_min[0], marker->search_max[1], searchdx, searchdy, outline, px);

		/* search re-sizing triangle */
		draw_marker_slide_triangle(marker->search_max[0], marker->search_min[1], searchdx, searchdy, outline, px);
	}

	if ((sc->flag & SC_SHOW_MARKER_PATTERN) && ((track->pat_flag & SELECT) == sel || outline)) {
		int i;
		float pat_min[2], pat_max[2];
/*		float dx = 12.0f / width, dy = 12.0f / height;*/ /* XXX UNUSED */
		float tilt_ctrl[2];

		if (!outline) {
			if (track->pat_flag & SELECT)
				gpuCurrentColor3fv(scol);
			else
				gpuCurrentColor3fv(col);
		}

		/* pattern's corners sliding squares */
		for (i = 0; i < 4; i++) {
			draw_marker_slide_square(marker->pattern_corners[i][0], marker->pattern_corners[i][1],
			                         patdx / 1.5f, patdy / 1.5f, outline, px);
		}

		/* ** sliders to control overall pattern  ** */
		add_v2_v2v2(tilt_ctrl, marker->pattern_corners[1], marker->pattern_corners[2]);

		BKE_tracking_marker_pattern_minmax(marker, pat_min, pat_max);

		glEnable(GL_LINE_STIPPLE);
		glLineStipple(3, 0xAAAA);

#if 0
		/* TODO: disable for now, needs better approach visualizing this */

		gpuBegin(GL_LINE_LOOP);
		gpuVertex2f(pat_min[0] - dx, pat_min[1] - dy);
		gpuVertex2f(pat_max[0] + dx, pat_min[1] - dy);
		gpuVertex2f(pat_max[0] + dx, pat_max[1] + dy);
		gpuVertex2f(pat_min[0] - dx, pat_max[1] + dy);

		/* marker's offset slider */
		draw_marker_slide_square(pat_min[0] - dx, pat_max[1] + dy, patdx, patdy, outline, px);

		/* pattern re-sizing triangle */
		draw_marker_slide_triangle(pat_max[0] + dx, pat_min[1] - dy, patdx, patdy, outline, px);
#endif

		gpuBegin(GL_LINES);
		gpuVertex2f(0.0f, 0.0f);
		gpuVertex2fv(tilt_ctrl);
		gpuEnd();

		glDisable(GL_LINE_STIPPLE);


		/* slider to control pattern tilt */
		draw_marker_slide_square(tilt_ctrl[0], tilt_ctrl[1], patdx, patdy, outline, px);
	}

	gpuPopMatrix();

	if (outline)
		glLineWidth(1.0f);
}

static void draw_marker_texts(SpaceClip *sc, MovieTrackingTrack *track, MovieTrackingMarker *marker,
                              float marker_pos[2], int act, int width, int height, float zoomx, float zoomy)
{
	char str[128] = {0}, state[64] = {0};
	float dx = 0.0f, dy = 0.0f, fontsize, pos[3];
	uiStyle *style = U.uistyles.first;
	int fontid = style->widget.uifont_id;

	if (!TRACK_VIEW_SELECTED(sc, track))
		return;

	BLF_size(fontid, 11.0f, U.dpi);
	fontsize = BLF_height_max(fontid);

	if (marker->flag & MARKER_DISABLED) {
		if (act)
			UI_ThemeColor(TH_ACT_MARKER);
		else
			UI_ThemeColorShade(TH_DIS_MARKER, 128);
	}
	else {
		if (act)
			UI_ThemeColor(TH_ACT_MARKER);
		else
			UI_ThemeColor(TH_SEL_MARKER);
	}

	if ((sc->flag & SC_SHOW_MARKER_SEARCH) &&
	    ((marker->flag & MARKER_DISABLED) == 0 || (sc->flag & SC_SHOW_MARKER_PATTERN) == 0))
	{
		dx = marker->search_min[0];
		dy = marker->search_min[1];
	}
	else if (sc->flag & SC_SHOW_MARKER_PATTERN) {
		float pat_min[2], pat_max[2];

		BKE_tracking_marker_pattern_minmax(marker, pat_min, pat_max);
		dx = pat_min[0];
		dy = pat_min[1];
	}

	pos[0] = (marker_pos[0] + dx) * width;
	pos[1] = (marker_pos[1] + dy) * height;
	pos[2] = 0.0f;

	mul_m4_v3(sc->stabmat, pos);

	pos[0] = pos[0] * zoomx;
	pos[1] = pos[1] * zoomy - fontsize;

	if (marker->flag & MARKER_DISABLED)
		strcpy(state, "disabled");
	else if (marker->framenr != ED_space_clip_get_clip_frame_number(sc))
		strcpy(state, "estimated");
	else if (marker->flag & MARKER_TRACKED)
		strcpy(state, "tracked");
	else
		strcpy(state, "keyframed");

	if (state[0])
		BLI_snprintf(str, sizeof(str), "%s: %s", track->name, state);
	else
		BLI_snprintf(str, sizeof(str), "%s", track->name);

	BLF_position(fontid, pos[0], pos[1], 0.0f);
	BLF_draw(fontid, str, sizeof(str));
	pos[1] -= fontsize;

	if (track->flag & TRACK_HAS_BUNDLE) {
		BLI_snprintf(str, sizeof(str), "Average error: %.3f", track->error);
		BLF_position(fontid, pos[0], pos[1], 0.0f);
		BLF_draw(fontid, str, sizeof(str));
		pos[1] -= fontsize;
	}

	if (track->flag & TRACK_LOCKED) {
		BLF_position(fontid, pos[0], pos[1], 0.0f);
		BLF_draw(fontid, "locked", 6);
	}
}

static void view2d_to_region_float(View2D *v2d, float x, float y, float *regionx, float *regiony)
{
	/* express given coordinates as proportional values */
	x = -v2d->cur.xmin / BLI_rctf_size_x(&v2d->cur);
	y = -v2d->cur.ymin / BLI_rctf_size_y(&v2d->cur);

	/* convert proportional distances to screen coordinates */
	*regionx = v2d->mask.xmin + x * BLI_rcti_size_x(&v2d->mask);
	*regiony = v2d->mask.ymin + y * BLI_rcti_size_y(&v2d->mask);
}

static void draw_tracking_tracks(SpaceClip *sc, ARegion *ar, MovieClip *clip,
                                 int width, int height, float zoomx, float zoomy)
{
	float x, y;
	MovieTracking *tracking = &clip->tracking;
	ListBase *tracksbase = BKE_tracking_get_active_tracks(tracking);
	MovieTrackingTrack *track, *act_track;
	MovieTrackingMarker *marker;
	int framenr = ED_space_clip_get_clip_frame_number(sc);
	int undistort = sc->user.render_flag & MCLIP_PROXY_RENDER_UNDISTORT;
	float *marker_pos = NULL, *fp, *active_pos = NULL, cur_pos[2];

	/* ** find window pixel coordinates of origin ** */

	/* UI_view2d_to_region_no_clip return integer values, this could
	 * lead to 1px flickering when view is locked to selection during playbeck.
	 * to avoid this flickering, calculate base point in the same way as it happens
	 * in UI_view2d_to_region_no_clip, but do it in floats here */

	view2d_to_region_float(&ar->v2d, 0.0f, 0.0f, &x, &y);

	gpuPushMatrix();
	gpuTranslate(x, y, 0);

	gpuPushMatrix();
	gpuScale(zoomx, zoomy, 0);
	gpuMultMatrix(sc->stabmat);
	gpuScale(width, height, 0);

	act_track = BKE_tracking_track_get_active(tracking);

	if (sc->user.render_flag & MCLIP_PROXY_RENDER_UNDISTORT) {
		int count = 0;

		/* count */
		track = tracksbase->first;
		while (track) {
			if ((track->flag & TRACK_HIDDEN) == 0) {
				marker = BKE_tracking_marker_get(track, framenr);

				if (MARKER_VISIBLE(sc, track, marker))
					count++;
			}

			track = track->next;
		}

		/* undistort */
		if (count) {
			marker_pos = MEM_callocN(2 * sizeof(float) * count, "draw_tracking_tracks marker_pos");

			track = tracksbase->first;
			fp = marker_pos;
			while (track) {
				if ((track->flag & TRACK_HIDDEN) == 0) {
					marker = BKE_tracking_marker_get(track, framenr);

					if (MARKER_VISIBLE(sc, track, marker)) {
						ED_clip_point_undistorted_pos(sc, marker->pos, fp);

						if (track == act_track)
							active_pos = fp;

						fp += 2;
					}
				}

				track = track->next;
			}
		}
	}

	if (sc->flag & SC_SHOW_TRACK_PATH) {
		track = tracksbase->first;
		while (track) {
			if ((track->flag & TRACK_HIDDEN) == 0)
				draw_track_path(sc, clip, track);

			track = track->next;
		}
	}

	/* markers outline and non-selected areas */
	track = tracksbase->first;
	fp = marker_pos;
	while (track) {
		if ((track->flag & TRACK_HIDDEN) == 0) {
			marker = BKE_tracking_marker_get(track, framenr);

			if (MARKER_VISIBLE(sc, track, marker)) {
				copy_v2_v2(cur_pos, fp ? fp : marker->pos);

				draw_marker_outline(sc, track, marker, cur_pos, width, height);
				draw_marker_areas(sc, track, marker, cur_pos, width, height, 0, 0);
				draw_marker_slide_zones(sc, track, marker, cur_pos, 1, 0, 0, width, height);
				draw_marker_slide_zones(sc, track, marker, cur_pos, 0, 0, 0, width, height);

				if (fp)
					fp += 2;
			}
		}

		track = track->next;
	}

	/* selected areas only, so selection wouldn't be overlapped by
	 * non-selected areas */
	track = tracksbase->first;
	fp = marker_pos;
	while (track) {
		if ((track->flag & TRACK_HIDDEN) == 0) {
			int act = track == act_track;
			marker = BKE_tracking_marker_get(track, framenr);

			if (MARKER_VISIBLE(sc, track, marker)) {
				if (!act) {
					copy_v2_v2(cur_pos, fp ? fp : marker->pos);

					draw_marker_areas(sc, track, marker, cur_pos, width, height, 0, 1);
					draw_marker_slide_zones(sc, track, marker, cur_pos, 0, 1, 0, width, height);
				}

				if (fp)
					fp += 2;
			}
		}

		track = track->next;
	}

	/* active marker would be displayed on top of everything else */
	if (act_track) {
		if ((act_track->flag & TRACK_HIDDEN) == 0) {
			marker = BKE_tracking_marker_get(act_track, framenr);

			if (MARKER_VISIBLE(sc, act_track, marker)) {
				copy_v2_v2(cur_pos, active_pos ? active_pos : marker->pos);

				draw_marker_areas(sc, act_track, marker, cur_pos, width, height, 1, 1);
				draw_marker_slide_zones(sc, act_track, marker, cur_pos, 0, 1, 1, width, height);
			}
		}
	}

	if (sc->flag & SC_SHOW_BUNDLES) {
		MovieTrackingObject *object = BKE_tracking_object_get_active(tracking);
		float pos[4], vec[4], mat[4][4], aspy;

		glEnable(GL_POINT_SMOOTH);
		glPointSize(3.0f);

		aspy = 1.0f / clip->tracking.camera.pixel_aspect;
		BKE_tracking_get_projection_matrix(tracking, object, framenr, width, height, mat);

		track = tracksbase->first;
		while (track) {
			if ((track->flag & TRACK_HIDDEN) == 0 && track->flag & TRACK_HAS_BUNDLE) {
				marker = BKE_tracking_marker_get(track, framenr);

				if (MARKER_VISIBLE(sc, track, marker)) {
					float npos[2];
					copy_v3_v3(vec, track->bundle_pos);
					vec[3] = 1;

					mul_v4_m4v4(pos, mat, vec);

					pos[0] = (pos[0] / (pos[3] * 2.0f) + 0.5f) * width;
					pos[1] = (pos[1] / (pos[3] * 2.0f) + 0.5f) * height * aspy;

					BKE_tracking_distort_v2(tracking, pos, npos);

					if (npos[0] >= 0.0f && npos[1] >= 0.0f && npos[0] <= width && npos[1] <= height * aspy) {
						vec[0] = (marker->pos[0] + track->offset[0]) * width;
						vec[1] = (marker->pos[1] + track->offset[1]) * height * aspy;

						sub_v2_v2(vec, npos);

						if (len_v2(vec) < 3.0f)
							gpuCurrentColor3x(CPACK_GREEN);
						else
							gpuCurrentColor3x(CPACK_RED);

						gpuBegin(GL_POINTS);

						if (undistort)
							gpuVertex3f(pos[0] / width, pos[1] / (height * aspy), 0);
						else
							gpuVertex3f(npos[0] / width, npos[1] / (height * aspy), 0);
						
						gpuEnd();
					}
				}
			}

			track = track->next;
		}

		glPointSize(1.0f);
		glDisable(GL_POINT_SMOOTH);
	}

	gpuPopMatrix();

	if (sc->flag & SC_SHOW_NAMES) {
		/* scaling should be cleared before drawing texts, otherwise font would also be scaled */
		track = tracksbase->first;
		fp = marker_pos;
		while (track) {
			if ((track->flag & TRACK_HIDDEN) == 0) {
				marker = BKE_tracking_marker_get(track, framenr);

				if (MARKER_VISIBLE(sc, track, marker)) {
					int act = track == act_track;

					copy_v2_v2(cur_pos, fp ? fp : marker->pos);

					draw_marker_texts(sc, track, marker, cur_pos, act, width, height, zoomx, zoomy);

					if (fp)
						fp += 2;
				}
			}

			track = track->next;
		}
	}

	gpuPopMatrix();

	if (marker_pos)
		MEM_freeN(marker_pos);
}

static void draw_distortion(SpaceClip *sc, ARegion *ar, MovieClip *clip,
                            int width, int height, float zoomx, float zoomy)
{
	float x, y;
	const int n = 10;
	int i, j, a;
	float pos[2], tpos[2], grid[11][11][2];
	MovieTracking *tracking = &clip->tracking;
	bGPdata *gpd = NULL;
	float aspy = 1.0f / tracking->camera.pixel_aspect;
	float dx = (float)width / n, dy = (float)height / n * aspy;
	float offsx = 0.0f, offsy = 0.0f;

	if (sc->mode != SC_MODE_DISTORTION)
		return;

	if (!tracking->camera.focal)
		return;

	if ((sc->flag & SC_SHOW_GRID) == 0 && (sc->flag & SC_MANUAL_CALIBRATION) == 0)
		return;

	view2d_to_region_float(&ar->v2d, 0.0f, 0.0f, &x, &y);

	gpuPushMatrix();
	gpuTranslate(x, y, 0);
	gpuScale(zoomx, zoomy, 0);
	gpuMultMatrix(sc->stabmat);
	gpuScale(width, height, 0);

	/* grid */
	if (sc->flag & SC_SHOW_GRID) {
		float val[4][2], idx[4][2];
		float min[2], max[2];

		for (a = 0; a < 4; a++) {
			if (a < 2)
				val[a][a % 2] = FLT_MAX;
			else
				val[a][a % 2] = -FLT_MAX;
		}

		zero_v2(pos);
		for (i = 0; i <= n; i++) {
			for (j = 0; j <= n; j++) {
				if (i == 0 || j == 0 || i == n || j == n) {
					BKE_tracking_distort_v2(tracking, pos, tpos);

					for (a = 0; a < 4; a++) {
						int ok;

						if (a < 2)
							ok = tpos[a % 2] < val[a][a % 2];
						else
							ok = tpos[a % 2] > val[a][a % 2];

						if (ok) {
							copy_v2_v2(val[a], tpos);
							idx[a][0] = j;
							idx[a][1] = i;
						}
					}
				}

				pos[0] += dx;
			}

			pos[0] = 0.0f;
			pos[1] += dy;
		}

		INIT_MINMAX2(min, max);

		for (a = 0; a < 4; a++) {
			pos[0] = idx[a][0] * dx;
			pos[1] = idx[a][1] * dy;

			BKE_tracking_undistort_v2(tracking, pos, tpos);

			DO_MINMAX2(tpos, min, max);
		}

		copy_v2_v2(pos, min);
		dx = (max[0] - min[0]) / n;
		dy = (max[1] - min[1]) / n;

		for (i = 0; i <= n; i++) {
			for (j = 0; j <= n; j++) {
				BKE_tracking_distort_v2(tracking, pos, grid[i][j]);

				grid[i][j][0] /= width;
				grid[i][j][1] /= height * aspy;

				pos[0] += dx;
			}

			pos[0] = min[0];
			pos[1] += dy;
		}

		gpuCurrentColor3x(CPACK_RED);

		for (i = 0; i <= n; i++) {
			gpuBegin(GL_LINE_STRIP);
			for (j = 0; j <= n; j++) {
				gpuVertex2fv(grid[i][j]);
			}
			gpuEnd();
		}

		for (j = 0; j <= n; j++) {
			gpuBegin(GL_LINE_STRIP);
			for (i = 0; i <= n; i++) {
				gpuVertex2fv(grid[i][j]);
			}
			gpuEnd();
		}
	}

	if (sc->gpencil_src == SC_GPENCIL_SRC_TRACK) {
		MovieTrackingTrack *track = BKE_tracking_track_get_active(&sc->clip->tracking);

		if (track) {
			int framenr = ED_space_clip_get_clip_frame_number(sc);
			MovieTrackingMarker *marker = BKE_tracking_marker_get_exact(track, framenr);

			offsx = marker->pos[0];
			offsy = marker->pos[1];

			gpd = track->gpd;
		}

	}
	else {
		gpd = clip->gpd;
	}

	if (sc->flag & SC_MANUAL_CALIBRATION && gpd) {
		bGPDlayer *layer = gpd->layers.first;

		while (layer) {
			bGPDframe *frame = layer->frames.first;

			if (layer->flag & GP_LAYER_HIDE) {
				layer = layer->next;
				continue;
			}

			gpuCurrentColor4fv(layer->color);
			glLineWidth(layer->thickness);
			glPointSize((float)(layer->thickness + 2));

			while (frame) {
				bGPDstroke *stroke = frame->strokes.first;

				while (stroke) {
					if (stroke->flag & GP_STROKE_2DSPACE) {
						if (stroke->totpoints > 1) {
							gpuBegin(GL_LINE_STRIP);
							for (i = 0; i < stroke->totpoints - 1; i++) {
								float npos[2], dpos[2], len;
								int steps;

								pos[0] = (stroke->points[i].x + offsx) * width;
								pos[1] = (stroke->points[i].y + offsy) * height * aspy;

								npos[0] = (stroke->points[i + 1].x + offsx) * width;
								npos[1] = (stroke->points[i + 1].y + offsy) * height * aspy;

								len = len_v2v2(pos, npos);
								steps = ceil(len / 5.0f);

								/* we want to distort only long straight lines */
								if (stroke->totpoints == 2) {
									BKE_tracking_undistort_v2(tracking, pos, pos);
									BKE_tracking_undistort_v2(tracking, npos, npos);
								}

								sub_v2_v2v2(dpos, npos, pos);
								mul_v2_fl(dpos, 1.0f / steps);

								for (j = 0; j <= steps; j++) {
									BKE_tracking_distort_v2(tracking, pos, tpos);
										gpuVertex2f(tpos[0] / width, tpos[1] / (height*aspy));

									add_v2_v2(pos, dpos);
								}
							}
							gpuEnd();
						}
						else if (stroke->totpoints == 1) {
							gpuBegin(GL_POINTS);
							gpuVertex2f(stroke->points[0].x + offsx, stroke->points[0].y + offsy);
							gpuEnd();
						}
					}

					stroke = stroke->next;
				}

				frame = frame->next;
			}

			layer = layer->next;
		}

		glLineWidth(1.0f);
		glPointSize(1.0f);
	}

	gpuPopMatrix();
}

void clip_draw_main(const bContext *C, SpaceClip *sc, ARegion *ar)
{
	MovieClip *clip = ED_space_clip_get_clip(sc);
	Scene *scene = CTX_data_scene(C);
	ImBuf *ibuf;
	int width, height;
	float zoomx, zoomy;

	ED_space_clip_get_size(sc, &width, &height);
	ED_space_clip_get_zoom(sc, ar, &zoomx, &zoomy);

	/* if no clip, nothing to do */
	if (!clip) {
		ED_region_grid_draw(ar, zoomx, zoomy);
		return;
	}

	if (sc->flag & SC_SHOW_STABLE) {
		float smat[4][4], ismat[4][4];

		ibuf = ED_space_clip_get_stable_buffer(sc, sc->loc, &sc->scale, &sc->angle);

		if (ibuf) {
			float loc[2];
			float aspect = clip->tracking.camera.pixel_aspect;

			if (width != ibuf->x)
				mul_v2_v2fl(loc, sc->loc, (float)width / ibuf->x);
			else
				copy_v2_v2(loc, sc->loc);

			BKE_tracking_stabilization_data_to_mat4(width, height, aspect, loc, sc->scale, sc->angle, sc->stabmat);

			unit_m4(smat);
			smat[0][0] = 1.0f / width;
			smat[1][1] = 1.0f / height;
			invert_m4_m4(ismat, smat);

			mul_serie_m4(sc->unistabmat, smat, sc->stabmat, ismat, NULL, NULL, NULL, NULL, NULL);
		}
	}
	else {
		ibuf = ED_space_clip_get_buffer(sc);

		zero_v2(sc->loc);
		sc->scale = 1.0f;
		unit_m4(sc->stabmat);
		unit_m4(sc->unistabmat);
	}

	if (ibuf) {
		draw_movieclip_buffer(C, sc, ar, ibuf, width, height, zoomx, zoomy);
		IMB_freeImBuf(ibuf);
	}
	else {
		ED_region_grid_draw(ar, zoomx, zoomy);
	}

	if (width && height) {
		draw_tracking_tracks(sc, ar, clip, width, height, zoomx, zoomy);
		draw_distortion(sc, ar, clip, width, height, zoomx, zoomy);
	}

	draw_movieclip_cache(sc, ar, clip, scene);
	draw_movieclip_notes(sc, ar);
}

/* draw grease pencil */
void clip_draw_grease_pencil(bContext *C, int onlyv2d)
{
	SpaceClip *sc = CTX_wm_space_clip(C);
	MovieClip *clip = ED_space_clip_get_clip(sc);

	if (!clip)
		return;

	if (onlyv2d) {
		/* if manual calibration is used then grease pencil data is already
		 * drawed in draw_distortion */
		if ((sc->flag & SC_MANUAL_CALIBRATION) == 0 || sc->mode != SC_MODE_DISTORTION) {
			gpuPushMatrix();
			gpuMultMatrix(sc->unistabmat);

			if (sc->gpencil_src == SC_GPENCIL_SRC_TRACK) {
				MovieTrackingTrack *track = BKE_tracking_track_get_active(&sc->clip->tracking);

				if (track) {
					int framenr = ED_space_clip_get_clip_frame_number(sc);
					MovieTrackingMarker *marker = BKE_tracking_marker_get(track, framenr);

					gpuTranslate(marker->pos[0], marker->pos[1], 0.0f);
				}
			}

			draw_gpencil_2dimage(C);

			gpuPopMatrix();
		}
	}
	else {
		draw_gpencil_view2d(C, 0);
	}
}<|MERGE_RESOLUTION|>--- conflicted
+++ resolved
@@ -274,8 +274,7 @@
 			int need_fallback = 1;
 
 			if (ED_space_clip_texture_buffer_supported(sc)) {
-<<<<<<< HEAD
-				if (ED_space_clip_load_movieclip_buffer(sc, ibuf)) {
+				if (ED_space_clip_load_movieclip_buffer(sc, ibuf, display_buffer)) {
 					gpuPushMatrix();
 					gpuTranslate(x, y, 0.0f);
 					gpuScale(zoomx, zoomy, 1.0f);
@@ -297,21 +296,6 @@
 					gpuEnd();
 
 					gpuPopMatrix();
-=======
-				if (ED_space_clip_load_movieclip_buffer(sc, ibuf, display_buffer)) {
-					glPushMatrix();
-					glTranslatef(x, y, 0.0f);
-					glScalef(zoomx, zoomy, 1.0f);
-
-					glBegin(GL_QUADS);
-					glTexCoord2f(0.0f, 0.0f); glVertex2f(0.0f,  0.0f);
-					glTexCoord2f(1.0f, 0.0f); glVertex2f(width, 0.0f);
-					glTexCoord2f(1.0f, 1.0f); glVertex2f(width, height);
-					glTexCoord2f(0.0f, 1.0f); glVertex2f(0.0f,  height);
-					glEnd();
-
-					glPopMatrix();
->>>>>>> 7748133b
 
 					ED_space_clip_unload_movieclip_buffer(sc);
 
