/*
 * ***** BEGIN GPL LICENSE BLOCK *****
 *
 * This program is free software; you can redistribute it and/or
 * modify it under the terms of the GNU General Public License
 * as published by the Free Software Foundation; either version 2
 * of the License, or (at your option) any later version. 
 *
 * This program is distributed in the hope that it will be useful,
 * but WITHOUT ANY WARRANTY; without even the implied warranty of
 * MERCHANTABILITY or FITNESS FOR A PARTICULAR PURPOSE.  See the
 * GNU General Public License for more details.
 *
 * You should have received a copy of the GNU General Public License
 * along with this program; if not, write to the Free Software Foundation,
 * Inc., 51 Franklin Street, Fifth Floor, Boston, MA 02110-1301, USA.
 *
 * The Original Code is Copyright (C) 2008 Blender Foundation.
 * All rights reserved.
 *
 * 
 * Contributor(s): Andrea Weikert (c) 2008 Blender Foundation
 *
 * ***** END GPL LICENSE BLOCK *****
 */

/** \file blender/editors/space_file/file_ops.c
 *  \ingroup spfile
 */

#include "BLI_blenlib.h"
#include "BLI_utildefines.h"
#include "BLI_fileops_types.h"
#include "BLI_linklist.h"

#include "RNA_access.h"
#include "RNA_define.h"
#include "RNA_types.h"

#include "BLO_readfile.h"

#include "BKE_appdir.h"
#include "BKE_asset.h"
#include "BKE_context.h"
#include "BKE_screen.h"
#include "BKE_global.h"
#include "BKE_report.h"
#include "BKE_main.h"

#ifdef WIN32
#  include "BLI_winstuff.h"
#endif

#include "ED_screen.h"
#include "ED_fileselect.h"

#include "UI_interface.h"

#include "MEM_guardedalloc.h"

#include "UI_view2d.h"

#include "WM_api.h"
#include "WM_types.h"

#include "file_intern.h"
#include "filelist.h"
#include "fsmenu.h"

#include <stdlib.h>
#include <string.h>
#include <stdio.h>
#include <ctype.h>

/* ---------- FILE SELECTION ------------ */
static FileSelection find_file_mouse_rect(SpaceFile *sfile, ARegion *ar, const rcti *rect_region)
{
	FileSelection sel;
	
	View2D *v2d = &ar->v2d;
	rcti rect_view;
	rctf rect_view_fl;
	rctf rect_region_fl;

	BLI_rctf_rcti_copy(&rect_region_fl, rect_region);

	UI_view2d_region_to_view_rctf(v2d, &rect_region_fl, &rect_view_fl);

	BLI_rcti_init(&rect_view,
	              (int)(v2d->tot.xmin + rect_view_fl.xmin),
	              (int)(v2d->tot.xmin + rect_view_fl.xmax),
	              (int)(v2d->tot.ymax - rect_view_fl.ymin),
	              (int)(v2d->tot.ymax - rect_view_fl.ymax));

	sel  = ED_fileselect_layout_offset_rect(sfile->layout, &rect_view);
	
	return sel;
}

static void file_deselect_all(SpaceFile *sfile, unsigned int flag)
{
	FileSelection sel;
	sel.first = 0;
	sel.last = filelist_files_ensure(sfile->files, ED_fileselect_get_params(sfile)) - 1;
	
	filelist_entries_select_index_range_set(sfile->files, &sel, FILE_SEL_REMOVE, flag, CHECK_ALL);
}

typedef enum FileSelect { 
	FILE_SELECT_NOTHING = 0,
	FILE_SELECT_DIR = 1, 
	FILE_SELECT_FILE = 2 
} FileSelect;

static void clamp_to_filelist(int numfiles, FileSelection *sel)
{
	/* border select before the first file */
	if ( (sel->first < 0) && (sel->last >= 0) ) {
		sel->first = 0;
	}
	/* don't select if everything is outside filelist */
	if ( (sel->first >= numfiles) && ((sel->last < 0) || (sel->last >= numfiles)) ) {
		sel->first = -1;
		sel->last = -1;
	}
	
	/* fix if last file invalid */
	if ( (sel->first > 0) && (sel->last < 0) )
		sel->last = numfiles - 1;

	/* clamp */
	if ( (sel->first >= numfiles) ) {
		sel->first = numfiles - 1;
	}
	if ( (sel->last >= numfiles) ) {
		sel->last = numfiles - 1;
	}
}

static FileSelection file_selection_get(bContext *C, const rcti *rect, bool fill)
{
	ARegion *ar = CTX_wm_region(C);
	SpaceFile *sfile = CTX_wm_space_file(C);
	int numfiles = filelist_files_ensure(sfile->files, ED_fileselect_get_params(sfile));
	FileSelection sel;

	sel = find_file_mouse_rect(sfile, ar, rect);
	if (!((sel.first == -1) && (sel.last == -1)) ) {
		clamp_to_filelist(numfiles, &sel);
	}


	/* if desired, fill the selection up from the last selected file to the current one */
	if (fill && (sel.last >= 0) && (sel.last < numfiles) ) {
		int f = sel.last;
		while (f >= 0) {
			if (filelist_entry_select_index_get(sfile->files, f, CHECK_ALL) )
				break;
			f--;
		}
		if (f >= 0) {
			sel.first = f + 1;
		}
	}
	return sel;
}

static FileSelect file_select_do(bContext *C, int selected_idx, bool do_diropen)
{
	FileSelect retval = FILE_SELECT_NOTHING;
	SpaceFile *sfile = CTX_wm_space_file(C);
	FileSelectParams *params = ED_fileselect_get_params(sfile);
	int numfiles = filelist_files_ensure(sfile->files, ED_fileselect_get_params(sfile));
	const FileDirEntry *file;

	/* make the selected file active */
	if ((selected_idx >= 0) &&
	    (selected_idx < numfiles) &&
	    (file = filelist_file(sfile->files, selected_idx)))
	{
		params->highlight_file = selected_idx;
		params->active_file = selected_idx;

		if (file->typeflag & FILE_TYPE_DIR) {
			const bool is_parent_dir = FILENAME_IS_PARENT(file->relpath);

			if (do_diropen == false) {
				params->file[0] = '\0';
				retval = FILE_SELECT_DIR;
			}
			/* the path is too long and we are not going up! */
			else if (!is_parent_dir && strlen(params->dir) + strlen(file->relpath) >= FILE_MAX) {
				// XXX error("Path too long, cannot enter this directory");
			}
			else {
				if (is_parent_dir) {
					/* avoids /../../ */
					BLI_parent_dir(params->dir);

					if (params->recursion_level > 1) {
						/* Disable 'dirtree' recursion when going up in tree. */
						params->recursion_level = 0;
						filelist_setrecursion(sfile->files, params->recursion_level);
					}
				}
				else {
					BLI_cleanup_dir(G.main->name, params->dir);
					strcat(params->dir, file->relpath);
					BLI_add_slash(params->dir);
				}

				ED_file_change_dir(C, false);
				retval = FILE_SELECT_DIR;
			}
		}
		else {
			retval = FILE_SELECT_FILE;
		}
		fileselect_file_set(sfile, selected_idx);
	}
	return retval;
}

/**
 * \warning: loops over all files so better use cautiously
 */
static bool file_is_any_selected(struct FileList *files, const int numfiles)
{
	int i;

	/* Is any file selected ? */
	for (i = 0; i < numfiles; ++i) {
		if (filelist_entry_select_index_get(files, i, CHECK_ALL)) {
			return true;
		}
	}

	return false;
}

/**
 * If \a file is outside viewbounds, this adjusts view to make sure it's inside
 */
static void file_ensure_inside_viewbounds(ARegion *ar, SpaceFile *sfile, const int file)
{
	FileLayout *layout = ED_fileselect_get_layout(sfile, ar);
	rctf *cur = &ar->v2d.cur;
	rcti rect;
	bool changed = true;

	file_tile_boundbox(ar, layout, file, &rect);

	/* down - also use if tile is higher than viewbounds so view is aligned to file name */
	if (cur->ymin > rect.ymin || layout->tile_h > ar->winy) {
		cur->ymin = rect.ymin - (2 * layout->tile_border_y);
		cur->ymax = cur->ymin + ar->winy;
	}
	/* up */
	else if (cur->ymax < rect.ymax) {
		cur->ymax = rect.ymax + layout->tile_border_y;
		cur->ymin = cur->ymax - ar->winy;
	}
	/* left - also use if tile is wider than viewbounds so view is aligned to file name */
	else if (cur->xmin > rect.xmin || layout->tile_w > ar->winx) {
		cur->xmin = rect.xmin - layout->tile_border_x;
		cur->xmax = cur->xmin + ar->winx;
	}
	/* right */
	else if (cur->xmax < rect.xmax) {
		cur->xmax = rect.xmax + (2 * layout->tile_border_x);
		cur->xmin = cur->xmax - ar->winx;
	}
	else {
		BLI_assert(cur->xmin <= rect.xmin && cur->xmax >= rect.xmax &&
		           cur->ymin <= rect.ymin && cur->ymax >= rect.ymax);
		changed = false;
	}

	if (changed) {
		UI_view2d_curRect_validate(&ar->v2d);
	}
}


static FileSelect file_select(bContext *C, const rcti *rect, FileSelType select, bool fill, bool do_diropen)
{
	SpaceFile *sfile = CTX_wm_space_file(C);
	FileSelect retval = FILE_SELECT_NOTHING;
	FileSelection sel = file_selection_get(C, rect, fill); /* get the selection */
	const FileCheckType check_type = (sfile->params->flag & FILE_DIRSEL_ONLY) ? CHECK_DIRS : CHECK_ALL;
	const int numfiles = filelist_files_ensure(sfile->files, ED_fileselect_get_params(sfile));

	/* flag the files as selected in the filelist */
	filelist_entries_select_index_range_set(sfile->files, &sel, select, FILE_SEL_SELECTED, check_type);
	
	/* Don't act on multiple selected files */
	if (sel.first != sel.last) select = 0;

	/* Do we have a valid selection and are we actually selecting */
	if ((sel.last >= 0) && (select != FILE_SEL_REMOVE)) {
		/* Check last selection, if selected, act on the file or dir */
		if (filelist_entry_select_index_get(sfile->files, sel.last, check_type)) {
			retval = file_select_do(C, sel.last, do_diropen);
		}
	}

	if (select != FILE_SEL_ADD && !file_is_any_selected(sfile->files, numfiles)) {
		sfile->params->active_file = -1;
	}
	else {
		ARegion *ar = CTX_wm_region(C);
		const FileLayout *layout = ED_fileselect_get_layout(sfile, ar);

		/* Adjust view to display selection. Doing iterations for first and last
		 * selected item makes view showing as much of the selection possible.
		 * Not really useful if tiles are (almost) bigger than viewbounds though. */
		if (((layout->flag & FILE_LAYOUT_HOR) && ar->winx > (1.2f * layout->tile_w)) ||
		    ((layout->flag & FILE_LAYOUT_VER) && ar->winy > (2.0f * layout->tile_h)))
		{
			file_ensure_inside_viewbounds(ar, sfile, sel.last);
			file_ensure_inside_viewbounds(ar, sfile, sel.first);
		}
	}

	/* update operator for name change event */
	file_draw_check(C);
	
	return retval;
}

static int file_border_select_find_last_selected(
        SpaceFile *sfile, ARegion *ar, const FileSelection *sel,
        const int mouse_xy[2])
{
	FileLayout *layout = ED_fileselect_get_layout(sfile, ar);
	rcti bounds_first, bounds_last;
	int dist_first, dist_last;
	float mouseco_view[2];

	UI_view2d_region_to_view(&ar->v2d, UNPACK2(mouse_xy), &mouseco_view[0], &mouseco_view[1]);

	file_tile_boundbox(ar, layout, sel->first, &bounds_first);
	file_tile_boundbox(ar, layout, sel->last, &bounds_last);

	/* are first and last in the same column (horizontal layout)/row (vertical layout)? */
	if ((layout->flag & FILE_LAYOUT_HOR && bounds_first.xmin == bounds_last.xmin) ||
	    (layout->flag & FILE_LAYOUT_VER && bounds_first.ymin != bounds_last.ymin))
	{
		/* use vertical distance */
		const int my_loc = (int)mouseco_view[1];
		dist_first = BLI_rcti_length_y(&bounds_first, my_loc);
		dist_last = BLI_rcti_length_y(&bounds_last, my_loc);
	}
	else {
		/* use horizontal distance */
		const int mx_loc = (int)mouseco_view[0];
		dist_first = BLI_rcti_length_x(&bounds_first, mx_loc);
		dist_last = BLI_rcti_length_x(&bounds_last, mx_loc);
	}

	return (dist_first < dist_last) ? sel->first : sel->last;
}

static int file_border_select_modal(bContext *C, wmOperator *op, const wmEvent *event)
{
	ARegion *ar = CTX_wm_region(C);
	SpaceFile *sfile = CTX_wm_space_file(C);
	FileSelectParams *params = ED_fileselect_get_params(sfile);
	FileSelection sel;
	rcti rect;

	int result;

	result = WM_border_select_modal(C, op, event);

	if (result == OPERATOR_RUNNING_MODAL) {
		WM_operator_properties_border_to_rcti(op, &rect);

		BLI_rcti_isect(&(ar->v2d.mask), &rect, &rect);

		sel = file_selection_get(C, &rect, 0);
		if ((sel.first != params->sel_first) || (sel.last != params->sel_last)) {
			int idx;

			file_deselect_all(sfile, FILE_SEL_HIGHLIGHTED);
			filelist_entries_select_index_range_set(sfile->files, &sel, FILE_SEL_ADD, FILE_SEL_HIGHLIGHTED, CHECK_ALL);
			WM_event_add_notifier(C, NC_SPACE | ND_SPACE_FILE_PARAMS, NULL);

			for (idx = sel.last; idx >= 0; idx--) {
				const FileDirEntry *file = filelist_file(sfile->files, idx);

				/* dont highlight readonly file (".." or ".") on border select */
				if (FILENAME_IS_CURRPAR(file->relpath)) {
					filelist_entry_select_set(sfile->files, file, FILE_SEL_REMOVE, FILE_SEL_HIGHLIGHTED, CHECK_ALL);
				}

				/* make sure highlight_file is no readonly file */
				if (sel.last == idx) {
					params->highlight_file = idx;
				}
			}
		}
		params->sel_first = sel.first; params->sel_last = sel.last;
		params->active_file = file_border_select_find_last_selected(sfile, ar, &sel, event->mval);
	}
	else {
		params->highlight_file = -1;
		params->sel_first = params->sel_last = -1;
		fileselect_file_set(sfile, params->active_file);
		file_deselect_all(sfile, FILE_SEL_HIGHLIGHTED);
		WM_event_add_notifier(C, NC_SPACE | ND_SPACE_FILE_PARAMS, NULL);
	}

	return result;
}

static int file_border_select_exec(bContext *C, wmOperator *op)
{
	ARegion *ar = CTX_wm_region(C);
	SpaceFile *sfile = CTX_wm_space_file(C);
	rcti rect;
	FileSelect ret;
	const bool select = (RNA_int_get(op->ptr, "gesture_mode") == GESTURE_MODAL_SELECT);
	const bool extend = RNA_boolean_get(op->ptr, "extend");

	WM_operator_properties_border_to_rcti(op, &rect);

	if (!extend) {
		file_deselect_all(sfile, FILE_SEL_SELECTED);
	}

	BLI_rcti_isect(&(ar->v2d.mask), &rect, &rect);

	ret = file_select(C, &rect, select ? FILE_SEL_ADD : FILE_SEL_REMOVE, false, false);

	/* unselect '..' parent entry - it's not supposed to be selected if more than one file is selected */
	filelist_entry_select_index_set(sfile->files, 0, FILE_SEL_REMOVE, FILE_SEL_SELECTED, CHECK_ALL);

	if (FILE_SELECT_DIR == ret) {
		WM_event_add_notifier(C, NC_SPACE | ND_SPACE_FILE_LIST, NULL);
	}
	else if (FILE_SELECT_FILE == ret) {
		WM_event_add_notifier(C, NC_SPACE | ND_SPACE_FILE_PARAMS, NULL);
	}
	return OPERATOR_FINISHED;
}

void FILE_OT_select_border(wmOperatorType *ot)
{
	/* identifiers */
	ot->name = "Activate/Select File";
	ot->description = "Activate/select the file(s) contained in the border";
	ot->idname = "FILE_OT_select_border";
	
	/* api callbacks */
	ot->invoke = WM_border_select_invoke;
	ot->exec = file_border_select_exec;
	ot->modal = file_border_select_modal;
	ot->poll = ED_operator_file_active;
	ot->cancel = WM_border_select_cancel;

	/* properties */
	WM_operator_properties_gesture_border(ot, 1);
}

static int file_select_invoke(bContext *C, wmOperator *op, const wmEvent *event)
{
	ARegion *ar = CTX_wm_region(C);
	SpaceFile *sfile = CTX_wm_space_file(C);
	FileSelect ret;
	rcti rect;
	const bool extend = RNA_boolean_get(op->ptr, "extend");
	const bool fill = RNA_boolean_get(op->ptr, "fill");
	const bool do_diropen = RNA_boolean_get(op->ptr, "open");

	if (ar->regiontype != RGN_TYPE_WINDOW)
		return OPERATOR_CANCELLED;

	rect.xmin = rect.xmax = event->mval[0];
	rect.ymin = rect.ymax = event->mval[1];

	if (!BLI_rcti_isect_pt(&ar->v2d.mask, rect.xmin, rect.ymin))
		return OPERATOR_CANCELLED;

	if (sfile && sfile->params) {
		int idx = sfile->params->highlight_file;
		int numfiles = filelist_files_ensure(sfile->files, ED_fileselect_get_params(sfile));

		if ((idx >= 0) && (idx < numfiles)) {
			/* single select, deselect all selected first */
			if (!extend) {
				file_deselect_all(sfile, FILE_SEL_SELECTED);
			}
		}
	}

	ret = file_select(C, &rect, extend ? FILE_SEL_TOGGLE : FILE_SEL_ADD, fill, do_diropen);

	if (extend) {
		/* unselect '..' parent entry - it's not supposed to be selected if more than one file is selected */
		filelist_entry_select_index_set(sfile->files, 0, FILE_SEL_REMOVE, FILE_SEL_SELECTED, CHECK_ALL);
	}

	if (FILE_SELECT_DIR == ret)
		WM_event_add_notifier(C, NC_SPACE | ND_SPACE_FILE_LIST, NULL);
	else if (FILE_SELECT_FILE == ret)
		WM_event_add_notifier(C, NC_SPACE | ND_SPACE_FILE_PARAMS, NULL);

	WM_event_add_mousemove(C); /* for directory changes */
	WM_event_add_notifier(C, NC_SPACE | ND_SPACE_FILE_PARAMS, NULL);

	return OPERATOR_FINISHED;
}

void FILE_OT_select(wmOperatorType *ot)
{
	PropertyRNA *prop;

	/* identifiers */
	ot->name = "Activate/Select File";
	ot->description = "Activate/select file";
	ot->idname = "FILE_OT_select";
	
	/* api callbacks */
	ot->invoke = file_select_invoke;
	ot->poll = ED_operator_file_active;

	/* properties */
	prop = RNA_def_boolean(ot->srna, "extend", false, "Extend", "Extend selection instead of deselecting everything first");
	RNA_def_property_flag(prop, PROP_SKIP_SAVE);
	prop = RNA_def_boolean(ot->srna, "fill", false, "Fill", "Select everything beginning with the last selection");
	RNA_def_property_flag(prop, PROP_SKIP_SAVE);
	prop = RNA_def_boolean(ot->srna, "open", true, "Open", "Open a directory when selecting it");
	RNA_def_property_flag(prop, PROP_SKIP_SAVE);
}

/**
 * \returns true if selection has changed
 */
static bool file_walk_select_selection_set(
        bContext *C, SpaceFile *sfile,
        const int direction, const int numfiles,
        const int active_old, const int active_new, const int other_site,
        const bool has_selection, const bool extend, const bool fill)
{
	FileSelectParams *params = sfile->params;
	struct FileList *files = sfile->files;
	const int last_sel = params->active_file; /* store old value */
	int active = active_old; /* could use active_old instead, just for readability */
	bool deselect = false;

	BLI_assert(params);

	if (has_selection) {
		if (extend &&
		    filelist_entry_select_index_get(files, active_old, CHECK_ALL) &&
		    filelist_entry_select_index_get(files, active_new, CHECK_ALL))
		{
			/* conditions for deselecting: initial file is selected, new file is
			 * selected and either other_side isn't selected/found or we use fill */
			deselect = (fill || other_site == -1 ||
			            !filelist_entry_select_index_get(files, other_site, CHECK_ALL));

			/* don't change highlight_file here since we either want to deselect active or we want to
			 * walk through a block of selected files without selecting/deselecting anything */
			params->active_file = active_new;
			/* but we want to change active if we use fill (needed to get correct selection bounds) */
			if (deselect && fill) {
				active = active_new;
			}
		}
		else {
			/* regular selection change */
			params->active_file = active = active_new;
		}
	}
	else {
		/* select last file */
		if (ELEM(direction, FILE_SELECT_WALK_UP, FILE_SELECT_WALK_LEFT)) {
			params->active_file = active = numfiles - 1;
		}
		/* select first file */
		else if (ELEM(direction, FILE_SELECT_WALK_DOWN, FILE_SELECT_WALK_RIGHT)) {
			params->active_file = active = extend ? 1 : 0;
		}
		else {
			BLI_assert(0);
		}
	}

	if (active < 0) {
		return false;
	}

	if (extend) {
		/* highlight the active walker file for extended selection for better visual feedback */
		params->highlight_file = params->active_file;

		/* unselect '..' parent entry - it's not supposed to be selected if more than one file is selected */
		filelist_entry_select_index_set(files, 0, FILE_SEL_REMOVE, FILE_SEL_SELECTED, CHECK_ALL);
	}
	else {
		/* deselect all first */
		file_deselect_all(sfile, FILE_SEL_SELECTED);

		/* highlight file under mouse pos */
		params->highlight_file = -1;
		WM_event_add_mousemove(C);
	}

	/* do the actual selection */
	if (fill) {
		FileSelection sel = { MIN2(active, last_sel), MAX2(active, last_sel) };

		/* clamping selection to not include '..' parent entry */
		if (sel.first == 0) {
			sel.first = 1;
		}

		/* fill selection between last and first selected file */
		filelist_entries_select_index_range_set(
		            files, &sel, deselect ? FILE_SEL_REMOVE : FILE_SEL_ADD, FILE_SEL_SELECTED, CHECK_ALL);
		/* entire sel is cleared here, so select active again */
		if (deselect) {
			filelist_entry_select_index_set(files, active, FILE_SEL_ADD, FILE_SEL_SELECTED, CHECK_ALL);
		}
	}
	else {
		filelist_entry_select_index_set(
		            files, active, deselect ? FILE_SEL_REMOVE : FILE_SEL_ADD, FILE_SEL_SELECTED, CHECK_ALL);
	}

	BLI_assert(IN_RANGE(active, -1, numfiles));
	fileselect_file_set(sfile, params->active_file);

	/* ensure newly selected file is inside viewbounds */
	file_ensure_inside_viewbounds(CTX_wm_region(C), sfile, params->active_file);

	/* selection changed */
	return true;
}

/**
 * \returns true if selection has changed
 */
static bool file_walk_select_do(
        bContext *C, SpaceFile *sfile,
        FileSelectParams *params, const int direction,
        const bool extend, const bool fill)
{
	struct FileList *files = sfile->files;
	const int numfiles = filelist_files_ensure(files, ED_fileselect_get_params(sfile));
	const bool has_selection = file_is_any_selected(files, numfiles);
	const int active_old = params->active_file;
	int active_new = -1;
	int other_site = -1; /* file on the other site of active_old */


	/* *** get all needed files for handling selection *** */

	if (has_selection) {
		ARegion *ar = CTX_wm_region(C);
		FileLayout *layout = ED_fileselect_get_layout(sfile, ar);
		const int idx_shift = (layout->flag & FILE_LAYOUT_HOR) ? layout->rows : layout->columns;

		if ((layout->flag & FILE_LAYOUT_HOR && direction == FILE_SELECT_WALK_UP) ||
		    (layout->flag & FILE_LAYOUT_VER && direction == FILE_SELECT_WALK_LEFT))
		{
			active_new = active_old - 1;
			other_site = active_old + 1;
		}
		else if ((layout->flag & FILE_LAYOUT_HOR && direction == FILE_SELECT_WALK_DOWN) ||
		         (layout->flag & FILE_LAYOUT_VER && direction == FILE_SELECT_WALK_RIGHT))
		{
			active_new = active_old + 1;
			other_site = active_old - 1;
		}
		else if ((layout->flag & FILE_LAYOUT_HOR && direction == FILE_SELECT_WALK_LEFT) ||
		         (layout->flag & FILE_LAYOUT_VER && direction == FILE_SELECT_WALK_UP))
		{
			active_new = active_old - idx_shift;
			other_site = active_old + idx_shift;
		}
		else if ((layout->flag & FILE_LAYOUT_HOR && direction == FILE_SELECT_WALK_RIGHT) ||
		         (layout->flag & FILE_LAYOUT_VER && direction == FILE_SELECT_WALK_DOWN))
		{

			active_new = active_old + idx_shift;
			other_site = active_old - idx_shift;
		}
		else {
			BLI_assert(0);
		}

		if (!IN_RANGE(active_new, 0, numfiles)) {
			if (extend) {
				/* extend to invalid file -> abort */
				return false;
			}
			/* if we don't extend, selecting '..' (index == 0) is allowed so
			 * using key selection to go to parent directory is possible */
			else if (active_new != 0) {
				/* select initial file */
				active_new = active_old;
			}
		}
		if (!IN_RANGE(other_site, 0, numfiles)) {
			other_site = -1;
		}
	}

	return file_walk_select_selection_set(
	            C, sfile, direction, numfiles, active_old, active_new, other_site, has_selection, extend, fill);
}

static int file_walk_select_invoke(bContext *C, wmOperator *op, const wmEvent *UNUSED(event))
{
	SpaceFile *sfile = (SpaceFile *)CTX_wm_space_data(C);
	FileSelectParams *params = sfile->params;
	const int direction = RNA_enum_get(op->ptr, "direction");
	const bool extend = RNA_boolean_get(op->ptr, "extend");
	const bool fill = RNA_boolean_get(op->ptr, "fill");

	if (file_walk_select_do(C, sfile, params, direction, extend, fill)) {
		WM_event_add_notifier(C, NC_SPACE | ND_SPACE_FILE_PARAMS, NULL);
		return OPERATOR_FINISHED;
	}

	return OPERATOR_CANCELLED;
}

void FILE_OT_select_walk(wmOperatorType *ot)
{
	static EnumPropertyItem direction_items[] = {
		{FILE_SELECT_WALK_UP,    "UP",    0, "Prev",  ""},
		{FILE_SELECT_WALK_DOWN,  "DOWN",  0, "Next",  ""},
		{FILE_SELECT_WALK_LEFT,  "LEFT",  0, "Left",  ""},
		{FILE_SELECT_WALK_RIGHT, "RIGHT", 0, "Right", ""},
		{0, NULL, 0, NULL, NULL}
	};
	PropertyRNA *prop;

	/* identifiers */
	ot->name = "Walk Select/Deselect File";
	ot->description = "Select/Deselect files by walking through them";
	ot->idname = "FILE_OT_select_walk";

	/* api callbacks */
	ot->invoke = file_walk_select_invoke;
	ot->poll = ED_operator_file_active;

	/* properties */
	prop = RNA_def_enum(ot->srna, "direction", direction_items, 0, "Walk Direction",
	                    "Select/Deselect file in this direction");
	RNA_def_property_flag(prop, PROP_SKIP_SAVE);
	prop = RNA_def_boolean(ot->srna, "extend", false, "Extend",
	                       "Extend selection instead of deselecting everything first");
	RNA_def_property_flag(prop, PROP_SKIP_SAVE);
	prop = RNA_def_boolean(ot->srna, "fill", false, "Fill", "Select everything beginning with the last selection");
	RNA_def_property_flag(prop, PROP_SKIP_SAVE);
}

static int file_select_all_exec(bContext *C, wmOperator *UNUSED(op))
{
	ScrArea *sa = CTX_wm_area(C);
	SpaceFile *sfile = CTX_wm_space_file(C);
	FileSelection sel;
	const int numfiles = filelist_files_ensure(sfile->files, ED_fileselect_get_params(sfile));
	const bool has_selection = file_is_any_selected(sfile->files, numfiles);

	sel.first = 0; 
	sel.last = numfiles - 1;

	/* select all only if previously no file was selected */
	if (has_selection) {
		filelist_entries_select_index_range_set(sfile->files, &sel, FILE_SEL_REMOVE, FILE_SEL_SELECTED, CHECK_ALL);
		sfile->params->active_file = -1;
	}
	else {
		const FileCheckType check_type = (sfile->params->flag & FILE_DIRSEL_ONLY) ? CHECK_DIRS : CHECK_FILES;
		int i;

		filelist_entries_select_index_range_set(sfile->files, &sel, FILE_SEL_ADD, FILE_SEL_SELECTED, check_type);

		/* set active_file to first selected */
		for (i = 0; i < numfiles; i++) {
			if (filelist_entry_select_index_get(sfile->files, i, check_type)) {
				sfile->params->active_file = i;
				break;
			}
		}
	}

	file_draw_check(C);
	WM_event_add_mousemove(C);
	ED_area_tag_redraw(sa);

	return OPERATOR_FINISHED;
}

void FILE_OT_select_all_toggle(wmOperatorType *ot)
{
	/* identifiers */
	ot->name = "(De)select All Files";
	ot->description = "Select or deselect all files";
	ot->idname = "FILE_OT_select_all_toggle";
	
	/* api callbacks */
	ot->exec = file_select_all_exec;
	ot->poll = ED_operator_file_active;

	/* properties */
}

/* ---------- BOOKMARKS ----------- */

/* Note we could get rid of this one, but it's used by some addon so... Does not hurt keeping it around for now. */
static int bookmark_select_exec(bContext *C, wmOperator *op)
{
	SpaceFile *sfile = CTX_wm_space_file(C);
	PropertyRNA *prop;

	if ((prop = RNA_struct_find_property(op->ptr, "dir"))) {
		char entry[256];
		FileSelectParams *params = sfile->params;

		RNA_property_string_get(op->ptr, prop, entry);
		BLI_strncpy(params->dir, entry, sizeof(params->dir));
		BLI_cleanup_dir(G.main->name, params->dir);
		ED_file_change_dir(C, true);

		WM_event_add_notifier(C, NC_SPACE | ND_SPACE_FILE_LIST, NULL);
	}
	
	return OPERATOR_FINISHED;
}

void FILE_OT_select_bookmark(wmOperatorType *ot)
{
	PropertyRNA *prop;

	/* identifiers */
	ot->name = "Select Directory";
	ot->description = "Select a bookmarked directory";
	ot->idname = "FILE_OT_select_bookmark";
	
	/* api callbacks */
	ot->exec = bookmark_select_exec;
	ot->poll = ED_operator_file_active;

	/* properties */
	prop = RNA_def_string(ot->srna, "dir", NULL, FILE_MAXDIR, "Dir", "");
	RNA_def_property_flag(prop, PROP_SKIP_SAVE);
}

static int bookmark_add_exec(bContext *C, wmOperator *UNUSED(op))
{
	ScrArea *sa = CTX_wm_area(C);
	SpaceFile *sfile = CTX_wm_space_file(C);
	struct FSMenu *fsmenu = ED_fsmenu_get();
	struct FileSelectParams *params = ED_fileselect_get_params(sfile);

	if (params->dir[0] != '\0') {
		char name[FILE_MAX];
	
		fsmenu_insert_entry(fsmenu, FS_CATEGORY_BOOKMARKS, params->dir, NULL, FS_INSERT_SAVE);
		BLI_make_file_string("/", name, BKE_appdir_folder_id_create(BLENDER_USER_CONFIG, NULL), BLENDER_BOOKMARK_FILE);
		fsmenu_write_file(fsmenu, name);
	}

	ED_area_tag_refresh(sa);
	ED_area_tag_redraw(sa);
	return OPERATOR_FINISHED;
}

void FILE_OT_bookmark_add(wmOperatorType *ot)
{
	/* identifiers */
	ot->name = "Add Bookmark";
	ot->description = "Add a bookmark for the selected/active directory";
	ot->idname = "FILE_OT_bookmark_add";
	
	/* api callbacks */
	ot->exec = bookmark_add_exec;
	ot->poll = ED_operator_file_active;
}

static int bookmark_delete_exec(bContext *C, wmOperator *op)
{
	ScrArea *sa = CTX_wm_area(C);
	SpaceFile *sfile = CTX_wm_space_file(C);
	struct FSMenu *fsmenu = ED_fsmenu_get();
	int nentries = ED_fsmenu_get_nentries(fsmenu, FS_CATEGORY_BOOKMARKS);

	PropertyRNA *prop = RNA_struct_find_property(op->ptr, "index");

	if (prop) {
		int index;
		if (RNA_property_is_set(op->ptr, prop)) {
			index = RNA_property_int_get(op->ptr, prop);
		}
		else {  /* if index unset, use active bookmark... */
			index = sfile->bookmarknr;
		}
		if ((index > -1) && (index < nentries)) {
			char name[FILE_MAX];
			
			fsmenu_remove_entry(fsmenu, FS_CATEGORY_BOOKMARKS, index);
			BLI_make_file_string("/", name, BKE_appdir_folder_id_create(BLENDER_USER_CONFIG, NULL), BLENDER_BOOKMARK_FILE);
			fsmenu_write_file(fsmenu, name);
			ED_area_tag_refresh(sa);
			ED_area_tag_redraw(sa);
		}
	}

	return OPERATOR_FINISHED;
}

void FILE_OT_bookmark_delete(wmOperatorType *ot)
{
	PropertyRNA *prop;

	/* identifiers */
	ot->name = "Delete Bookmark";
	ot->description = "Delete selected bookmark";
	ot->idname = "FILE_OT_bookmark_delete";
	
	/* api callbacks */
	ot->exec = bookmark_delete_exec;
	ot->poll = ED_operator_file_active;

	/* properties */
	prop = RNA_def_int(ot->srna, "index", -1, -1, 20000, "Index", "", -1, 20000);
	RNA_def_property_flag(prop, PROP_SKIP_SAVE);
}

static int bookmark_cleanup_exec(bContext *C, wmOperator *UNUSED(op))
{
	ScrArea *sa = CTX_wm_area(C);
	struct FSMenu *fsmenu = ED_fsmenu_get();
	struct FSMenuEntry *fsme_next, *fsme = ED_fsmenu_get_category(fsmenu, FS_CATEGORY_BOOKMARKS);
	int index;
	bool changed = false;

	for (index = 0; fsme; fsme = fsme_next) {
		fsme_next = fsme->next;

		if (!BLI_is_dir(fsme->path)) {
			fsmenu_remove_entry(fsmenu, FS_CATEGORY_BOOKMARKS, index);
			changed = true;
		}
		else {
			index++;
		}
	}

	if (changed) {
		char name[FILE_MAX];

		BLI_make_file_string("/", name, BKE_appdir_folder_id_create(BLENDER_USER_CONFIG, NULL), BLENDER_BOOKMARK_FILE);
		fsmenu_write_file(fsmenu, name);
		fsmenu_refresh_bookmarks_status(fsmenu);
		ED_area_tag_refresh(sa);
		ED_area_tag_redraw(sa);
	}

	return OPERATOR_FINISHED;
}

void FILE_OT_bookmark_cleanup(wmOperatorType *ot)
{
	/* identifiers */
	ot->name = "Cleanup Bookmarks";
	ot->description = "Delete all invalid bookmarks";
	ot->idname = "FILE_OT_bookmark_cleanup";

	/* api callbacks */
	ot->exec = bookmark_cleanup_exec;
	ot->poll = ED_operator_file_active;

	/* properties */
}

enum {
	FILE_BOOKMARK_MOVE_TOP = -2,
	FILE_BOOKMARK_MOVE_UP = -1,
	FILE_BOOKMARK_MOVE_DOWN = 1,
	FILE_BOOKMARK_MOVE_BOTTOM = 2,
};

static int bookmark_move_exec(bContext *C, wmOperator *op)
{
	ScrArea *sa = CTX_wm_area(C);
	SpaceFile *sfile = CTX_wm_space_file(C);
	struct FSMenu *fsmenu = ED_fsmenu_get();
	struct FSMenuEntry *fsmentry = ED_fsmenu_get_category(fsmenu, FS_CATEGORY_BOOKMARKS);
	const struct FSMenuEntry *fsmentry_org = fsmentry;

	char fname[FILE_MAX];

	const int direction = RNA_enum_get(op->ptr, "direction");
	const int totitems = ED_fsmenu_get_nentries(fsmenu, FS_CATEGORY_BOOKMARKS);
	const int act_index = sfile->bookmarknr;
	int new_index;

	if (totitems < 2) {
		return OPERATOR_CANCELLED;
	}

	switch (direction) {
		case FILE_BOOKMARK_MOVE_TOP:
			new_index = 0;
			break;
		case FILE_BOOKMARK_MOVE_BOTTOM:
			new_index = totitems - 1;
			break;
		case FILE_BOOKMARK_MOVE_UP:
		case FILE_BOOKMARK_MOVE_DOWN:
		default:
			new_index = (totitems + act_index + direction) % totitems;
			break;
	}

	if (new_index == act_index) {
		return OPERATOR_CANCELLED;
	}

	BLI_linklist_move_item((LinkNode **)&fsmentry, act_index, new_index);
	if (fsmentry != fsmentry_org) {
		ED_fsmenu_set_category(fsmenu, FS_CATEGORY_BOOKMARKS, fsmentry);
	}

	/* Need to update active bookmark number. */
	sfile->bookmarknr = new_index;

	BLI_make_file_string("/", fname, BKE_appdir_folder_id_create(BLENDER_USER_CONFIG, NULL), BLENDER_BOOKMARK_FILE);
	fsmenu_write_file(fsmenu, fname);

	ED_area_tag_redraw(sa);
	return OPERATOR_FINISHED;
}

void FILE_OT_bookmark_move(wmOperatorType *ot)
{
	static EnumPropertyItem slot_move[] = {
	    {FILE_BOOKMARK_MOVE_TOP, "TOP", 0, "Top", "Top of the list"},
		{FILE_BOOKMARK_MOVE_UP, "UP", 0, "Up", ""},
		{FILE_BOOKMARK_MOVE_DOWN, "DOWN", 0, "Down", ""},
		{FILE_BOOKMARK_MOVE_BOTTOM, "BOTTOM", 0, "Bottom", "Bottom of the list"},
		{ 0, NULL, 0, NULL, NULL }
	};

	/* identifiers */
	ot->name = "Move Bookmark";
	ot->idname = "FILE_OT_bookmark_move";
	ot->description = "Move the active bookmark up/down in the list";

	/* api callbacks */
	ot->poll = ED_operator_file_active;
	ot->exec = bookmark_move_exec;

	/* flags */
	ot->flag = OPTYPE_REGISTER;  /* No undo! */

	RNA_def_enum(ot->srna, "direction", slot_move, 0, "Direction", "Direction to move, UP or DOWN");
}

static int reset_recent_exec(bContext *C, wmOperator *UNUSED(op))
{
	ScrArea *sa = CTX_wm_area(C);
	char name[FILE_MAX];
	struct FSMenu *fsmenu = ED_fsmenu_get();
	
	while (ED_fsmenu_get_entry(fsmenu, FS_CATEGORY_RECENT, 0) != NULL) {
		fsmenu_remove_entry(fsmenu, FS_CATEGORY_RECENT, 0);
	}
	BLI_make_file_string("/", name, BKE_appdir_folder_id_create(BLENDER_USER_CONFIG, NULL), BLENDER_BOOKMARK_FILE);
	fsmenu_write_file(fsmenu, name);
	ED_area_tag_redraw(sa);

	return OPERATOR_FINISHED;
}

void FILE_OT_reset_recent(wmOperatorType *ot)
{
	/* identifiers */
	ot->name = "Reset Recent";
	ot->description = "Reset Recent files";
	ot->idname = "FILE_OT_reset_recent";
	
	/* api callbacks */
	ot->exec = reset_recent_exec;
	ot->poll = ED_operator_file_active;

}

int file_highlight_set(SpaceFile *sfile, ARegion *ar, int mx, int my)
{
	View2D *v2d = &ar->v2d;
	FileSelectParams *params;
	int numfiles, origfile;

	if (sfile == NULL || sfile->files == NULL) return 0;

	params = ED_fileselect_get_params(sfile);
	numfiles = filelist_files_ensure(sfile->files, params);

	origfile = params->highlight_file;

	mx -= ar->winrct.xmin;
	my -= ar->winrct.ymin;

	if (BLI_rcti_isect_pt(&ar->v2d.mask, mx, my)) {
		float fx, fy;
		int highlight_file;

		UI_view2d_region_to_view(v2d, mx, my, &fx, &fy);

		highlight_file = ED_fileselect_layout_offset(sfile->layout, (int)(v2d->tot.xmin + fx), (int)(v2d->tot.ymax - fy));

		if ((highlight_file >= 0) && (highlight_file < numfiles))
			params->highlight_file = highlight_file;
		else
			params->highlight_file = -1;
	}
	else
		params->highlight_file = -1;

	return (params->highlight_file != origfile);
}

static int file_highlight_invoke(bContext *C, wmOperator *UNUSED(op), const wmEvent *event)
{
	ARegion *ar = CTX_wm_region(C);
	SpaceFile *sfile = CTX_wm_space_file(C);

	if (!file_highlight_set(sfile, ar, event->x, event->y))
		return OPERATOR_CANCELLED;

	ED_area_tag_redraw(CTX_wm_area(C));
	
	return OPERATOR_FINISHED;
}

void FILE_OT_highlight(struct wmOperatorType *ot)
{
	/* identifiers */
	ot->name = "Highlight File";
	ot->description = "Highlight selected file(s)";
	ot->idname = "FILE_OT_highlight";
	
	/* api callbacks */
	ot->invoke = file_highlight_invoke;
	ot->poll = ED_operator_file_active;
}

int file_cancel_exec(bContext *C, wmOperator *UNUSED(unused))
{
	wmWindowManager *wm = CTX_wm_manager(C);
	SpaceFile *sfile = CTX_wm_space_file(C);
	wmOperator *op = sfile->op;
	
	sfile->op = NULL;

	WM_event_fileselect_event(wm, op, EVT_FILESELECT_CANCEL);
	
	return OPERATOR_FINISHED;
}

static int file_operator_poll(bContext *C)
{
	int poll = ED_operator_file_active(C);
	SpaceFile *sfile = CTX_wm_space_file(C);

	if (!sfile || !sfile->op) poll = 0;

	return poll;
}

void FILE_OT_cancel(struct wmOperatorType *ot)
{
	/* identifiers */
	ot->name = "Cancel File Load";
	ot->description = "Cancel loading of selected file";
	ot->idname = "FILE_OT_cancel";
	
	/* api callbacks */
	ot->exec = file_cancel_exec;
	ot->poll = file_operator_poll;
}


<<<<<<< HEAD
static void file_sfile_to_operator(
        wmOperator *op, SpaceFile *sfile, char filepath[FILE_MAX_LIBEXTRA], const bool is_fake)
=======
void file_sfile_to_operator_ex(wmOperator *op, SpaceFile *sfile, char *filepath)
>>>>>>> 9e0757a3
{
	PropertyRNA *prop, *prop_files, *prop_dirs;
	/* Note filebrowser does not create ae for default NONE 'engine', we'll get NULL in this case here. */
	AssetEngine *ae = filelist_assetengine_get(sfile->files);
	AssetUUIDList *uuids;
	FileDirEntryArr *selection;
	FileCheckType check = CHECK_NONE;

	if ((prop_files = RNA_struct_find_property(op->ptr, "files"))) {
	    check |= CHECK_FILES;
	}
	if ((prop_dirs = RNA_struct_find_property(op->ptr, "dirs"))) {
		check |= CHECK_DIRS;
	}

	BLI_assert(STREQ(sfile->params->dir, filelist_dir(sfile->files)));

	selection = filelist_selection_get(sfile->files, check, sfile->params->file, &uuids, !is_fake);

	if (ae && selection->nbr_entries && !is_fake) {  /* We only expect uuids when not is_fake... */
		BLI_assert(uuids);
	}

	if ((prop = RNA_struct_find_property(op->ptr, "directory"))) {
		RNA_property_string_set(op->ptr, prop, selection->root);
	}

	if (selection->nbr_entries != 0) {
		const char *filename;

		filename = ((FileDirEntry *)selection->entries.first)->relpath;
		BLI_join_dirfile(filepath, FILE_MAX_LIBEXTRA /* XXX sizeof(filepath) */, selection->root, filename);

		if ((prop = RNA_struct_find_property(op->ptr, "relative_path"))) {
			if (RNA_property_boolean_get(op->ptr, prop)) {
				BLI_path_rel(filepath, G.main->name);
			}
		}

		if ((prop = RNA_struct_find_property(op->ptr, "filename"))) {
			RNA_property_string_set(op->ptr, prop, filename);
		}
		if ((prop = RNA_struct_find_property(op->ptr, "filepath"))) {
			RNA_property_string_set(op->ptr, prop, filepath);
		}
		if (ae && uuids) {
			if ((prop = RNA_struct_find_property(op->ptr, "asset_uuid"))) {
				RNA_property_int_set_array(op->ptr, prop, uuids->uuids[0].uuid_asset);
			}
			if ((prop = RNA_struct_find_property(op->ptr, "variant_uuid"))) {
				RNA_property_int_set_array(op->ptr, prop, uuids->uuids[0].uuid_variant);
			}
			if ((prop = RNA_struct_find_property(op->ptr, "revision_uuid"))) {
				RNA_property_int_set_array(op->ptr, prop, uuids->uuids[0].uuid_revision);
			}
		}

		/* some ops have multiple files to select */
		/* this is called on operators check() so clear collections first since
		 * they may be already set. */
		{
			if (prop_files) {
				FileDirEntry *entry;
				PointerRNA itemptr;
				int i;

				RNA_property_collection_clear(op->ptr, prop_files);
				for (i = 0, entry = selection->entries.first; entry; entry = entry->next, i++) {
					if (!(entry->typeflag & FILE_TYPE_DIR)) {
						RNA_property_collection_add(op->ptr, prop_files, &itemptr);
						RNA_string_set(&itemptr, "name", entry->relpath);
						if (ae) {
							BLI_assert(i < uuids->nbr_uuids);
							RNA_int_set_array(&itemptr, "asset_uuid", uuids->uuids[i].uuid_asset);
							RNA_int_set_array(&itemptr, "variant_uuid", uuids->uuids[i].uuid_variant);
							RNA_int_set_array(&itemptr, "revision_uuid", uuids->uuids[i].uuid_revision);
						}
					}
				}
			}

			if (prop_dirs) {
				FileDirEntry *entry;
				PointerRNA itemptr;
				int num_dirs = 0;

				RNA_property_collection_clear(op->ptr, prop);
				for (entry = selection->entries.first; entry; entry = entry->next) {
					if (entry->typeflag & FILE_TYPE_DIR) {
						RNA_property_collection_add(op->ptr, prop_dirs, &itemptr);
						RNA_string_set(&itemptr, "name", entry->relpath);
						num_dirs++;
					}
				}

				/* make sure the directory specified in the button is added even if no directory selected */
				if (!num_dirs) {
					RNA_property_collection_add(op->ptr, prop_dirs, &itemptr);
					RNA_string_set(&itemptr, "name", sfile->params->dir);
				}
			}
		}
	}
	else {
		/* We have to ensure those are properly reset!!! */
		if ((prop = RNA_struct_find_property(op->ptr, "filename"))) {
			RNA_property_string_set(op->ptr, prop, sfile->params->file);
		}
		if ((prop = RNA_struct_find_property(op->ptr, "filepath"))) {
			BLI_join_dirfile(filepath, FILE_MAX_LIBEXTRA, sfile->params->dir, sfile->params->file);
			RNA_property_string_set(op->ptr, prop, filepath);
		}
		if (prop_files) {
			RNA_property_reset(op->ptr, prop, 0);
		}
		if (prop_dirs) {
			RNA_property_reset(op->ptr, prop, 0);
		}
	}

	if (!is_fake && ae && (prop = RNA_struct_find_property(op->ptr, "asset_engine"))) {
		RNA_property_string_set(op->ptr, prop, ae->type->idname);
	}

	if (uuids) {
		MEM_freeN(uuids->uuids);
		MEM_freeN(uuids);
	}

	BKE_filedir_entryarr_clear(selection);
	MEM_freeN(selection);
}
void file_sfile_to_operator(wmOperator *op, SpaceFile *sfile)
{
	char filepath[FILE_MAX];

	file_sfile_to_operator_ex(op, sfile, filepath);
}

static void file_operator_to_sfile(SpaceFile *sfile, wmOperator *op)
{
	PropertyRNA *prop;

	/* If neither of the above are set, split the filepath back */
	if ((prop = RNA_struct_find_property(op->ptr, "filepath"))) {
		char filepath[FILE_MAX];
		RNA_property_string_get(op->ptr, prop, filepath);
		BLI_split_dirfile(filepath, sfile->params->dir, sfile->params->file, sizeof(sfile->params->dir), sizeof(sfile->params->file));
	}
	else {
		if ((prop = RNA_struct_find_property(op->ptr, "filename"))) {
			RNA_property_string_get(op->ptr, prop, sfile->params->file);
		}
		if ((prop = RNA_struct_find_property(op->ptr, "directory"))) {
			RNA_property_string_get(op->ptr, prop, sfile->params->dir);
		}
	}
	
	/* we could check for relative_path property which is used when converting
	 * in the other direction but doesnt hurt to do this every time */
	BLI_path_abs(sfile->params->dir, G.main->name);

	/* XXX, files and dirs updates missing, not really so important though */
}

/**
 * Use to set the file selector path from some arbitrary source.
 */
void file_sfile_filepath_set(SpaceFile *sfile, const char *filepath)
{
	BLI_assert(BLI_exists(filepath));

	if (BLI_is_dir(filepath)) {
		BLI_strncpy(sfile->params->dir, filepath, sizeof(sfile->params->dir));
		sfile->params->file[0] = '\0';
	}
	else {
		if ((sfile->params->flag & FILE_DIRSEL_ONLY) == 0) {
			BLI_split_dirfile(filepath, sfile->params->dir, sfile->params->file,
			                  sizeof(sfile->params->dir), sizeof(sfile->params->file));
		}
		else {
			BLI_split_dir_part(filepath, sfile->params->dir, sizeof(sfile->params->dir));
		}
	}
}

void file_draw_check(bContext *C)
{
	SpaceFile *sfile = CTX_wm_space_file(C);
	wmOperator *op = sfile->op;
	if (op) { /* fail on reload */
		if (op->type->check) {
<<<<<<< HEAD
			char filepath[FILE_MAX_LIBEXTRA];
			file_sfile_to_operator(op, sfile, filepath, true);
=======
			file_sfile_to_operator(op, sfile);
>>>>>>> 9e0757a3
			
			/* redraw */
			if (op->type->check(C, op)) {
				file_operator_to_sfile(sfile, op);
	
				/* redraw, else the changed settings wont get updated */
				ED_area_tag_redraw(CTX_wm_area(C));
			}
		}
	}
}

/* for use with; UI_block_func_set */
void file_draw_check_cb(bContext *C, void *UNUSED(arg1), void *UNUSED(arg2))
{
	file_draw_check(C);
}

bool file_draw_check_exists(SpaceFile *sfile)
{
	if (sfile->op) { /* fails on reload */
		PropertyRNA *prop;
		if ((prop = RNA_struct_find_property(sfile->op->ptr, "check_existing"))) {
			if (RNA_property_boolean_get(sfile->op->ptr, prop)) {
				char filepath[FILE_MAX];
				BLI_join_dirfile(filepath, sizeof(filepath), sfile->params->dir, sfile->params->file);
				if (BLI_is_file(filepath)) {
					return true;
				}
			}
		}
	}

	return false;
}

int file_exec(bContext *C, wmOperator *exec_op)
{
	wmWindowManager *wm = CTX_wm_manager(C);
	SpaceFile *sfile = CTX_wm_space_file(C);
	const struct FileDirEntry *file = filelist_file(sfile->files, sfile->params->active_file);
	char filepath[FILE_MAX_LIBEXTRA];
	
	/* directory change */
	if (file && (file->typeflag & FILE_TYPE_DIR)) {
		if (!file->relpath) {
			return OPERATOR_CANCELLED;
		}

		if (FILENAME_IS_PARENT(file->relpath)) {
			BLI_parent_dir(sfile->params->dir);
		}
		else {
			BLI_cleanup_dir(G.main->name, sfile->params->dir);
			strcat(sfile->params->dir, file->relpath);
			BLI_add_slash(sfile->params->dir);
		}

		ED_file_change_dir(C, false);
	}
	/* opening file - sends events now, so things get handled on windowqueue level */
	else if (sfile->op) {
		wmOperator *op = sfile->op;
	
		/* when used as a macro, for doubleclick, 
		 * to prevent closing when doubleclicking on .. item */
		if (RNA_boolean_get(exec_op->ptr, "need_active")) {
			const int numfiles = filelist_files_ensure(sfile->files, ED_fileselect_get_params(sfile));
			int i, active = 0;
			
			for (i = 0; i < numfiles; i++) {
				if (filelist_entry_select_index_get(sfile->files, i, CHECK_ALL)) {
					active = 1;
					break;
				}
			}
			if (active == 0)
				return OPERATOR_CANCELLED;
		}
		
		sfile->op = NULL;

<<<<<<< HEAD
		file_sfile_to_operator(op, sfile, filepath, false);
=======
		file_sfile_to_operator_ex(op, sfile, filepath);
>>>>>>> 9e0757a3

		if (BLI_exists(sfile->params->dir)) {
			fsmenu_insert_entry(ED_fsmenu_get(), FS_CATEGORY_RECENT, sfile->params->dir, NULL,
			                    FS_INSERT_SAVE | FS_INSERT_FIRST);
		}

		BLI_make_file_string(G.main->name, filepath, BKE_appdir_folder_id_create(BLENDER_USER_CONFIG, NULL),
		                     BLENDER_BOOKMARK_FILE);
		fsmenu_write_file(ED_fsmenu_get(), filepath);
		WM_event_fileselect_event(wm, op, EVT_FILESELECT_EXEC);

	}

	return OPERATOR_FINISHED;
}

void FILE_OT_execute(struct wmOperatorType *ot)
{
	PropertyRNA *prop;

	/* identifiers */
	ot->name = "Execute File Window";
	ot->description = "Execute selected file";
	ot->idname = "FILE_OT_execute";
	
	/* api callbacks */
	ot->exec = file_exec;
	ot->poll = file_operator_poll; 

	/* properties */
	prop = RNA_def_boolean(ot->srna, "need_active", 0, "Need Active",
	                       "Only execute if there's an active selected file in the file list");
	RNA_def_property_flag(prop, PROP_SKIP_SAVE);
}


int file_parent_exec(bContext *C, wmOperator *UNUSED(unused))
{
	SpaceFile *sfile = CTX_wm_space_file(C);
	
	if (sfile->params) {
		if (BLI_parent_dir(sfile->params->dir)) {
			BLI_cleanup_dir(G.main->name, sfile->params->dir);
			/* if not browsing in .blend file, we still want to check whether the path is a directory */
			if (sfile->params->type == FILE_LOADLIB) {
				char tdir[FILE_MAX];
				if (BLO_library_path_explode(sfile->params->dir, tdir, NULL, NULL)) {
					ED_file_change_dir(C, false);
				}
				else {
					ED_file_change_dir(C, true);
				}
			}
			else {
				ED_file_change_dir(C, true);
			}
			if (sfile->params->recursion_level > 1) {
				/* Disable 'dirtree' recursion when going up in tree. */
				sfile->params->recursion_level = 0;
				filelist_setrecursion(sfile->files, sfile->params->recursion_level);
			}
			WM_event_add_notifier(C, NC_SPACE | ND_SPACE_FILE_LIST, NULL);
		}
	}
	
	return OPERATOR_FINISHED;

}


void FILE_OT_parent(struct wmOperatorType *ot)
{
	/* identifiers */
	ot->name = "Parent File";
	ot->description = "Move to parent directory";
	ot->idname = "FILE_OT_parent";
	
	/* api callbacks */
	ot->exec = file_parent_exec;
	ot->poll = ED_operator_file_active; /* <- important, handler is on window level */
}


static int file_refresh_exec(bContext *C, wmOperator *UNUSED(unused))
{
	wmWindowManager *wm = CTX_wm_manager(C);
	SpaceFile *sfile = CTX_wm_space_file(C);
	ScrArea *sa = CTX_wm_area(C);
	struct FSMenu *fsmenu = ED_fsmenu_get();

	ED_fileselect_clear(wm, sa, sfile);

	/* refresh system directory menu */
	fsmenu_refresh_system_category(fsmenu);

	WM_event_add_notifier(C, NC_SPACE | ND_SPACE_FILE_LIST, NULL);

	return OPERATOR_FINISHED;

}

void FILE_OT_previous(struct wmOperatorType *ot)
{
	/* identifiers */
	ot->name = "Previous Folder";
	ot->description = "Move to previous folder";
	ot->idname = "FILE_OT_previous";
	
	/* api callbacks */
	ot->exec = file_previous_exec;
	ot->poll = ED_operator_file_active; /* <- important, handler is on window level */
}

int file_previous_exec(bContext *C, wmOperator *UNUSED(unused))
{
	SpaceFile *sfile = CTX_wm_space_file(C);

	if (sfile->params) {
		if (!sfile->folders_next)
			sfile->folders_next = folderlist_new();

		folderlist_pushdir(sfile->folders_next, sfile->params->dir);
		folderlist_popdir(sfile->folders_prev, sfile->params->dir);
		folderlist_pushdir(sfile->folders_next, sfile->params->dir);

		ED_file_change_dir(C, true);
	}
	WM_event_add_notifier(C, NC_SPACE | ND_SPACE_FILE_LIST, NULL);

	return OPERATOR_FINISHED;
}

void FILE_OT_next(struct wmOperatorType *ot)
{
	/* identifiers */
	ot->name = "Next Folder";
	ot->description = "Move to next folder";
	ot->idname = "FILE_OT_next";
	
	/* api callbacks */
	ot->exec = file_next_exec;
	ot->poll = ED_operator_file_active; /* <- important, handler is on window level */
}

int file_next_exec(bContext *C, wmOperator *UNUSED(unused))
{
	SpaceFile *sfile = CTX_wm_space_file(C);
	if (sfile->params) {
		if (!sfile->folders_next)
			sfile->folders_next = folderlist_new();

		folderlist_pushdir(sfile->folders_prev, sfile->params->dir);
		folderlist_popdir(sfile->folders_next, sfile->params->dir);

		// update folders_prev so we can check for it in folderlist_clear_next()
		folderlist_pushdir(sfile->folders_prev, sfile->params->dir);

		ED_file_change_dir(C, true);
	}
	WM_event_add_notifier(C, NC_SPACE | ND_SPACE_FILE_LIST, NULL);

	return OPERATOR_FINISHED;
}


/* only meant for timer usage */
static int file_smoothscroll_invoke(bContext *C, wmOperator *UNUSED(op), const wmEvent *event)
{
	ScrArea *sa = CTX_wm_area(C);
	SpaceFile *sfile = CTX_wm_space_file(C);
	ARegion *ar, *oldar = CTX_wm_region(C);
	int offset;
	int numfiles, numfiles_layout;
	int edit_idx = 0;
	int i;

	/* escape if not our timer */
	if (sfile->smoothscroll_timer == NULL || sfile->smoothscroll_timer != event->customdata)
		return OPERATOR_PASS_THROUGH;
	
	numfiles = filelist_files_ensure(sfile->files, ED_fileselect_get_params(sfile));

	/* check if we are editing a name */
	for (i = 0; i < numfiles; ++i) {
		if (filelist_entry_select_index_get(sfile->files, i, CHECK_ALL) ) {
			edit_idx = i;
			break;
		}
	}

	/* if we are not editing, we are done */
	if (0 == edit_idx) {
		WM_event_remove_timer(CTX_wm_manager(C), CTX_wm_window(C), sfile->smoothscroll_timer);
		sfile->smoothscroll_timer = NULL;
		return OPERATOR_PASS_THROUGH;
	}

	/* we need the correct area for scrolling */
	ar = BKE_area_find_region_type(sa, RGN_TYPE_WINDOW);
	if (!ar || ar->regiontype != RGN_TYPE_WINDOW) {
		WM_event_remove_timer(CTX_wm_manager(C), CTX_wm_window(C), sfile->smoothscroll_timer);
		sfile->smoothscroll_timer = NULL;
		return OPERATOR_PASS_THROUGH;
	}

	offset = ED_fileselect_layout_offset(sfile->layout, (int)ar->v2d.cur.xmin, (int)-ar->v2d.cur.ymax);
	if (offset < 0) offset = 0;

	/* scroll offset is the first file in the row/column we are editing in */
	if (sfile->scroll_offset == 0) {
		if (sfile->layout->flag & FILE_LAYOUT_HOR) {
			sfile->scroll_offset = (edit_idx / sfile->layout->rows) * sfile->layout->rows;
			if (sfile->scroll_offset <= offset) sfile->scroll_offset -= sfile->layout->rows;
		}
		else {
			sfile->scroll_offset = (edit_idx / sfile->layout->columns) * sfile->layout->columns;
			if (sfile->scroll_offset <= offset) sfile->scroll_offset -= sfile->layout->columns;
		}
	}
	
	numfiles_layout = ED_fileselect_layout_numfiles(sfile->layout, ar);
	
	/* check if we have reached our final scroll position */
	if ( (sfile->scroll_offset >= offset) && (sfile->scroll_offset < offset + numfiles_layout) ) {
		WM_event_remove_timer(CTX_wm_manager(C), CTX_wm_window(C), sfile->smoothscroll_timer);
		sfile->smoothscroll_timer = NULL;
		return OPERATOR_FINISHED;
	}

	/* temporarily set context to the main window region, 
	 * so the scroll operators work */
	CTX_wm_region_set(C, ar);
	
	/* scroll one step in the desired direction */
	if (sfile->scroll_offset < offset) {
		if (sfile->layout->flag & FILE_LAYOUT_HOR) {
			WM_operator_name_call(C, "VIEW2D_OT_scroll_left", 0, NULL);
		}
		else {
			WM_operator_name_call(C, "VIEW2D_OT_scroll_up", 0, NULL);
		}
		
	}
	else {
		if (sfile->layout->flag & FILE_LAYOUT_HOR) {
			WM_operator_name_call(C, "VIEW2D_OT_scroll_right", 0, NULL);
		}
		else {
			WM_operator_name_call(C, "VIEW2D_OT_scroll_down", 0, NULL);
		}
	}
	
	ED_region_tag_redraw(ar);
	
	/* and restore context */
	CTX_wm_region_set(C, oldar);
	
	return OPERATOR_FINISHED;
}


void FILE_OT_smoothscroll(wmOperatorType *ot)
{
	
	/* identifiers */
	ot->name = "Smooth Scroll";
	ot->idname = "FILE_OT_smoothscroll";
	ot->description = "Smooth scroll to make editable file visible";
	
	/* api callbacks */
	ot->invoke = file_smoothscroll_invoke;
	
	ot->poll = ED_operator_file_active;
}


static int filepath_drop_exec(bContext *C, wmOperator *op)
{
	SpaceFile *sfile = CTX_wm_space_file(C);

	if (sfile) {
		char filepath[FILE_MAX];

		RNA_string_get(op->ptr, "filepath", filepath);
		if (!BLI_exists(filepath)) {
			BKE_report(op->reports, RPT_ERROR, "File does not exist");
			return OPERATOR_CANCELLED;
		}

		file_sfile_filepath_set(sfile, filepath);

		if (sfile->op) {
			file_sfile_to_operator(sfile->op, sfile);
			file_draw_check(C);
		}

		WM_event_add_notifier(C, NC_SPACE | ND_SPACE_FILE_PARAMS, NULL);
		return OPERATOR_FINISHED;
	}

	return OPERATOR_CANCELLED;
}

void FILE_OT_filepath_drop(wmOperatorType *ot)
{
	ot->name = "File Selector Drop";
	ot->description = "";
	ot->idname = "FILE_OT_filepath_drop";

	ot->exec = filepath_drop_exec;
	ot->poll = WM_operator_winactive;

	RNA_def_string_file_path(ot->srna, "filepath", "Path", FILE_MAX, "", "");
}

/* create a new, non-existing folder name, returns 1 if successful, 0 if name couldn't be created.
 * The actual name is returned in 'name', 'folder' contains the complete path, including the new folder name.
 */
static int new_folder_path(const char *parent, char *folder, char *name)
{
	int i = 1;
	int len = 0;

	BLI_strncpy(name, "New Folder", FILE_MAXFILE);
	BLI_join_dirfile(folder, FILE_MAX, parent, name); /* XXX, not real length */
	/* check whether folder with the name already exists, in this case
	 * add number to the name. Check length of generated name to avoid
	 * crazy case of huge number of folders each named 'New Folder (x)' */
	while (BLI_exists(folder) && (len < FILE_MAXFILE)) {
		len = BLI_snprintf(name, FILE_MAXFILE, "New Folder(%d)", i);
		BLI_join_dirfile(folder, FILE_MAX, parent, name); /* XXX, not real length */
		i++;
	}

	return (len < FILE_MAXFILE);
}

int file_directory_new_exec(bContext *C, wmOperator *op)
{
	char name[FILE_MAXFILE];
	char path[FILE_MAX];
	bool generate_name = true;
	PropertyRNA *prop;

	wmWindowManager *wm = CTX_wm_manager(C);
	SpaceFile *sfile = CTX_wm_space_file(C);
	ScrArea *sa = CTX_wm_area(C);
	
	if (!sfile->params) {
		BKE_report(op->reports, RPT_WARNING, "No parent directory given");
		return OPERATOR_CANCELLED;
	}
	
	path[0] = '\0';

	if ((prop = RNA_struct_find_property(op->ptr, "directory"))) {
		RNA_property_string_get(op->ptr, prop, path);
		if (path[0] != '\0') {
			generate_name = false;
		}
	}

	if (generate_name) {
		/* create a new, non-existing folder name */
		if (!new_folder_path(sfile->params->dir, path, name)) {
			BKE_report(op->reports, RPT_ERROR, "Could not create new folder name");
			return OPERATOR_CANCELLED;
		}
	}
	else { /* We assume we are able to generate a valid name! */
		char org_path[FILE_MAX];

		BLI_strncpy(org_path, path, sizeof(org_path));
		if (BLI_path_make_safe(path)) {
			BKE_reportf(op->reports, RPT_WARNING, "'%s' given path is OS-invalid, creating '%s' path instead",
			            org_path, path);
		}
	}

	/* create the file */
	if (!BLI_dir_create_recursive(path)) {
		BKE_report(op->reports, RPT_ERROR, "Could not create new folder");
		return OPERATOR_CANCELLED;
	}

	/* Should no more be needed, now that BLI_dir_create_recursive returns a success state - but kept just in case. */
	if (!BLI_exists(path)) {
		BKE_report(op->reports, RPT_ERROR, "Could not create new folder");
		return OPERATOR_CANCELLED;
	}

	/* now remember file to jump into editing */
	BLI_strncpy(sfile->params->renamefile, name, FILE_MAXFILE);

	/* set timer to smoothly view newly generated file */
	sfile->smoothscroll_timer = WM_event_add_timer(wm, CTX_wm_window(C), TIMER1, 1.0 / 1000.0);  /* max 30 frs/sec */
	sfile->scroll_offset = 0;

	/* reload dir to make sure we're seeing what's in the directory */
	ED_fileselect_clear(wm, sa, sfile);

	if (RNA_boolean_get(op->ptr, "open")) {
		BLI_strncpy(sfile->params->dir, path, sizeof(sfile->params->dir));
		ED_file_change_dir(C, true);
	}

	WM_event_add_notifier(C, NC_SPACE | ND_SPACE_FILE_LIST, NULL);

	return OPERATOR_FINISHED;
}


void FILE_OT_directory_new(struct wmOperatorType *ot)
{
	PropertyRNA *prop;

	/* identifiers */
	ot->name = "Create New Directory";
	ot->description = "Create a new directory";
	ot->idname = "FILE_OT_directory_new";
	
	/* api callbacks */
	ot->invoke = WM_operator_confirm;
	ot->exec = file_directory_new_exec;
	ot->poll = ED_operator_file_active; /* <- important, handler is on window level */

	prop = RNA_def_string_dir_path(ot->srna, "directory", NULL, FILE_MAX, "Directory", "Name of new directory");
	RNA_def_property_flag(prop, PROP_SKIP_SAVE);
	prop = RNA_def_boolean(ot->srna, "open", false, "Open", "Open new directory");
	RNA_def_property_flag(prop, PROP_SKIP_SAVE);
}


/* TODO This should go to BLI_path_utils. */
static void file_expand_directory(bContext *C)
{
	SpaceFile *sfile = CTX_wm_space_file(C);
	
	if (sfile->params) {
		/* TODO, what about // when relbase isn't valid? */
		if (G.relbase_valid && BLI_path_is_rel(sfile->params->dir)) {
			BLI_path_abs(sfile->params->dir, G.main->name);
		}
		else if (sfile->params->dir[0] == '~') {
			char tmpstr[sizeof(sfile->params->dir) - 1];
			BLI_strncpy(tmpstr, sfile->params->dir + 1, sizeof(tmpstr));
			BLI_join_dirfile(sfile->params->dir, sizeof(sfile->params->dir), BKE_appdir_folder_default(), tmpstr);
		}

		else if (sfile->params->dir[0] == '\0')
#ifndef WIN32
		{
			sfile->params->dir[0] = '/';
			sfile->params->dir[1] = '\0';
		}
#else
		{
			get_default_root(sfile->params->dir);
		}
		/* change "C:" --> "C:\", [#28102] */
		else if ((isalpha(sfile->params->dir[0]) &&
		          (sfile->params->dir[1] == ':')) &&
		         (sfile->params->dir[2] == '\0'))
		{
			sfile->params->dir[2] = '\\';
			sfile->params->dir[3] = '\0';
		}
		else if (BLI_path_is_unc(sfile->params->dir)) {
			BLI_cleanup_unc(sfile->params->dir, FILE_MAX_LIBEXTRA);
		}
#endif
	}
}

/* TODO check we still need this, it's annoying to have OS-specific code here... :/ */
#if defined(WIN32)
static bool can_create_dir(const char *dir)
{
	/* for UNC paths we need to check whether the parent of the new
	 * directory is a proper directory itself and not a share or the
	 * UNC root (server name) itself. Calling BLI_is_dir does this
	 */
	if (BLI_path_is_unc(dir)) {
		char parent[PATH_MAX];
		BLI_strncpy(parent, dir, PATH_MAX);
		BLI_parent_dir(parent);
		return BLI_is_dir(parent);
	}
	return true;
}
#endif

void file_directory_enter_handle(bContext *C, void *UNUSED(arg_unused), void *UNUSED(arg_but))
{
	SpaceFile *sfile = CTX_wm_space_file(C);
	
	if (sfile->params) {
		file_expand_directory(C);

		/* special case, user may have pasted a filepath into the directory */
		if (BLI_is_file(sfile->params->dir)) {
			char path[sizeof(sfile->params->dir)];
			BLI_strncpy(path, sfile->params->dir, sizeof(path));
			BLI_split_dirfile(path, sfile->params->dir, sfile->params->file, sizeof(sfile->params->dir), sizeof(sfile->params->file));
		}

		BLI_cleanup_dir(G.main->name, sfile->params->dir);

		if (BLI_exists(sfile->params->dir)) {
			/* if directory exists, enter it immediately */
			ED_file_change_dir(C, true);

			/* don't do for now because it selects entire text instead of
			 * placing cursor at the end */
			/* UI_textbutton_activate_but(C, but); */
		}
#if defined(WIN32)
		else if (!can_create_dir(sfile->params->dir)) {
			const char *lastdir = folderlist_peeklastdir(sfile->folders_prev);
			if (lastdir)
				BLI_strncpy(sfile->params->dir, lastdir, sizeof(sfile->params->dir));
		}
#endif
		else {
			const char *lastdir = folderlist_peeklastdir(sfile->folders_prev);

			/* if not, ask to create it and enter if confirmed */
			wmOperatorType *ot = WM_operatortype_find("FILE_OT_directory_new", false);
			PointerRNA ptr;
			WM_operator_properties_create_ptr(&ptr, ot);
			RNA_string_set(&ptr, "directory", sfile->params->dir);
			RNA_boolean_set(&ptr, "open", true);

			if (lastdir)
				BLI_strncpy(sfile->params->dir, lastdir, sizeof(sfile->params->dir));


			WM_operator_name_call_ptr(C, ot, WM_OP_INVOKE_DEFAULT, &ptr);
			WM_operator_properties_free(&ptr);
		}

		WM_event_add_notifier(C, NC_SPACE | ND_SPACE_FILE_LIST, NULL);
	}
}

void file_filename_enter_handle(bContext *C, void *UNUSED(arg_unused), void *arg_but)
{
	SpaceFile *sfile = CTX_wm_space_file(C);
	uiBut *but = arg_but;
	char matched_file[FILE_MAX];
	char filepath[sizeof(sfile->params->dir)];

	if (sfile->params) {
		int matches;
		matched_file[0] = '\0';
		filepath[0] = '\0';

		file_expand_directory(C);

		matches = file_select_match(sfile, sfile->params->file, matched_file);

		/* *After* file_select_match! */
		BLI_filename_make_safe(sfile->params->file);

		if (matches) {
			/* int i, numfiles = filelist_numfiles(sfile->files); */ /* XXX UNUSED */
			sfile->params->file[0] = '\0';
			/* replace the pattern (or filename that the user typed in, with the first selected file of the match */
			BLI_strncpy(sfile->params->file, matched_file, sizeof(sfile->params->file));
			
			WM_event_add_notifier(C, NC_SPACE | ND_SPACE_FILE_PARAMS, NULL);
		}

		if (matches == 1) {

			BLI_join_dirfile(filepath, sizeof(sfile->params->dir), sfile->params->dir, sfile->params->file);

			/* if directory, open it and empty filename field */
			if (BLI_is_dir(filepath)) {
				BLI_cleanup_dir(G.main->name, filepath);
				BLI_strncpy(sfile->params->dir, filepath, sizeof(sfile->params->dir));
				sfile->params->file[0] = '\0';
				ED_file_change_dir(C, true);
				UI_textbutton_activate_but(C, but);
				WM_event_add_notifier(C, NC_SPACE | ND_SPACE_FILE_PARAMS, NULL);
			}
			else if (sfile->params->type == FILE_LOADLIB) {
				char tdir[FILE_MAX];
				BLI_add_slash(filepath);
				if (BLO_library_path_explode(filepath, tdir, NULL, NULL)) {
					BLI_cleanup_dir(G.main->name, filepath);
					BLI_strncpy(sfile->params->dir, filepath, sizeof(sfile->params->dir));
					sfile->params->file[0] = '\0';
					ED_file_change_dir(C, false);
					UI_textbutton_activate_but(C, but);
					WM_event_add_notifier(C, NC_SPACE | ND_SPACE_FILE_LIST, NULL);
				}
			}
		}
		else if (matches > 1) {
			file_draw_check(C);
		}
	}
}

void FILE_OT_refresh(struct wmOperatorType *ot)
{
	/* identifiers */
	ot->name = "Refresh Filelist";
	ot->description = "Refresh the file list";
	ot->idname = "FILE_OT_refresh";
	
	/* api callbacks */
	ot->exec = file_refresh_exec;
	ot->poll = ED_operator_file_active; /* <- important, handler is on window level */
}

static int file_hidedot_exec(bContext *C, wmOperator *UNUSED(unused))
{
	wmWindowManager *wm = CTX_wm_manager(C);
	SpaceFile *sfile = CTX_wm_space_file(C);
	ScrArea *sa = CTX_wm_area(C);
	
	if (sfile->params) {
		sfile->params->flag ^= FILE_HIDE_DOT;
		ED_fileselect_clear(wm, sa, sfile);
		WM_event_add_notifier(C, NC_SPACE | ND_SPACE_FILE_LIST, NULL);
	}
	
	return OPERATOR_FINISHED;
}


void FILE_OT_hidedot(struct wmOperatorType *ot)
{
	/* identifiers */
	ot->name = "Toggle Hide Dot Files";
	ot->description = "Toggle hide hidden dot files";
	ot->idname = "FILE_OT_hidedot";
	
	/* api callbacks */
	ot->exec = file_hidedot_exec;
	ot->poll = ED_operator_file_active; /* <- important, handler is on window level */
}

ARegion *file_tools_region(ScrArea *sa)
{
	ARegion *ar, *arnew;

	if ((ar = BKE_area_find_region_type(sa, RGN_TYPE_TOOLS)) != NULL)
		return ar;

	/* add subdiv level; after header */
	ar = BKE_area_find_region_type(sa, RGN_TYPE_HEADER);
	
	/* is error! */
	if (ar == NULL)
		return NULL;
	
	arnew = MEM_callocN(sizeof(ARegion), "tools for file");
	BLI_insertlinkafter(&sa->regionbase, ar, arnew);
	arnew->regiontype = RGN_TYPE_TOOLS;
	arnew->alignment = RGN_ALIGN_LEFT;

	ar = MEM_callocN(sizeof(ARegion), "tool props for file");
	BLI_insertlinkafter(&sa->regionbase, arnew, ar);
	ar->regiontype = RGN_TYPE_TOOL_PROPS;
	ar->alignment = RGN_ALIGN_BOTTOM | RGN_SPLIT_PREV;

	return arnew;
}

static int file_bookmark_toggle_exec(bContext *C, wmOperator *UNUSED(unused))
{
	ScrArea *sa = CTX_wm_area(C);
	ARegion *ar = file_tools_region(sa);
	
	if (ar)
		ED_region_toggle_hidden(C, ar);

	return OPERATOR_FINISHED;
}

void FILE_OT_bookmark_toggle(struct wmOperatorType *ot)
{
	/* identifiers */
	ot->name = "Toggle Bookmarks";
	ot->description = "Toggle bookmarks display";
	ot->idname = "FILE_OT_bookmark_toggle";
	
	/* api callbacks */
	ot->exec = file_bookmark_toggle_exec;
	ot->poll = ED_operator_file_active; /* <- important, handler is on window level */
}


/**
 * Looks for a string of digits within name (using BLI_stringdec) and adjusts it by add.
 */
static void filenum_newname(char *name, size_t name_size, int add)
{
	char head[FILE_MAXFILE], tail[FILE_MAXFILE];
	char name_temp[FILE_MAXFILE];
	int pic;
	unsigned short digits;

	pic = BLI_stringdec(name, head, tail, &digits);

	/* are we going from 100 -> 99 or from 10 -> 9 */
	if (add < 0 && digits > 0) {
		int i, exp;
		exp = 1;
		for (i = digits; i > 1; i--) {
			exp *= 10;
		}
		if (pic >= exp && (pic + add) < exp) {
			digits--;
		}
	}

	pic += add;
	if (pic < 0)
		pic = 0;
	BLI_stringenc(name_temp, head, tail, digits, pic);
	BLI_strncpy(name, name_temp, name_size);
}

static int file_filenum_exec(bContext *C, wmOperator *op)
{
	SpaceFile *sfile = CTX_wm_space_file(C);
	ScrArea *sa = CTX_wm_area(C);
	
	int inc = RNA_int_get(op->ptr, "increment");
	if (sfile->params && (inc != 0)) {
		filenum_newname(sfile->params->file, sizeof(sfile->params->file), inc);
		ED_area_tag_redraw(sa);
		file_draw_check(C);
		// WM_event_add_notifier(C, NC_WINDOW, NULL);
	}
	
	return OPERATOR_FINISHED;

}

void FILE_OT_filenum(struct wmOperatorType *ot)
{
	/* identifiers */
	ot->name = "Increment Number in Filename";
	ot->description = "Increment number in filename";
	ot->idname = "FILE_OT_filenum";
	
	/* api callbacks */
	ot->exec = file_filenum_exec;
	ot->poll = ED_operator_file_active; /* <- important, handler is on window level */

	/* props */
	RNA_def_int(ot->srna, "increment", 1, -100, 100, "Increment", "", -100, 100);
}

static int file_rename_exec(bContext *C, wmOperator *UNUSED(op))
{
	ScrArea *sa = CTX_wm_area(C);
	SpaceFile *sfile = (SpaceFile *)CTX_wm_space_data(C);
	
	if (sfile->params) {
		int idx = sfile->params->highlight_file;
		int numfiles = filelist_files_ensure(sfile->files, sfile->params);
		if ((0 <= idx) && (idx < numfiles)) {
			FileDirEntry *file = filelist_file(sfile->files, idx);
			filelist_entry_select_index_set(sfile->files, idx, FILE_SEL_ADD, FILE_SEL_EDITING, CHECK_ALL);
			BLI_strncpy(sfile->params->renameedit, file->relpath, FILE_MAXFILE);
			sfile->params->renamefile[0] = '\0';
		}
		ED_area_tag_redraw(sa);
	}
	
	return OPERATOR_FINISHED;

}

static int file_rename_poll(bContext *C)
{
	bool poll = ED_operator_file_active(C);
	SpaceFile *sfile = CTX_wm_space_file(C);

	if (sfile && sfile->params) {
		int idx = sfile->params->highlight_file;
		int numfiles = filelist_files_ensure(sfile->files, sfile->params);

		if ((0 <= idx) && (idx < numfiles)) {
			FileDirEntry *file = filelist_file(sfile->files, idx);
			if (FILENAME_IS_CURRPAR(file->relpath)) {
				poll = false;
			}
		}

		if (sfile->params->highlight_file < 0) {
			poll = false;
		}
		else {
			char dir[FILE_MAX];
			if (filelist_islibrary(sfile->files, dir, NULL)) {
				poll = false;
			}
		}
	}
	else {
		poll = false;
	}

	return poll;
}

void FILE_OT_rename(struct wmOperatorType *ot)
{
	/* identifiers */
	ot->name = "Rename File or Directory";
	ot->description = "Rename file or file directory";
	ot->idname = "FILE_OT_rename";
	
	/* api callbacks */
	ot->exec = file_rename_exec;
	ot->poll = file_rename_poll; 

}

static int file_delete_poll(bContext *C)
{
	int poll = ED_operator_file_active(C);
	SpaceFile *sfile = CTX_wm_space_file(C);

	if (sfile && sfile->params) {
		char dir[FILE_MAX];
		int numfiles = filelist_files_ensure(sfile->files, sfile->params);
		int i;
		int num_selected = 0;

		if (filelist_islibrary(sfile->files, dir, NULL)) poll = 0;
		for (i = 0; i < numfiles; i++) {
			if (filelist_entry_select_index_get(sfile->files, i, CHECK_FILES)) {
				num_selected++;
			}
		}
		if (num_selected <= 0) {
			poll = 0;
		}
	}
	else
		poll = 0;
		
	return poll;
}

int file_delete_exec(bContext *C, wmOperator *UNUSED(op))
{
	char str[FILE_MAX];
	wmWindowManager *wm = CTX_wm_manager(C);
	SpaceFile *sfile = CTX_wm_space_file(C);
	ScrArea *sa = CTX_wm_area(C);
	FileDirEntry *file;
	int numfiles = filelist_files_ensure(sfile->files, ED_fileselect_get_params(sfile));
	int i;

	for (i = 0; i < numfiles; i++) {
		if (filelist_entry_select_index_get(sfile->files, i, CHECK_FILES)) {
			file = filelist_file(sfile->files, i);
			BLI_make_file_string(G.main->name, str, sfile->params->dir, file->relpath);
			BLI_delete(str, false, false);
		}
	}
	
	ED_fileselect_clear(wm, sa, sfile);
	WM_event_add_notifier(C, NC_SPACE | ND_SPACE_FILE_LIST, NULL);
	
	return OPERATOR_FINISHED;

}

void FILE_OT_delete(struct wmOperatorType *ot)
{
	/* identifiers */
	ot->name = "Delete Selected Files";
	ot->description = "Delete selected files";
	ot->idname = "FILE_OT_delete";
	
	/* api callbacks */
	ot->invoke = WM_operator_confirm;
	ot->exec = file_delete_exec;
	ot->poll = file_delete_poll; /* <- important, handler is on window level */
}


void ED_operatormacros_file(void)
{
//	wmOperatorType *ot;
//	wmOperatorTypeMacro *otmacro;
	
	/* future macros */
}<|MERGE_RESOLUTION|>--- conflicted
+++ resolved
@@ -1190,12 +1190,8 @@
 }
 
 
-<<<<<<< HEAD
-static void file_sfile_to_operator(
+void file_sfile_to_operator_ex(
         wmOperator *op, SpaceFile *sfile, char filepath[FILE_MAX_LIBEXTRA], const bool is_fake)
-=======
-void file_sfile_to_operator_ex(wmOperator *op, SpaceFile *sfile, char *filepath)
->>>>>>> 9e0757a3
 {
 	PropertyRNA *prop, *prop_files, *prop_dirs;
 	/* Note filebrowser does not create ae for default NONE 'engine', we'll get NULL in this case here. */
@@ -1328,14 +1324,15 @@
 	BKE_filedir_entryarr_clear(selection);
 	MEM_freeN(selection);
 }
+
 void file_sfile_to_operator(wmOperator *op, SpaceFile *sfile)
 {
 	char filepath[FILE_MAX];
 
-	file_sfile_to_operator_ex(op, sfile, filepath);
-}
-
-static void file_operator_to_sfile(SpaceFile *sfile, wmOperator *op)
+	file_sfile_to_operator_ex(op, sfile, filepath, false);
+}
+
+void file_operator_to_sfile(SpaceFile *sfile, wmOperator *op)
 {
 	PropertyRNA *prop;
 
@@ -1389,12 +1386,8 @@
 	wmOperator *op = sfile->op;
 	if (op) { /* fail on reload */
 		if (op->type->check) {
-<<<<<<< HEAD
 			char filepath[FILE_MAX_LIBEXTRA];
-			file_sfile_to_operator(op, sfile, filepath, true);
-=======
-			file_sfile_to_operator(op, sfile);
->>>>>>> 9e0757a3
+			file_sfile_to_operator_ex(op, sfile, filepath, true);
 			
 			/* redraw */
 			if (op->type->check(C, op)) {
@@ -1477,11 +1470,7 @@
 		
 		sfile->op = NULL;
 
-<<<<<<< HEAD
-		file_sfile_to_operator(op, sfile, filepath, false);
-=======
-		file_sfile_to_operator_ex(op, sfile, filepath);
->>>>>>> 9e0757a3
+		file_sfile_to_operator_ex(op, sfile, filepath, false);
 
 		if (BLI_exists(sfile->params->dir)) {
 			fsmenu_insert_entry(ED_fsmenu_get(), FS_CATEGORY_RECENT, sfile->params->dir, NULL,
