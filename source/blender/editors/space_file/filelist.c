/*
 * ***** BEGIN GPL LICENSE BLOCK *****
 *
 * This program is free software; you can redistribute it and/or
 * modify it under the terms of the GNU General Public License
 * as published by the Free Software Foundation; either version 2
 * of the License, or (at your option) any later version. 
 *
 * This program is distributed in the hope that it will be useful,
 * but WITHOUT ANY WARRANTY; without even the implied warranty of
 * MERCHANTABILITY or FITNESS FOR A PARTICULAR PURPOSE.  See the
 * GNU General Public License for more details.
 *
 * You should have received a copy of the GNU General Public License
 * along with this program; if not, write to the Free Software Foundation,
 * Inc., 51 Franklin Street, Fifth Floor, Boston, MA 02110-1301, USA.
 *
 * The Original Code is Copyright (C) 2007 Blender Foundation.
 * All rights reserved.
 *
 * The Original Code is: all of this file.
 *
 * Contributor(s): none yet.
 *
 * ***** END GPL LICENSE BLOCK *****
 */

/** \file blender/editors/space_file/filelist.c
 *  \ingroup spfile
 */


/* global includes */

#include <stdlib.h>
#include <math.h>
#include <string.h>

#ifndef WIN32
#  include <unistd.h>
#else
#  include <io.h>
#  include <direct.h>
#endif   
#include "MEM_guardedalloc.h"

#include "BLI_blenlib.h"
#include "BLI_fileops_types.h"
#include "BLI_fnmatch.h"
#include "BLI_linklist.h"
#include "BLI_math.h"
#include "BLI_stack.h"
#include "BLI_threads.h"
#include "BLI_utildefines.h"
#include "BLI_fileops_types.h"

#ifdef WIN32
#  include "BLI_winstuff.h"
#endif

#include "BKE_context.h"
#include "BKE_global.h"
#include "BKE_library.h"
#include "BKE_icons.h"
#include "BKE_idcode.h"
#include "BKE_main.h"
#include "BKE_report.h"
#include "BLO_readfile.h"

#include "DNA_space_types.h"

#include "ED_datafiles.h"
#include "ED_fileselect.h"
#include "ED_screen.h"

#include "IMB_imbuf.h"
#include "IMB_imbuf_types.h"
#include "IMB_thumbs.h"

#include "PIL_time.h"

#include "WM_api.h"
#include "WM_types.h"

#include "UI_resources.h"
#include "UI_interface_icons.h"

#include "filelist.h"


/* ----------------- FOLDERLIST (previous/next) -------------- */

typedef struct FolderList {
	struct FolderList *next, *prev;
	char *foldername;
} FolderList;

ListBase *folderlist_new(void)
{
	ListBase *p = MEM_callocN(sizeof(*p), __func__);
	return p;
}

void folderlist_popdir(struct ListBase *folderlist, char *dir)
{
	const char *prev_dir;
	struct FolderList *folder;
	folder = folderlist->last;

	if (folder) {
		/* remove the current directory */
		MEM_freeN(folder->foldername);
		BLI_freelinkN(folderlist, folder);

		folder = folderlist->last;
		if (folder) {
			prev_dir = folder->foldername;
			BLI_strncpy(dir, prev_dir, FILE_MAXDIR);
		}
	}
	/* delete the folder next or use setdir directly before PREVIOUS OP */
}

void folderlist_pushdir(ListBase *folderlist, const char *dir)
{
	struct FolderList *folder, *previous_folder;
	previous_folder = folderlist->last;

	/* check if already exists */
	if (previous_folder && previous_folder->foldername) {
		if (BLI_path_cmp(previous_folder->foldername, dir) == 0) {
			return;
		}
	}

	/* create next folder element */
	folder = MEM_mallocN(sizeof(*folder), __func__);
	folder->foldername = BLI_strdup(dir);

	/* add it to the end of the list */
	BLI_addtail(folderlist, folder);
}

const char *folderlist_peeklastdir(ListBase *folderlist)
{
	struct FolderList *folder;

	if (!folderlist->last)
		return NULL;

	folder = folderlist->last;
	return folder->foldername;
}

int folderlist_clear_next(struct SpaceFile *sfile)
{
	struct FolderList *folder;

	/* if there is no folder_next there is nothing we can clear */
	if (!sfile->folders_next)
		return 0;

	/* if previous_folder, next_folder or refresh_folder operators are executed it doesn't clear folder_next */
	folder = sfile->folders_prev->last;
	if ((!folder) || (BLI_path_cmp(folder->foldername, sfile->params->dir) == 0))
		return 0;

	/* eventually clear flist->folders_next */
	return 1;
}

/* not listbase itself */
void folderlist_free(ListBase *folderlist)
{
	if (folderlist) {
		FolderList *folder;
		for (folder = folderlist->first; folder; folder = folder->next)
			MEM_freeN(folder->foldername);
		BLI_freelistN(folderlist);
	}
}

ListBase *folderlist_duplicate(ListBase *folderlist)
{
	
	if (folderlist) {
		ListBase *folderlistn = MEM_callocN(sizeof(*folderlistn), __func__);
		FolderList *folder;
		
		BLI_duplicatelist(folderlistn, folderlist);
		
		for (folder = folderlistn->first; folder; folder = folder->next) {
			folder->foldername = MEM_dupallocN(folder->foldername);
		}
		return folderlistn;
	}
	return NULL;
}


/* ------------------FILELIST------------------------ */

struct FileList;

typedef struct FileImage {
	struct FileImage *next, *prev;
	char path[FILE_MAX];
	unsigned int flags;
	int index;
	short done;
	ImBuf *img;
} FileImage;

typedef struct FileListFilter {
	bool hide_dot;
	bool hide_parent;
	bool hide_lib_dir;
	unsigned int filter;
	unsigned int filter_id;
	char filter_glob[64];
	char filter_search[66];  /* + 2 for heading/trailing implicit '*' wildcards. */
} FileListFilter;

typedef struct FileList {
	struct direntry *filelist;
	int numfiles;
	char dir[FILE_MAX];
	short prv_w;
	short prv_h;

	bool force_reset;
	bool force_refresh;
	bool filelist_ready;
	bool filelist_pending;

	short sort;
	bool need_sorting;

	FileListFilter filter_data;
	int *fidx;  /* Also used to detect when we need to filter! */
	int numfiltered;

	bool need_thumbnails;

	short max_recursion;
	short recursion_level;

	struct BlendHandle *libfiledata;

	/* Set given path as root directory, may change given string in place to a valid value. */
	void (*checkdirf)(struct FileList *, char *);

	/* Fill filelist (to be called by read job). */
	void (*read_jobf)(struct FileList *, const char *, short *, short *, float *, ThreadMutex *);

	/* Filter current filelist. */
	bool (*filterf)(struct direntry *, const char *, FileListFilter *);
} FileList;

#define SPECIAL_IMG_SIZE 48
#define SPECIAL_IMG_ROWS 4
#define SPECIAL_IMG_COLS 4

enum {
	SPECIAL_IMG_FOLDER      = 0,
	SPECIAL_IMG_PARENT      = 1,
	SPECIAL_IMG_REFRESH     = 2,
	SPECIAL_IMG_BLENDFILE   = 3,
	SPECIAL_IMG_SOUNDFILE   = 4,
	SPECIAL_IMG_MOVIEFILE   = 5,
	SPECIAL_IMG_PYTHONFILE  = 6,
	SPECIAL_IMG_TEXTFILE    = 7,
	SPECIAL_IMG_FONTFILE    = 8,
	SPECIAL_IMG_UNKNOWNFILE = 9,
	SPECIAL_IMG_LOADING     = 10,
	SPECIAL_IMG_BACKUP      = 11,
	SPECIAL_IMG_MAX
};

static ImBuf *gSpecialFileImages[SPECIAL_IMG_MAX];


static void filelist_readjob_main(struct FileList *, const char *, short *, short *, float *, ThreadMutex *);
static void filelist_readjob_lib(struct FileList *, const char *, short *, short *, float *, ThreadMutex *);
static void filelist_readjob_dir(struct FileList *, const char *, short *, short *, float *, ThreadMutex *);

/* helper, could probably go in BKE actually? */
static int groupname_to_code(const char *group);
static unsigned int groupname_to_filter_id(const char *group);

static void filelist_filter_clear(FileList *filelist);

/* ********** Sort helpers ********** */

static int compare_direntry_generic(const struct direntry *entry1, const struct direntry *entry2)
{
	/* type is equal to stat.st_mode */

<<<<<<< HEAD
	if (S_ISDIR(entry1->type)) {
	    if (S_ISDIR(entry2->type)) {
			/* If both entires are tagged as dirs, we make a 'sub filter' that shows first the real dirs,
			 * then libs (.blend files), then categories in libs. */
			if (entry1->flags & FILE_TYPE_BLENDERLIB) {
				if (!(entry2->flags & FILE_TYPE_BLENDERLIB)) {
					return 1;
				}
			}
			else if (entry2->flags & FILE_TYPE_BLENDERLIB) {
				return -1;
			}
			else if (entry1->flags & (FILE_TYPE_BLENDER | FILE_TYPE_BLENDER_BACKUP)) {
				if (!(entry2->flags & (FILE_TYPE_BLENDER | FILE_TYPE_BLENDER_BACKUP))) {
					return 1;
				}
			}
			else if (entry2->flags & (FILE_TYPE_BLENDER | FILE_TYPE_BLENDER_BACKUP)) {
				return -1;
			}
		}
		else {
			return -1;
		}
	}
	else if (S_ISDIR(entry2->type)) {
	    return 1;
=======
	if (compare_is_directory(entry1)) {
		if (compare_is_directory(entry2) == 0) {
			return -1;
		}
	}
	else if (compare_is_directory(entry2)) {
		return 1;
>>>>>>> 1c64543a
	}

	if (S_ISREG(entry1->type)) {
		if (!S_ISREG(entry2->type)) {
			return -1;
		}
	}
	else if (S_ISREG(entry2->type)) {
		return 1;
	}
	if ((entry1->type & S_IFMT) < (entry2->type & S_IFMT)) return -1;
	if ((entry1->type & S_IFMT) > (entry2->type & S_IFMT)) return 1;
	
	/* make sure "." and ".." are always first */
	if (FILENAME_IS_CURRENT(entry1->relname)) return -1;
	if (FILENAME_IS_CURRENT(entry2->relname)) return 1;
	if (FILENAME_IS_PARENT(entry1->relname)) return -1;
	if (FILENAME_IS_PARENT(entry2->relname)) return 1;
	
	return 0;
}

static int compare_name(const void *a1, const void *a2)
{
	const struct direntry *entry1 = a1, *entry2 = a2;
	char dir1[FILE_MAX_LIBEXTRA], dir2[FILE_MAX_LIBEXTRA];
	char *name1, *name2;
	int ret;

	if ((ret = compare_direntry_generic(entry1, entry2))) {
		return ret;
	}

	name1 = fileentry_uiname(entry1, dir1);
	name2 = fileentry_uiname(entry2, dir2);

	return BLI_natstrcmp(name1, name2);
}

static int compare_date(const void *a1, const void *a2)	
{
	const struct direntry *entry1 = a1, *entry2 = a2;
	char dir1[FILE_MAX_LIBEXTRA], dir2[FILE_MAX_LIBEXTRA];
	char *name1, *name2;
	int ret;

	if ((ret = compare_direntry_generic(entry1, entry2))) {
		return ret;
	}
	
	if (entry1->s.st_mtime < entry2->s.st_mtime) return 1;
	if (entry1->s.st_mtime > entry2->s.st_mtime) return -1;

<<<<<<< HEAD
	name1 = fileentry_uiname(entry1, dir1);
	name2 = fileentry_uiname(entry2, dir2);

	return BLI_natstrcmp(name1, name2);
=======
	return BLI_natstrcmp(entry1->relname, entry2->relname);
>>>>>>> 1c64543a
}

static int compare_size(const void *a1, const void *a2)	
{
	const struct direntry *entry1 = a1, *entry2 = a2;
	char dir1[FILE_MAX_LIBEXTRA], dir2[FILE_MAX_LIBEXTRA];
	char *name1, *name2;
	int ret;

	if ((ret = compare_direntry_generic(entry1, entry2))) {
		return ret;
	}
	
	if (entry1->s.st_size < entry2->s.st_size) return 1;
	if (entry1->s.st_size > entry2->s.st_size) return -1;

<<<<<<< HEAD
	name1 = fileentry_uiname(entry1, dir1);
	name2 = fileentry_uiname(entry2, dir2);

	return BLI_natstrcmp(name1, name2);
=======
	return BLI_natstrcmp(entry1->relname, entry2->relname);
>>>>>>> 1c64543a
}

static int compare_extension(const void *a1, const void *a2)
{
	const struct direntry *entry1 = a1, *entry2 = a2;
	const char *sufix1, *sufix2;
	const char *nil = "";
	int ret;

	if ((ret = compare_direntry_generic(entry1, entry2))) {
		return ret;
	}

	if (!(sufix1 = strstr(entry1->relname, ".blend.gz")))
		sufix1 = strrchr(entry1->relname, '.');
	if (!(sufix2 = strstr(entry2->relname, ".blend.gz")))
		sufix2 = strrchr(entry2->relname, '.');
	if (!sufix1) sufix1 = nil;
	if (!sufix2) sufix2 = nil;

<<<<<<< HEAD
	if ((entry1->flags & FILE_TYPE_BLENDERLIB) && !(entry2->flags & FILE_TYPE_BLENDERLIB)) return -1;
	if (!(entry1->flags & FILE_TYPE_BLENDERLIB) && (entry2->flags & FILE_TYPE_BLENDERLIB)) return 1;
	if ((entry1->flags & FILE_TYPE_BLENDERLIB) && (entry2->flags & FILE_TYPE_BLENDERLIB)) {
		char lib1[FILE_MAX_LIBEXTRA], lib2[FILE_MAX_LIBEXTRA];
		char *group1, *group2, *name1, *name2;
		int grp_comp;

		BLO_library_path_explode(entry1->path, lib1, &group1, &name1);
		BLO_library_path_explode(entry2->path, lib2, &group2, &name2);

		BLI_assert(group1);
		BLI_assert(group2);

		grp_comp = strcmp(group1, group2);
		if (grp_comp != 0 || (!name1 && !name2)) {
			return grp_comp;
		}

		if (!name1) {
			return -1;
		}
		if (!name2) {
			return 1;
		}
		return BLI_strcasecmp(name1, name2);
	}

=======
>>>>>>> 1c64543a
	return BLI_strcasecmp(sufix1, sufix2);
}

bool filelist_need_sorting(struct FileList *filelist)
{
	return filelist->need_sorting && (filelist->sort != FILE_SORT_NONE);
}

void filelist_sort(struct FileList *filelist)
{
	if (filelist_need_sorting(filelist)) {
		filelist->need_sorting = false;

		switch (filelist->sort) {
			case FILE_SORT_ALPHA:
				qsort(filelist->filelist, filelist->numfiles, sizeof(struct direntry), compare_name);
				break;
			case FILE_SORT_TIME:
				qsort(filelist->filelist, filelist->numfiles, sizeof(struct direntry), compare_date);
				break;
			case FILE_SORT_SIZE:
				qsort(filelist->filelist, filelist->numfiles, sizeof(struct direntry), compare_size);
				break;
			case FILE_SORT_EXTENSION:
				qsort(filelist->filelist, filelist->numfiles, sizeof(struct direntry), compare_extension);
				break;
			case FILE_SORT_NONE:  /* Should never reach this point! */
			default:
				BLI_assert(0);
				return;
		}

		filelist_filter_clear(filelist);
	}
}

void filelist_setsorting(struct FileList *filelist, const short sort)
{
	if (filelist->sort != sort) {
		filelist->sort = sort;
		filelist->need_sorting = true;
	}
}

/* ********** Filter helpers ********** */

static bool is_hidden_file(const char *filename, FileListFilter *filter)
{
	char *sep = (char *)BLI_last_slash(filename);
	bool is_hidden = false;

	if (filter->hide_dot) {
		if (filename[0] == '.' && filename[1] != '.' && filename[1] != '\0') {
			is_hidden = true; /* ignore .file */
		}
		else {
			int len = strlen(filename);
			if ((len > 0) && (filename[len - 1] == '~')) {
				is_hidden = true;  /* ignore file~ */
			}
		}
	}
	if (!is_hidden && filter->hide_parent) {
		if (filename[0] == '.' && filename[1] == '.' && filename[2] == '\0') {
			is_hidden = true; /* ignore .. */
		}
	}
	if (!is_hidden && ((filename[0] == '.') && (filename[1] == '\0'))) {
		is_hidden = true; /* ignore . */
	}
	/* filename might actually be a piece of path, in which case we have to check all its parts. */
	if (!is_hidden && sep) {
		char tmp_filename[FILE_MAX_LIBEXTRA];

		BLI_strncpy(tmp_filename, filename, sizeof(tmp_filename));
		sep = tmp_filename + (sep - filename);
		while (sep) {
			BLI_assert(sep[1] != '\0');
			if (is_hidden_file(sep + 1, filter)) {
				is_hidden = true;
				break;
			}
			*sep = '\0';
			sep = (char *)BLI_last_slash(tmp_filename);
		}
	}
	return is_hidden;
}

static bool is_filtered_file(struct direntry *file, const char *UNUSED(root), FileListFilter *filter)
{
	bool is_filtered = !is_hidden_file(file->relname, filter);

	if (is_filtered && filter->filter && !FILENAME_IS_CURRPAR(file->relname)) {
		if ((file->type & S_IFDIR) && !(filter->filter & FILE_TYPE_FOLDER)) {
			is_filtered = false;
		}
		if (!(file->type & S_IFDIR) && !(file->flags & filter->filter)) {
			is_filtered = false;
		}
		if (is_filtered && (filter->filter_search[0] != '\0')) {
			if (fnmatch(filter->filter_search, file->relname, FNM_CASEFOLD) != 0) {
				is_filtered = false;
			}
		}
	}

	return is_filtered;
}

static bool is_filtered_lib(struct direntry *file, const char *root, FileListFilter *filter)
{
	bool is_filtered;
	char path[FILE_MAX_LIBEXTRA], dir[FILE_MAXDIR], *group, *name;

	BLI_join_dirfile(path, sizeof(path), root, file->relname);

	if (BLO_library_path_explode(path, dir, &group, &name)) {
		is_filtered = !is_hidden_file(file->relname, filter);
		if (is_filtered && filter->filter && !FILENAME_IS_CURRPAR(file->relname)) {
			if ((file->type & S_IFDIR) && !(filter->filter & FILE_TYPE_FOLDER)) {
				is_filtered = false;
			}
			if (is_filtered && group) {
				if (!name && filter->hide_lib_dir) {
					is_filtered = false;
				}
				else {
					unsigned int filter_id = groupname_to_filter_id(group);
					if (!(filter_id & filter->filter_id)) {
						is_filtered = false;
					}
				}
			}
			if (is_filtered && (filter->filter_search[0] != '\0')) {
				if (fnmatch(filter->filter_search, file->relname, FNM_CASEFOLD) != 0) {
					is_filtered = false;
				}
			}
		}
	}
	else {
		is_filtered = is_filtered_file(file, root, filter);
	}

	return is_filtered;
}

static bool is_filtered_main(struct direntry *file, const char *UNUSED(dir), FileListFilter *filter)
{
	return !is_hidden_file(file->relname, filter);
}

static void filelist_filter_clear(FileList *filelist)
{
	MEM_SAFE_FREE(filelist->fidx);
	filelist->numfiltered = 0;
}

void filelist_filter(FileList *filelist)
{
	int num_filtered = 0;
	int *fidx_tmp;
	int i;

	if (!filelist->filelist) {
		return;
	}

	if (filelist->fidx) {
		/* Assume it has already been filtered, nothing else to do! */
		return;
	}

	filelist->filter_data.hide_lib_dir = false;
	if (filelist->max_recursion) {
		/* Never show lib ID 'categories' directories when we are in 'flat' mode, unless
		 * root path is a blend file. */
		char dir[FILE_MAXDIR];
		if (!filelist_islibrary(filelist, dir, NULL)) {
			filelist->filter_data.hide_lib_dir = true;
		}
	}

	fidx_tmp = MEM_mallocN(sizeof(*fidx_tmp) * (size_t)filelist->numfiles, __func__);

	/* Filter remap & count how many files are left after filter in a single loop. */
	for (i = 0; i < filelist->numfiles; ++i) {
		struct direntry *file = &filelist->filelist[i];

		if (filelist->filterf(file, filelist->dir, &filelist->filter_data)) {
			fidx_tmp[num_filtered++] = i;
		}
	}

	/* Note: maybe we could even accept filelist->fidx to be filelist->numfiles -len allocated? */
	filelist->fidx = MEM_mallocN(sizeof(*filelist->fidx) * (size_t)num_filtered, __func__);
	memcpy(filelist->fidx, fidx_tmp, sizeof(*filelist->fidx) * (size_t)num_filtered);
	filelist->numfiltered = num_filtered;

	MEM_freeN(fidx_tmp);
}

void filelist_setfilter_options(FileList *filelist, const bool hide_dot, const bool hide_parent,
                                const unsigned int filter, const unsigned int filter_id,
                                const char *filter_glob, const char *filter_search)
{
	if ((filelist->filter_data.hide_dot != hide_dot) ||
	    (filelist->filter_data.hide_parent != hide_parent) ||
	    (filelist->filter_data.filter != filter) ||
	    (filelist->filter_data.filter_id != filter_id) ||
	    !STREQ(filelist->filter_data.filter_glob, filter_glob) ||
	    (BLI_strcmp_ignore_pad(filelist->filter_data.filter_search, filter_search, '*') != 0))
	{
		filelist->filter_data.hide_dot = hide_dot;
		filelist->filter_data.hide_parent = hide_parent;

		filelist->filter_data.filter = filter;
		filelist->filter_data.filter_id = filter_id;
		BLI_strncpy(filelist->filter_data.filter_glob, filter_glob, sizeof(filelist->filter_data.filter_glob));
		BLI_strncpy_ensure_pad(filelist->filter_data.filter_search, filter_search, '*',
		                       sizeof(filelist->filter_data.filter_search));

		/* And now, free filtered data so that we now we have to filter again. */
		filelist_filter_clear(filelist);
	}
}

/* ********** Icon/image helpers ********** */

void filelist_init_icons(void)
{
	short x, y, k;
	ImBuf *bbuf;
	ImBuf *ibuf;

	BLI_assert(G.background == false);

#ifdef WITH_HEADLESS
	bbuf = NULL;
#else
	bbuf = IMB_ibImageFromMemory((unsigned char *)datatoc_prvicons_png, datatoc_prvicons_png_size, IB_rect, NULL, "<splash>");
#endif
	if (bbuf) {
		for (y = 0; y < SPECIAL_IMG_ROWS; y++) {
			for (x = 0; x < SPECIAL_IMG_COLS; x++) {
				int tile = SPECIAL_IMG_COLS * y + x;
				if (tile < SPECIAL_IMG_MAX) {
					ibuf = IMB_allocImBuf(SPECIAL_IMG_SIZE, SPECIAL_IMG_SIZE, 32, IB_rect);
					for (k = 0; k < SPECIAL_IMG_SIZE; k++) {
						memcpy(&ibuf->rect[k * SPECIAL_IMG_SIZE], &bbuf->rect[(k + y * SPECIAL_IMG_SIZE) * SPECIAL_IMG_SIZE * SPECIAL_IMG_COLS + x * SPECIAL_IMG_SIZE], SPECIAL_IMG_SIZE * sizeof(int));
					}
					gSpecialFileImages[tile] = ibuf;
				}
			}
		}
		IMB_freeImBuf(bbuf);
	}
}

void filelist_free_icons(void)
{
	int i;

	BLI_assert(G.background == false);

	for (i = 0; i < SPECIAL_IMG_MAX; ++i) {
		IMB_freeImBuf(gSpecialFileImages[i]);
		gSpecialFileImages[i] = NULL;
	}
}

void filelist_imgsize(struct FileList *filelist, short w, short h)
{
	filelist->prv_w = w;
	filelist->prv_h = h;
}

static struct direntry *filelist_geticon_get_file(struct FileList *filelist, const int index)
{
	BLI_assert(G.background == false);

	return filelist_file(filelist, index);
}

ImBuf *filelist_getimage(struct FileList *filelist, const int index)
{
	struct direntry *file = filelist_geticon_get_file(filelist, index);

	return file->image;
}

static ImBuf *filelist_geticon_image_ex(const unsigned int type, const unsigned int flags, const char *relname)
{
	ImBuf *ibuf = NULL;

	if (type & S_IFDIR) {
		if (FILENAME_IS_PARENT(relname)) {
			ibuf = gSpecialFileImages[SPECIAL_IMG_PARENT];
		}
		else if (FILENAME_IS_CURRENT(relname)) {
			ibuf = gSpecialFileImages[SPECIAL_IMG_REFRESH];
		}
		else {
			ibuf = gSpecialFileImages[SPECIAL_IMG_FOLDER];
		}
	}
	else if (flags & (FILE_TYPE_BLENDER)) {
		ibuf = gSpecialFileImages[SPECIAL_IMG_BLENDFILE];
	}
	else if (flags & (FILE_TYPE_BLENDERLIB)) {
		ibuf = gSpecialFileImages[SPECIAL_IMG_UNKNOWNFILE];
	}
	else if (flags & (FILE_TYPE_MOVIE | FILE_TYPE_MOVIE_ICON)) {
		ibuf = gSpecialFileImages[SPECIAL_IMG_MOVIEFILE];
	}
	else if (flags & FILE_TYPE_SOUND) {
		ibuf = gSpecialFileImages[SPECIAL_IMG_SOUNDFILE];
	}
	else if (flags & FILE_TYPE_PYSCRIPT) {
		ibuf = gSpecialFileImages[SPECIAL_IMG_PYTHONFILE];
	}
	else if (flags & FILE_TYPE_FTFONT) {
		ibuf = gSpecialFileImages[SPECIAL_IMG_FONTFILE];
	}
	else if (flags & FILE_TYPE_TEXT) {
		ibuf = gSpecialFileImages[SPECIAL_IMG_TEXTFILE];
	}
	else if (flags & FILE_TYPE_IMAGE) {
		ibuf = gSpecialFileImages[SPECIAL_IMG_LOADING];
	}
	else if (flags & FILE_TYPE_BLENDER_BACKUP) {
		ibuf = gSpecialFileImages[SPECIAL_IMG_BACKUP];
	}
	else {
		ibuf = gSpecialFileImages[SPECIAL_IMG_UNKNOWNFILE];
	}

	return ibuf;
}

ImBuf *filelist_geticon_image(struct FileList *filelist, const int index)
{
	struct direntry *file = filelist_geticon_get_file(filelist, index);

	return filelist_geticon_image_ex(file->type, file->flags, file->relname);
}

static int filelist_geticon_ex(
        const unsigned int type, const unsigned int flags, const char *path, const char *relname,
        const bool is_main, const bool ignore_libdir)
{
	if (type & S_IFDIR && !(ignore_libdir && (flags & (FILE_TYPE_BLENDERLIB | FILE_TYPE_BLENDER)))) {
		if (FILENAME_IS_PARENT(relname)) {
			return is_main ? ICON_FILE_PARENT : ICON_NONE;
		}
		else if (flags & FILE_TYPE_APPLICATIONBUNDLE) {
			return ICON_UGLYPACKAGE;
		}
		else if (flags & FILE_TYPE_BLENDER) {
			return ICON_FILE_BLEND;
		}
		else if (is_main) {
			/* Do not return icon for folders if icons are not 'main' draw type (e.g. when used over previews). */
			return ICON_FILE_FOLDER;
		}
	}

	if (flags & FILE_TYPE_BLENDER)
		return ICON_FILE_BLEND;
	else if (flags & FILE_TYPE_BLENDER_BACKUP)
		return ICON_FILE_BACKUP;
	else if (flags & FILE_TYPE_IMAGE)
		return ICON_FILE_IMAGE;
	else if (flags & FILE_TYPE_MOVIE)
		return ICON_FILE_MOVIE;
	else if (flags & FILE_TYPE_PYSCRIPT)
		return ICON_FILE_SCRIPT;
	else if (flags & FILE_TYPE_SOUND)
		return ICON_FILE_SOUND;
	else if (flags & FILE_TYPE_FTFONT)
		return ICON_FILE_FONT;
	else if (flags & FILE_TYPE_BTX)
		return ICON_FILE_BLANK;
	else if (flags & FILE_TYPE_COLLADA)
		return ICON_FILE_BLANK;
	else if (flags & FILE_TYPE_TEXT)
		return ICON_FILE_TEXT;
	else if (flags & FILE_TYPE_BLENDERLIB) {
		char lib[FILE_MAXDIR], *group;

		if (BLO_library_path_explode(path, lib, &group, NULL) && group) {
			int idcode = groupname_to_code(group);

			/* TODO: this should most likely be completed and moved to UI_interface_icons.h ? unless it already exists somewhere... */
			switch (idcode) {
				case ID_AC:
					return ICON_ANIM_DATA;
				case ID_AR:
					return ICON_ARMATURE_DATA;
				case ID_BR:
					return ICON_BRUSH_DATA;
				case ID_CA:
					return ICON_CAMERA_DATA;
				case ID_CU:
					return ICON_CURVE_DATA;
				case ID_GD:
					return ICON_GREASEPENCIL;
				case ID_GR:
					return ICON_GROUP;
				case ID_IM:
					return ICON_IMAGE_DATA;
				case ID_LA:
					return ICON_LAMP_DATA;
				case ID_LS:
					return ICON_LINE_DATA;
				case ID_LT:
					return ICON_LATTICE_DATA;
				case ID_MA:
					return ICON_MATERIAL_DATA;
				case ID_MB:
					return ICON_META_DATA;
				case ID_MC:
					return ICON_CLIP;
				case ID_ME:
					return ICON_MESH_DATA;
				case ID_MSK:
					return ICON_MOD_MASK;  /* TODO! this would need its own icon! */
				case ID_NT:
					return ICON_NODETREE;
				case ID_OB:
					return ICON_OBJECT_DATA;
				case ID_PAL:
					return ICON_COLOR;  /* TODO! this would need its own icon! */
				case ID_PC:
					return ICON_CURVE_BEZCURVE;  /* TODO! this would need its own icon! */
				case ID_SCE:
					return ICON_SCENE_DATA;
				case ID_SPK:
					return ICON_SPEAKER;
				case ID_SO:
					return ICON_SOUND;
				case ID_TE:
					return ICON_TEXTURE_DATA;
				case ID_TXT:
					return ICON_TEXT;
				case ID_VF:
					return ICON_FONT_DATA;
				case ID_WO:
					return ICON_WORLD_DATA;
			}
		}
	}
	return is_main ? ICON_FILE_BLANK : ICON_NONE;
}

int filelist_geticon(struct FileList *filelist, const int index, const bool is_main)
{
	struct direntry *file = filelist_geticon_get_file(filelist, index);

	return filelist_geticon_ex(file->type, file->flags, file->path, file->relname, is_main, false);
}

/* ********** Main ********** */

static void filelist_checkdir_dir(struct FileList *UNUSED(filelist), char *r_dir)
{
	BLI_make_exist(r_dir);
}

static void filelist_checkdir_lib(struct FileList *UNUSED(filelist), char *r_dir)
{
	char dir[FILE_MAXDIR];
	if (!BLO_library_path_explode(r_dir, dir, NULL, NULL)) {
		/* if not a valid library, we need it to be a valid directory! */
		BLI_make_exist(r_dir);
	}
}

static void filelist_checkdir_main(struct FileList *filelist, char *r_dir)
{
	/* TODO */
	filelist_checkdir_lib(filelist, r_dir);
}

FileList *filelist_new(short type)
{
	FileList *p = MEM_callocN(sizeof(*p), __func__);

	switch (type) {
		case FILE_MAIN:
			p->checkdirf = filelist_checkdir_main;
			p->read_jobf = filelist_readjob_main;
			p->filterf = is_filtered_main;
			break;
		case FILE_LOADLIB:
			p->checkdirf = filelist_checkdir_lib;
			p->read_jobf = filelist_readjob_lib;
			p->filterf = is_filtered_lib;
			break;
		default:
			p->checkdirf = filelist_checkdir_dir;
			p->read_jobf = filelist_readjob_dir;
			p->filterf = is_filtered_file;
			break;
	}
	return p;
}

void filelist_clear(struct FileList *filelist)
{
	if (!filelist) {
		return;
	}

	if (filelist->fidx) {
		MEM_freeN(filelist->fidx);
		filelist->fidx = NULL;
	}

	if (filelist->filelist) {
		BLI_filelist_free(filelist->filelist, filelist->numfiles, NULL);
	}

	filelist->numfiles = 0;
	filelist->filelist = NULL;
	filelist->numfiltered = 0;
}

void filelist_free(struct FileList *filelist)
{
	if (!filelist) {
		printf("Attempting to delete empty filelist.\n");
		return;
	}
	
	MEM_SAFE_FREE(filelist->fidx);
	filelist->numfiltered = 0;
	memset(&filelist->filter_data, 0, sizeof(filelist->filter_data));

	filelist->need_sorting = false;
	filelist->sort = FILE_SORT_NONE;

	filelist->need_thumbnails = false;

	BLI_filelist_free(filelist->filelist, filelist->numfiles, NULL);
	filelist->numfiles = 0;
	filelist->filelist = NULL;
}

void filelist_freelib(struct FileList *filelist)
{
	if (filelist->libfiledata)
		BLO_blendhandle_close(filelist->libfiledata);
	filelist->libfiledata = NULL;
}

BlendHandle *filelist_lib(struct FileList *filelist)
{
	return filelist->libfiledata;
}

int filelist_numfiles(struct FileList *filelist)
{
	return filelist->numfiltered;
}

char *fileentry_uiname(const struct direntry *entry, char *dir)
{
	char *name;

	if (entry->path && entry->flags & FILE_TYPE_BLENDERLIB) {
		char *group;
		BLO_library_path_explode(entry->path, dir, &group, &name);
		if (!name) {
			name = group;
		}
	}
	else if (entry->type & S_IFDIR) {
		name = entry->relname;
	}
	else {
		name = (char *)BLI_path_basename(entry->relname);
	}
	BLI_assert(name);

	return name;
}

const char *filelist_dir(struct FileList *filelist)
{
	return filelist->dir;
}

/**
 * May modify in place given r_dir, which is expected to be FILE_MAX_LIBEXTRA length.
 */
void filelist_setdir(struct FileList *filelist, char *r_dir)
{
#ifndef NDEBUG
	size_t len = strlen(r_dir);
	BLI_assert((len < FILE_MAX_LIBEXTRA - 1) || r_dir[len - 1] == '/');
#endif

	BLI_cleanup_dir(G.main->name, r_dir);
	BLI_add_slash(r_dir);
	filelist->checkdirf(filelist, r_dir);

	if (!STREQ(filelist->dir, r_dir)) {
		BLI_strncpy(filelist->dir, r_dir, sizeof(filelist->dir));
		filelist->force_reset = true;
	}
}

void filelist_setrecursion(struct FileList *filelist, const int recursion_level)
{
	if (filelist->max_recursion != recursion_level) {
		filelist->max_recursion = recursion_level;
		filelist->force_reset = true;
	}
}

bool filelist_force_reset(struct FileList *filelist)
{
	return filelist->force_reset;
}

bool filelist_is_ready(struct FileList *filelist)
{
	return filelist->filelist_ready;
}

bool filelist_pending(struct FileList *filelist)
{
	return filelist->filelist_pending;
}

bool filelist_need_refresh(struct FileList *filelist)
{
	return (!filelist->filelist || !filelist->fidx || filelist->force_reset || filelist->force_refresh || filelist->need_sorting);
}

void filelist_clear_refresh(struct FileList *filelist)
{
	filelist->force_refresh = false;
}

struct direntry *filelist_file(struct FileList *filelist, int index)
{
	int fidx = 0;
	
	if ((index < 0) || (index >= filelist->numfiltered)) {
		return NULL;
	}
	fidx = filelist->fidx[index];

	return &filelist->filelist[fidx];
}

int filelist_find(struct FileList *filelist, const char *filename)
{
	int fidx = -1;
	
	if (!filelist->fidx) 
		return fidx;

	for (fidx = 0; fidx < filelist->numfiltered; fidx++) {
		int index = filelist->fidx[fidx];

		if (STREQ(filelist->filelist[index].relname, filename)) {
			return fidx;
		}
	}

	return -1;
}

/* would recognize .blend as well */
static bool file_is_blend_backup(const char *str)
{
	const size_t a = strlen(str);
	size_t b = 7;
	bool retval = 0;

	if (a == 0 || b >= a) {
		/* pass */
	}
	else {
		const char *loc;
		
		if (a > b + 1)
			b++;
		
		/* allow .blend1 .blend2 .blend32 */
		loc = BLI_strcasestr(str + a - b, ".blend");
		
		if (loc)
			retval = 1;
	}
	
	return (retval);
}

static int path_extension_type(const char *path)
{
	if (BLO_has_bfile_extension(path)) {
		return FILE_TYPE_BLENDER;
	}
	else if (file_is_blend_backup(path)) {
		return FILE_TYPE_BLENDER_BACKUP;
	}
	else if (BLI_testextensie(path, ".app")) {
		return FILE_TYPE_APPLICATIONBUNDLE;
	}
	else if (BLI_testextensie(path, ".py")) {
		return FILE_TYPE_PYSCRIPT;
	}
	else if (BLI_testextensie_n(path, ".txt", ".glsl", ".osl", ".data", NULL)) {
		return FILE_TYPE_TEXT;
	}
	else if (BLI_testextensie_n(path, ".ttf", ".ttc", ".pfb", ".otf", ".otc", NULL)) {
		return FILE_TYPE_FTFONT;
	}
	else if (BLI_testextensie(path, ".btx")) {
		return FILE_TYPE_BTX;
	}
	else if (BLI_testextensie(path, ".dae")) {
		return FILE_TYPE_COLLADA;
	}
	else if (BLI_testextensie_array(path, imb_ext_image) ||
	         (G.have_quicktime && BLI_testextensie_array(path, imb_ext_image_qt)))
	{
		return FILE_TYPE_IMAGE;
	}
	else if (BLI_testextensie(path, ".ogg")) {
		if (IMB_isanim(path)) {
			return FILE_TYPE_MOVIE;
		}
		else {
			return FILE_TYPE_SOUND;
		}
	}
	else if (BLI_testextensie_array(path, imb_ext_movie)) {
		return FILE_TYPE_MOVIE;
	}
	else if (BLI_testextensie_array(path, imb_ext_audio)) {
		return FILE_TYPE_SOUND;
	}
	return 0;
}

static int file_extension_type(const char *dir, const char *relname)
{
	char path[FILE_MAX];
	BLI_join_dirfile(path, sizeof(path), dir, relname);
	return path_extension_type(path);
}

int ED_file_extension_icon(const char *path)
{
	int type = path_extension_type(path);
	
	if (type == FILE_TYPE_BLENDER)
		return ICON_FILE_BLEND;
	else if (type == FILE_TYPE_BLENDER_BACKUP)
		return ICON_FILE_BACKUP;
	else if (type == FILE_TYPE_IMAGE)
		return ICON_FILE_IMAGE;
	else if (type == FILE_TYPE_MOVIE)
		return ICON_FILE_MOVIE;
	else if (type == FILE_TYPE_PYSCRIPT)
		return ICON_FILE_SCRIPT;
	else if (type == FILE_TYPE_SOUND)
		return ICON_FILE_SOUND;
	else if (type == FILE_TYPE_FTFONT)
		return ICON_FILE_FONT;
	else if (type == FILE_TYPE_BTX)
		return ICON_FILE_BLANK;
	else if (type == FILE_TYPE_COLLADA)
		return ICON_FILE_BLANK;
	else if (type == FILE_TYPE_TEXT)
		return ICON_FILE_TEXT;
	
	return ICON_FILE_BLANK;
}

static void filelist_setfiletypes(
        const char *root, struct direntry *files, const int numfiles, const char *filter_glob,
        const bool do_lib, const char *main_name)
{
	struct direntry *file;
	int num;

<<<<<<< HEAD
	for (num = 0, file = files; num < numfiles; num++, file++) {
		if (file->flags & FILE_TYPE_BLENDERLIB) {
			continue;
		}
=======
	file = filelist->filelist;

	for (num = 0; num < filelist->numfiles; num++, file++) {
>>>>>>> 1c64543a
		file->type = file->s.st_mode;  /* restore the mess below */
#ifndef __APPLE__
		/* Don't check extensions for directories, allow in OSX cause bundles have extensions*/
		if (file->type & S_IFDIR) {
			continue;
		}
#endif
<<<<<<< HEAD

		if (filter_glob[0] && BLI_testextensie_glob(file->relname, filter_glob)) {
			file->flags = FILE_TYPE_OPERATOR;
		}
		else {
			file->flags = file_extension_type(root, file->relname);
		}
=======
		if (filelist->filter_data.filter_glob[0] &&
		    BLI_testextensie_glob(file->relname, filelist->filter_data.filter_glob))
		{
			file->flags = FILE_TYPE_OPERATOR;
		}
		else {
			file->flags = file_extension_type(filelist->dir, file->relname);
		}
	}
}

static void filelist_read_dir(struct FileList *filelist)
{
	if (!filelist) return;

	filelist->fidx = NULL;
	filelist->filelist = NULL;

	BLI_make_exist(filelist->dir);
	BLI_cleanup_dir(G.main->name, filelist->dir);
	filelist->numfiles = BLI_filelist_dir_contents(filelist->dir, &(filelist->filelist));

	/* We shall *never* get an empty list here, since we now the dir exists and is readable
	 * (ensured by BLI_make_exist()). So we expect at the very least the parent '..' entry. */
	BLI_assert(filelist->numfiles != 0);

	filelist_setfiletypes(filelist);
}

static void filelist_read_main(struct FileList *filelist)
{
	if (!filelist) return;
	filelist_from_main(filelist);
}

static void filelist_read_library(struct FileList *filelist)
{
	if (!filelist) return;
	BLI_cleanup_dir(G.main->name, filelist->dir);
	filelist_from_library(filelist);
	if (!filelist->libfiledata) {
		int num;
		struct direntry *file;
>>>>>>> 1c64543a

		/* If we are considering .blend files as libs, promote them to directory status! */
		if (do_lib && BLO_has_bfile_extension(file->relname)) {
			char name[FILE_MAX];

			BLI_join_dirfile(name, sizeof(name), root, file->relname);

			/* prevent current file being used as acceptable dir */
			if (BLI_path_cmp(main_name, name) != 0) {
				file->type &= ~S_IFMT;
				file->type |= S_IFDIR;
			}
		}
	}
}

int filelist_empty(struct FileList *filelist)
{
	return filelist->filelist == NULL;
}

void filelist_select_file(struct FileList *filelist, int index, FileSelType select, unsigned int flag, FileCheckType check)
{
	struct direntry *file = filelist_file(filelist, index);
	if (file != NULL) {
		int check_ok = 0; 
		switch (check) {
			case CHECK_DIRS:
				check_ok = S_ISDIR(file->type);
				break;
			case CHECK_ALL:
				check_ok = 1;
				break;
			case CHECK_FILES:
			default:
				check_ok = !S_ISDIR(file->type);
				break;
		}
		if (check_ok) {
			switch (select) {
				case FILE_SEL_REMOVE:
					file->selflag &= ~flag;
					break;
				case FILE_SEL_ADD:
					file->selflag |= flag;
					break;
				case FILE_SEL_TOGGLE:
					file->selflag ^= flag;
					break;
			}
		}
	}
}

void filelist_select(struct FileList *filelist, FileSelection *sel, FileSelType select, unsigned int flag, FileCheckType check)
{
	/* select all valid files between first and last indicated */
	if ((sel->first >= 0) && (sel->first < filelist->numfiltered) && (sel->last >= 0) && (sel->last < filelist->numfiltered)) {
		int current_file;
		for (current_file = sel->first; current_file <= sel->last; current_file++) {
			filelist_select_file(filelist, current_file, select, flag, check);
		}
	}
}

bool filelist_is_selected(struct FileList *filelist, int index, FileCheckType check)
{
	struct direntry *file = filelist_file(filelist, index);
	if (!file) {
		return 0;
	}
	switch (check) {
		case CHECK_DIRS:
			return S_ISDIR(file->type) && (file->selflag & FILE_SEL_SELECTED);
		case CHECK_FILES:
			return S_ISREG(file->type) && (file->selflag & FILE_SEL_SELECTED);
		case CHECK_ALL:
		default:
			return (file->selflag & FILE_SEL_SELECTED) != 0;
	}
}


bool filelist_islibrary(struct FileList *filelist, char *dir, char **group)
{
	return BLO_library_path_explode(filelist->dir, dir, group, NULL);
}

static int groupname_to_code(const char *group)
{
	char buf[BLO_GROUP_MAX];
	char *lslash;

<<<<<<< HEAD
	BLI_assert(group);

=======
>>>>>>> 1c64543a
	BLI_strncpy(buf, group, sizeof(buf));
	lslash = (char *)BLI_last_slash(buf);
	if (lslash)
		lslash[0] = '\0';

	return buf[0] ? BKE_idcode_from_name(buf) : 0;
}

static unsigned int groupname_to_filter_id(const char *group)
{
	int id_code = groupname_to_code(group);

	return BKE_idcode_to_idfilter(id_code);
}

/*
 * From here, we are in 'Job Context', i.e. have to be careful about sharing stuff between bacground working thread
 * and main one (used by UI among other things).
 */

typedef struct TodoDir {
	int level;
	char *dir;
} TodoDir;

/* This helper is highly specialized for our needs, it 'transfers' most data (strings/pointers) from subfiles to
 * filelist_buff. Only dirname->relname is actually duplicated.
 * It also detects new sub-directories we want to list too, and add them to todo_dirs stack.
 */
static void filelist_readjob_merge_sublist(
        struct direntry **filelist_buff, int *filelist_buff_size, int *filelist_used_size, const char *main_name,
        const char *root, const char *subdir, struct direntry *subfiles, const int num_subfiles, int *done_files,
        const bool is_lib, const bool ignore_currpar, const int recursion_level, const int max_recursion,
        BLI_Stack *todo_dirs)
{
	if (num_subfiles) {
		struct direntry *f;
		int new_numfiles = num_subfiles + *filelist_used_size;
		char dir[FILE_MAX];
		int i, j;

		if (new_numfiles > *filelist_buff_size) {
			struct direntry *new_filelist;

			*filelist_buff_size = new_numfiles * 2;
			new_filelist = MEM_mallocN(sizeof(*new_filelist) * (size_t)*filelist_buff_size, __func__);
			if (*filelist_buff && *filelist_used_size) {
				memcpy(new_filelist, *filelist_buff, sizeof(*new_filelist) * (size_t)*filelist_used_size);
				MEM_freeN(*filelist_buff);
			}
			*filelist_buff = new_filelist;
		}
		for (i = *filelist_used_size, j = 0, f = subfiles; j < num_subfiles; j++, f++) {
			if (ignore_currpar && FILENAME_IS_CURRPAR(f->relname)) {
				/* Ignore 'inner' curr/parent! */
				new_numfiles--;
				continue;
			}
			BLI_join_dirfile(dir, sizeof(dir), subdir, f->relname);
			BLI_cleanup_file(root, dir);
			BLI_path_rel(dir, root);
			(*filelist_buff)[i] = *f;
			(*filelist_buff)[i].relname = BLI_strdup(dir + 2);  /* + 2 to remove '//' added by BLI_path_rel */
			(*done_files)++;

			/* Here we decide whether current filedirentry is to be listed too, or not. */
			/* Not a loop, just to be able to break. */
			while (max_recursion && (is_lib || (recursion_level <= max_recursion))) {
				TodoDir *td_dir;

				if ((f->type & S_IFDIR) == 0) {
					break;
				}
				else if (!is_lib && (recursion_level >= max_recursion) &&
						 !ELEM(f->flags, FILE_TYPE_BLENDER, FILE_TYPE_BLENDER_BACKUP))
				{
					/* Do not recurse in real directories in this case, only in .blend libs. */
					break;
				}

				/* We have a directory we want to list, add it to todo list! */
				BLI_join_dirfile(dir, sizeof(dir), root, (*filelist_buff)[i].relname);
				BLI_cleanup_dir(main_name, dir);
				td_dir = BLI_stack_push_r(todo_dirs);
				td_dir->level = recursion_level + 1;
				td_dir->dir = BLI_strdup(dir);
				break;
			}

			/* those pointers are given to new_filelist... */
			f->path = NULL;
			f->poin = NULL;
			f->image = NULL;
			i++;
		}

		*filelist_used_size = new_numfiles;
	}
}

static void filelist_readjob_list_lib(const char *root, struct direntry **files, int *num_files)
{
	LinkNode *l, *names, *previews;
	struct ImBuf *ima;
<<<<<<< HEAD
	int ok, i, nprevs, nnames, idcode = 0;
	char dir[FILE_MAX], *group;

	struct BlendHandle *libfiledata = NULL;
=======
	int ok, i, nprevs, nnames, idcode;
	char filename[FILE_MAX];
	char dir[FILE_MAX], group[BLO_GROUP_MAX];
>>>>>>> 1c64543a

	/* name test */
	ok = BLO_library_path_explode(root, dir, &group, NULL);
	if (!ok) {
		return;
	}

	/* there we go */
	libfiledata = BLO_blendhandle_from_file(dir, NULL);
	if (libfiledata == NULL) {
		return;
	}

	/* memory for strings is passed into filelist[i].relname and freed in freefilelist */
	if (group) {
		idcode = groupname_to_code(group);
		previews = BLO_blendhandle_get_previews(libfiledata, idcode, &nprevs);
		names = BLO_blendhandle_get_datablock_names(libfiledata, idcode, &nnames);
	}
	else {
		previews = NULL;
		nprevs = 0;
		names = BLO_blendhandle_get_linkable_groups(libfiledata);
		nnames = BLI_linklist_length(names);
	}

<<<<<<< HEAD
	BLO_blendhandle_close(libfiledata);

	BLI_assert(*files == NULL);
	*num_files = nnames + 1;
	*files = MEM_callocN(sizeof(**files) * (size_t)*num_files, __func__);

	(*files)[nnames].relname = BLI_strdup(FILENAME_PARENT);
	(*files)[nnames].type |= S_IFDIR;
	(*files)[nnames].flags |= FILE_TYPE_BLENDERLIB;
=======
	filelist->numfiles = nnames + 1;
	filelist->filelist = MEM_mallocN(filelist->numfiles * sizeof(*filelist->filelist), __func__);
	memset(filelist->filelist, 0, filelist->numfiles * sizeof(*filelist->filelist));
>>>>>>> 1c64543a

	for (i = 0, l = names; i < nnames; i++, l = l->next) {
		const char *blockname = l->link;
		struct direntry *file = &(*files)[i];

		file->relname = BLI_strdup(blockname);
		file->path = BLI_strdupcat(root, blockname);
		file->flags |= FILE_TYPE_BLENDERLIB;
		if (group && idcode) {
			file->type |= S_IFREG;
		}
		else {
			file->type |= S_IFDIR;
		}
	}

	if (previews && (nnames != nprevs)) {
		printf("filelist_from_library: error, found %d items, %d previews\n", nnames, nprevs);
	}
	else if (previews) {
		for (i = 0, l = previews; i < nnames; i++, l = l->next) {
			PreviewImage *img = l->link;
<<<<<<< HEAD
			struct direntry *file = &(*files)[i];
=======
>>>>>>> 1c64543a

			if (img) {
				unsigned int w = img->w[ICON_SIZE_PREVIEW];
				unsigned int h = img->h[ICON_SIZE_PREVIEW];
				unsigned int *rect = img->rect[ICON_SIZE_PREVIEW];

				/* first allocate imbuf for copying preview into it */
				if (w > 0 && h > 0 && rect) {
					ima = IMB_allocImBuf(w, h, 32, IB_rect);
					memcpy(ima->rect, rect, w * h * sizeof(unsigned int));
					file->image = ima;
				}
			}
		}
	}

	BLI_linklist_free(names, free);
	if (previews) {
		BLI_linklist_free(previews, BKE_previewimg_freefunc);
	}
<<<<<<< HEAD
=======

	BLI_strncpy(G.main->name, filename, sizeof(filename));  /* prevent G.main->name to change */
>>>>>>> 1c64543a
}

#if 0
/* Kept for reference here, in case we want to add back that feature later. We do not need it currently. */
/* Code ***NOT*** updated for job stuff! */
static void filelist_readjob_main_rec(struct FileList *filelist)
{
	ID *id;
	struct direntry *files, *firstlib = NULL;
	ListBase *lb;
	int a, fake, idcode, ok, totlib, totbl;

	// filelist->type = FILE_MAIN; // XXXXX TODO: add modes to filebrowser

	if (filelist->dir[0] == '/') filelist->dir[0] = 0;

	if (filelist->dir[0]) {
		idcode = groupname_to_code(filelist->dir);
		if (idcode == 0) filelist->dir[0] = 0;
	}

	if (filelist->dir[0] == 0) {
		/* make directories */
#ifdef WITH_FREESTYLE
		filelist->numfiles = 24;
#else
		filelist->numfiles = 23;
#endif
<<<<<<< HEAD
		filelist->filelist = MEM_mallocN(filelist->numfiles * sizeof(struct direntry), __func__);
		
=======
		filelist->filelist = MEM_mallocN(sizeof(*filelist->filelist) * filelist->numfiles, __func__);

>>>>>>> 1c64543a
		for (a = 0; a < filelist->numfiles; a++) {
			memset(&(filelist->filelist[a]), 0, sizeof(struct direntry));
			filelist->filelist[a].type |= S_IFDIR;
		}

		filelist->filelist[0].relname = BLI_strdup(FILENAME_PARENT);
		filelist->filelist[1].relname = BLI_strdup("Scene");
		filelist->filelist[2].relname = BLI_strdup("Object");
		filelist->filelist[3].relname = BLI_strdup("Mesh");
		filelist->filelist[4].relname = BLI_strdup("Curve");
		filelist->filelist[5].relname = BLI_strdup("Metaball");
		filelist->filelist[6].relname = BLI_strdup("Material");
		filelist->filelist[7].relname = BLI_strdup("Texture");
		filelist->filelist[8].relname = BLI_strdup("Image");
		filelist->filelist[9].relname = BLI_strdup("Ika");
		filelist->filelist[10].relname = BLI_strdup("Wave");
		filelist->filelist[11].relname = BLI_strdup("Lattice");
		filelist->filelist[12].relname = BLI_strdup("Lamp");
		filelist->filelist[13].relname = BLI_strdup("Camera");
		filelist->filelist[14].relname = BLI_strdup("Ipo");
		filelist->filelist[15].relname = BLI_strdup("World");
		filelist->filelist[16].relname = BLI_strdup("Screen");
		filelist->filelist[17].relname = BLI_strdup("VFont");
		filelist->filelist[18].relname = BLI_strdup("Text");
		filelist->filelist[19].relname = BLI_strdup("Armature");
		filelist->filelist[20].relname = BLI_strdup("Action");
		filelist->filelist[21].relname = BLI_strdup("NodeTree");
		filelist->filelist[22].relname = BLI_strdup("Speaker");
#ifdef WITH_FREESTYLE
		filelist->filelist[23].relname = BLI_strdup("FreestyleLineStyle");
#endif
	}
	else {
		/* make files */
		idcode = groupname_to_code(filelist->dir);

		lb = which_libbase(G.main, idcode);
		if (lb == NULL) return;

		filelist->numfiles = 0;
		for (id = lb->first; id; id = id->next) {
			if (!filelist->filter_data.hide_dot || id->name[2] != '.') {
				filelist->numfiles++;
			}
		}

		/* XXXXX TODO: if databrowse F4 or append/link filelist->hide_parent has to be set */
		if (!filelist->filter_data.hide_parent) filelist->numfiles += 1;
		filelist->filelist = filelist->numfiles > 0 ? MEM_mallocN(sizeof(*filelist->filelist) * filelist->numfiles, __func__) : NULL;

		files = filelist->filelist;

		if (!filelist->filter_data.hide_parent) {
			memset(&(filelist->filelist[0]), 0, sizeof(struct direntry));
			filelist->filelist[0].relname = BLI_strdup(FILENAME_PARENT);
			filelist->filelist[0].type |= S_IFDIR;

			files++;
		}

		totlib = totbl = 0;
		for (id = lb->first; id; id = id->next) {
			ok = 1;
			if (ok) {
				if (!filelist->filter_data.hide_dot || id->name[2] != '.') {
					memset(files, 0, sizeof(struct direntry));
					if (id->lib == NULL) {
						files->relname = BLI_strdup(id->name + 2);
					}
					else {
						files->relname = MEM_mallocN(sizeof(*files->relname) * (FILE_MAX + (MAX_ID_NAME - 2)), __func__);
						BLI_snprintf(files->relname, FILE_MAX + (MAX_ID_NAME - 2) + 3, "%s | %s", id->lib->name, id->name + 2);
					}
					files->type |= S_IFREG;
#if 0               /* XXXXX TODO show the selection status of the objects */
					if (!filelist->has_func) { /* F4 DATA BROWSE */
						if (idcode == ID_OB) {
							if ( ((Object *)id)->flag & SELECT) files->selflag |= FILE_SEL_SELECTED;
						}
						else if (idcode == ID_SCE) {
							if ( ((Scene *)id)->r.scemode & R_BG_RENDER) files->selflag |= FILE_SEL_SELECTED;
						}
					}
#endif
					files->nr = totbl + 1;
					files->poin = id;
					fake = id->flag & LIB_FAKEUSER;
					if (idcode == ID_MA || idcode == ID_TE || idcode == ID_LA || idcode == ID_WO || idcode == ID_IM) {
						files->flags |= FILE_TYPE_IMAGE;
					}
					if      (id->lib && fake) BLI_snprintf(files->extra, sizeof(files->extra), "LF %d",    id->us);
					else if (id->lib)         BLI_snprintf(files->extra, sizeof(files->extra), "L    %d",  id->us);
					else if (fake)            BLI_snprintf(files->extra, sizeof(files->extra), "F    %d",  id->us);
					else                      BLI_snprintf(files->extra, sizeof(files->extra), "      %d", id->us);

					if (id->lib) {
						if (totlib == 0) firstlib = files;
						totlib++;
					}

					files++;
				}
				totbl++;
			}
		}

		/* only qsort of library blocks */
		if (totlib > 1) {
			qsort(firstlib, totlib, sizeof(struct direntry), compare_name);
		}
	}
}
#endif

static void filelist_readjob_dir_lib(
        const bool do_lib, const char *main_name,
        FileList *filelist, int *filelist_buffsize, BLI_Stack *todo_dirs, const char *filter_glob,
        short *stop, short *do_update, float *progress, int *done_files, ThreadMutex *lock)
{
	while (!BLI_stack_is_empty(todo_dirs) && !(*stop)) {
		/* only used if recursing, will contain all non-immediate children then. */
		struct direntry *files = NULL;
		TodoDir td_dir;
		bool is_lib = do_lib;
		int num_files = 0;

		BLI_stack_pop(todo_dirs, &td_dir);

		if (do_lib) {
			filelist_readjob_list_lib(td_dir.dir, &files, &num_files);
		}
		if (!files) {
			is_lib = false;
			num_files = BLI_filelist_dir_contents(td_dir.dir, &files);
		}

		if (!files) {
			continue;
		}

		/* We only set filtypes for our own level, sub ones will be set by later iterations. */
		filelist_setfiletypes(td_dir.dir, files, num_files, filter_glob, do_lib, main_name);

		BLI_mutex_lock(lock);

		filelist_readjob_merge_sublist(&filelist->filelist, filelist_buffsize, &filelist->numfiles,
		                               main_name, filelist->dir, td_dir.dir, files, num_files, done_files,
		                               is_lib, td_dir.level > 1, td_dir.level, filelist->max_recursion, todo_dirs);

		*progress = (float)(*done_files) / filelist->numfiles;

		//~ printf("%f (%d / %d)\n", *progress, *done_files, filelist->numfiles);

		BLI_mutex_unlock(lock);

		*do_update = true;
		BLI_filelist_free(files, num_files, NULL);
		MEM_freeN(td_dir.dir);
	}
}

static void filelist_readjob_do(
        const bool is_lib,
        FileList *filelist, const char *main_name, short *stop, short *do_update, float *progress, ThreadMutex *lock)
{
	BLI_Stack *todo_dirs;
	TodoDir *td_dir;
	char dir[FILE_MAX_LIBEXTRA];
	char filter_glob[64];  /* TODO should be define! */
	int filelist_buffsize = 0;
	int done_files = 0;

	BLI_assert(filelist->fidx == NULL);
	BLI_assert(filelist->filelist == NULL);

	todo_dirs = BLI_stack_new(sizeof(*td_dir), __func__);
	td_dir = BLI_stack_push_r(todo_dirs);
	td_dir->level = 1;

	BLI_mutex_lock(lock);

	BLI_strncpy(dir, filelist->dir, sizeof(dir));
	BLI_strncpy(filter_glob, filelist->filter_data.filter_glob, sizeof(filter_glob));

	BLI_mutex_unlock(lock);

	BLI_cleanup_dir(main_name, dir);
	td_dir->dir = BLI_strdup(dir);

	filelist_readjob_dir_lib(is_lib, main_name, filelist, &filelist_buffsize, todo_dirs, filter_glob,
	                         stop, do_update, progress, &done_files, lock);

	/* If we were interrupted by stop, stack may not be empty and we need to free pending dir paths. */
	while (!BLI_stack_is_empty(todo_dirs)) {
		td_dir = BLI_stack_peek(todo_dirs);
		MEM_freeN(td_dir->dir);
		BLI_stack_discard(todo_dirs);
	}
	BLI_stack_free(todo_dirs);
}

static void filelist_readjob_dir(
        FileList *filelist, const char *main_name, short *stop, short *do_update, float *progress, ThreadMutex *lock)
{
	filelist_readjob_do(false, filelist, main_name, stop, do_update, progress, lock);
}

static void filelist_readjob_lib(
        FileList *filelist, const char *main_name, short *stop, short *do_update, float *progress, ThreadMutex *lock)
{
	filelist_readjob_do(true, filelist, main_name, stop, do_update, progress, lock);
}

static void filelist_readjob_main(
        FileList *filelist, const char *main_name, short *stop, short *do_update, float *progress, ThreadMutex *lock)
{
	/* TODO! */
	filelist_readjob_dir(filelist, main_name, stop, do_update, progress, lock);
}


typedef struct FileListReadJob {
	ThreadMutex lock;
	char main_name[FILE_MAX];
	struct FileList *filelist;
	struct FileList *tmp_filelist;
	//~ ReportList reports;
} FileListReadJob;

static void filelist_readjob_startjob(void *flrjv, short *stop, short *do_update, float *progress)
{
	FileListReadJob *flrj = flrjv;

	printf("START filelist reading (%d files, main thread: %d)\n", flrj->filelist->numfiles, BLI_thread_is_main());

	BLI_mutex_lock(&flrj->lock);

	BLI_assert((flrj->tmp_filelist == NULL) && flrj->filelist);

	flrj->tmp_filelist = MEM_dupallocN(flrj->filelist);

	BLI_mutex_unlock(&flrj->lock);

	flrj->tmp_filelist->filelist = NULL;
	flrj->tmp_filelist->fidx = NULL;
	flrj->tmp_filelist->numfiles = 0;
	flrj->tmp_filelist->fidx = 0;
	flrj->tmp_filelist->libfiledata = NULL;

	flrj->tmp_filelist->read_jobf(flrj->tmp_filelist, flrj->main_name, stop, do_update, progress, &flrj->lock);

	printf("END filelist reading (%d files, STOPPED: %d, DO_UPDATE: %d)\n", flrj->filelist->numfiles, *stop, *do_update);
}

static void filelist_readjob_update(void *flrjv)
{
	FileListReadJob *flrj = flrjv;
	struct direntry *new_entries = NULL;
	int num_new_entries = 0;

	BLI_mutex_lock(&flrj->lock);

	if (flrj->tmp_filelist->numfiles != flrj->filelist->numfiles) {
		num_new_entries = flrj->tmp_filelist->numfiles;
		/* This way we are sure we won't share any mem with background job! */
		/* Note direntry->poin is not handled here, should not matter though currently. */
		BLI_filelist_duplicate(&new_entries, flrj->tmp_filelist->filelist, num_new_entries, NULL);
	}

	BLI_mutex_unlock(&flrj->lock);

	if (new_entries) {
		if (flrj->filelist->filelist) {
			BLI_filelist_free(flrj->filelist->filelist, flrj->filelist->numfiles, NULL);
		}
		flrj->filelist->filelist = new_entries;
		flrj->filelist->numfiles = num_new_entries;
		if (flrj->filelist->fidx) {
			MEM_freeN(flrj->filelist->fidx);
			flrj->filelist->fidx = NULL;
			flrj->filelist->numfiltered = 0;
		}

		flrj->filelist->need_sorting = true;
		flrj->filelist->force_refresh = true;
		/* Better be explicit here, since we overwrite filelist->filelist on each run of this update func,
		 * it would be stupid to start thumbnail job! */
		flrj->filelist->need_thumbnails = false;
	}
}

static void filelist_readjob_endjob(void *flrjv)
{
	FileListReadJob *flrj = flrjv;

	flrj->filelist->filelist_pending = false;
	flrj->filelist->filelist_ready = true;
	/* Now we can update thumbnails! */
	flrj->filelist->need_thumbnails = true;
}

static void filelist_readjob_free(void *flrjv)
{
	FileListReadJob *flrj = flrjv;

	if (flrj->tmp_filelist) {
		/* tmp_filelist shall never ever be filtered! */
		BLI_assert(flrj->tmp_filelist->fidx == NULL);

		filelist_freelib(flrj->tmp_filelist);
		filelist_free(flrj->tmp_filelist);
		MEM_freeN(flrj->tmp_filelist);
	}

	BLI_mutex_end(&flrj->lock);

	MEM_freeN(flrj);
}

void filelist_readjob_start(FileList *filelist, const bContext *C)
{
	wmJob *wm_job;
	FileListReadJob *flrj;

	/* prepare job data */
	flrj = MEM_callocN(sizeof(*flrj), __func__);
	flrj->filelist = filelist;
	BLI_strncpy(flrj->main_name, G.main->name, sizeof(flrj->main_name));

	filelist->force_reset = false;
	filelist->filelist_ready = false;
	filelist->filelist_pending = true;

	BLI_mutex_init(&flrj->lock);

	//~ BKE_reports_init(&tj->reports, RPT_PRINT);

	/* setup job */
	wm_job = WM_jobs_get(CTX_wm_manager(C), CTX_wm_window(C), CTX_wm_area(C), "Listing Dirs...",
	                     WM_JOB_PROGRESS, WM_JOB_TYPE_FILESEL_READDIR);
	WM_jobs_customdata_set(wm_job, flrj, filelist_readjob_free);
	WM_jobs_timer(wm_job, 0.01, NC_SPACE | ND_SPACE_FILE_LIST, NC_SPACE | ND_SPACE_FILE_LIST);
	WM_jobs_callbacks(wm_job, filelist_readjob_startjob, NULL, filelist_readjob_update, filelist_readjob_endjob);

	/* start the job */
	WM_jobs_start(CTX_wm_manager(C), wm_job);
}

void filelist_readjob_stop(wmWindowManager *wm, FileList *filelist)
{
	WM_jobs_kill_type(wm, filelist, WM_JOB_TYPE_FILESEL_READDIR);
}

int filelist_readjob_running(wmWindowManager *wm, FileList *filelist)
{
	return WM_jobs_test(wm, filelist, WM_JOB_TYPE_FILESEL_READDIR);
}

/* ********** Thumbnails job ********** */

typedef struct ThumbnailJob {
	ListBase loadimages;
	ImBuf *static_icons_buffers[BIFICONID_LAST];
	const short *stop;
	const short *do_update;
	struct FileList *filelist;
	ReportList reports;
} ThumbnailJob;

bool filelist_need_thumbnails(FileList *filelist)
{
	return filelist->need_thumbnails;
}

static void thumbnail_joblist_free(ThumbnailJob *tj)
{
	FileImage *limg = tj->loadimages.first;
	
	/* free the images not yet copied to the filelist -> these will get freed with the filelist */
	for (; limg; limg = limg->next) {
		if ((limg->img) && (!limg->done)) {
			IMB_freeImBuf(limg->img);
		}
	}
	BLI_freelistN(&tj->loadimages);
}

static void thumbnails_startjob(void *tjv, short *stop, short *do_update, float *UNUSED(progress))
{
	ThumbnailJob *tj = tjv;
	FileImage *limg = tj->loadimages.first;

	tj->stop = stop;
	tj->do_update = do_update;

	while ((*stop == 0) && (limg)) {
		if (limg->flags & FILE_TYPE_IMAGE) {
			limg->img = IMB_thumb_manage(limg->path, THB_NORMAL, THB_SOURCE_IMAGE);
		}
		else if (limg->flags & (FILE_TYPE_BLENDER | FILE_TYPE_BLENDER_BACKUP)) {
			limg->img = IMB_thumb_manage(limg->path, THB_NORMAL, THB_SOURCE_BLEND);
		}
		else if (limg->flags & FILE_TYPE_MOVIE) {
			limg->img = IMB_thumb_manage(limg->path, THB_NORMAL, THB_SOURCE_MOVIE);
			if (!limg->img) {
				/* remember that file can't be loaded via IMB_open_anim */
				limg->flags &= ~FILE_TYPE_MOVIE;
				limg->flags |= FILE_TYPE_MOVIE_ICON;
			}
		}
		*do_update = true;
		PIL_sleep_ms(1);
		limg = limg->next;
	}
}

static void thumbnails_update(void *tjv)
{
	ThumbnailJob *tj = tjv;

	if (tj->filelist && tj->filelist->filelist) {
		FileImage *limg = tj->loadimages.first;
		while (limg) {
			if (!limg->done && limg->img) {
				tj->filelist->filelist[limg->index].image = IMB_dupImBuf(limg->img);
				/* update flag for movie files where thumbnail can't be created */
				if (limg->flags & FILE_TYPE_MOVIE_ICON) {
					tj->filelist->filelist[limg->index].flags &= ~FILE_TYPE_MOVIE;
					tj->filelist->filelist[limg->index].flags |= FILE_TYPE_MOVIE_ICON;
				}
				limg->done = true;
				IMB_freeImBuf(limg->img);
				limg->img = NULL;
			}
			limg = limg->next;
		}
	}
}

static void thumbnails_endjob(void *tjv)
{
	ThumbnailJob *tj = tjv;

	if (!*tj->stop) {
		tj->filelist->need_thumbnails = false;
	}
}

static void thumbnails_free(void *tjv)
{
	ThumbnailJob *tj = tjv;
	thumbnail_joblist_free(tj);
	MEM_freeN(tj);
}


void thumbnails_start(FileList *filelist, const bContext *C)
{
	wmJob *wm_job;
	ThumbnailJob *tj;
	int idx;

	/* prepare job data */
	tj = MEM_callocN(sizeof(*tj), __func__);
	tj->filelist = filelist;
	for (idx = 0; idx < filelist->numfiles; idx++) {
		if (!filelist->filelist[idx].path) {
			continue;
		}
		if (!filelist->filelist[idx].image) {
			if (filelist->filelist[idx].flags & (FILE_TYPE_IMAGE | FILE_TYPE_MOVIE |
			                                     FILE_TYPE_BLENDER | FILE_TYPE_BLENDER_BACKUP))
			{
				FileImage *limg = MEM_callocN(sizeof(*limg), __func__);
				BLI_strncpy(limg->path, filelist->filelist[idx].path, sizeof(limg->path));
				limg->index = idx;
				limg->flags = filelist->filelist[idx].flags;
				BLI_addtail(&tj->loadimages, limg);
			}
		}
	}

	BKE_reports_init(&tj->reports, RPT_PRINT);

	/* setup job */
	wm_job = WM_jobs_get(CTX_wm_manager(C), CTX_wm_window(C), filelist, "Thumbnails",
	                     0, WM_JOB_TYPE_FILESEL_THUMBNAIL);
	WM_jobs_customdata_set(wm_job, tj, thumbnails_free);
	WM_jobs_timer(wm_job, 0.5, NC_WINDOW, NC_WINDOW);
	WM_jobs_callbacks(wm_job, thumbnails_startjob, NULL, thumbnails_update, thumbnails_endjob);

	/* start the job */
	WM_jobs_start(CTX_wm_manager(C), wm_job);
}

void thumbnails_stop(wmWindowManager *wm, FileList *filelist)
{
	WM_jobs_kill_type(wm, filelist, WM_JOB_TYPE_FILESEL_THUMBNAIL);
}

int thumbnails_running(wmWindowManager *wm, FileList *filelist)
{
	return WM_jobs_test(wm, filelist, WM_JOB_TYPE_FILESEL_THUMBNAIL);
}<|MERGE_RESOLUTION|>--- conflicted
+++ resolved
@@ -296,7 +296,6 @@
 {
 	/* type is equal to stat.st_mode */
 
-<<<<<<< HEAD
 	if (S_ISDIR(entry1->type)) {
 	    if (S_ISDIR(entry2->type)) {
 			/* If both entires are tagged as dirs, we make a 'sub filter' that shows first the real dirs,
@@ -324,15 +323,6 @@
 	}
 	else if (S_ISDIR(entry2->type)) {
 	    return 1;
-=======
-	if (compare_is_directory(entry1)) {
-		if (compare_is_directory(entry2) == 0) {
-			return -1;
-		}
-	}
-	else if (compare_is_directory(entry2)) {
-		return 1;
->>>>>>> 1c64543a
 	}
 
 	if (S_ISREG(entry1->type)) {
@@ -386,14 +376,10 @@
 	if (entry1->s.st_mtime < entry2->s.st_mtime) return 1;
 	if (entry1->s.st_mtime > entry2->s.st_mtime) return -1;
 
-<<<<<<< HEAD
 	name1 = fileentry_uiname(entry1, dir1);
 	name2 = fileentry_uiname(entry2, dir2);
 
 	return BLI_natstrcmp(name1, name2);
-=======
-	return BLI_natstrcmp(entry1->relname, entry2->relname);
->>>>>>> 1c64543a
 }
 
 static int compare_size(const void *a1, const void *a2)	
@@ -410,14 +396,10 @@
 	if (entry1->s.st_size < entry2->s.st_size) return 1;
 	if (entry1->s.st_size > entry2->s.st_size) return -1;
 
-<<<<<<< HEAD
 	name1 = fileentry_uiname(entry1, dir1);
 	name2 = fileentry_uiname(entry2, dir2);
 
 	return BLI_natstrcmp(name1, name2);
-=======
-	return BLI_natstrcmp(entry1->relname, entry2->relname);
->>>>>>> 1c64543a
 }
 
 static int compare_extension(const void *a1, const void *a2)
@@ -438,7 +420,6 @@
 	if (!sufix1) sufix1 = nil;
 	if (!sufix2) sufix2 = nil;
 
-<<<<<<< HEAD
 	if ((entry1->flags & FILE_TYPE_BLENDERLIB) && !(entry2->flags & FILE_TYPE_BLENDERLIB)) return -1;
 	if (!(entry1->flags & FILE_TYPE_BLENDERLIB) && (entry2->flags & FILE_TYPE_BLENDERLIB)) return 1;
 	if ((entry1->flags & FILE_TYPE_BLENDERLIB) && (entry2->flags & FILE_TYPE_BLENDERLIB)) {
@@ -466,8 +447,6 @@
 		return BLI_strcasecmp(name1, name2);
 	}
 
-=======
->>>>>>> 1c64543a
 	return BLI_strcasecmp(sufix1, sufix2);
 }
 
@@ -1261,16 +1240,10 @@
 	struct direntry *file;
 	int num;
 
-<<<<<<< HEAD
 	for (num = 0, file = files; num < numfiles; num++, file++) {
 		if (file->flags & FILE_TYPE_BLENDERLIB) {
 			continue;
 		}
-=======
-	file = filelist->filelist;
-
-	for (num = 0; num < filelist->numfiles; num++, file++) {
->>>>>>> 1c64543a
 		file->type = file->s.st_mode;  /* restore the mess below */
 #ifndef __APPLE__
 		/* Don't check extensions for directories, allow in OSX cause bundles have extensions*/
@@ -1278,7 +1251,6 @@
 			continue;
 		}
 #endif
-<<<<<<< HEAD
 
 		if (filter_glob[0] && BLI_testextensie_glob(file->relname, filter_glob)) {
 			file->flags = FILE_TYPE_OPERATOR;
@@ -1286,51 +1258,6 @@
 		else {
 			file->flags = file_extension_type(root, file->relname);
 		}
-=======
-		if (filelist->filter_data.filter_glob[0] &&
-		    BLI_testextensie_glob(file->relname, filelist->filter_data.filter_glob))
-		{
-			file->flags = FILE_TYPE_OPERATOR;
-		}
-		else {
-			file->flags = file_extension_type(filelist->dir, file->relname);
-		}
-	}
-}
-
-static void filelist_read_dir(struct FileList *filelist)
-{
-	if (!filelist) return;
-
-	filelist->fidx = NULL;
-	filelist->filelist = NULL;
-
-	BLI_make_exist(filelist->dir);
-	BLI_cleanup_dir(G.main->name, filelist->dir);
-	filelist->numfiles = BLI_filelist_dir_contents(filelist->dir, &(filelist->filelist));
-
-	/* We shall *never* get an empty list here, since we now the dir exists and is readable
-	 * (ensured by BLI_make_exist()). So we expect at the very least the parent '..' entry. */
-	BLI_assert(filelist->numfiles != 0);
-
-	filelist_setfiletypes(filelist);
-}
-
-static void filelist_read_main(struct FileList *filelist)
-{
-	if (!filelist) return;
-	filelist_from_main(filelist);
-}
-
-static void filelist_read_library(struct FileList *filelist)
-{
-	if (!filelist) return;
-	BLI_cleanup_dir(G.main->name, filelist->dir);
-	filelist_from_library(filelist);
-	if (!filelist->libfiledata) {
-		int num;
-		struct direntry *file;
->>>>>>> 1c64543a
 
 		/* If we are considering .blend files as libs, promote them to directory status! */
 		if (do_lib && BLO_has_bfile_extension(file->relname)) {
@@ -1424,11 +1351,8 @@
 	char buf[BLO_GROUP_MAX];
 	char *lslash;
 
-<<<<<<< HEAD
 	BLI_assert(group);
 
-=======
->>>>>>> 1c64543a
 	BLI_strncpy(buf, group, sizeof(buf));
 	lslash = (char *)BLI_last_slash(buf);
 	if (lslash)
@@ -1533,16 +1457,10 @@
 {
 	LinkNode *l, *names, *previews;
 	struct ImBuf *ima;
-<<<<<<< HEAD
 	int ok, i, nprevs, nnames, idcode = 0;
 	char dir[FILE_MAX], *group;
 
 	struct BlendHandle *libfiledata = NULL;
-=======
-	int ok, i, nprevs, nnames, idcode;
-	char filename[FILE_MAX];
-	char dir[FILE_MAX], group[BLO_GROUP_MAX];
->>>>>>> 1c64543a
 
 	/* name test */
 	ok = BLO_library_path_explode(root, dir, &group, NULL);
@@ -1569,7 +1487,6 @@
 		nnames = BLI_linklist_length(names);
 	}
 
-<<<<<<< HEAD
 	BLO_blendhandle_close(libfiledata);
 
 	BLI_assert(*files == NULL);
@@ -1579,11 +1496,6 @@
 	(*files)[nnames].relname = BLI_strdup(FILENAME_PARENT);
 	(*files)[nnames].type |= S_IFDIR;
 	(*files)[nnames].flags |= FILE_TYPE_BLENDERLIB;
-=======
-	filelist->numfiles = nnames + 1;
-	filelist->filelist = MEM_mallocN(filelist->numfiles * sizeof(*filelist->filelist), __func__);
-	memset(filelist->filelist, 0, filelist->numfiles * sizeof(*filelist->filelist));
->>>>>>> 1c64543a
 
 	for (i = 0, l = names; i < nnames; i++, l = l->next) {
 		const char *blockname = l->link;
@@ -1606,10 +1518,7 @@
 	else if (previews) {
 		for (i = 0, l = previews; i < nnames; i++, l = l->next) {
 			PreviewImage *img = l->link;
-<<<<<<< HEAD
 			struct direntry *file = &(*files)[i];
-=======
->>>>>>> 1c64543a
 
 			if (img) {
 				unsigned int w = img->w[ICON_SIZE_PREVIEW];
@@ -1630,11 +1539,6 @@
 	if (previews) {
 		BLI_linklist_free(previews, BKE_previewimg_freefunc);
 	}
-<<<<<<< HEAD
-=======
-
-	BLI_strncpy(G.main->name, filename, sizeof(filename));  /* prevent G.main->name to change */
->>>>>>> 1c64543a
 }
 
 #if 0
@@ -1663,13 +1567,8 @@
 #else
 		filelist->numfiles = 23;
 #endif
-<<<<<<< HEAD
-		filelist->filelist = MEM_mallocN(filelist->numfiles * sizeof(struct direntry), __func__);
-		
-=======
 		filelist->filelist = MEM_mallocN(sizeof(*filelist->filelist) * filelist->numfiles, __func__);
 
->>>>>>> 1c64543a
 		for (a = 0; a < filelist->numfiles; a++) {
 			memset(&(filelist->filelist[a]), 0, sizeof(struct direntry));
 			filelist->filelist[a].type |= S_IFDIR;
