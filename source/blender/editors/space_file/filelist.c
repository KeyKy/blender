/**
 * $Id$
 *
 * ***** BEGIN GPL LICENSE BLOCK *****
 *
 * This program is free software; you can redistribute it and/or
 * modify it under the terms of the GNU General Public License
 * as published by the Free Software Foundation; either version 2
 * of the License, or (at your option) any later version. 
 *
 * This program is distributed in the hope that it will be useful,
 * but WITHOUT ANY WARRANTY; without even the implied warranty of
 * MERCHANTABILITY or FITNESS FOR A PARTICULAR PURPOSE.  See the
 * GNU General Public License for more details.
 *
 * You should have received a copy of the GNU General Public License
 * along with this program; if not, write to the Free Software Foundation,
 * Inc., 59 Temple Place - Suite 330, Boston, MA  02111-1307, USA.
 *
 * The Original Code is Copyright (C) 2007 Blender Foundation.
 * All rights reserved.
 *
 * The Original Code is: all of this file.
 *
 * Contributor(s): none yet.
 *
 * ***** END GPL LICENSE BLOCK *****
 */


/* global includes */

#include <stdlib.h>
#include <math.h>
#include <string.h>

#ifdef HAVE_CONFIG_H
#include <config.h>
#endif

#ifndef WIN32
#include <unistd.h>
#else
#include <io.h>
#include <direct.h>
#endif   
#include "MEM_guardedalloc.h"

#include "BLI_blenlib.h"
#include "BLI_linklist.h"
#include "BLI_storage_types.h"
#include "BLI_threads.h"

#ifdef WIN32
#include "BLI_winstuff.h"
#endif

#include "BKE_utildefines.h"
#include "BKE_global.h"
#include "BKE_library.h"
#include "BKE_global.h"
#include "BKE_main.h"
#include "BLO_readfile.h"

#include "DNA_space_types.h"
#include "DNA_ipo_types.h"
#include "DNA_ID.h"
#include "DNA_object_types.h"
#include "DNA_listBase.h"
#include "DNA_lamp_types.h"
#include "DNA_material_types.h"
#include "DNA_texture_types.h"
#include "DNA_world_types.h"
#include "DNA_scene_types.h"
#include "DNA_userdef_types.h"

#include "ED_datafiles.h"

#include "IMB_imbuf.h"
#include "IMB_imbuf_types.h"
#include "IMB_thumbs.h"

#include "PIL_time.h"

#include "UI_interface.h"

#include "filelist.h"

/* Elubie: VERY, really very ugly and evil! Remove asap!!! */
/* for state of file */
#define ACTIVE				2

/* max length of library group name within filesel */
#define GROUP_MAX 32

static void *exec_loadimages(void *list_v);

struct FileList;

typedef struct FileImage {
	struct FileImage *next, *prev;
	int index;
	short lock;
	short done;
	struct FileList* filelist;
} FileImage;

typedef struct FileList
{
	struct direntry *filelist;
	int *fidx;

	int numfiles;
	int numfiltered;
	char dir[FILE_MAX];
	int has_func;
	short prv_w;
	short prv_h;
	short hide_dot;
	unsigned int filter;
	short changed;
	ListBase loadimages;
	ListBase threads;
} FileList;

#define SPECIAL_IMG_SIZE 48
#define SPECIAL_IMG_ROWS 4
#define SPECIAL_IMG_COLS 4

#define SPECIAL_IMG_FOLDER 0
#define SPECIAL_IMG_PARENT 1
#define SPECIAL_IMG_REFRESH 2
#define SPECIAL_IMG_BLENDFILE 3
#define SPECIAL_IMG_SOUNDFILE 4
#define SPECIAL_IMG_MOVIEFILE 5
#define SPECIAL_IMG_PYTHONFILE 6
#define SPECIAL_IMG_TEXTFILE 7
#define SPECIAL_IMG_FONTFILE 8
#define SPECIAL_IMG_UNKNOWNFILE 9
#define SPECIAL_IMG_LOADING 10
#define SPECIAL_IMG_MAX SPECIAL_IMG_LOADING + 1

static ImBuf* gSpecialFileImages[SPECIAL_IMG_MAX];


/* ******************* SORT ******************* */

static int compare_name(const void *a1, const void *a2)
{
	const struct direntry *entry1=a1, *entry2=a2;

	/* type is is equal to stat.st_mode */

	if (S_ISDIR(entry1->type)){
		if (S_ISDIR(entry2->type)==0) return (-1);
	} else{
		if (S_ISDIR(entry2->type)) return (1);
	}
	if (S_ISREG(entry1->type)){
		if (S_ISREG(entry2->type)==0) return (-1);
	} else{
		if (S_ISREG(entry2->type)) return (1);
	}
	if ((entry1->type & S_IFMT) < (entry2->type & S_IFMT)) return (-1);
	if ((entry1->type & S_IFMT) > (entry2->type & S_IFMT)) return (1);
	
	/* make sure "." and ".." are always first */
	if( strcmp(entry1->relname, ".")==0 ) return (-1);
	if( strcmp(entry2->relname, ".")==0 ) return (1);
	if( strcmp(entry1->relname, "..")==0 ) return (-1);
	if( strcmp(entry2->relname, "..")==0 ) return (1);
	
	return (BLI_natstrcmp(entry1->relname,entry2->relname));
}

static int compare_date(const void *a1, const void *a2)	
{
	const struct direntry *entry1=a1, *entry2=a2;
	
	/* type is equal to stat.st_mode */

	if (S_ISDIR(entry1->type)){
		if (S_ISDIR(entry2->type)==0) return (-1);
	} else{
		if (S_ISDIR(entry2->type)) return (1);
	}
	if (S_ISREG(entry1->type)){
		if (S_ISREG(entry2->type)==0) return (-1);
	} else{
		if (S_ISREG(entry2->type)) return (1);
	}
	if ((entry1->type & S_IFMT) < (entry2->type & S_IFMT)) return (-1);
	if ((entry1->type & S_IFMT) > (entry2->type & S_IFMT)) return (1);

	/* make sure "." and ".." are always first */
	if( strcmp(entry1->relname, ".")==0 ) return (-1);
	if( strcmp(entry2->relname, ".")==0 ) return (1);
	if( strcmp(entry1->relname, "..")==0 ) return (-1);
	if( strcmp(entry2->relname, "..")==0 ) return (1);
	
	if ( entry1->s.st_mtime < entry2->s.st_mtime) return 1;
	if ( entry1->s.st_mtime > entry2->s.st_mtime) return -1;
	
	else return BLI_natstrcmp(entry1->relname,entry2->relname);
}

static int compare_size(const void *a1, const void *a2)	
{
	const struct direntry *entry1=a1, *entry2=a2;

	/* type is equal to stat.st_mode */

	if (S_ISDIR(entry1->type)){
		if (S_ISDIR(entry2->type)==0) return (-1);
	} else{
		if (S_ISDIR(entry2->type)) return (1);
	}
	if (S_ISREG(entry1->type)){
		if (S_ISREG(entry2->type)==0) return (-1);
	} else{
		if (S_ISREG(entry2->type)) return (1);
	}
	if ((entry1->type & S_IFMT) < (entry2->type & S_IFMT)) return (-1);
	if ((entry1->type & S_IFMT) > (entry2->type & S_IFMT)) return (1);

	/* make sure "." and ".." are always first */
	if( strcmp(entry1->relname, ".")==0 ) return (-1);
	if( strcmp(entry2->relname, ".")==0 ) return (1);
	if( strcmp(entry1->relname, "..")==0 ) return (-1);
	if( strcmp(entry2->relname, "..")==0 ) return (1);
	
	if ( entry1->s.st_size < entry2->s.st_size) return 1;
	if ( entry1->s.st_size > entry2->s.st_size) return -1;
	else return BLI_natstrcmp(entry1->relname,entry2->relname);
}

static int compare_extension(const void *a1, const void *a2) {
	const struct direntry *entry1=a1, *entry2=a2;
	char *sufix1, *sufix2;
	char *nil="";

	if (!(sufix1= strstr (entry1->relname, ".blend.gz"))) 
		sufix1= strrchr (entry1->relname, '.');
	if (!(sufix2= strstr (entry2->relname, ".blend.gz")))
		sufix2= strrchr (entry2->relname, '.');
	if (!sufix1) sufix1= nil;
	if (!sufix2) sufix2= nil;

	/* type is is equal to stat.st_mode */

	if (S_ISDIR(entry1->type)){
		if (S_ISDIR(entry2->type)==0) return (-1);
	} else{
		if (S_ISDIR(entry2->type)) return (1);
	}
	if (S_ISREG(entry1->type)){
		if (S_ISREG(entry2->type)==0) return (-1);
	} else{
		if (S_ISREG(entry2->type)) return (1);
	}
	if ((entry1->type & S_IFMT) < (entry2->type & S_IFMT)) return (-1);
	if ((entry1->type & S_IFMT) > (entry2->type & S_IFMT)) return (1);
	
	/* make sure "." and ".." are always first */
	if( strcmp(entry1->relname, ".")==0 ) return (-1);
	if( strcmp(entry2->relname, ".")==0 ) return (1);
	if( strcmp(entry1->relname, "..")==0 ) return (-1);
	if( strcmp(entry2->relname, "..")==0 ) return (1);
	
	return (BLI_strcasecmp(sufix1, sufix2));
}

void filelist_filter(FileList* filelist)
{
	int num_filtered = 0;
	int i, j;
	
	if (!filelist->filelist)
		return;
	
	if (!filelist->filter) {
		if (filelist->fidx) {
			MEM_freeN(filelist->fidx);
			filelist->fidx = NULL;
		}
		filelist->fidx = (int *)MEM_callocN(filelist->numfiles*sizeof(int), "filteridx");
		for (i = 0; i < filelist->numfiles; ++i) {
			filelist->fidx[i] = i;
		}
		filelist->numfiltered = filelist->numfiles;
		return;
	}

	// How many files are left after filter ?
	for (i = 0; i < filelist->numfiles; ++i) {
		if (filelist->filelist[i].flags & filelist->filter) {
			num_filtered++;
		} 
		else if (filelist->filelist[i].type & S_IFDIR) {
			if (filelist->filter & FOLDERFILE) {
				num_filtered++;
			}
		}		
	}
	
	if (filelist->fidx) {
			MEM_freeN(filelist->fidx);
			filelist->fidx = NULL;
	}
	filelist->fidx = (int *)MEM_callocN(num_filtered*sizeof(int), "filteridx");
	filelist->numfiltered = num_filtered;

	for (i = 0, j=0; i < filelist->numfiles; ++i) {
		if (filelist->filelist[i].flags & filelist->filter) {
			filelist->fidx[j++] = i;
		}
		else if (filelist->filelist[i].type & S_IFDIR) {
			if (filelist->filter & FOLDERFILE) {
				filelist->fidx[j++] = i;
			}
		}  
	}
}

void filelist_init_icons()
{
	short x, y, k;
	ImBuf *bbuf;
	ImBuf *ibuf;
	bbuf = IMB_ibImageFromMemory((int *)datatoc_prvicons, datatoc_prvicons_size, IB_rect);
	if (bbuf) {
		for (y=0; y<SPECIAL_IMG_ROWS; y++) {
			for (x=0; x<SPECIAL_IMG_COLS; x++) {
				int tile = SPECIAL_IMG_COLS*y + x; 
				if (tile < SPECIAL_IMG_MAX) {
					ibuf = IMB_allocImBuf(SPECIAL_IMG_SIZE, SPECIAL_IMG_SIZE, 32, IB_rect, 0);
					for (k=0; k<SPECIAL_IMG_SIZE; k++) {
						memcpy(&ibuf->rect[k*SPECIAL_IMG_SIZE], &bbuf->rect[(k+y*SPECIAL_IMG_SIZE)*SPECIAL_IMG_SIZE*SPECIAL_IMG_COLS+x*SPECIAL_IMG_SIZE], SPECIAL_IMG_SIZE*sizeof(int));
					}
					gSpecialFileImages[tile] = ibuf;
				}
			}
		}
		IMB_freeImBuf(bbuf);
	}
}

void filelist_free_icons()
{
	int i;
	for (i=0; i < SPECIAL_IMG_MAX; ++i) {
		IMB_freeImBuf(gSpecialFileImages[i]);
		gSpecialFileImages[i] = NULL;
	}
}

struct FileList*	filelist_new()
{
	FileList* p = MEM_callocN( sizeof(FileList), "filelist" );
	return p;
}

struct FileList*	filelist_copy(struct FileList* filelist)
{
	FileList* p = filelist_new();
	BLI_strncpy(p->dir, filelist->dir, FILE_MAX);
	p->filelist = NULL;
	p->fidx = NULL;

	return p;
}

void filelist_free(struct FileList* filelist)
{
	int i;

	if (!filelist) {
		printf("Attemtping to delete empty filelist.\n");
		return;
	}

	BLI_end_threads(&filelist->threads);
	BLI_freelistN(&filelist->loadimages);
	
	if (filelist->fidx) {
		MEM_freeN(filelist->fidx);
		filelist->fidx = NULL;
	}

	for (i = 0; i < filelist->numfiles; ++i) {
		if (filelist->filelist[i].image) {			
			IMB_freeImBuf(filelist->filelist[i].image);
		}
		filelist->filelist[i].image = 0;
		if (filelist->filelist[i].relname)
			MEM_freeN(filelist->filelist[i].relname);
		filelist->filelist[i].relname = 0;
		if (filelist->filelist[i].string)
			MEM_freeN(filelist->filelist[i].string);
		filelist->filelist[i].string = 0;
	}
	
	filelist->numfiles = 0;
	free(filelist->filelist);
	filelist->filelist = 0;	
	filelist->filter = 0;
	filelist->numfiltered =0;
	filelist->hide_dot =0;
}

int	filelist_numfiles(struct FileList* filelist)
{
	return filelist->numfiltered;
}

const char * filelist_dir(struct FileList* filelist)
{
	return filelist->dir;
}

void filelist_setdir(struct FileList* filelist, const char *dir)
{
	BLI_strncpy(filelist->dir, dir, FILE_MAX);
}

void filelist_imgsize(struct FileList* filelist, short w, short h)
{
	filelist->prv_w = w;
	filelist->prv_h = h;
}


static void *exec_loadimages(void *list_v)
{
	FileImage* img = (FileImage*)list_v;
	struct FileList *filelist = img->filelist;

	ImBuf *imb = NULL;
	int fidx = img->index;
	
	if ( filelist->filelist[fidx].flags & IMAGEFILE ) {				
		imb = IMB_thumb_manage(filelist->dir, filelist->filelist[fidx].relname, THB_NORMAL, THB_SOURCE_IMAGE);
	} else if ( filelist->filelist[fidx].flags & MOVIEFILE ) {				
		imb = IMB_thumb_manage(filelist->dir, filelist->filelist[fidx].relname, THB_NORMAL, THB_SOURCE_MOVIE);
		if (!imb) {
			/* remember that file can't be loaded via IMB_open_anim */
			filelist->filelist[fidx].flags &= ~MOVIEFILE;
			filelist->filelist[fidx].flags |= MOVIEFILE_ICON;
		}
	}
	if (imb) {
		IMB_freeImBuf(imb);
	}
	img->done=1;
	return 0;
}

short filelist_changed(struct FileList* filelist)
{
	return filelist->changed;
}

void filelist_loadimage_timer(struct FileList* filelist)
{
	FileImage *limg = filelist->loadimages.first;
	short refresh=0;

	// as long as threads are available and there is work to do
	while (limg) {
		if (BLI_available_threads(&filelist->threads)>0) {
			if (!limg->lock) {
				limg->lock=1;
				BLI_insert_thread(&filelist->threads, limg);
			}
		}
		if (limg->done) {
			FileImage *oimg = limg;
			BLI_remlink(&filelist->loadimages, oimg);
			BLI_remove_thread(&filelist->threads, oimg);
			limg = oimg->next;
			MEM_freeN(oimg);
			refresh = 1;
		} else {
			limg= limg->next;
		}
	}
	filelist->changed=refresh;
}

void filelist_loadimage(struct FileList* filelist, int index)
{
	ImBuf *imb = NULL;
	int imgwidth = filelist->prv_w;
	int imgheight = filelist->prv_h;
	short ex, ey, dx, dy;
	float scaledx, scaledy;
	int fidx = 0;
	
	if ( (index < 0) || (index >= filelist->numfiltered) ) {
		return;
	}
	fidx = filelist->fidx[index];

	if (!filelist->filelist[fidx].image)
	{
<<<<<<< HEAD
		if (filelist->type != FILE_MAIN)
		{
			if ( (filelist->filelist[fidx].flags & IMAGEFILE) || (filelist->filelist[fidx].flags & MOVIEFILE) ) {				
				imb = IMB_thumb_read(filelist->dir, filelist->filelist[fidx].relname, THB_NORMAL);
			} 
			if (imb) {
				if (imb->x > imb->y) {
					scaledx = (float)imgwidth;
					scaledy =  ( (float)imb->y/(float)imb->x )*imgwidth;
				}
				else {
					scaledy = (float)imgheight;
					scaledx =  ( (float)imb->x/(float)imb->y )*imgheight;
				}
				ex = (short)scaledx;
				ey = (short)scaledy;
				
				dx = imgwidth - ex;
				dy = imgheight - ey;
				
				// IMB_scaleImBuf(imb, ex, ey);
				filelist->filelist[fidx].image = imb;
			} else {
				/* prevent loading image twice */
				FileImage* limg = filelist->loadimages.first;
				short found= 0;
				while(limg) {
					if (limg->index == fidx) {
						found= 1;
						break;
					}
					limg= limg->next;
				}
				if (!found) {
					FileImage* limg = MEM_callocN(sizeof(struct FileImage), "loadimage");
					limg->index= fidx;
					limg->lock= 0;
					limg->filelist= filelist;
					BLI_addtail(&filelist->loadimages, limg);
=======

		if ( (filelist->filelist[fidx].flags & IMAGEFILE) || (filelist->filelist[fidx].flags & MOVIEFILE) ) {				
			imb = IMB_thumb_read(filelist->dir, filelist->filelist[fidx].relname, THB_NORMAL);
		} 
		if (imb) {
			if (imb->x > imb->y) {
				scaledx = (float)imgwidth;
				scaledy =  ( (float)imb->y/(float)imb->x )*imgwidth;
			}
			else {
				scaledy = (float)imgheight;
				scaledx =  ( (float)imb->x/(float)imb->y )*imgheight;
			}
			ex = (short)scaledx;
			ey = (short)scaledy;
			
			dx = imgwidth - ex;
			dy = imgheight - ey;
			
			// IMB_scaleImBuf(imb, ex, ey);
			filelist->filelist[fidx].image = imb;
		} else {
			/* prevent loading image twice */
			FileImage* limg = filelist->loadimages.first;
			short found= 0;
			while(limg) {
				if (limg->index == fidx) {
					found= 1;
					break;
>>>>>>> db27ab91
				}
				limg= limg->next;
			}
			if (!found) {
				FileImage* limg = MEM_callocN(sizeof(struct FileImage), "loadimage");
				limg->index= fidx;
				limg->lock= 0;
				limg->filelist= filelist;
				BLI_addtail(&filelist->loadimages, limg);
			}
		}		
	}
}

struct ImBuf * filelist_getimage(struct FileList* filelist, int index)
{
	ImBuf* ibuf = NULL;
	int fidx = 0;	
	if ( (index < 0) || (index >= filelist->numfiltered) ) {
		return NULL;
	}
	fidx = filelist->fidx[index];
	ibuf = filelist->filelist[fidx].image;

	return ibuf;
}

struct ImBuf * filelist_geticon(struct FileList* filelist, int index)
{
	ImBuf* ibuf= NULL;
	struct direntry *file= NULL;
	int fidx = 0;	
	if ( (index < 0) || (index >= filelist->numfiltered) ) {
		return NULL;
	}
	fidx = filelist->fidx[index];
	file = &filelist->filelist[fidx];
	if (file->type & S_IFDIR) {
			if ( strcmp(filelist->filelist[fidx].relname, "..") == 0) {
				ibuf = gSpecialFileImages[SPECIAL_IMG_PARENT];
			} else if  ( strcmp(filelist->filelist[fidx].relname, ".") == 0) {
				ibuf = gSpecialFileImages[SPECIAL_IMG_REFRESH];
			} else {
		ibuf = gSpecialFileImages[SPECIAL_IMG_FOLDER];
			}
	} else {
		ibuf = gSpecialFileImages[SPECIAL_IMG_UNKNOWNFILE];
	}

	if (file->flags & BLENDERFILE) {
		ibuf = gSpecialFileImages[SPECIAL_IMG_BLENDFILE];
	} else if ( (file->flags & MOVIEFILE) || (file->flags & MOVIEFILE_ICON) ) {
		ibuf = gSpecialFileImages[SPECIAL_IMG_MOVIEFILE];
	} else if (file->flags & SOUNDFILE) {
		ibuf = gSpecialFileImages[SPECIAL_IMG_SOUNDFILE];
	} else if (file->flags & PYSCRIPTFILE) {
		ibuf = gSpecialFileImages[SPECIAL_IMG_PYTHONFILE];
	} else if (file->flags & FTFONTFILE) {
		ibuf = gSpecialFileImages[SPECIAL_IMG_FONTFILE];
	} else if (file->flags & TEXTFILE) {
		ibuf = gSpecialFileImages[SPECIAL_IMG_TEXTFILE];
	} else if (file->flags & IMAGEFILE) {
		ibuf = gSpecialFileImages[SPECIAL_IMG_LOADING];
	}

	return ibuf;
}

struct direntry * filelist_file(struct FileList* filelist, int index)
{
	int fidx = 0;
	
	if ( (index < 0) || (index >= filelist->numfiltered) ) {
		return NULL;
	}
	fidx = filelist->fidx[index];

	return &filelist->filelist[fidx];
}


int filelist_find(struct FileList* filelist, char *file)
{
	int index = -1;
	int i;
	int fidx = -1;
	
	if (!filelist->fidx) 
		return fidx;

	
	for (i = 0; i < filelist->numfiles; ++i) {
		if ( strcmp(filelist->filelist[i].relname, file) == 0) {
			index = i;
			break;
		}
	}

	for (i = 0; i < filelist->numfiltered; ++i) {
		if (filelist->fidx[i] == index) {
			fidx = i;
			break;
		}
	}
	return fidx;
}

void filelist_hidedot(struct FileList* filelist, short hide)
{
	filelist->hide_dot = hide;
}

void filelist_setfilter(struct FileList* filelist, unsigned int filter)
{
	filelist->filter = filter;
}

void filelist_readdir(struct FileList* filelist)
{
	char wdir[FILE_MAX];

	if (!filelist) return;
	filelist->fidx = 0;
	filelist->filelist = 0;

	BLI_getwdN(wdir);	 
	
	BLI_cleanup_dir(G.sce, filelist->dir);
	BLI_hide_dot_files(filelist->hide_dot);
	filelist->numfiles = BLI_getdir(filelist->dir, &(filelist->filelist));

	chdir(wdir);
	filelist_setfiletypes(filelist, G.have_quicktime);
	filelist_filter(filelist);
	
	if (!filelist->threads.first) {
		BLI_init_threads(&filelist->threads, exec_loadimages, 2);
	}
}

int filelist_empty(struct FileList* filelist)
{	
	return filelist->filelist == 0;
}

void filelist_parent(struct FileList* filelist)
{
	BLI_parent_dir(filelist->dir);
	BLI_make_exist(filelist->dir);
	filelist_readdir(filelist);
}

void filelist_setfiletypes(struct FileList* filelist, short has_quicktime)
{
	struct direntry *file;
	int num;

	file= filelist->filelist;

	for(num=0; num<filelist->numfiles; num++, file++) {
		file->flags= 0;
		file->type= file->s.st_mode;	/* restore the mess below */ 

			/* Don't check extensions for directories */ 
		if (file->type & S_IFDIR)
			continue;
				
		
		
		if(BLO_has_bfile_extension(file->relname)) {
			file->flags |= BLENDERFILE;
		} else if(BLI_testextensie(file->relname, ".py")) {
				file->flags |= PYSCRIPTFILE;
		} else if(BLI_testextensie(file->relname, ".txt")) {
				file->flags |= TEXTFILE;
		} else if( BLI_testextensie(file->relname, ".ttf")
					|| BLI_testextensie(file->relname, ".ttc")
					|| BLI_testextensie(file->relname, ".pfb")
					|| BLI_testextensie(file->relname, ".otf")
					|| BLI_testextensie(file->relname, ".otc")) {
				file->flags |= FTFONTFILE;			
		} else if (has_quicktime){
			if(		BLI_testextensie(file->relname, ".int")
				||  BLI_testextensie(file->relname, ".inta")
				||  BLI_testextensie(file->relname, ".jpg")
#ifdef WITH_OPENJPEG
				||  BLI_testextensie(file->relname, ".jp2")
#endif
				||	BLI_testextensie(file->relname, ".jpeg")
				||	BLI_testextensie(file->relname, ".tga")
				||	BLI_testextensie(file->relname, ".rgb")
				||	BLI_testextensie(file->relname, ".rgba")
				||	BLI_testextensie(file->relname, ".bmp")
				||	BLI_testextensie(file->relname, ".png")
				||	BLI_testextensie(file->relname, ".iff")
				||	BLI_testextensie(file->relname, ".lbm")
				||	BLI_testextensie(file->relname, ".gif")
				||	BLI_testextensie(file->relname, ".psd")
				||	BLI_testextensie(file->relname, ".tif")
				||	BLI_testextensie(file->relname, ".tiff")
				||	BLI_testextensie(file->relname, ".pct")
				||	BLI_testextensie(file->relname, ".pict")
				||	BLI_testextensie(file->relname, ".pntg") //macpaint
				||	BLI_testextensie(file->relname, ".qtif")
				||	BLI_testextensie(file->relname, ".sgi")
				||	BLI_testextensie(file->relname, ".hdr")
#ifdef WITH_DDS
				||	BLI_testextensie(file->relname, ".dds")
#endif
#ifdef WITH_OPENEXR
				||	BLI_testextensie(file->relname, ".exr")
#endif
			    ) {
				file->flags |= IMAGEFILE;			
			}
			else if(BLI_testextensie(file->relname, ".avi")
				||	BLI_testextensie(file->relname, ".flc")
				||	BLI_testextensie(file->relname, ".mov")
				||	BLI_testextensie(file->relname, ".movie")
				||	BLI_testextensie(file->relname, ".mp4")
				||	BLI_testextensie(file->relname, ".m4v")
				||	BLI_testextensie(file->relname, ".mv")) {
				file->flags |= MOVIEFILE;			
			}
			else if(BLI_testextensie(file->relname, ".wav")) {
				file->flags |= SOUNDFILE;
			}
		} else { // no quicktime
			if(BLI_testextensie(file->relname, ".int")
				||	BLI_testextensie(file->relname, ".inta")
				||	BLI_testextensie(file->relname, ".jpg")
				||  BLI_testextensie(file->relname, ".jpeg")
#ifdef WITH_OPENJPEG
				||  BLI_testextensie(file->relname, ".jp2")
#endif
				||	BLI_testextensie(file->relname, ".tga")
				||	BLI_testextensie(file->relname, ".rgb")
				||	BLI_testextensie(file->relname, ".rgba")
				||	BLI_testextensie(file->relname, ".bmp")
				||	BLI_testextensie(file->relname, ".png")
				||	BLI_testextensie(file->relname, ".iff")
				||	BLI_testextensie(file->relname, ".tif")
				||	BLI_testextensie(file->relname, ".tiff")
				||	BLI_testextensie(file->relname, ".hdr")
#ifdef WITH_DDS
				||	BLI_testextensie(file->relname, ".dds")
#endif
#ifdef WITH_OPENEXR
				||	BLI_testextensie(file->relname, ".exr")
#endif
				||	BLI_testextensie(file->relname, ".lbm")
				||	BLI_testextensie(file->relname, ".sgi")) {
				file->flags |= IMAGEFILE;			
			}
			else if(BLI_testextensie(file->relname, ".avi")
				||	BLI_testextensie(file->relname, ".mp4")
				||	BLI_testextensie(file->relname, ".mv")) {
				file->flags |= MOVIEFILE;			
			}
			else if(BLI_testextensie(file->relname, ".wav")) {
				file->flags |= SOUNDFILE;
			}
		}
	}
}

void filelist_swapselect(struct FileList* filelist)
{
	struct direntry *file;
	int num, act= 0;
	
	file= filelist->filelist;
	for(num=0; num<filelist->numfiles; num++, file++) {
		if(file->flags & ACTIVE) {
			act= 1;
			break;
		}
	}
	file= filelist->filelist+2;
	for(num=2; num<filelist->numfiles; num++, file++) {
		if(act) file->flags &= ~ACTIVE;
		else file->flags |= ACTIVE;
	}
}

void filelist_sort(struct FileList* filelist, short sort)
{
	struct direntry *file;
	int num;/*  , act= 0; */

	switch(sort) {
	case FILE_SORTALPHA:
		qsort(filelist->filelist, filelist->numfiles, sizeof(struct direntry), compare_name);	
		break;
	case FILE_SORTDATE:
		qsort(filelist->filelist, filelist->numfiles, sizeof(struct direntry), compare_date);	
		break;
	case FILE_SORTSIZE:
		qsort(filelist->filelist, filelist->numfiles, sizeof(struct direntry), compare_size);	
		break;
	case FILE_SORTEXTENS:
		qsort(filelist->filelist, filelist->numfiles, sizeof(struct direntry), compare_extension);	
	}

	file= filelist->filelist;
	for(num=0; num<filelist->numfiles; num++, file++) {
		file->flags &= ~HILITE;
	}
	filelist_filter(filelist);
}<|MERGE_RESOLUTION|>--- conflicted
+++ resolved
@@ -503,47 +503,6 @@
 
 	if (!filelist->filelist[fidx].image)
 	{
-<<<<<<< HEAD
-		if (filelist->type != FILE_MAIN)
-		{
-			if ( (filelist->filelist[fidx].flags & IMAGEFILE) || (filelist->filelist[fidx].flags & MOVIEFILE) ) {				
-				imb = IMB_thumb_read(filelist->dir, filelist->filelist[fidx].relname, THB_NORMAL);
-			} 
-			if (imb) {
-				if (imb->x > imb->y) {
-					scaledx = (float)imgwidth;
-					scaledy =  ( (float)imb->y/(float)imb->x )*imgwidth;
-				}
-				else {
-					scaledy = (float)imgheight;
-					scaledx =  ( (float)imb->x/(float)imb->y )*imgheight;
-				}
-				ex = (short)scaledx;
-				ey = (short)scaledy;
-				
-				dx = imgwidth - ex;
-				dy = imgheight - ey;
-				
-				// IMB_scaleImBuf(imb, ex, ey);
-				filelist->filelist[fidx].image = imb;
-			} else {
-				/* prevent loading image twice */
-				FileImage* limg = filelist->loadimages.first;
-				short found= 0;
-				while(limg) {
-					if (limg->index == fidx) {
-						found= 1;
-						break;
-					}
-					limg= limg->next;
-				}
-				if (!found) {
-					FileImage* limg = MEM_callocN(sizeof(struct FileImage), "loadimage");
-					limg->index= fidx;
-					limg->lock= 0;
-					limg->filelist= filelist;
-					BLI_addtail(&filelist->loadimages, limg);
-=======
 
 		if ( (filelist->filelist[fidx].flags & IMAGEFILE) || (filelist->filelist[fidx].flags & MOVIEFILE) ) {				
 			imb = IMB_thumb_read(filelist->dir, filelist->filelist[fidx].relname, THB_NORMAL);
@@ -573,7 +532,6 @@
 				if (limg->index == fidx) {
 					found= 1;
 					break;
->>>>>>> db27ab91
 				}
 				limg= limg->next;
 			}
