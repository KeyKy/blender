--- conflicted
+++ resolved
@@ -49,9 +49,6 @@
 #include "BLF_api.h"
 #include "BLF_translation.h"
 
-<<<<<<< HEAD
-#include "NOD_texture.h"
-
 #include "GPU_blender_aspect.h"
 #include "GPU_colors.h"
 #include "GPU_matrix.h"
@@ -59,9 +56,6 @@
 #include "GPU_primitives.h"
 #include "GPU_raster.h"
 
-=======
-#include "BIF_gl.h"
->>>>>>> 42946c37
 #include "BIF_glutil.h"
 
 #include "MEM_guardedalloc.h"
@@ -2075,14 +2069,7 @@
 	float y1, y2, y3, y4;
 
 
-<<<<<<< HEAD
-	/* keep this, saves us from a version patch */
-	if (snode->zoom == 0.0f) snode->zoom = 1.0f;
-
 	gpuColor3P(CPACK_WHITE);
-=======
-	glColor3f(1.0, 1.0, 1.0);
->>>>>>> 42946c37
 
 	cx  = x + snode->zoom * backdropWidth * boxmask->x;
 	cy = y + snode->zoom * backdropHeight * boxmask->y;
@@ -2120,14 +2107,7 @@
 	float y1, y2, y3, y4;
 
 
-<<<<<<< HEAD
-	/* keep this, saves us from a version patch */
-	if (snode->zoom == 0.0f) snode->zoom = 1.0f;
-
 	gpuColor3P(CPACK_WHITE);
-=======
-	glColor3f(1.0, 1.0, 1.0);
->>>>>>> 42946c37
 
 	cx  = x + snode->zoom * backdropWidth * ellipsemask->x;
 	cy = y + snode->zoom * backdropHeight * ellipsemask->y;
