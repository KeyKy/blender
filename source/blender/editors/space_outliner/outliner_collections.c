--- conflicted
+++ resolved
@@ -202,59 +202,34 @@
 
 static int collection_new_exec(bContext *C, wmOperator *op)
 {
-<<<<<<< HEAD
-  SpaceOutliner *soops = CTX_wm_space_outliner(C);
+  SpaceOutliner *space_outliner = CTX_wm_space_outliner(C);
   Main *bmain = CTX_data_main(C);
   Scene *scene = CTX_data_scene(C);
   Collection *collection;
   const short type = RNA_enum_get(op->ptr, "type");
-=======
-  SpaceOutliner *space_outliner = CTX_wm_space_outliner(C);
-  ARegion *region = CTX_wm_region(C);
-  Main *bmain = CTX_data_main(C);
-  Scene *scene = CTX_data_scene(C);
-  ViewLayer *view_layer = CTX_data_view_layer(C);
-
-  struct CollectionNewData data = {
-      .error = false,
-      .collection = NULL,
-  };
-
-  if (RNA_boolean_get(op->ptr, "nested")) {
-    outliner_build_tree(bmain, scene, view_layer, space_outliner, region);
-
+
+  /* Make new collection a child of the active collection */
+  collection = CTX_data_layer_collection(C)->collection;
+  if (ID_IS_LINKED(collection)) {
+    collection = scene->master_collection;
+  }
+
+  if (ID_IS_LINKED(scene)) {
+    BKE_report(op->reports, RPT_ERROR, "Can't add a new collection to linked scene/collection");
+    return OPERATOR_CANCELLED;
+  }
+
+  Collection *collection_new = BKE_collection_add(bmain, collection, NULL);
+
+  if (type != COLLECTION_NEW_EMPTY) {
+    /* Move selected objects into new collection */
+    struct IDsSelectedData data = {{NULL}};
     outliner_tree_traverse(space_outliner,
                            &space_outliner->tree,
                            0,
                            TSE_SELECTED,
-                           collection_find_selected_to_add,
+                           outliner_find_selected_objects,
                            &data);
-
-    if (data.error) {
-      BKE_report(op->reports, RPT_ERROR, "More than one collection is selected");
-      return OPERATOR_CANCELLED;
-    }
-  }
->>>>>>> 915cc956
-
-  /* Make new collection a child of the active collection */
-  collection = CTX_data_layer_collection(C)->collection;
-  if (ID_IS_LINKED(collection)) {
-    collection = scene->master_collection;
-  }
-
-  if (ID_IS_LINKED(scene)) {
-    BKE_report(op->reports, RPT_ERROR, "Can't add a new collection to linked scene/collection");
-    return OPERATOR_CANCELLED;
-  }
-
-  Collection *collection_new = BKE_collection_add(bmain, collection, NULL);
-
-  if (type != COLLECTION_NEW_EMPTY) {
-    /* Move selected objects into new collection */
-    struct IDsSelectedData data = {{NULL}};
-    outliner_tree_traverse(
-        soops, &soops->tree, 0, TSE_SELECTED, outliner_find_selected_objects, &data);
 
     LISTBASE_FOREACH (LinkData *, link, &data.selected_array) {
       TreeElement *te = (TreeElement *)link->data;
@@ -1580,15 +1555,19 @@
 static int outliner_color_tag_set_exec(bContext *C, wmOperator *op)
 {
   Scene *scene = CTX_data_scene(C);
-  SpaceOutliner *soops = CTX_wm_space_outliner(C);
+  SpaceOutliner *space_outliner = CTX_wm_space_outliner(C);
   const short color_tag = RNA_enum_get(op->ptr, "color");
 
   struct IDsSelectedData selected = {
       .selected_array = {NULL, NULL},
   };
 
-  outliner_tree_traverse(
-      soops, &soops->tree, 0, TSE_SELECTED, outliner_find_selected_collections, &selected);
+  outliner_tree_traverse(space_outliner,
+                         &space_outliner->tree,
+                         0,
+                         TSE_SELECTED,
+                         outliner_find_selected_collections,
+                         &selected);
 
   LISTBASE_FOREACH (LinkData *, link, &selected.selected_array) {
     TreeElement *te_selected = (TreeElement *)link->data;
