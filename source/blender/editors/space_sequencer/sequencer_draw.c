/*
 * ***** BEGIN GPL LICENSE BLOCK *****
 *
 * This program is free software; you can redistribute it and/or
 * modify it under the terms of the GNU General Public License
 * as published by the Free Software Foundation; either version 2
 * of the License, or (at your option) any later version.
 *
 * This program is distributed in the hope that it will be useful,
 * but WITHOUT ANY WARRANTY; without even the implied warranty of
 * MERCHANTABILITY or FITNESS FOR A PARTICULAR PURPOSE.  See the
 * GNU General Public License for more details.
 *
 * You should have received a copy of the GNU General Public License
 * along with this program; if not, write to the Free Software Foundation,
 * Inc., 51 Franklin Street, Fifth Floor, Boston, MA 02110-1301, USA.
 *
 * The Original Code is Copyright (C) 2001-2002 by NaN Holding BV.
 * All rights reserved.
 *
 * Contributor(s): Blender Foundation, 2003-2009
 *
 * ***** END GPL LICENSE BLOCK *****
 */

/** \file blender/editors/space_sequencer/sequencer_draw.c
 *  \ingroup spseq
 */


#include <string.h>
#include <math.h>

#include "BLI_blenlib.h"
#include "BLI_math.h"
#include "BLI_utildefines.h"
#include "BLI_threads.h"

#include "IMB_imbuf_types.h"

#include "DNA_scene_types.h"
#include "DNA_mask_types.h"
#include "DNA_screen_types.h"
#include "DNA_space_types.h"
#include "DNA_userdef_types.h"
#include "DNA_sound_types.h"

#include "BKE_context.h"
#include "BKE_global.h"
#include "BKE_main.h"
#include "BKE_sequencer.h"
#include "BKE_sound.h"
#include "BKE_scene.h"

#include "IMB_colormanagement.h"
#include "IMB_imbuf.h"

#include "BIF_gl.h"
#include "BIF_glutil.h"

#include "GPU_basic_shader.h"

#include "ED_anim_api.h"
#include "ED_gpencil.h"
#include "ED_markers.h"
#include "ED_mask.h"
#include "ED_sequencer.h"
#include "ED_screen.h"
#include "ED_space_api.h"

#include "UI_interface.h"
#include "UI_resources.h"
#include "UI_view2d.h"

#include "WM_api.h"

#include "MEM_guardedalloc.h"

/* own include */
#include "sequencer_intern.h"

#include "GPU_matrix.h"
#include "GPU_immediate.h"


#define SEQ_LEFTHANDLE   1
#define SEQ_RIGHTHANDLE  2

#define SEQ_HANDLE_SIZE_MIN  7.0f
#define SEQ_HANDLE_SIZE_MAX 40.0f


/* Note, Don't use SEQ_BEGIN/SEQ_END while drawing!
 * it messes up transform, - Campbell */
#undef SEQ_BEGIN
#undef SEQP_BEGIN
#undef SEQ_END

static Sequence *special_seq_update = NULL;

void color3ubv_from_seq(Scene *curscene, Sequence *seq, unsigned char col[3])
{
	unsigned char blendcol[3];
	SolidColorVars *colvars = (SolidColorVars *)seq->effectdata;

	switch (seq->type) {
		case SEQ_TYPE_IMAGE:
			UI_GetThemeColor3ubv(TH_SEQ_IMAGE, col);
			break;

		case SEQ_TYPE_META:
			UI_GetThemeColor3ubv(TH_SEQ_META, col);
			break;

		case SEQ_TYPE_MOVIE:
			UI_GetThemeColor3ubv(TH_SEQ_MOVIE, col);
			break;

		case SEQ_TYPE_MOVIECLIP:
			UI_GetThemeColor3ubv(TH_SEQ_MOVIECLIP, col);
			break;

		case SEQ_TYPE_MASK:
			UI_GetThemeColor3ubv(TH_SEQ_MASK, col); /* TODO */
			break;

		case SEQ_TYPE_SCENE:
			UI_GetThemeColor3ubv(TH_SEQ_SCENE, col);
		
			if (seq->scene == curscene) {
				UI_GetColorPtrShade3ubv(col, col, 20);
			}
			break;
		
		/* transitions */
		case SEQ_TYPE_CROSS:
		case SEQ_TYPE_GAMCROSS:
		case SEQ_TYPE_WIPE:
			UI_GetThemeColor3ubv(TH_SEQ_TRANSITION, col);

			/* slightly offset hue to distinguish different effects */
			if (seq->type == SEQ_TYPE_CROSS)    rgb_byte_set_hue_float_offset(col, 0.04);
			if (seq->type == SEQ_TYPE_GAMCROSS) rgb_byte_set_hue_float_offset(col, 0.08);
			if (seq->type == SEQ_TYPE_WIPE)     rgb_byte_set_hue_float_offset(col, 0.12);
			break;

		/* effects */
		case SEQ_TYPE_TRANSFORM:
		case SEQ_TYPE_SPEED:
		case SEQ_TYPE_ADD:
		case SEQ_TYPE_SUB:
		case SEQ_TYPE_MUL:
		case SEQ_TYPE_ALPHAOVER:
		case SEQ_TYPE_ALPHAUNDER:
		case SEQ_TYPE_OVERDROP:
		case SEQ_TYPE_GLOW:
		case SEQ_TYPE_MULTICAM:
		case SEQ_TYPE_ADJUSTMENT:
		case SEQ_TYPE_GAUSSIAN_BLUR:
			UI_GetThemeColor3ubv(TH_SEQ_EFFECT, col);

			/* slightly offset hue to distinguish different effects */
			if      (seq->type == SEQ_TYPE_ADD)           rgb_byte_set_hue_float_offset(col, 0.04);
			else if (seq->type == SEQ_TYPE_SUB)           rgb_byte_set_hue_float_offset(col, 0.08);
			else if (seq->type == SEQ_TYPE_MUL)           rgb_byte_set_hue_float_offset(col, 0.12);
			else if (seq->type == SEQ_TYPE_ALPHAOVER)     rgb_byte_set_hue_float_offset(col, 0.16);
			else if (seq->type == SEQ_TYPE_ALPHAUNDER)    rgb_byte_set_hue_float_offset(col, 0.20);
			else if (seq->type == SEQ_TYPE_OVERDROP)      rgb_byte_set_hue_float_offset(col, 0.24);
			else if (seq->type == SEQ_TYPE_GLOW)          rgb_byte_set_hue_float_offset(col, 0.28);
			else if (seq->type == SEQ_TYPE_TRANSFORM)     rgb_byte_set_hue_float_offset(col, 0.36);
			else if (seq->type == SEQ_TYPE_MULTICAM)      rgb_byte_set_hue_float_offset(col, 0.32);
			else if (seq->type == SEQ_TYPE_ADJUSTMENT)    rgb_byte_set_hue_float_offset(col, 0.40);
			else if (seq->type == SEQ_TYPE_GAUSSIAN_BLUR) rgb_byte_set_hue_float_offset(col, 0.42);
			break;

		case SEQ_TYPE_COLOR:
			rgb_float_to_uchar(col, colvars->col);
			break;

		case SEQ_TYPE_SOUND_RAM:
			UI_GetThemeColor3ubv(TH_SEQ_AUDIO, col);
			blendcol[0] = blendcol[1] = blendcol[2] = 128;
			if (seq->flag & SEQ_MUTE) UI_GetColorPtrBlendShade3ubv(col, blendcol, col, 0.5, 20);
			break;

		case SEQ_TYPE_TEXT:
			UI_GetThemeColor3ubv(TH_SEQ_TEXT, col);
			break;

		default:
			col[0] = 10; col[1] = 255; col[2] = 40;
			break;
	}
}

static void drawseqwave(const bContext *C, SpaceSeq *sseq, Scene *scene, Sequence *seq, float x1, float y1, float x2, float y2, float stepsize)
{
	/*
	 * x1 is the starting x value to draw the wave,
	 * x2 the end x value, same for y1 and y2
	 * stepsize is width of a pixel.
	 */
	if (seq->sound && ((sseq->flag & SEQ_ALL_WAVEFORMS) || (seq->flag & SEQ_AUDIO_DRAW_WAVEFORM))) {
		int i, j, pos;
		int length = floor((x2 - x1) / stepsize) + 1;
		float ymid = (y1 + y2) / 2;
		float yscale = (y2 - y1) / 2;
		float samplestep;
		float startsample, endsample;
		float value1, value2;
		bSound *sound = seq->sound;
		
		SoundWaveform *waveform;
		
		if (!sound->spinlock) {
			sound->spinlock = MEM_mallocN(sizeof(SpinLock), "sound_spinlock");
			BLI_spin_init(sound->spinlock);
		}
		
		BLI_spin_lock(sound->spinlock);
		if (!sound->waveform) {
			if (!(sound->flags & SOUND_FLAGS_WAVEFORM_LOADING)) {
				/* prevent sounds from reloading */
				sound->flags |= SOUND_FLAGS_WAVEFORM_LOADING;
				BLI_spin_unlock(sound->spinlock);
				sequencer_preview_add_sound(C, seq);
			}
			else {
				BLI_spin_unlock(sound->spinlock);
			}
			return;  /* nothing to draw */
		}
		BLI_spin_unlock(sound->spinlock);
		
		waveform = sound->waveform;

		if (waveform->length == 0) {
			/* BKE_sound_read_waveform() set an empty SoundWaveform data in case it cannot generate a valid one...
			 * See T45726. */
			return;
		}

		startsample = floor((seq->startofs + seq->anim_startofs) / FPS * SOUND_WAVE_SAMPLES_PER_SECOND);
		endsample = ceil((seq->startofs + seq->anim_startofs + seq->enddisp - seq->startdisp) / FPS * SOUND_WAVE_SAMPLES_PER_SECOND);
		samplestep = (endsample - startsample) * stepsize / (x2 - x1);

		if (length > floor((waveform->length - startsample) / samplestep))
			length = floor((waveform->length - startsample) / samplestep);

<<<<<<< HEAD
		GPUBegin(GL_LINE_STRIP);
=======
		glColor4f(1.0f, 1.0f, 1.0f, 0.5);
		glEnable(GL_BLEND);
		glBegin(GL_TRIANGLE_STRIP);
>>>>>>> 7da189b4
		for (i = 0; i < length; i++) {
			float sampleoffset = startsample + i * samplestep;
			pos = sampleoffset;

<<<<<<< HEAD
			for (j = pos + 1; (j < waveform->length) && (j < pos + samplestep); j++) {
				if (value > waveform->data[j * 3])
					value = waveform->data[j * 3];
			}

			glVertex2f(x1 + i * stepsize, ymid + value * yscale);
		}
		glEnd();

		GPUBegin(GL_LINE_STRIP);
		for (i = 0; i < length; i++) {
			pos = startsample + i * samplestep;
=======
			value1 = waveform->data[pos * 3];
			value2 = waveform->data[pos * 3 + 1];
>>>>>>> 7da189b4

			if (samplestep > 1.0f) {
				for (j = pos + 1; (j < waveform->length) && (j < pos + samplestep); j++) {
					if (value1 > waveform->data[j * 3])
						value1 = waveform->data[j * 3];

					if (value2 < waveform->data[j * 3 + 1])
						value2 = waveform->data[j * 3 + 1];
				}
			}
			else {
				/* use simple linear interpolation */
				float f = sampleoffset - pos;
				value1 = (1.0f - f) * value1 + f * waveform->data[pos * 3 + 3];
				value2 = (1.0f - f) * value2 + f * waveform->data[pos * 3 + 4];
			}

			glVertex2f(x1 + i * stepsize, ymid + value1 * yscale);
			glVertex2f(x1 + i * stepsize, ymid + value2 * yscale);
		}
		glEnd();
		glDisable(GL_BLEND);
	}
}

static void drawmeta_stipple(int value)
{
	if (value) {
		GPU_basic_shader_bind(GPU_SHADER_STIPPLE | GPU_SHADER_USE_COLOR);
		GPU_basic_shader_stipple(GPU_SHADER_STIPPLE_HALFTONE);
		
		glEnable(GL_LINE_STIPPLE);
		glLineStipple(1, 0x8888);
	}
	else {
		GPU_basic_shader_bind(GPU_SHADER_USE_COLOR);
		glDisable(GL_LINE_STIPPLE);
	}
}

static void drawmeta_contents(Scene *scene, Sequence *seqm, float x1, float y1, float x2, float y2)
{
	/* note: this used to use SEQ_BEGIN/SEQ_END, but it messes up the
	 * seq->depth value, (needed by transform when doing overlap checks)
	 * so for now, just use the meta's immediate children, could be fixed but
	 * its only drawing - campbell */
	Sequence *seq;
	unsigned char col[4];

	int chan_min = MAXSEQ;
	int chan_max = 0;
	int chan_range = 0;
	float draw_range = y2 - y1;
	float draw_height;
	ListBase *seqbase;
	int offset;

	seqbase = BKE_sequence_seqbase_get(seqm, &offset);
	if (!seqbase || BLI_listbase_is_empty(seqbase)) {
		return;
	}

	if (seqm->type == SEQ_TYPE_SCENE) {
		offset  = seqm->start - offset;
	}
	else {
		offset = 0;
	}

	glEnable(GL_BLEND);
	glBlendFunc(GL_SRC_ALPHA, GL_ONE_MINUS_SRC_ALPHA);

	if (seqm->flag & SEQ_MUTE)
		drawmeta_stipple(1);

	for (seq = seqbase->first; seq; seq = seq->next) {
		chan_min = min_ii(chan_min, seq->machine);
		chan_max = max_ii(chan_max, seq->machine);
	}

	chan_range = (chan_max - chan_min) + 1;
	draw_height = draw_range / chan_range;

	col[3] = 196; /* alpha, used for all meta children */

	for (seq = seqbase->first; seq; seq = seq->next) {
		const int startdisp = seq->startdisp + offset;
		const int enddisp   = seq->enddisp   + offset;

		if ((startdisp > x2 || enddisp < x1) == 0) {
			float y_chan = (seq->machine - chan_min) / (float)(chan_range) * draw_range;
			float x1_chan = startdisp;
			float x2_chan = enddisp;
			float y1_chan, y2_chan;

			if ((seqm->flag & SEQ_MUTE) == 0 && (seq->flag & SEQ_MUTE))
				drawmeta_stipple(1);

			color3ubv_from_seq(scene, seq, col);

			glColor4ubv(col);
			
			/* clamp within parent sequence strip bounds */
			if (x1_chan < x1) x1_chan = x1;
			if (x2_chan > x2) x2_chan = x2;

			y1_chan = y1 + y_chan + (draw_height * SEQ_STRIP_OFSBOTTOM);
			y2_chan = y1 + y_chan + (draw_height * SEQ_STRIP_OFSTOP);

			GPURectf(x1_chan,  y1_chan, x2_chan,  y2_chan);

			UI_GetColorPtrShade3ubv(col, col, -30);
			glColor4ubv(col);
			fdrawbox(x1_chan,  y1_chan, x2_chan,  y2_chan);

			if ((seqm->flag & SEQ_MUTE) == 0 && (seq->flag & SEQ_MUTE))
				drawmeta_stipple(0);
		}
	}

	if (seqm->flag & SEQ_MUTE)
		drawmeta_stipple(0);
	
	glDisable(GL_BLEND);
}

/* clamp handles to defined size in pixel space */
static float draw_seq_handle_size_get_clamped(Sequence *seq, const float pixelx)
{
	const float minhandle = pixelx * SEQ_HANDLE_SIZE_MIN;
	const float maxhandle = pixelx * SEQ_HANDLE_SIZE_MAX;
	float size = CLAMPIS(seq->handsize, minhandle, maxhandle);

	/* ensure we're not greater than half width */
	return min_ff(size, ((float)(seq->enddisp - seq->startdisp) / 2.0f) / pixelx);
}

/* draw a handle, for each end of a sequence strip */
static void draw_seq_handle(View2D *v2d, Sequence *seq, const float handsize_clamped, const short direction)
{
	float v1[2], v2[2], v3[2], rx1 = 0, rx2 = 0; //for triangles and rect
	float x1, x2, y1, y2;
	unsigned int whichsel = 0;
	
	x1 = seq->startdisp;
	x2 = seq->enddisp;
	
	y1 = seq->machine + SEQ_STRIP_OFSBOTTOM;
	y2 = seq->machine + SEQ_STRIP_OFSTOP;

	/* set up co-ordinates/dimensions for either left or right handle */
	if (direction == SEQ_LEFTHANDLE) {
		rx1 = x1;
		rx2 = x1 + handsize_clamped * 0.75f;
		
		v1[0] = x1 + handsize_clamped / 4; v1[1] = y1 + ( ((y1 + y2) / 2.0f - y1) / 2);
		v2[0] = x1 + handsize_clamped / 4; v2[1] = y2 - ( ((y1 + y2) / 2.0f - y1) / 2);
		v3[0] = v2[0] + handsize_clamped / 4; v3[1] = (y1 + y2) / 2.0f;
		
		whichsel = SEQ_LEFTSEL;
	}
	else if (direction == SEQ_RIGHTHANDLE) {
		rx1 = x2 - handsize_clamped * 0.75f;
		rx2 = x2;
		
		v1[0] = x2 - handsize_clamped / 4; v1[1] = y1 + ( ((y1 + y2) / 2.0f - y1) / 2);
		v2[0] = x2 - handsize_clamped / 4; v2[1] = y2 - ( ((y1 + y2) / 2.0f - y1) / 2);
		v3[0] = v2[0] - handsize_clamped / 4; v3[1] = (y1 + y2) / 2.0f;
		
		whichsel = SEQ_RIGHTSEL;
	}
	
	/* draw! */
	if (!(seq->type & SEQ_TYPE_EFFECT) ||
	    BKE_sequence_effect_get_num_inputs(seq->type) == 0)
	{
		glEnable(GL_BLEND);
		
		glBlendFunc(GL_SRC_ALPHA, GL_ONE_MINUS_SRC_ALPHA);
		
		if (seq->flag & whichsel) glColor4ub(0, 0, 0, 80);
		else if (seq->flag & SELECT) glColor4ub(255, 255, 255, 30);
		else glColor4ub(0, 0, 0, 22);
		
		GPURectf(rx1, y1, rx2, y2);
		
		if (seq->flag & whichsel) glColor4ub(255, 255, 255, 200);
		else glColor4ub(0, 0, 0, 50);
		
		glEnable(GL_POLYGON_SMOOTH);
		GPUBegin(GL_TRIANGLES);
		glVertex2fv(v1); glVertex2fv(v2); glVertex2fv(v3);
		glEnd();
		
		glDisable(GL_POLYGON_SMOOTH);
		glDisable(GL_BLEND);
	}
	
	if ((G.moving & G_TRANSFORM_SEQ) || (seq->flag & whichsel)) {
		const char col[4] = {255, 255, 255, 255};
		char numstr[32];
		size_t numstr_len;

		if (direction == SEQ_LEFTHANDLE) {
			numstr_len = BLI_snprintf_rlen(numstr, sizeof(numstr), "%d", seq->startdisp);
			x1 = rx1;
			y1 -= 0.45f;
		}
		else {
			numstr_len = BLI_snprintf_rlen(numstr, sizeof(numstr), "%d", seq->enddisp - 1);
			x1 = x2 - handsize_clamped * 0.75f;
			y1 = y2 + 0.05f;
		}
		UI_view2d_text_cache_add(v2d, x1, y1, numstr, numstr_len, col);
	}
}

/* draw info text on a sequence strip */
static void draw_seq_text(View2D *v2d, Sequence *seq, float x1, float x2, float y1, float y2, const unsigned char background_col[3])
{
	rctf rect;
	char str[32 + FILE_MAX];
	size_t str_len;
	const char *name = seq->name + 2;
	char col[4];

	/* note, all strings should include 'name' */
	if (name[0] == '\0')
		name = BKE_sequence_give_name(seq);

	if (seq->type == SEQ_TYPE_META || seq->type == SEQ_TYPE_ADJUSTMENT) {
		str_len = BLI_snprintf(str, sizeof(str), "%s | %d", name, seq->len);
	}
	else if (seq->type == SEQ_TYPE_SCENE) {
		if (seq->scene) {
			if (seq->scene_camera) {
				str_len = BLI_snprintf(str, sizeof(str), "%s: %s (%s) | %d",
				                       name, seq->scene->id.name + 2, ((ID *)seq->scene_camera)->name + 2, seq->len);
			}
			else {
				str_len = BLI_snprintf(str, sizeof(str), "%s: %s | %d",
				                       name, seq->scene->id.name + 2, seq->len);
			}
		}
		else {
			str_len = BLI_snprintf(str, sizeof(str), "%s | %d",
			                       name, seq->len);
		}
	}
	else if (seq->type == SEQ_TYPE_MOVIECLIP) {
		if (seq->clip && !STREQ(name, seq->clip->id.name + 2)) {
			str_len = BLI_snprintf(str, sizeof(str), "%s: %s | %d",
			                       name, seq->clip->id.name + 2, seq->len);
		}
		else {
			str_len = BLI_snprintf(str, sizeof(str), "%s | %d",
			                       name, seq->len);
		}
	}
	else if (seq->type == SEQ_TYPE_MASK) {
		if (seq->mask && !STREQ(name, seq->mask->id.name + 2)) {
			str_len = BLI_snprintf(str, sizeof(str), "%s: %s | %d",
			                       name, seq->mask->id.name + 2, seq->len);
		}
		else {
			str_len = BLI_snprintf(str, sizeof(str), "%s | %d",
			                       name, seq->len);
		}
	}
	else if (seq->type == SEQ_TYPE_MULTICAM) {
		str_len = BLI_snprintf(str, sizeof(str), "Cam %s: %d",
		                       name, seq->multicam_source);
	}
	else if (seq->type == SEQ_TYPE_IMAGE) {
		str_len = BLI_snprintf(str, sizeof(str), "%s: %s%s | %d",
		                       name, seq->strip->dir, seq->strip->stripdata->name, seq->len);
	}
	else if (seq->type == SEQ_TYPE_TEXT) {
		TextVars *textdata = seq->effectdata;
		str_len = BLI_snprintf(str, sizeof(str), "%s | %d",
		                       textdata->text, seq->startdisp);
	}
	else if (seq->type & SEQ_TYPE_EFFECT) {
		str_len = BLI_snprintf(str, sizeof(str), "%s | %d",
		                       name, seq->len);
	}
	else if (seq->type == SEQ_TYPE_SOUND_RAM) {
		if (seq->sound) {
			str_len = BLI_snprintf(str, sizeof(str), "%s: %s | %d",
			                       name, seq->sound->name, seq->len);
		}
		else {
			str_len = BLI_snprintf(str, sizeof(str), "%s | %d",
			                       name, seq->len);
		}
	}
	else if (seq->type == SEQ_TYPE_MOVIE) {
		str_len = BLI_snprintf(str, sizeof(str), "%s: %s%s | %d",
		                       name, seq->strip->dir, seq->strip->stripdata->name, seq->len);
	}
	else {
		/* should never get here!, but might with files from future */
		BLI_assert(0);

		str_len = BLI_snprintf(str, sizeof(str), "%s | %d",
		                       name, seq->len);
	}
	
	if (seq->flag & SELECT) {
		col[0] = col[1] = col[2] = 255;
	}
	else if ((((int)background_col[0] + (int)background_col[1] + (int)background_col[2]) / 3) < 50) {
		col[0] = col[1] = col[2] = 80; /* use lighter text color for dark background */
	}
	else {
		col[0] = col[1] = col[2] = 0;
	}
	col[3] = 255;

	rect.xmin = x1;
	rect.ymin = y1;
	rect.xmax = x2;
	rect.ymax = y2;

	UI_view2d_text_cache_add_rectf(v2d, &rect, str, str_len, col);
}

/* draws a shaded strip, made from gradient + flat color + gradient */
void draw_shadedstrip(Sequence *seq, unsigned char col[3], float x1, float y1, float x2, float y2)
{
	float ymid1, ymid2;
	
	if (seq->flag & SEQ_MUTE) {
		GPU_basic_shader_bind(GPU_SHADER_STIPPLE | GPU_SHADER_USE_COLOR);
		GPU_basic_shader_stipple(GPU_SHADER_STIPPLE_HALFTONE);
	}
	
	ymid1 = (y2 - y1) * 0.25f + y1;
	ymid2 = (y2 - y1) * 0.65f + y1;
	
<<<<<<< HEAD
	glShadeModel(GL_SMOOTH);
	GPUBegin(GL_QUADS);
=======
	glBegin(GL_QUADS);
>>>>>>> 7da189b4
	
	if (seq->flag & SEQ_INVALID_EFFECT) { col[0] = 255; col[1] = 0; col[2] = 255; }
	else if (seq->flag & SELECT) UI_GetColorPtrShade3ubv(col, col, -50);
	/* else UI_GetColorPtrShade3ubv(col, col, 0); */ /* DO NOTHING */
	
	glColor3ubv(col);
	
	glVertex2f(x1, y1);
	glVertex2f(x2, y1);

	if (seq->flag & SEQ_INVALID_EFFECT) { col[0] = 255; col[1] = 0; col[2] = 255; }
	else if (seq->flag & SELECT) UI_GetColorPtrBlendShade3ubv(col, col, col, 0.0, 5);
	else UI_GetColorPtrShade3ubv(col, col, -5);

	glColor3ubv((GLubyte *)col);
	
	glVertex2f(x2, ymid1);
	glVertex2f(x1, ymid1);
	
	glEnd();
	
	GPURectf(x1,  ymid1,  x2,  ymid2);

	GPUBegin(GL_QUADS);
	
	glVertex2f(x1, ymid2);
	glVertex2f(x2, ymid2);
	
	if (seq->flag & SELECT) UI_GetColorPtrShade3ubv(col, col, -15);
	else UI_GetColorPtrShade3ubv(col, col, 25);
	
	glColor3ubv((GLubyte *)col);
	
	glVertex2f(x2, y2);
	glVertex2f(x1, y2);
	
	glEnd();
	
	if (seq->flag & SEQ_MUTE) {
		GPU_basic_shader_bind(GPU_SHADER_USE_COLOR);
	}
}

void draw_sequence_extensions(Scene *scene, ARegion *ar, Sequence *seq)
{
	float x1, x2, y1, y2, pixely, a;
	unsigned char col[3], blendcol[3];
	View2D *v2d = &ar->v2d;
	
	x1 = seq->startdisp;
	x2 = seq->enddisp;
	
	y1 = seq->machine + SEQ_STRIP_OFSBOTTOM;
	y2 = seq->machine + SEQ_STRIP_OFSTOP;
	
	pixely = BLI_rctf_size_y(&v2d->cur) / BLI_rcti_size_y(&v2d->mask);
	
	if (pixely <= 0) return;  /* can happen when the view is split/resized */
	
	blendcol[0] = blendcol[1] = blendcol[2] = 120;
	
	if (seq->startofs) {
		glEnable(GL_BLEND);
		glBlendFunc(GL_SRC_ALPHA, GL_ONE_MINUS_SRC_ALPHA);
		
		color3ubv_from_seq(scene, seq, col);
		
		if (seq->flag & SELECT) {
			UI_GetColorPtrBlendShade3ubv(col, blendcol, col, 0.3, -40);
			glColor4ub(col[0], col[1], col[2], 170);
		}
		else {
			UI_GetColorPtrBlendShade3ubv(col, blendcol, col, 0.6, 0);
			glColor4ub(col[0], col[1], col[2], 110);
		}
		
		GPURectf((float)(seq->start), y1 - SEQ_STRIP_OFSBOTTOM, x1, y1);
		
		if (seq->flag & SELECT) glColor4ub(col[0], col[1], col[2], 255);
		else glColor4ub(col[0], col[1], col[2], 160);
		
		fdrawbox((float)(seq->start), y1 - SEQ_STRIP_OFSBOTTOM, x1, y1);  //outline
		
		glDisable(GL_BLEND);
	}
	if (seq->endofs) {
		glEnable(GL_BLEND);
		glBlendFunc(GL_SRC_ALPHA, GL_ONE_MINUS_SRC_ALPHA);
		
		color3ubv_from_seq(scene, seq, col);
		
		if (seq->flag & SELECT) {
			UI_GetColorPtrBlendShade3ubv(col, blendcol, col, 0.3, -40);
			glColor4ub(col[0], col[1], col[2], 170);
		}
		else {
			UI_GetColorPtrBlendShade3ubv(col, blendcol, col, 0.6, 0);
			glColor4ub(col[0], col[1], col[2], 110);
		}
		
		GPURectf(x2, y2, (float)(seq->start + seq->len), y2 + SEQ_STRIP_OFSBOTTOM);
		
		if (seq->flag & SELECT) glColor4ub(col[0], col[1], col[2], 255);
		else glColor4ub(col[0], col[1], col[2], 160);
		
		fdrawbox(x2, y2, (float)(seq->start + seq->len), y2 + SEQ_STRIP_OFSBOTTOM); //outline
		
		glDisable(GL_BLEND);
	}
	if (seq->startstill) {
		color3ubv_from_seq(scene, seq, col);
		UI_GetColorPtrBlendShade3ubv(col, blendcol, col, 0.75, 40);
		glColor3ubv((GLubyte *)col);
		
		draw_shadedstrip(seq, col, x1, y1, (float)(seq->start), y2);
		
		/* feint pinstripes, helps see exactly which is extended and which isn't,
		 * especially when the extension is very small */
		if (seq->flag & SELECT) UI_GetColorPtrBlendShade3ubv(col, col, col, 0.0, 24);
		else UI_GetColorPtrShade3ubv(col, col, -16);
		
		glColor3ubv((GLubyte *)col);
		
		for (a = y1; a < y2; a += pixely * 2.0f) {
			fdrawline(x1,  a,  (float)(seq->start),  a);
		}
	}
	if (seq->endstill) {
		color3ubv_from_seq(scene, seq, col);
		UI_GetColorPtrBlendShade3ubv(col, blendcol, col, 0.75, 40);
		glColor3ubv((GLubyte *)col);
		
		draw_shadedstrip(seq, col, (float)(seq->start + seq->len), y1, x2, y2);
		
		/* feint pinstripes, helps see exactly which is extended and which isn't,
		 * especially when the extension is very small */
		if (seq->flag & SELECT) UI_GetColorPtrShade3ubv(col, col, 24);
		else UI_GetColorPtrShade3ubv(col, col, -16);
		
		glColor3ubv((GLubyte *)col);
		
		for (a = y1; a < y2; a += pixely * 2.0f) {
			fdrawline((float)(seq->start + seq->len),  a,  x2,  a);
		}
	}
}


/*
 * Draw a sequence strip, bounds check already made
 * ARegion is currently only used to get the windows width in pixels
 * so wave file sample drawing precision is zoom adjusted
 */
static void draw_seq_strip(const bContext *C, SpaceSeq *sseq, Scene *scene, ARegion *ar, Sequence *seq, int outline_tint, float pixelx)
{
	View2D *v2d = &ar->v2d;
	float x1, x2, y1, y2;
	unsigned char col[3], background_col[3], is_single_image;
	const float handsize_clamped = draw_seq_handle_size_get_clamped(seq, pixelx);

	/* we need to know if this is a single image/color or not for drawing */
	is_single_image = (char)BKE_sequence_single_check(seq);
	
	/* body */
	x1 = (seq->startstill) ? seq->start : seq->startdisp;
	y1 = seq->machine + SEQ_STRIP_OFSBOTTOM;
	x2 = (seq->endstill) ? (seq->start + seq->len) : seq->enddisp;
	y2 = seq->machine + SEQ_STRIP_OFSTOP;


	/* get the correct color per strip type*/
	//color3ubv_from_seq(scene, seq, col);
	color3ubv_from_seq(scene, seq, background_col);
	
	/* draw the main strip body */
	if (is_single_image) {  /* single image */
		draw_shadedstrip(seq, background_col,
		                 BKE_sequence_tx_get_final_left(seq, false), y1,
		                 BKE_sequence_tx_get_final_right(seq, false), y2);
	}
	else {  /* normal operation */
		draw_shadedstrip(seq, background_col, x1, y1, x2, y2);
	}

	if (!is_single_image) {
		if ((sseq->draw_flag & SEQ_DRAW_OFFSET_EXT) || (seq == special_seq_update)) {
			draw_sequence_extensions(scene, ar, seq);
		}
	}

	draw_seq_handle(v2d, seq, handsize_clamped, SEQ_LEFTHANDLE);
	draw_seq_handle(v2d, seq, handsize_clamped, SEQ_RIGHTHANDLE);
	
	/* draw the strip outline */
	x1 = seq->startdisp;
	x2 = seq->enddisp;
	
	/* draw sound wave */
	if (seq->type == SEQ_TYPE_SOUND_RAM) {
		if (!(sseq->flag & SEQ_NO_WAVEFORMS)) {
			drawseqwave(C, sseq, scene, seq, x1, y1, x2, y2, BLI_rctf_size_x(&ar->v2d.cur) / ar->winx);
		}
	}

	/* draw lock */
	if (seq->flag & SEQ_LOCK) {
		GPU_basic_shader_bind(GPU_SHADER_STIPPLE | GPU_SHADER_USE_COLOR);
		glEnable(GL_BLEND);

		/* light stripes */
		glColor4ub(255, 255, 255, 32);
<<<<<<< HEAD
		glPolygonStipple(stipple_diag_stripes_pos);
		GPURectf(x1, y1, x2, y2);

		/* dark stripes */
		glColor4ub(0, 0, 0, 32);
		glPolygonStipple(stipple_diag_stripes_neg);
		GPURectf(x1, y1, x2, y2);
=======
		GPU_basic_shader_stipple(GPU_SHADER_STIPPLE_DIAG_STRIPES);
		glRectf(x1, y1, x2, y2);

		/* dark stripes */
		glColor4ub(0, 0, 0, 32);
		GPU_basic_shader_stipple(GPU_SHADER_STIPPLE_DIAG_STRIPES_SWAP);
		glRectf(x1, y1, x2, y2);
>>>>>>> 7da189b4

		GPU_basic_shader_bind(GPU_SHADER_USE_COLOR);
		glDisable(GL_BLEND);
	}

	if (!BKE_sequence_is_valid_check(seq)) {
		GPU_basic_shader_bind(GPU_SHADER_STIPPLE | GPU_SHADER_USE_COLOR);

		/* panic! */
		glColor4ub(255, 0, 0, 255);
<<<<<<< HEAD
		glPolygonStipple(stipple_diag_stripes_pos);
		GPURectf(x1, y1, x2, y2);
=======
		GPU_basic_shader_stipple(GPU_SHADER_STIPPLE_DIAG_STRIPES);
		glRectf(x1, y1, x2, y2);
>>>>>>> 7da189b4

		GPU_basic_shader_bind(GPU_SHADER_USE_COLOR);
	}

	color3ubv_from_seq(scene, seq, col);
	if ((G.moving & G_TRANSFORM_SEQ) && (seq->flag & SELECT)) {
		if (seq->flag & SEQ_OVERLAP) {
			col[0] = 255; col[1] = col[2] = 40;
		}
		else
			UI_GetColorPtrShade3ubv(col, col, 120 + outline_tint);
	}
	else
		UI_GetColorPtrShade3ubv(col, col, outline_tint);
	
	if ((seq->type == SEQ_TYPE_META) ||
	    ((seq->type == SEQ_TYPE_SCENE) && (seq->flag & SEQ_SCENE_STRIPS)))
	{
		drawmeta_contents(scene, seq, x1, y1, x2, y2);
	}

	if (seq->flag & SEQ_MUTE) {
		glEnable(GL_LINE_STIPPLE);
		glLineStipple(1, 0x8888);
	}
	
	glColor3ubv((GLubyte *)col);
	
	UI_draw_roundbox_shade_x(GL_LINE_LOOP, x1, y1, x2, y2, 0.0, 0.1, 0.0);
	
	if (seq->flag & SEQ_MUTE) {
		glDisable(GL_LINE_STIPPLE);
	}
	
	/* calculate if seq is long enough to print a name */
	x1 = seq->startdisp + handsize_clamped;
	x2 = seq->enddisp   - handsize_clamped;

	/* info text on the strip */
	if (x1 < v2d->cur.xmin) x1 = v2d->cur.xmin;
	else if (x1 > v2d->cur.xmax) x1 = v2d->cur.xmax;
	if (x2 < v2d->cur.xmin) x2 = v2d->cur.xmin;
	else if (x2 > v2d->cur.xmax) x2 = v2d->cur.xmax;

	/* nice text here would require changing the view matrix for texture text */
	if ((x2 - x1) / pixelx > 32) {
		draw_seq_text(v2d, seq, x1, x2, y1, y2, background_col);
	}
}

void sequencer_special_update_set(Sequence *seq)
{
	special_seq_update = seq;
}

Sequence *ED_sequencer_special_preview_get(void)
{
	return special_seq_update;
}

void ED_sequencer_special_preview_set(bContext *C, const int mval[2])
{
	Scene *scene = CTX_data_scene(C);
	ARegion *ar = CTX_wm_region(C);
	int hand;
	Sequence *seq;
	seq = find_nearest_seq(scene, &ar->v2d, &hand, mval);
	sequencer_special_update_set(seq);
}

void ED_sequencer_special_preview_clear(void)
{
	sequencer_special_update_set(NULL);
}

ImBuf *sequencer_ibuf_get(struct Main *bmain, Scene *scene, SpaceSeq *sseq, int cfra, int frame_ofs, const char *viewname)
{
	SeqRenderData context;
	ImBuf *ibuf;
	int rectx, recty;
	float render_size;
	float proxy_size = 100.0;
	short is_break = G.is_break;

	render_size = sseq->render_size;
	if (render_size == 0) {
		render_size = scene->r.size;
	}
	else {
		proxy_size = render_size;
	}

	if (render_size < 0) {
		return NULL;
	}

	rectx = (render_size * (float)scene->r.xsch) / 100.0f + 0.5f;
	recty = (render_size * (float)scene->r.ysch) / 100.0f + 0.5f;

	BKE_sequencer_new_render_data(
	        bmain->eval_ctx, bmain, scene,
	        rectx, recty, proxy_size,
	        &context);
	context.view_id = BKE_scene_multiview_view_id_get(&scene->r, viewname);

	/* sequencer could start rendering, in this case we need to be sure it wouldn't be canceled
	 * by Esc pressed somewhere in the past
	 */
	G.is_break = false;

	if (special_seq_update)
		ibuf = BKE_sequencer_give_ibuf_direct(&context, cfra + frame_ofs, special_seq_update);
	else if (!U.prefetchframes) // XXX || (G.f & G_PLAYANIM) == 0) {
		ibuf = BKE_sequencer_give_ibuf(&context, cfra + frame_ofs, sseq->chanshown);
	else
		ibuf = BKE_sequencer_give_ibuf_threaded(&context, cfra + frame_ofs, sseq->chanshown);

	/* restore state so real rendering would be canceled (if needed) */
	G.is_break = is_break;

	return ibuf;
}

static void sequencer_check_scopes(SequencerScopes *scopes, ImBuf *ibuf)
{
	if (scopes->reference_ibuf != ibuf) {
		if (scopes->zebra_ibuf) {
			IMB_freeImBuf(scopes->zebra_ibuf);
			scopes->zebra_ibuf = NULL;
		}

		if (scopes->waveform_ibuf) {
			IMB_freeImBuf(scopes->waveform_ibuf);
			scopes->waveform_ibuf = NULL;
		}

		if (scopes->sep_waveform_ibuf) {
			IMB_freeImBuf(scopes->sep_waveform_ibuf);
			scopes->sep_waveform_ibuf = NULL;
		}

		if (scopes->vector_ibuf) {
			IMB_freeImBuf(scopes->vector_ibuf);
			scopes->vector_ibuf = NULL;
		}

		if (scopes->histogram_ibuf) {
			IMB_freeImBuf(scopes->histogram_ibuf);
			scopes->histogram_ibuf = NULL;
		}
	}
}

static ImBuf *sequencer_make_scope(Scene *scene, ImBuf *ibuf, ImBuf *(*make_scope_cb) (ImBuf *ibuf))
{
	ImBuf *display_ibuf = IMB_dupImBuf(ibuf);
	ImBuf *scope;
	
	IMB_colormanagement_imbuf_make_display_space(display_ibuf, &scene->view_settings,
		                                             &scene->display_settings);

	scope = make_scope_cb(display_ibuf);

	IMB_freeImBuf(display_ibuf);

	return scope;
}

static void sequencer_display_size(Scene *scene, SpaceSeq *sseq, float r_viewrect[2])
{
	float render_size, proxy_size;

	if (sseq->render_size == SEQ_PROXY_RENDER_SIZE_SCENE) {
		render_size = (float)scene->r.size / 100.0f;
		proxy_size = 1.0f;
	}
	else {
		render_size = (float)sseq->render_size / 100.0f;
		proxy_size = render_size;
	}

	r_viewrect[0] = (render_size * (float)scene->r.xsch);
	r_viewrect[1] = (render_size * (float)scene->r.ysch);

	/* rectx = viewrectx + 0.5f; */ /* UNUSED */
	/* recty = viewrecty + 0.5f; */ /* UNUSED */

	if (sseq->mainb == SEQ_DRAW_IMG_IMBUF) {
		r_viewrect[0] *= scene->r.xasp / scene->r.yasp;
		r_viewrect[0] /= proxy_size;
		r_viewrect[1] /= proxy_size;
	}
}

static void sequencer_draw_gpencil(const bContext *C)
{
	/* draw grease-pencil (image aligned) */
	ED_gpencil_draw_2dimage(C);

	/* ortho at pixel level */
	UI_view2d_view_restore(C);

	/* draw grease-pencil (screen aligned) */
	ED_gpencil_draw_view2d(C, 0);
}

/* draws content borders plus safety borders if needed */
static void sequencer_draw_borders(const SpaceSeq *sseq, const View2D *v2d, const Scene *scene)
{
	float x1 = v2d->tot.xmin;
	float y1 = v2d->tot.ymin;
	float x2 = v2d->tot.xmax;
	float y2 = v2d->tot.ymax;

	glLineWidth(1.0f);

	/* border */
	setlinestyle(3);

	UI_ThemeColorBlendShade(TH_WIRE, TH_BACK, 1.0, 0);

	GPUBegin(GL_LINE_LOOP);
	glVertex2f(x1 - 0.5f, y1 - 0.5f);
	glVertex2f(x1 - 0.5f, y2 + 0.5f);
	glVertex2f(x2 + 0.5f, y2 + 0.5f);
	glVertex2f(x2 + 0.5f, y1 - 0.5f);
	glEnd();

	/* safety border */
	if (sseq->flag & SEQ_SHOW_SAFE_MARGINS) {
		UI_draw_safe_areas(
		        x1, x2, y1, y2,
		        scene->safe_areas.title,
		        scene->safe_areas.action);

		if (sseq->flag & SEQ_SHOW_SAFE_CENTER) {
			UI_draw_safe_areas(
			        x1, x2, y1, y2,
			        scene->safe_areas.title_center,
			        scene->safe_areas.action_center);
		}
	}

	setlinestyle(0);
}

/* draws checkerboard background for transparent content */
static void sequencer_draw_background(
        const SpaceSeq *sseq, View2D *v2d, const float viewrect[2], const bool draw_overlay)
{
	/* setting up the view */
	UI_view2d_totRect_set(v2d, viewrect[0] + 0.5f, viewrect[1] + 0.5f);
	UI_view2d_curRect_validate(v2d);
	UI_view2d_view_ortho(v2d);

	/* only draw alpha for main buffer */
	if (sseq->mainb == SEQ_DRAW_IMG_IMBUF) {
		if ((sseq->flag & SEQ_USE_ALPHA) && !draw_overlay) {
			glEnable(GL_BLEND);
			glBlendFunc(GL_SRC_ALPHA, GL_ONE_MINUS_SRC_ALPHA);

			fdrawcheckerboard(v2d->tot.xmin, v2d->tot.ymin, v2d->tot.xmax, v2d->tot.ymax);
			glColor4f(1.0, 1.0, 1.0, 1.0);
		}
	}
}

void draw_image_seq(const bContext *C, Scene *scene, ARegion *ar, SpaceSeq *sseq, int cfra, int frame_ofs, bool draw_overlay, bool draw_backdrop)
{
	struct Main *bmain = CTX_data_main(C);
	struct ImBuf *ibuf = NULL;
	struct ImBuf *scope = NULL;
	struct View2D *v2d = &ar->v2d;
	/* int rectx, recty; */ /* UNUSED */
	float viewrect[2];
	float col[3];
	GLuint texid;
	void *display_buffer;
	void *cache_handle = NULL;
	const bool is_imbuf = ED_space_sequencer_check_show_imbuf(sseq);
	int format, type;
	bool glsl_used = false;
	const bool draw_gpencil = ((sseq->flag & SEQ_SHOW_GPENCIL) && sseq->gpd);
	const char *names[2] = {STEREO_LEFT_NAME, STEREO_RIGHT_NAME};
	bool draw_metadata = false;

	if (G.is_rendering == false && (scene->r.seq_flag & R_SEQ_GL_PREV) == 0) {
		/* stop all running jobs, except screen one. currently previews frustrate Render
		 * needed to make so sequencer's rendering doesn't conflict with compositor
		 */
		WM_jobs_kill_type(CTX_wm_manager(C), NULL, WM_JOB_TYPE_COMPOSITE);

		if ((scene->r.seq_flag & R_SEQ_GL_PREV) == 0) {
			/* in case of final rendering used for preview, kill all previews,
			 * otherwise threading conflict will happen in rendering module
			 */
			WM_jobs_kill_type(CTX_wm_manager(C), NULL, WM_JOB_TYPE_RENDER_PREVIEW);
		}
	}

	if ((!draw_overlay || sseq->overlay_type == SEQ_DRAW_OVERLAY_REFERENCE) && !draw_backdrop) {
		UI_GetThemeColor3fv(TH_SEQ_PREVIEW, col);
		glClearColor(col[0], col[1], col[2], 0.0);
		glClear(GL_COLOR_BUFFER_BIT);
	}

	/* without this colors can flicker from previous opengl state */
	glColor4ub(255, 255, 255, 255);

	/* only initialize the preview if a render is in progress */
	if (G.is_rendering)
		return;

	if (sseq->render_size == SEQ_PROXY_RENDER_SIZE_NONE) {
		return;
	}

	/* for now we only support Left/Right */
	ibuf = sequencer_ibuf_get(bmain, scene, sseq, cfra, frame_ofs, names[sseq->multiview_eye]);

	if ((ibuf == NULL) ||
	    (ibuf->rect == NULL && ibuf->rect_float == NULL))
	{
		/* gpencil can also be drawn without a valid imbuf */
		if ((draw_gpencil && is_imbuf) && !draw_overlay) {
			sequencer_display_size(scene, sseq, viewrect);

			sequencer_draw_background(sseq, v2d, viewrect, false);
			sequencer_draw_borders(sseq, v2d, scene);

			sequencer_draw_gpencil(C);
		}
		return;
	}

	sequencer_display_size(scene, sseq, viewrect);

	if (!draw_backdrop && (sseq->mainb != SEQ_DRAW_IMG_IMBUF || sseq->zebra != 0)) {
		SequencerScopes *scopes = &sseq->scopes;

		sequencer_check_scopes(scopes, ibuf);

		switch (sseq->mainb) {
			case SEQ_DRAW_IMG_IMBUF:
				if (!scopes->zebra_ibuf) {
					ImBuf *display_ibuf = IMB_dupImBuf(ibuf);

					if (display_ibuf->rect_float) {
						IMB_colormanagement_imbuf_make_display_space(display_ibuf, &scene->view_settings,
						                                             &scene->display_settings);
					}
					scopes->zebra_ibuf = make_zebra_view_from_ibuf(display_ibuf, sseq->zebra);
					IMB_freeImBuf(display_ibuf);
				}
				scope = scopes->zebra_ibuf;
				break;
			case SEQ_DRAW_IMG_WAVEFORM:
				if ((sseq->flag & SEQ_DRAW_COLOR_SEPARATED) != 0) {
					if (!scopes->sep_waveform_ibuf)
						scopes->sep_waveform_ibuf = sequencer_make_scope(scene, ibuf, make_sep_waveform_view_from_ibuf);
					scope = scopes->sep_waveform_ibuf;
				}
				else {
					if (!scopes->waveform_ibuf)
						scopes->waveform_ibuf = sequencer_make_scope(scene, ibuf, make_waveform_view_from_ibuf);
					scope = scopes->waveform_ibuf;
				}
				break;
			case SEQ_DRAW_IMG_VECTORSCOPE:
				if (!scopes->vector_ibuf)
					scopes->vector_ibuf = sequencer_make_scope(scene, ibuf, make_vectorscope_view_from_ibuf);
				scope = scopes->vector_ibuf;
				break;
			case SEQ_DRAW_IMG_HISTOGRAM:
				if (!scopes->histogram_ibuf)
					scopes->histogram_ibuf = sequencer_make_scope(scene, ibuf, make_histogram_view_from_ibuf);
				scope = scopes->histogram_ibuf;
				break;
		}

		/* future files may have new scopes we don't catch above */
		if (scope) {
			scopes->reference_ibuf = ibuf;
			if (sseq->mainb == SEQ_DRAW_IMG_IMBUF) {
				/* scopes drawn in image preview use viewrect from orig ibuf - currently that's only zebra */
			}
			else {
				viewrect[0] = scope->x;
				viewrect[1] = scope->y;
			}
		}
		else {
			scopes->reference_ibuf = NULL;
		}
	}

	if (!draw_backdrop) {
		sequencer_draw_background(sseq, v2d, viewrect, draw_overlay);
	}

	if (scope) {
		IMB_freeImBuf(ibuf);
		ibuf = scope;

		if (ibuf->rect_float && ibuf->rect == NULL) {
			IMB_rect_from_float(ibuf);
		}

		display_buffer = (unsigned char *)ibuf->rect;
		format = GL_RGBA;
		type = GL_UNSIGNED_BYTE;
	}
	else {
		bool force_fallback = false;

		force_fallback |= (U.image_draw_method != IMAGE_DRAW_METHOD_GLSL);
		force_fallback |= (ibuf->dither != 0.0f);

		if (force_fallback) {
			/* Fallback to CPU based color space conversion */
			glsl_used = false;
			format = GL_RGBA;
			type = GL_UNSIGNED_BYTE;
			display_buffer = NULL;
		}
		else if (ibuf->rect_float) {
			display_buffer = ibuf->rect_float;

			if (ibuf->channels == 4) {
				format = GL_RGBA;
			}
			else if (ibuf->channels == 3) {
				format = GL_RGB;
			}
			else {
				BLI_assert(!"Incompatible number of channels for float buffer in sequencer");
				format = GL_RGBA;
				display_buffer = NULL;
			}

			type = GL_FLOAT;

			if (ibuf->float_colorspace) {
				glsl_used = IMB_colormanagement_setup_glsl_draw_from_space_ctx(C, ibuf->float_colorspace, ibuf->dither, true);
			}
			else {
				glsl_used = IMB_colormanagement_setup_glsl_draw_ctx(C, ibuf->dither, true);
			}
		}
		else if (ibuf->rect) {
			display_buffer = ibuf->rect;
			format = GL_RGBA;
			type = GL_UNSIGNED_BYTE;

			glsl_used = IMB_colormanagement_setup_glsl_draw_from_space_ctx(C, ibuf->rect_colorspace, ibuf->dither, false);
		}
		else {
			format = GL_RGBA;
			type = GL_UNSIGNED_BYTE;
			display_buffer = NULL;
		}

		/* there's a data to be displayed, but GLSL is not initialized
		 * properly, in this case we fallback to CPU-based display transform
		 */
		if ((ibuf->rect || ibuf->rect_float) && !glsl_used) {
			display_buffer = IMB_display_buffer_acquire_ctx(C, ibuf, &cache_handle);
			format = GL_RGBA;
			type = GL_UNSIGNED_BYTE;
		}
	}

	glColor4f(1.0, 1.0, 1.0, 1.0);

	GPU_basic_shader_bind(GPU_SHADER_TEXTURE_2D | GPU_SHADER_USE_COLOR);
	glGenTextures(1, (GLuint *)&texid);

	glBindTexture(GL_TEXTURE_2D, texid);

	glTexParameteri(GL_TEXTURE_2D, GL_TEXTURE_MIN_FILTER, GL_NEAREST);
	glTexParameteri(GL_TEXTURE_2D, GL_TEXTURE_MAG_FILTER, GL_NEAREST);

	if (type == GL_FLOAT)
		glTexImage2D(GL_TEXTURE_2D, 0, GL_RGBA16F_ARB, ibuf->x, ibuf->y, 0, format, type, display_buffer);
	else
		glTexImage2D(GL_TEXTURE_2D, 0, GL_RGBA8, ibuf->x, ibuf->y, 0, format, type, display_buffer);

	if (draw_backdrop) {
		gpuPushMatrix(GPU_PROJECTION_MATRIX);
		gpuLoadIdentity(GPU_PROJECTION_MATRIX);
		gpuPushMatrix(GPU_MODELVIEW_MATRIX);
		gpuLoadIdentity(GPU_MODELVIEW_MATRIX);
	}
	GPUBegin(GL_QUADS);

	if (draw_overlay) {
		if (sseq->overlay_type == SEQ_DRAW_OVERLAY_RECT) {
			rctf tot_clip;
			tot_clip.xmin = v2d->tot.xmin + (fabsf(BLI_rctf_size_x(&v2d->tot)) * scene->ed->over_border.xmin);
			tot_clip.ymin = v2d->tot.ymin + (fabsf(BLI_rctf_size_y(&v2d->tot)) * scene->ed->over_border.ymin);
			tot_clip.xmax = v2d->tot.xmin + (fabsf(BLI_rctf_size_x(&v2d->tot)) * scene->ed->over_border.xmax);
			tot_clip.ymax = v2d->tot.ymin + (fabsf(BLI_rctf_size_y(&v2d->tot)) * scene->ed->over_border.ymax);

			glTexCoord2f(scene->ed->over_border.xmin, scene->ed->over_border.ymin); glVertex2f(tot_clip.xmin, tot_clip.ymin);
			glTexCoord2f(scene->ed->over_border.xmin, scene->ed->over_border.ymax); glVertex2f(tot_clip.xmin, tot_clip.ymax);
			glTexCoord2f(scene->ed->over_border.xmax, scene->ed->over_border.ymax); glVertex2f(tot_clip.xmax, tot_clip.ymax);
			glTexCoord2f(scene->ed->over_border.xmax, scene->ed->over_border.ymin); glVertex2f(tot_clip.xmax, tot_clip.ymin);
		}
		else if (sseq->overlay_type == SEQ_DRAW_OVERLAY_REFERENCE) {
			glTexCoord2f(0.0f, 0.0f); glVertex2f(v2d->tot.xmin, v2d->tot.ymin);
			glTexCoord2f(0.0f, 1.0f); glVertex2f(v2d->tot.xmin, v2d->tot.ymax);
			glTexCoord2f(1.0f, 1.0f); glVertex2f(v2d->tot.xmax, v2d->tot.ymax);
			glTexCoord2f(1.0f, 0.0f); glVertex2f(v2d->tot.xmax, v2d->tot.ymin);
		}
	}
	else if (draw_backdrop) {
		float aspect;
		float image_aspect = viewrect[0] / viewrect[1];
		float imagex, imagey;

		aspect = BLI_rcti_size_x(&ar->winrct) / (float)BLI_rcti_size_y(&ar->winrct);

		if (aspect >= image_aspect) {
			imagex = image_aspect / aspect;
			imagey = 1.0f;
		}
		else {
			imagex = 1.0f;
			imagey = aspect / image_aspect;
		}

		glTexCoord2f(0.0f, 0.0f); glVertex2f(-imagex, -imagey);
		glTexCoord2f(0.0f, 1.0f); glVertex2f(-imagex, imagey);
		glTexCoord2f(1.0f, 1.0f); glVertex2f(imagex, imagey);
		glTexCoord2f(1.0f, 0.0f); glVertex2f(imagex, -imagey);
	}
	else {
		draw_metadata = ((sseq->flag & SEQ_SHOW_METADATA) != 0);

		glTexCoord2f(0.0f, 0.0f); glVertex2f(v2d->tot.xmin, v2d->tot.ymin);
		glTexCoord2f(0.0f, 1.0f); glVertex2f(v2d->tot.xmin, v2d->tot.ymax);
		glTexCoord2f(1.0f, 1.0f); glVertex2f(v2d->tot.xmax, v2d->tot.ymax);
		glTexCoord2f(1.0f, 0.0f); glVertex2f(v2d->tot.xmax, v2d->tot.ymin);
	}
	glEnd();

<<<<<<< HEAD
	if (draw_backdrop) {
		gpuPopMatrix(GPU_MODELVIEW_MATRIX);
		gpuPopMatrix(GPU_PROJECTION_MATRIX);
		
	}
	
	glBindTexture(GL_TEXTURE_2D, last_texid);
	glDisable(GL_TEXTURE_2D);
=======
	glBindTexture(GL_TEXTURE_2D, 0);
	GPU_basic_shader_bind(GPU_SHADER_USE_COLOR);
>>>>>>> 7da189b4
	if (sseq->mainb == SEQ_DRAW_IMG_IMBUF && sseq->flag & SEQ_USE_ALPHA)
		glDisable(GL_BLEND);
	glDeleteTextures(1, &texid);

	if (glsl_used)
		IMB_colormanagement_finish_glsl_draw();

	if (cache_handle)
		IMB_display_buffer_release(cache_handle);

	if (!scope)
		IMB_freeImBuf(ibuf);

	if (draw_metadata) {
		ED_region_image_metadata_draw(0.0, 0.0, ibuf, &v2d->tot, 1.0, 1.0);
	}

	if (draw_backdrop) {
		gpuPopMatrix(GPU_PROJECTION_MATRIX);
		gpuPopMatrix(GPU_MODELVIEW_MATRIX);
		return;
	}

	if (sseq->mainb == SEQ_DRAW_IMG_IMBUF) {
		sequencer_draw_borders(sseq, v2d, scene);
	}

	if (draw_gpencil && is_imbuf) {
		sequencer_draw_gpencil(C);
	}
	else {
		/* ortho at pixel level */
		UI_view2d_view_restore(C);
	}


	/* NOTE: sequencer mask editing isnt finished, the draw code is working but editing not,
	 * for now just disable drawing since the strip frame will likely be offset */

	//if (sc->mode == SC_MODE_MASKEDIT) {
	if (0 && sseq->mainb == SEQ_DRAW_IMG_IMBUF) {
		Mask *mask = BKE_sequencer_mask_get(scene);

		if (mask) {
			int width, height;
			float aspx = 1.0f, aspy = 1.0f;
			// ED_mask_get_size(C, &width, &height);

			//Scene *scene = CTX_data_scene(C);
			width = (scene->r.size * scene->r.xsch) / 100;
			height = (scene->r.size * scene->r.ysch) / 100;

			ED_mask_draw_region(mask, ar,
			                    0, 0, 0,  /* TODO */
			                    width, height,
			                    aspx, aspy,
			                    false, true,
			                    NULL, C);
		}
	}
}

#if 0
void drawprefetchseqspace(Scene *scene, ARegion *UNUSED(ar), SpaceSeq *sseq)
{
	int rectx, recty;
	int render_size = sseq->render_size;
	int proxy_size = 100.0; 
	if (render_size == 0) {
		render_size = scene->r.size;
	}
	else {
		proxy_size = render_size;
	}
	if (render_size < 0) {
		return;
	}

	rectx = (render_size * scene->r.xsch) / 100;
	recty = (render_size * scene->r.ysch) / 100;

	if (sseq->mainb != SEQ_DRAW_SEQUENCE) {
		give_ibuf_prefetch_request(
		    rectx, recty, (scene->r.cfra), sseq->chanshown,
		    proxy_size);
	}
}
#endif

/* draw backdrop of the sequencer strips view */
static void draw_seq_backdrop(View2D *v2d)
{
	int i;
	
	/* darker gray overlay over the view backdrop */
	UI_ThemeColorShade(TH_BACK, -20);
	GPURectf(v2d->cur.xmin,  -1.0,  v2d->cur.xmax,  1.0);

	/* Alternating horizontal stripes */
	i = max_ii(1, ((int)v2d->cur.ymin) - 1);

	GPUBegin(GL_QUADS);
	while (i < v2d->cur.ymax) {
		if (((int)i) & 1)
			UI_ThemeColorShade(TH_BACK, -15);
		else
			UI_ThemeColorShade(TH_BACK, -25);
			
		glVertex2f(v2d->cur.xmax, i);
		glVertex2f(v2d->cur.xmin, i);
		glVertex2f(v2d->cur.xmin, i + 1);
		glVertex2f(v2d->cur.xmax, i + 1);

		i += 1.0;
	}
	glEnd();
	
	/* Darker lines separating the horizontal bands */
	i = max_ii(1, ((int)v2d->cur.ymin) - 1);
	UI_ThemeColor(TH_GRID);

	GPUBegin(GL_LINES);
	while (i < v2d->cur.ymax) {
		glVertex2f(v2d->cur.xmax, i);
		glVertex2f(v2d->cur.xmin, i);
			
		i += 1.0;
	}
	glEnd();
}

/* draw the contents of the sequencer strips view */
static void draw_seq_strips(const bContext *C, Editing *ed, ARegion *ar)
{
	Scene *scene = CTX_data_scene(C);
	View2D *v2d = &ar->v2d;
	SpaceSeq *sseq = CTX_wm_space_seq(C);
	Sequence *last_seq = BKE_sequencer_active_get(scene);
	int sel = 0, j;
	float pixelx = BLI_rctf_size_x(&v2d->cur) / BLI_rcti_size_x(&v2d->mask);
	
	/* loop through twice, first unselected, then selected */
	for (j = 0; j < 2; j++) {
		Sequence *seq;
		int outline_tint = (j) ? -60 : -150; /* highlighting around strip edges indicating selection */
		
		/* loop through strips, checking for those that are visible */
		for (seq = ed->seqbasep->first; seq; seq = seq->next) {
			/* boundbox and selection tests for NOT drawing the strip... */
			if ((seq->flag & SELECT) != sel) continue;
			else if (seq == last_seq) continue;
			else if (min_ii(seq->startdisp, seq->start) > v2d->cur.xmax) continue;
			else if (max_ii(seq->enddisp, seq->start + seq->len) < v2d->cur.xmin) continue;
			else if (seq->machine + 1.0f < v2d->cur.ymin) continue;
			else if (seq->machine > v2d->cur.ymax) continue;
			
			/* strip passed all tests unscathed... so draw it now */
			draw_seq_strip(C, sseq, scene, ar, seq, outline_tint, pixelx);
		}
		
		/* draw selected next time round */
		sel = SELECT;
	}
	
	/* draw the last selected last (i.e. 'active' in other parts of Blender), removes some overlapping error */
	if (last_seq)
		draw_seq_strip(C, sseq, scene, ar, last_seq, 120, pixelx);

	/* draw highlight when previewing a single strip */
	if (special_seq_update) {
		const Sequence *seq = special_seq_update;
		glEnable(GL_BLEND);
		glColor4ub(255, 255, 255, 48);
		GPURectf(seq->startdisp, seq->machine + SEQ_STRIP_OFSBOTTOM, seq->enddisp, seq->machine + SEQ_STRIP_OFSTOP);
		glDisable(GL_BLEND);
	}
}

static void seq_draw_sfra_efra(Scene *scene, View2D *v2d)
{
	const Editing *ed = BKE_sequencer_editing_get(scene, false);
	const int frame_sta = PSFRA;
	const int frame_end = PEFRA + 1;

	glEnable(GL_BLEND);
	
	/* draw darkened area outside of active timeline 
	 * frame range used is preview range or scene range */
	UI_ThemeColorShadeAlpha(TH_BACK, -25, -100);

	if (frame_sta < frame_end) {
		GPURectf(v2d->cur.xmin, v2d->cur.ymin, (float)frame_sta, v2d->cur.ymax);
		GPURectf((float)frame_end, v2d->cur.ymin, v2d->cur.xmax, v2d->cur.ymax);
	}
	else {
		GPURectf(v2d->cur.xmin, v2d->cur.ymin, v2d->cur.xmax, v2d->cur.ymax);
	}

	UI_ThemeColorShade(TH_BACK, -60);
	/* thin lines where the actual frames are */
	fdrawline(frame_sta, v2d->cur.ymin, frame_sta, v2d->cur.ymax);
	fdrawline(frame_end, v2d->cur.ymin, frame_end, v2d->cur.ymax);

	if (ed && !BLI_listbase_is_empty(&ed->metastack)) {
		MetaStack *ms = ed->metastack.last;

		glColor4ub(255, 255, 255, 8);
		GPURectf(ms->disp_range[0], v2d->cur.ymin, ms->disp_range[1], v2d->cur.ymax);

		UI_ThemeColorShade(TH_BACK, -40);

		fdrawline(ms->disp_range[0], v2d->cur.ymin, ms->disp_range[0], v2d->cur.ymax);
		fdrawline(ms->disp_range[1], v2d->cur.ymin, ms->disp_range[1], v2d->cur.ymax);
	}

	glDisable(GL_BLEND);
}

/* Draw Timeline/Strip Editor Mode for Sequencer */
void draw_timeline_seq(const bContext *C, ARegion *ar)
{
	Scene *scene = CTX_data_scene(C);
	Editing *ed = BKE_sequencer_editing_get(scene, false);
	SpaceSeq *sseq = CTX_wm_space_seq(C);
	View2D *v2d = &ar->v2d;
	View2DScrollers *scrollers;
	short unit = 0, flag = 0;
	float col[3];
	
	/* clear and setup matrix */
	UI_GetThemeColor3fv(TH_BACK, col);
	if (ed && ed->metastack.first) 
		glClearColor(col[0], col[1], col[2] - 0.1f, 0.0f);
	else 
		glClearColor(col[0], col[1], col[2], 0.0f);
	glClear(GL_COLOR_BUFFER_BIT);

	UI_view2d_view_ortho(v2d);
	
	
	/* calculate extents of sequencer strips/data 
	 * NOTE: needed for the scrollers later
	 */
	boundbox_seq(scene, &v2d->tot);
	
	
	/* draw backdrop */
	draw_seq_backdrop(v2d);
	
	/* regular grid-pattern over the rest of the view (i.e. 25-frame grid lines) */
	// NOTE: the gridlines are currently spaced every 25 frames, which is only fine for 25 fps, but maybe not for 30...
	UI_view2d_constant_grid_draw(v2d);

	/* Only draw backdrop in pure sequence view. */
	if (sseq->view == SEQ_VIEW_SEQUENCE && sseq->draw_flag & SEQ_DRAW_BACKDROP) {
		draw_image_seq(C, scene, ar, sseq, scene->r.cfra, 0, false, true);
		UI_view2d_view_ortho(v2d);
	}
		
	ED_region_draw_cb_draw(C, ar, REGION_DRAW_PRE_VIEW);
	
	seq_draw_sfra_efra(scene, v2d);

	/* sequence strips (if there is data available to be drawn) */
	if (ed) {
		/* draw the data */
		draw_seq_strips(C, ed, ar);
		
		/* text draw cached (for sequence names), in pixelspace now */
		UI_view2d_text_cache_draw(ar);
	}
	
	/* current frame */
	UI_view2d_view_ortho(v2d);
	if ((sseq->flag & SEQ_DRAWFRAMES) == 0)      flag |= DRAWCFRA_UNIT_SECONDS;
	if ((sseq->flag & SEQ_NO_DRAW_CFRANUM) == 0) flag |= DRAWCFRA_SHOW_NUMBOX;
	ANIM_draw_cfra(C, v2d, flag);
	
	/* markers */
	UI_view2d_view_orthoSpecial(ar, v2d, 1);
	ED_markers_draw(C, DRAW_MARKERS_LINES | DRAW_MARKERS_MARGIN);
	
	/* preview range */
	UI_view2d_view_ortho(v2d);
	ANIM_draw_previewrange(C, v2d, 1);

	/* overlap playhead */
	if (scene->ed && scene->ed->over_flag & SEQ_EDIT_OVERLAY_SHOW) {
		int cfra_over = (scene->ed->over_flag & SEQ_EDIT_OVERLAY_ABS) ? scene->ed->over_cfra : scene->r.cfra + scene->ed->over_ofs;
		glColor3f(0.2, 0.2, 0.2);
		// GPURectf(cfra_over, v2d->cur.ymin, scene->ed->over_ofs + scene->r.cfra + 1, v2d->cur.ymax);

		GPUBegin(GL_LINES);
		glVertex2f(cfra_over, v2d->cur.ymin);
		glVertex2f(cfra_over, v2d->cur.ymax);
		glEnd();

	}
	
	/* callback */
	ED_region_draw_cb_draw(C, ar, REGION_DRAW_POST_VIEW);

	/* reset view matrix */
	UI_view2d_view_restore(C);

	/* scrollers */
	unit = (sseq->flag & SEQ_DRAWFRAMES) ? V2D_UNIT_FRAMES : V2D_UNIT_SECONDS;
	scrollers = UI_view2d_scrollers_calc(C, v2d, unit, V2D_GRID_CLAMP, V2D_UNIT_VALUES, V2D_GRID_CLAMP);
	UI_view2d_scrollers_draw(C, v2d, scrollers);
	UI_view2d_scrollers_free(scrollers);
}

<|MERGE_RESOLUTION|>--- conflicted
+++ resolved
@@ -247,34 +247,16 @@
 		if (length > floor((waveform->length - startsample) / samplestep))
 			length = floor((waveform->length - startsample) / samplestep);
 
-<<<<<<< HEAD
-		GPUBegin(GL_LINE_STRIP);
-=======
 		glColor4f(1.0f, 1.0f, 1.0f, 0.5);
 		glEnable(GL_BLEND);
-		glBegin(GL_TRIANGLE_STRIP);
->>>>>>> 7da189b4
+		GPUBegin(GL_TRIANGLE_STRIP);
+
 		for (i = 0; i < length; i++) {
 			float sampleoffset = startsample + i * samplestep;
 			pos = sampleoffset;
 
-<<<<<<< HEAD
-			for (j = pos + 1; (j < waveform->length) && (j < pos + samplestep); j++) {
-				if (value > waveform->data[j * 3])
-					value = waveform->data[j * 3];
-			}
-
-			glVertex2f(x1 + i * stepsize, ymid + value * yscale);
-		}
-		glEnd();
-
-		GPUBegin(GL_LINE_STRIP);
-		for (i = 0; i < length; i++) {
-			pos = startsample + i * samplestep;
-=======
 			value1 = waveform->data[pos * 3];
 			value2 = waveform->data[pos * 3 + 1];
->>>>>>> 7da189b4
 
 			if (samplestep > 1.0f) {
 				for (j = pos + 1; (j < waveform->length) && (j < pos + samplestep); j++) {
@@ -615,12 +597,7 @@
 	ymid1 = (y2 - y1) * 0.25f + y1;
 	ymid2 = (y2 - y1) * 0.65f + y1;
 	
-<<<<<<< HEAD
-	glShadeModel(GL_SMOOTH);
 	GPUBegin(GL_QUADS);
-=======
-	glBegin(GL_QUADS);
->>>>>>> 7da189b4
 	
 	if (seq->flag & SEQ_INVALID_EFFECT) { col[0] = 255; col[1] = 0; col[2] = 255; }
 	else if (seq->flag & SELECT) UI_GetColorPtrShade3ubv(col, col, -50);
@@ -832,23 +809,13 @@
 
 		/* light stripes */
 		glColor4ub(255, 255, 255, 32);
-<<<<<<< HEAD
-		glPolygonStipple(stipple_diag_stripes_pos);
+		GPU_basic_shader_stipple(GPU_SHADER_STIPPLE_DIAG_STRIPES);
 		GPURectf(x1, y1, x2, y2);
-
-		/* dark stripes */
-		glColor4ub(0, 0, 0, 32);
-		glPolygonStipple(stipple_diag_stripes_neg);
-		GPURectf(x1, y1, x2, y2);
-=======
-		GPU_basic_shader_stipple(GPU_SHADER_STIPPLE_DIAG_STRIPES);
-		glRectf(x1, y1, x2, y2);
 
 		/* dark stripes */
 		glColor4ub(0, 0, 0, 32);
 		GPU_basic_shader_stipple(GPU_SHADER_STIPPLE_DIAG_STRIPES_SWAP);
-		glRectf(x1, y1, x2, y2);
->>>>>>> 7da189b4
+		GPURectf(x1, y1, x2, y2);
 
 		GPU_basic_shader_bind(GPU_SHADER_USE_COLOR);
 		glDisable(GL_BLEND);
@@ -859,13 +826,8 @@
 
 		/* panic! */
 		glColor4ub(255, 0, 0, 255);
-<<<<<<< HEAD
-		glPolygonStipple(stipple_diag_stripes_pos);
+		GPU_basic_shader_stipple(GPU_SHADER_STIPPLE_DIAG_STRIPES);
 		GPURectf(x1, y1, x2, y2);
-=======
-		GPU_basic_shader_stipple(GPU_SHADER_STIPPLE_DIAG_STRIPES);
-		glRectf(x1, y1, x2, y2);
->>>>>>> 7da189b4
 
 		GPU_basic_shader_bind(GPU_SHADER_USE_COLOR);
 	}
@@ -1412,19 +1374,8 @@
 	}
 	glEnd();
 
-<<<<<<< HEAD
-	if (draw_backdrop) {
-		gpuPopMatrix(GPU_MODELVIEW_MATRIX);
-		gpuPopMatrix(GPU_PROJECTION_MATRIX);
-		
-	}
-	
-	glBindTexture(GL_TEXTURE_2D, last_texid);
-	glDisable(GL_TEXTURE_2D);
-=======
 	glBindTexture(GL_TEXTURE_2D, 0);
 	GPU_basic_shader_bind(GPU_SHADER_USE_COLOR);
->>>>>>> 7da189b4
 	if (sseq->mainb == SEQ_DRAW_IMG_IMBUF && sseq->flag & SEQ_USE_ALPHA)
 		glDisable(GL_BLEND);
 	glDeleteTextures(1, &texid);
