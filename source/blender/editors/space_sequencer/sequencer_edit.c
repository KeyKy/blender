--- conflicted
+++ resolved
@@ -69,19 +69,11 @@
 /* own include */
 #include "sequencer_intern.h"
 
-<<<<<<< HEAD
-static void error(const char *dummy) {}
-static void waitcursor(int val) {}
-static void activate_fileselect(int d1, char *d2, char *d3, void *d4) {}
-static int pupmenu(const char *dummy) {return 0;}
-static int okee(const char *dummy) {return 0;}
-=======
 static void error(const char *UNUSED(dummy)) {}
 static void waitcursor(int UNUSED(val)) {}
 static void activate_fileselect(int UNUSED(d1), const char *UNUSED(d2), const char *UNUSED(d3), void *UNUSED(d4)) {}
 static int pupmenu(const char *UNUSED(dummy)) {return 0;}
 static int okee(const char *UNUSED(dummy)) {return 0;}
->>>>>>> 6d201907
 
 
 /* XXX */
@@ -2538,7 +2530,7 @@
 
 
 	if (active_seq->strip) {
-		switch (active_seq->type) {
+	switch (active_seq->type) {
 		case SEQ_IMAGE:
 			se = give_stripelem(active_seq, scene->r.cfra);
 			break;
@@ -2551,7 +2543,7 @@
 		case SEQ_HD_SOUND:
 		default:
 			break;
-		}
+	}
 	}
 
 	if (se) {
