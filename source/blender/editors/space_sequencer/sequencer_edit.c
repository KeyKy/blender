--- conflicted
+++ resolved
@@ -126,10 +126,7 @@
 	int startstill, endstill;
 	int startdisp, enddisp;
 	int startofs, endofs;
-<<<<<<< HEAD
-=======
 	int anim_startofs, anim_endofs;
->>>>>>> 4da4943b
 	/* int final_left, final_right; */ /* UNUSED */
 	int len;
 } TransSeq;
