--- conflicted
+++ resolved
@@ -1442,14 +1442,10 @@
 
 static void draw_dm_face_normals__mapFunc(void *userData, int index, float *cent, float *no)
 {
-<<<<<<< HEAD
 	Scene *scene= ((void **)userData)[0];
 	BMEditMesh *em = ((void **)userData)[1];
 	BMFace *efa = EDBM_get_face_for_index(em, index);
-=======
 	ToolSettings *ts= ((Scene *)userData)->toolsettings;
-	EditFace *efa = EM_get_face_for_index(index);
->>>>>>> 0bfc9870
 
 	if (!BM_TestHFlag(efa, BM_HIDDEN)) {
 		glVertex3fv(cent);
@@ -1488,15 +1484,10 @@
 
 static void draw_dm_vert_normals__mapFunc(void *userData, int index, float *co, float *no_f, short *no_s)
 {
-<<<<<<< HEAD
 	Scene *scene= ((void **)userData)[0];
+	ToolSettings *ts= scene->toolsettings;
 	BMEditMesh *em = ((void **)userData)[1];
 	BMVert *eve = EDBM_get_vert_for_index(em, index);
-=======
-	Scene *scene= (Scene *)userData;
-	ToolSettings *ts= scene->toolsettings;
-	EditVert *eve = EM_get_vert_for_index(index);
->>>>>>> 0bfc9870
 
 	if (!BM_TestHFlag(eve, BM_HIDDEN)) {
 		glVertex3fv(co);
@@ -1860,13 +1851,8 @@
 			if (!sel_only) wireCol[3] = 255;
 		}
 
-<<<<<<< HEAD
-		if(scene->selectmode == SCE_SELECT_FACE) {
+		if(ts->selectmode == SCE_SELECT_FACE) {
 			draw_dm_edges_sel(em, cageDM, wireCol, selCol, actCol, eed_act);
-=======
-		if(ts->selectmode == SCE_SELECT_FACE) {
-			draw_dm_edges_sel(cageDM, wireCol, selCol, actCol, eed_act);
->>>>>>> 0bfc9870
 		}	
 		else if( (me->drawflag & ME_DRAWEDGES) || (ts->selectmode & SCE_SELECT_EDGE) ) {	
 			if(cageDM->drawMappedEdgesInterp && (ts->selectmode & SCE_SELECT_VERTEX)) {
@@ -5608,15 +5594,9 @@
 
 			EDBM_init_index_arrays(em, 1, 1, 1);
 
-<<<<<<< HEAD
-			bbs_mesh_solid_EM(em, scene, v3d, ob, dm, scene->selectmode & SCE_SELECT_FACE);
-			if(scene->selectmode & SCE_SELECT_FACE)
+			bbs_mesh_solid_EM(em, scene, v3d, ob, dm, ts->selectmode & SCE_SELECT_FACE);
+			if(ts->selectmode & SCE_SELECT_FACE)
 				bm_solidoffs = 1+em->bm->totface;
-=======
-			bbs_mesh_solid_EM(scene, v3d, ob, dm, ts->selectmode & SCE_SELECT_FACE);
-			if(ts->selectmode & SCE_SELECT_FACE)
-				em_solidoffs = 1+em->totface;
->>>>>>> 0bfc9870
 			else
 				bm_solidoffs= 1;
 			
@@ -5627,15 +5607,9 @@
 			bm_wireoffs= bm_solidoffs + em->bm->totedge;
 			
 			// we draw verts if vert select mode or if in transform (for snap).
-<<<<<<< HEAD
-			if(scene->selectmode & SCE_SELECT_VERTEX || G.moving & G_TRANSFORM_EDIT) {
+			if(ts->selectmode & SCE_SELECT_VERTEX || G.moving & G_TRANSFORM_EDIT) {
 				bbs_mesh_verts(em, dm, bm_wireoffs);
 				bm_vertoffs= bm_wireoffs + em->bm->totvert;
-=======
-			if(ts->selectmode & SCE_SELECT_VERTEX || G.moving & G_TRANSFORM_EDIT) {
-				bbs_mesh_verts(dm, em_wireoffs);
-				em_vertoffs= em_wireoffs + em->totvert;
->>>>>>> 0bfc9870
 			}
 			else bm_vertoffs= bm_wireoffs;
 			
