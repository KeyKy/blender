--- conflicted
+++ resolved
@@ -3051,7 +3051,6 @@
 		 * warning! can be slow so only free animated images - campbell */
 		GPU_free_images_anim();
 	}
-<<<<<<< HEAD
 
 	/* setup view matrices before fx or unbinding the offscreen buffers will cause issues */
 	view3d_main_area_setup_view(scene, v3d, ar, viewmat, winmat);
@@ -3061,11 +3060,6 @@
 		do_compositing = GPU_initialize_fx_passes(fx, &ar->winrct, NULL, fxflags, fxoptions);
 	}
 
-=======
-	/* setup view matrices */
-	view3d_main_area_setup_view(scene, v3d, ar, viewmat, winmat);
-	
->>>>>>> 8fa55d95
 	/* clear opengl buffers */
 	if (do_sky) {
 		view3d_main_area_clear(scene, v3d, ar, true);
@@ -3075,12 +3069,6 @@
 		glClear(GL_COLOR_BUFFER_BIT | GL_DEPTH_BUFFER_BIT);		
 	}
 
-<<<<<<< HEAD
-	/* setup view matrices */
-	view3d_main_area_setup_view(scene, v3d, ar, viewmat, winmat);
-
-=======
->>>>>>> 8fa55d95
 	/* main drawing call */
 	view3d_draw_objects(NULL, scene, v3d, ar, NULL, do_bgpic, true);
 
