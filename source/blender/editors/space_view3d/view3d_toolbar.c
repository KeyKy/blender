/*
 * ***** BEGIN GPL LICENSE BLOCK *****
 *
 * This program is free software; you can redistribute it and/or
 * modify it under the terms of the GNU General Public License
 * as published by the Free Software Foundation; either version 2
 * of the License, or (at your option) any later version. 
 *
 * This program is distributed in the hope that it will be useful,
 * but WITHOUT ANY WARRANTY; without even the implied warranty of
 * MERCHANTABILITY or FITNESS FOR A PARTICULAR PURPOSE.  See the
 * GNU General Public License for more details.
 *
 * You should have received a copy of the GNU General Public License
 * along with this program; if not, write to the Free Software Foundation,
 * Inc., 51 Franklin Street, Fifth Floor, Boston, MA 02110-1301, USA.
 *
 * The Original Code is Copyright (C) 2009 Blender Foundation.
 * All rights reserved.
 *
 * 
 * Contributor(s): Blender Foundation
 *
 * ***** END GPL LICENSE BLOCK *****
 */

/** \file blender/editors/space_view3d/view3d_toolbar.c
 *  \ingroup spview3d
 */


#include <string.h>
#include <stdio.h>
#include <math.h>
#include <float.h>

#include "DNA_object_types.h"
#include "DNA_scene_types.h"

#include "MEM_guardedalloc.h"

#include "BLI_blenlib.h"
#include "BLI_utildefines.h"
#include "BLI_ghash.h"

#include "BLT_translation.h"

#include "BKE_context.h"
#include "BKE_screen.h"


#include "WM_api.h"
#include "WM_types.h"

#include "RNA_access.h"

#include "ED_screen.h"
#include "ED_undo.h"

#include "UI_interface.h"
#include "UI_resources.h"

#include "view3d_intern.h"  /* own include */

<<<<<<< HEAD

#ifndef WITH_REDO_REGION_REMOVAL
/* ******************* view3d space & buttons ************** */

static void view3d_panel_operator_redo_buts(const bContext *C, Panel *pa, wmOperator *op)
{
	uiTemplateOperatorPropertyButs(C, pa->layout, op, NULL, UI_BUT_LABEL_ALIGN_COLUMN, 0);
}

static void view3d_panel_operator_redo_header(const bContext *C, Panel *pa)
{
	wmOperator *op = WM_operator_last_redo(C);

	if (op)
		BLI_strncpy(pa->drawname, RNA_struct_ui_name(op->type->srna), sizeof(pa->drawname));
	else
		BLI_strncpy(pa->drawname, IFACE_("Operator"), sizeof(pa->drawname));
}

static void view3d_panel_operator_redo_operator(const bContext *C, Panel *pa, wmOperator *op)
{
	if (op->type->flag & OPTYPE_MACRO) {
		for (op = op->macro.first; op; op = op->next) {
			uiItemL(pa->layout, RNA_struct_ui_name(op->type->srna), ICON_NONE);
			view3d_panel_operator_redo_operator(C, pa, op);
		}
	}
	else {
		view3d_panel_operator_redo_buts(C, pa, op);
	}
}

/* TODO de-duplicate redo panel functions - campbell */
static void view3d_panel_operator_redo(const bContext *C, Panel *pa)
{
	wmOperator *op = WM_operator_last_redo(C);
	ARegion *ar;
	ARegion *ar1;

	if (op == NULL) {
		return;
	}

	/* keep in sync with logic in ED_undo_operator_repeat() */
	ar = CTX_wm_region(C);
	ar1 = BKE_area_find_region_active_win(CTX_wm_area(C));
	if (ar1)
		CTX_wm_region_set((bContext *)C, ar1);

	if (WM_operator_poll((bContext *)C, op->type)) {
		uiBlock *block = uiLayoutGetBlock(pa->layout);

		if (!WM_operator_check_ui_enabled(C, op->type->name))
			uiLayoutSetEnabled(pa->layout, false);

		/* note, blockfunc is a default but->func, use Handle func to allow button callbacks too */
		UI_block_func_handle_set(block, ED_undo_operator_repeat_cb_evt, op);

		view3d_panel_operator_redo_operator(C, pa, op);
	}

	/* set region back */
	CTX_wm_region_set((bContext *)C, ar);
}

#endif

=======
>>>>>>> 570455fb
/* ******************* */

typedef struct CustomTool {
	struct CustomTool *next, *prev;
	char opname[OP_MAX_TYPENAME];
	char context[OP_MAX_TYPENAME];
} CustomTool;

static void operator_call_cb(struct bContext *C, void *arg_listbase, void *arg2)
{
	wmOperatorType *ot = arg2;
	
	if (ot) {
		CustomTool *ct = MEM_callocN(sizeof(CustomTool), "CustomTool");
		
		BLI_addtail(arg_listbase, ct);
		BLI_strncpy(ct->opname, ot->idname, OP_MAX_TYPENAME);
		BLI_strncpy(ct->context, CTX_data_mode_string(C), OP_MAX_TYPENAME);
	}
		
}

static void operator_search_cb(const struct bContext *C, void *UNUSED(arg), const char *str, uiSearchItems *items)
{
	GHashIterator iter;

	for (WM_operatortype_iter(&iter); !BLI_ghashIterator_done(&iter); BLI_ghashIterator_step(&iter)) {
		wmOperatorType *ot = BLI_ghashIterator_getValue(&iter);

		if (BLI_strcasestr(ot->name, str)) {
			if (WM_operator_poll((bContext *)C, ot)) {
				
				if (false == UI_search_item_add(items, ot->name, ot, 0))
					break;
			}
		}
	}
}


/* ID Search browse menu, open */
static uiBlock *tool_search_menu(bContext *C, ARegion *ar, void *arg_listbase)
{
	static char search[OP_MAX_TYPENAME];
	wmEvent event;
	wmWindow *win = CTX_wm_window(C);
	uiBlock *block;
	uiBut *but;
	
	/* clear initial search string, then all items show */
	search[0] = 0;
	
	block = UI_block_begin(C, ar, "_popup", UI_EMBOSS);
	UI_block_flag_enable(block, UI_BLOCK_LOOP | UI_BLOCK_SEARCH_MENU);
	
	/* fake button, it holds space for search items */
	uiDefBut(block, UI_BTYPE_LABEL, 0, "", 10, 15, UI_searchbox_size_x(), UI_searchbox_size_y(), NULL, 0, 0, 0, 0, NULL);
	
	but = uiDefSearchBut(block, search, 0, ICON_VIEWZOOM, sizeof(search), 10, 0, 150, 19, 0, 0, "");
	UI_but_func_search_set(but, NULL, operator_search_cb, arg_listbase, operator_call_cb, NULL);
	
	UI_block_bounds_set_normal(block, 6);
	UI_block_direction_set(block, UI_DIR_DOWN);
	UI_block_end(C, block);
	
	wm_event_init_from_window(win, &event);
	event.type = EVT_BUT_OPEN;
	event.val = KM_PRESS;
	event.customdata = but;
	event.customdatafree = false;
	wm_event_add(win, &event);
	
	return block;
}


static void view3d_panel_tool_shelf(const bContext *C, Panel *pa)
{
	SpaceLink *sl = CTX_wm_space_data(C);
	SpaceType *st = NULL;
	uiLayout *col;
	const char *context = CTX_data_mode_string(C);
	
	if (sl)
		st = BKE_spacetype_from_id(sl->spacetype);
	
	if (st && st->toolshelf.first) {
		CustomTool *ct;
		
		for (ct = st->toolshelf.first; ct; ct = ct->next) {
			if (STREQLEN(context, ct->context, OP_MAX_TYPENAME)) {
				col = uiLayoutColumn(pa->layout, true);
				uiItemFullO(col, ct->opname, NULL, ICON_NONE, NULL, WM_OP_INVOKE_REGION_WIN, 0, NULL);
			}
		}
	}
	col = uiLayoutColumn(pa->layout, true);
	uiDefBlockBut(uiLayoutGetBlock(pa->layout), tool_search_menu, &st->toolshelf, "Add Tool", 0, 0, UI_UNIT_X, UI_UNIT_Y, "Add Tool in shelf, gets saved in files");
}


void view3d_toolshelf_register(ARegionType *art)
{
	PanelType *pt;

	pt = MEM_callocN(sizeof(PanelType), "spacetype view3d panel tools");
	strcpy(pt->idname, "VIEW3D_PT_tool_shelf");
	strcpy(pt->label, N_("Tool Shelf"));
	strcpy(pt->translation_context, BLT_I18NCONTEXT_DEFAULT_BPYRNA);
	pt->draw = view3d_panel_tool_shelf;
	BLI_addtail(&art->paneltypes, pt);
}

<<<<<<< HEAD
#ifndef WITH_REDO_REGION_REMOVAL
void view3d_tool_props_register(ARegionType *art)
{
	PanelType *pt;

	pt = MEM_callocN(sizeof(PanelType), "spacetype view3d panel last operator");
	strcpy(pt->idname, "VIEW3D_PT_last_operator");
	strcpy(pt->label, N_("Operator"));
	strcpy(pt->translation_context, BLT_I18NCONTEXT_DEFAULT_BPYRNA);
	pt->draw_header = view3d_panel_operator_redo_header;
	pt->draw = view3d_panel_operator_redo;
	BLI_addtail(&art->paneltypes, pt);
}
#endif

=======
>>>>>>> 570455fb
/* ********** operator to open/close toolshelf region */

static int view3d_toolshelf_toggle_exec(bContext *C, wmOperator *UNUSED(op))
{
	ScrArea *sa = CTX_wm_area(C);
	ARegion *ar = view3d_has_tools_region(sa);
	
	if (ar)
		ED_region_toggle_hidden(C, ar);

	return OPERATOR_FINISHED;
}

void VIEW3D_OT_toolshelf(wmOperatorType *ot)
{
	ot->name = "Tool Shelf";
	ot->description = "Toggles tool shelf display";
	ot->idname = "VIEW3D_OT_toolshelf";
	
	ot->exec = view3d_toolshelf_toggle_exec;
	ot->poll = ED_operator_view3d_active;
	
	/* flags */
	ot->flag = 0;
}
<|MERGE_RESOLUTION|>--- conflicted
+++ resolved
@@ -62,76 +62,6 @@
 
 #include "view3d_intern.h"  /* own include */
 
-<<<<<<< HEAD
-
-#ifndef WITH_REDO_REGION_REMOVAL
-/* ******************* view3d space & buttons ************** */
-
-static void view3d_panel_operator_redo_buts(const bContext *C, Panel *pa, wmOperator *op)
-{
-	uiTemplateOperatorPropertyButs(C, pa->layout, op, NULL, UI_BUT_LABEL_ALIGN_COLUMN, 0);
-}
-
-static void view3d_panel_operator_redo_header(const bContext *C, Panel *pa)
-{
-	wmOperator *op = WM_operator_last_redo(C);
-
-	if (op)
-		BLI_strncpy(pa->drawname, RNA_struct_ui_name(op->type->srna), sizeof(pa->drawname));
-	else
-		BLI_strncpy(pa->drawname, IFACE_("Operator"), sizeof(pa->drawname));
-}
-
-static void view3d_panel_operator_redo_operator(const bContext *C, Panel *pa, wmOperator *op)
-{
-	if (op->type->flag & OPTYPE_MACRO) {
-		for (op = op->macro.first; op; op = op->next) {
-			uiItemL(pa->layout, RNA_struct_ui_name(op->type->srna), ICON_NONE);
-			view3d_panel_operator_redo_operator(C, pa, op);
-		}
-	}
-	else {
-		view3d_panel_operator_redo_buts(C, pa, op);
-	}
-}
-
-/* TODO de-duplicate redo panel functions - campbell */
-static void view3d_panel_operator_redo(const bContext *C, Panel *pa)
-{
-	wmOperator *op = WM_operator_last_redo(C);
-	ARegion *ar;
-	ARegion *ar1;
-
-	if (op == NULL) {
-		return;
-	}
-
-	/* keep in sync with logic in ED_undo_operator_repeat() */
-	ar = CTX_wm_region(C);
-	ar1 = BKE_area_find_region_active_win(CTX_wm_area(C));
-	if (ar1)
-		CTX_wm_region_set((bContext *)C, ar1);
-
-	if (WM_operator_poll((bContext *)C, op->type)) {
-		uiBlock *block = uiLayoutGetBlock(pa->layout);
-
-		if (!WM_operator_check_ui_enabled(C, op->type->name))
-			uiLayoutSetEnabled(pa->layout, false);
-
-		/* note, blockfunc is a default but->func, use Handle func to allow button callbacks too */
-		UI_block_func_handle_set(block, ED_undo_operator_repeat_cb_evt, op);
-
-		view3d_panel_operator_redo_operator(C, pa, op);
-	}
-
-	/* set region back */
-	CTX_wm_region_set((bContext *)C, ar);
-}
-
-#endif
-
-=======
->>>>>>> 570455fb
 /* ******************* */
 
 typedef struct CustomTool {
@@ -245,24 +175,6 @@
 	BLI_addtail(&art->paneltypes, pt);
 }
 
-<<<<<<< HEAD
-#ifndef WITH_REDO_REGION_REMOVAL
-void view3d_tool_props_register(ARegionType *art)
-{
-	PanelType *pt;
-
-	pt = MEM_callocN(sizeof(PanelType), "spacetype view3d panel last operator");
-	strcpy(pt->idname, "VIEW3D_PT_last_operator");
-	strcpy(pt->label, N_("Operator"));
-	strcpy(pt->translation_context, BLT_I18NCONTEXT_DEFAULT_BPYRNA);
-	pt->draw_header = view3d_panel_operator_redo_header;
-	pt->draw = view3d_panel_operator_redo;
-	BLI_addtail(&art->paneltypes, pt);
-}
-#endif
-
-=======
->>>>>>> 570455fb
 /* ********** operator to open/close toolshelf region */
 
 static int view3d_toolshelf_toggle_exec(bContext *C, wmOperator *UNUSED(op))
