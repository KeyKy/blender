--- conflicted
+++ resolved
@@ -3497,7 +3497,6 @@
 		sub_v3_v3(vec, td->iloc);
 	else
 		sub_v3_v3(vec, td->center);
-<<<<<<< HEAD
 	
 	/* grease pencil falloff */
 	if (t->options & CTX_GPENCIL_STROKES) {
@@ -3519,11 +3518,6 @@
 		mul_v3_fl(vec, td->factor);
 	}
 	
-=======
-
-	mul_v3_fl(vec, td->factor);
-
->>>>>>> 1ec48f80
 	if (t->flag & (T_OBJECT | T_POSE)) {
 		mul_m3_v3(td->smtx, vec);
 	}
@@ -3876,7 +3870,6 @@
 		mul_m3_m3m3(totmat, mat, td->mtx);
 		mul_m3_m3m3(smat, td->smtx, totmat);
 
-<<<<<<< HEAD
 		/* apply gpencil falloff */
 		if (t->options & CTX_GPENCIL_STROKES) {
 			bGPDstroke *gps = (bGPDstroke *)td->extra;
@@ -3891,8 +3884,6 @@
 			smat[2][2] = sz;
 		}
 
-=======
->>>>>>> 1ec48f80
 		sub_v3_v3v3(vec, td->iloc, center);
 		mul_m3_v3(smat, vec);
 
