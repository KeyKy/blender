--- conflicted
+++ resolved
@@ -17,9 +17,9 @@
  * This is a new part of Blender
  */
 
-/** \file
- * \ingroup modifiers
- */
+ /** \file
+  * \ingroup modifiers
+  */
 
 #include <stdio.h>
 
@@ -57,29 +57,29 @@
 #include "MOD_gpencil_ui_common.h"
 #include "MOD_gpencil_util.h"
 
-static void initData(GpencilModifierData *md)
-{
-  BuildGpencilModifierData *gpmd = (BuildGpencilModifierData *)md;
-
-  /* We deliberately set this range to the half the default
-   * frame-range to have an immediate effect to suggest use-cases
-   */
-  gpmd->start_frame = 1;
-  gpmd->end_frame = 125;
-
-  /* Init default length of each build effect - Nothing special */
-  gpmd->start_delay = 0.0f;
-  gpmd->length = 100.0f;
-}
-
-static void copyData(const GpencilModifierData *md, GpencilModifierData *target)
-{
-  BKE_gpencil_modifier_copydata_generic(md, target);
-}
-
-static bool dependsOnTime(GpencilModifierData *UNUSED(md))
-{
-  return true;
+static void initData(GpencilModifierData* md)
+{
+	BuildGpencilModifierData* gpmd = (BuildGpencilModifierData*)md;
+
+	/* We deliberately set this range to the half the default
+	 * frame-range to have an immediate effect to suggest use-cases
+	 */
+	gpmd->start_frame = 1;
+	gpmd->end_frame = 125;
+
+	/* Init default length of each build effect - Nothing special */
+	gpmd->start_delay = 0.0f;
+	gpmd->length = 100.0f;
+}
+
+static void copyData(const GpencilModifierData* md, GpencilModifierData* target)
+{
+	BKE_gpencil_modifier_copydata_generic(md, target);
+}
+
+static bool dependsOnTime(GpencilModifierData* UNUSED(md))
+{
+	return true;
 }
 
 /* ******************************************** */
@@ -98,563 +98,560 @@
  * - All strokes present are fully visible (i.e. we don't have to ignore any)
  */
 
-/* Remove a particular stroke */
-static void clear_stroke(bGPDframe *gpf, bGPDstroke *gps)
-{
-  BLI_remlink(&gpf->strokes, gps);
-  BKE_gpencil_free_stroke(gps);
+ /* Remove a particular stroke */
+static void clear_stroke(bGPDframe* gpf, bGPDstroke* gps)
+{
+	BLI_remlink(&gpf->strokes, gps);
+	BKE_gpencil_free_stroke(gps);
 }
 
 /* Clear all strokes in frame */
-static void gpf_clear_all_strokes(bGPDframe *gpf)
-{
-  bGPDstroke *gps, *gps_next;
-  for (gps = gpf->strokes.first; gps; gps = gps_next) {
-    gps_next = gps->next;
-    clear_stroke(gpf, gps);
-  }
-  BLI_listbase_clear(&gpf->strokes);
+static void gpf_clear_all_strokes(bGPDframe* gpf)
+{
+	bGPDstroke* gps, * gps_next;
+	for (gps = gpf->strokes.first; gps; gps = gps_next) {
+		gps_next = gps->next;
+		clear_stroke(gpf, gps);
+	}
+	BLI_listbase_clear(&gpf->strokes);
 }
 
 /* Reduce the number of points in the stroke
  *
  * Note: This won't be called if all points are present/removed
  */
-static void reduce_stroke_points(bGPdata *gpd,
-                                 bGPDstroke *gps,
-                                 const int num_points,
-                                 const eBuildGpencil_Transition transition)
-{
-  bGPDspoint *new_points = MEM_callocN(sizeof(bGPDspoint) * num_points, __func__);
-  MDeformVert *new_dvert = NULL;
-  if ((gps->dvert != NULL) && (num_points > 0)) {
-    new_dvert = MEM_callocN(sizeof(MDeformVert) * num_points, __func__);
-  }
-
-  /* Which end should points be removed from */
-  switch (transition) {
-    case GP_BUILD_TRANSITION_GROW:   /* Show in forward order =
-                                      * Remove ungrown-points from end of stroke. */
-    case GP_BUILD_TRANSITION_SHRINK: /* Hide in reverse order =
-                                      * Remove dead-points from end of stroke. */
-    {
-      /* copy over point data */
-      memcpy(new_points, gps->points, sizeof(bGPDspoint) * num_points);
-      if ((gps->dvert != NULL) && (num_points > 0)) {
-        memcpy(new_dvert, gps->dvert, sizeof(MDeformVert) * num_points);
-
-        /* free unused point weights */
-        for (int i = num_points; i < gps->totpoints; i++) {
-          MDeformVert *dvert = &gps->dvert[i];
-          BKE_gpencil_free_point_weights(dvert);
-        }
-      }
-      break;
-    }
-
-    /* Hide in forward order = Remove points from start of stroke */
-    case GP_BUILD_TRANSITION_FADE: {
-      /* num_points is the number of points left after reducing.
-       * We need to know how many to remove
-       */
-      const int offset = gps->totpoints - num_points;
-
-      /* copy over point data */
-      memcpy(new_points, gps->points + offset, sizeof(bGPDspoint) * num_points);
-      if ((gps->dvert != NULL) && (num_points > 0)) {
-        memcpy(new_dvert, gps->dvert + offset, sizeof(MDeformVert) * num_points);
-
-        /* free unused weights */
-        for (int i = 0; i < offset; i++) {
-          MDeformVert *dvert = &gps->dvert[i];
-          BKE_gpencil_free_point_weights(dvert);
-        }
-      }
-      break;
-    }
-
-    default:
-      printf("ERROR: Unknown transition %d in %s()\n", (int)transition, __func__);
-      break;
-  }
-
-  /* replace stroke geometry */
-  MEM_SAFE_FREE(gps->points);
-  MEM_SAFE_FREE(gps->dvert);
-  gps->points = new_points;
-  gps->dvert = new_dvert;
-  gps->totpoints = num_points;
-
-  /* Calc geometry data. */
-  BKE_gpencil_stroke_geometry_update(gpd, gps);
+static void reduce_stroke_points(bGPdata* gpd,
+	bGPDstroke* gps,
+	const int num_points,
+	const eBuildGpencil_Transition transition)
+{
+	bGPDspoint* new_points = MEM_callocN(sizeof(bGPDspoint) * num_points, __func__);
+	MDeformVert* new_dvert = NULL;
+	if ((gps->dvert != NULL) && (num_points > 0)) {
+		new_dvert = MEM_callocN(sizeof(MDeformVert) * num_points, __func__);
+	}
+
+	/* Which end should points be removed from */
+	switch (transition) {
+	case GP_BUILD_TRANSITION_GROW:   /* Show in forward order =
+									  * Remove ungrown-points from end of stroke. */
+	case GP_BUILD_TRANSITION_SHRINK: /* Hide in reverse order =
+									  * Remove dead-points from end of stroke. */
+	{
+		/* copy over point data */
+		memcpy(new_points, gps->points, sizeof(bGPDspoint) * num_points);
+		if ((gps->dvert != NULL) && (num_points > 0)) {
+			memcpy(new_dvert, gps->dvert, sizeof(MDeformVert) * num_points);
+
+			/* free unused point weights */
+			for (int i = num_points; i < gps->totpoints; i++) {
+				MDeformVert* dvert = &gps->dvert[i];
+				BKE_gpencil_free_point_weights(dvert);
+			}
+		}
+		break;
+	}
+
+	/* Hide in forward order = Remove points from start of stroke */
+	case GP_BUILD_TRANSITION_FADE:
+	{
+		/* num_points is the number of points left after reducing.
+		 * We need to know how many to remove
+		 */
+		const int offset = gps->totpoints - num_points;
+
+		/* copy over point data */
+		memcpy(new_points, gps->points + offset, sizeof(bGPDspoint) * num_points);
+		if ((gps->dvert != NULL) && (num_points > 0)) {
+			memcpy(new_dvert, gps->dvert + offset, sizeof(MDeformVert) * num_points);
+
+			/* free unused weights */
+			for (int i = 0; i < offset; i++) {
+				MDeformVert* dvert = &gps->dvert[i];
+				BKE_gpencil_free_point_weights(dvert);
+			}
+		}
+		break;
+	}
+
+	default:
+		printf("ERROR: Unknown transition %d in %s()\n", (int)transition, __func__);
+		break;
+	}
+
+	/* replace stroke geometry */
+	MEM_SAFE_FREE(gps->points);
+	MEM_SAFE_FREE(gps->dvert);
+	gps->points = new_points;
+	gps->dvert = new_dvert;
+	gps->totpoints = num_points;
+
+	/* Calc geometry data. */
+	BKE_gpencil_stroke_geometry_update(gpd, gps);
 }
 
 /* --------------------------------------------- */
 
 /* Stroke Data Table Entry - This represents one stroke being generated */
-typedef struct tStrokeBuildDetails {
-  bGPDstroke *gps;
-
-  /* Indices - first/last indices for the stroke's points (overall) */
-  size_t start_idx, end_idx;
-
-  /* Number of points - Cache for more convenient access */
-  int totpoints;
+typedef struct tStrokeBuildDetails
+{
+	bGPDstroke* gps;
+
+	/* Indices - first/last indices for the stroke's points (overall) */
+	size_t start_idx, end_idx;
+
+	/* Number of points - Cache for more convenient access */
+	int totpoints;
 } tStrokeBuildDetails;
 
 /* Sequential - Show strokes one after the other */
-static void build_sequential(BuildGpencilModifierData *mmd,
-                             bGPdata *gpd,
-                             bGPDframe *gpf,
-                             float fac)
-{
-  const size_t tot_strokes = BLI_listbase_count(&gpf->strokes);
-  bGPDstroke *gps;
-  size_t i;
-
-  /* 1) Compute proportion of time each stroke should occupy */
-  /* NOTE: This assumes that the total number of points won't overflow! */
-  tStrokeBuildDetails *table = MEM_callocN(sizeof(tStrokeBuildDetails) * tot_strokes, __func__);
-  size_t totpoints = 0;
-
-  /* 1.1) First pass - Tally up points */
-  for (gps = gpf->strokes.first, i = 0; gps; gps = gps->next, i++) {
-    tStrokeBuildDetails *cell = &table[i];
-
-    cell->gps = gps;
-    cell->totpoints = gps->totpoints;
-
-    totpoints += cell->totpoints;
-  }
-
-  /* 1.2) Second pass - Compute the overall indices for points */
-  for (i = 0; i < tot_strokes; i++) {
-    tStrokeBuildDetails *cell = &table[i];
-
-    if (i == 0) {
-      cell->start_idx = 0;
-    }
-    else {
-      cell->start_idx = (cell - 1)->end_idx;
-    }
-    cell->end_idx = cell->start_idx + cell->totpoints - 1;
-  }
-
-  /* 2) Determine the global indices for points that should be visible */
-  size_t first_visible = 0;
-  size_t last_visible = 0;
-
-  switch (mmd->transition) {
-    /* Show in forward order
-     *  - As fac increases, the number of visible points increases
-     */
-    case GP_BUILD_TRANSITION_GROW:
-      first_visible = 0; /* always visible */
-      last_visible = (size_t)roundf(totpoints * fac);
-      break;
-
-    /* Hide in reverse order
-     *  - As fac increases, the number of points visible at the end decreases
-     */
-    case GP_BUILD_TRANSITION_SHRINK:
-      first_visible = 0; /* always visible (until last point removed) */
-      last_visible = (size_t)(totpoints * (1.0f - fac));
-      break;
-
-    /* Hide in forward order
-     *  - As fac increases, the early points start getting hidden
-     */
-    case GP_BUILD_TRANSITION_FADE:
-      first_visible = (size_t)(totpoints * fac);
-      last_visible = totpoints; /* i.e. visible until the end, unless first overlaps this */
-      break;
-  }
-
-  /* 3) Go through all strokes, deciding which to keep, and/or how much of each to keep */
-  for (i = 0; i < tot_strokes; i++) {
-    tStrokeBuildDetails *cell = &table[i];
-
-    /* Determine what portion of the stroke is visible */
-    if ((cell->end_idx < first_visible) || (cell->start_idx > last_visible)) {
-      /* Not visible at all - Either ended before */
-      clear_stroke(gpf, cell->gps);
-    }
-    else {
-      /* Some proportion of stroke is visible */
-      if ((first_visible <= cell->start_idx) && (last_visible >= cell->end_idx)) {
-        /* Do nothing - whole stroke is visible */
-      }
-      else if (first_visible > cell->start_idx) {
-        /* Starts partway through this stroke */
-        int num_points = cell->end_idx - first_visible;
-        reduce_stroke_points(gpd, cell->gps, num_points, mmd->transition);
-      }
-      else {
-        /* Ends partway through this stroke */
-        int num_points = last_visible - cell->start_idx;
-        reduce_stroke_points(gpd, cell->gps, num_points, mmd->transition);
-      }
-    }
-  }
-
-  /* Free table */
-  MEM_freeN(table);
+static void build_sequential(BuildGpencilModifierData* mmd,
+	bGPdata* gpd,
+	bGPDframe* gpf,
+	float fac)
+{
+	const size_t tot_strokes = BLI_listbase_count(&gpf->strokes);
+	bGPDstroke* gps;
+	size_t i;
+
+	/* 1) Compute proportion of time each stroke should occupy */
+	/* NOTE: This assumes that the total number of points won't overflow! */
+	tStrokeBuildDetails* table = MEM_callocN(sizeof(tStrokeBuildDetails) * tot_strokes, __func__);
+	size_t totpoints = 0;
+
+	/* 1.1) First pass - Tally up points */
+	for (gps = gpf->strokes.first, i = 0; gps; gps = gps->next, i++) {
+		tStrokeBuildDetails* cell = &table[i];
+
+		cell->gps = gps;
+		cell->totpoints = gps->totpoints;
+
+		totpoints += cell->totpoints;
+	}
+
+	/* 1.2) Second pass - Compute the overall indices for points */
+	for (i = 0; i < tot_strokes; i++) {
+		tStrokeBuildDetails* cell = &table[i];
+
+		if (i == 0) {
+			cell->start_idx = 0;
+		}
+		else {
+			cell->start_idx = (cell - 1)->end_idx;
+		}
+		cell->end_idx = cell->start_idx + cell->totpoints - 1;
+	}
+
+	/* 2) Determine the global indices for points that should be visible */
+	size_t first_visible = 0;
+	size_t last_visible = 0;
+
+	switch (mmd->transition) {
+		/* Show in forward order
+		 *  - As fac increases, the number of visible points increases
+		 */
+	case GP_BUILD_TRANSITION_GROW:
+		first_visible = 0; /* always visible */
+		last_visible = (size_t)roundf(totpoints * fac);
+		break;
+
+		/* Hide in reverse order
+		 *  - As fac increases, the number of points visible at the end decreases
+		 */
+	case GP_BUILD_TRANSITION_SHRINK:
+		first_visible = 0; /* always visible (until last point removed) */
+		last_visible = (size_t)(totpoints * (1.0f - fac));
+		break;
+
+		/* Hide in forward order
+		 *  - As fac increases, the early points start getting hidden
+		 */
+	case GP_BUILD_TRANSITION_FADE:
+		first_visible = (size_t)(totpoints * fac);
+		last_visible = totpoints; /* i.e. visible until the end, unless first overlaps this */
+		break;
+	}
+
+	/* 3) Go through all strokes, deciding which to keep, and/or how much of each to keep */
+	for (i = 0; i < tot_strokes; i++) {
+		tStrokeBuildDetails* cell = &table[i];
+
+		/* Determine what portion of the stroke is visible */
+		if ((cell->end_idx < first_visible) || (cell->start_idx > last_visible)) {
+			/* Not visible at all - Either ended before */
+			clear_stroke(gpf, cell->gps);
+		}
+		else {
+			/* Some proportion of stroke is visible */
+			if ((first_visible <= cell->start_idx) && (last_visible >= cell->end_idx)) {
+				/* Do nothing - whole stroke is visible */
+			}
+			else if (first_visible > cell->start_idx) {
+				/* Starts partway through this stroke */
+				int num_points = cell->end_idx - first_visible;
+				reduce_stroke_points(gpd, cell->gps, num_points, mmd->transition);
+			}
+			else {
+				/* Ends partway through this stroke */
+				int num_points = last_visible - cell->start_idx;
+				reduce_stroke_points(gpd, cell->gps, num_points, mmd->transition);
+			}
+		}
+	}
+
+	/* Free table */
+	MEM_freeN(table);
 }
 
 /* --------------------------------------------- */
 
 /* Concurrent - Show multiple strokes at once */
-<<<<<<< HEAD
-// TODO: Allow random offsets to start times
-// TODO: Allow varying speeds? Scaling of progress?
-static void build_concurrent(BuildGpencilModifierData *mmd,
-                             bGPdata *gpd,
-                             bGPDframe *gpf,
-                             float fac)
-=======
-static void build_concurrent(BuildGpencilModifierData *mmd, bGPDframe *gpf, float fac)
->>>>>>> 26793d61
-{
-  bGPDstroke *gps, *gps_next;
-  int max_points = 0;
-
-  const bool reverse = (mmd->transition != GP_BUILD_TRANSITION_GROW);
-
-  /* 1) Determine the longest stroke, to figure out when short strokes should start */
-  /* FIXME: A *really* long stroke here could dwarf everything else, causing bad timings */
-  for (gps = gpf->strokes.first; gps; gps = gps->next) {
-    if (gps->totpoints > max_points) {
-      max_points = gps->totpoints;
-    }
-  }
-  if (max_points == 0) {
-    printf("ERROR: Strokes are all empty (GP Build Modifier: %s)\n", __func__);
-    return;
-  }
-
-  /* 2) For each stroke, determine how it should be handled */
-  for (gps = gpf->strokes.first; gps; gps = gps_next) {
-    gps_next = gps->next;
-
-    /* Relative Length of Stroke - Relative to the longest stroke,
-     * what proportion of the available time should this stroke use
-     */
-    const float relative_len = (float)gps->totpoints / (float)max_points;
-
-    /* Determine how many points should be left in the stroke */
-    int num_points = 0;
-
-    switch (mmd->time_alignment) {
-      case GP_BUILD_TIMEALIGN_START: /* all start on frame 1 */
-      {
-        /* Build effect occurs over when fac = 0, to fac = relative_len */
-        if (fac <= relative_len) {
-          /* Scale fac to fit relative_len */
-          const float scaled_fac = fac / MAX2(relative_len, PSEUDOINVERSE_EPSILON);
-
-          if (reverse) {
-            num_points = (int)roundf((1.0f - scaled_fac) * gps->totpoints);
-          }
-          else {
-            num_points = (int)roundf(scaled_fac * gps->totpoints);
-          }
-        }
-        else {
-          /* Build effect has ended */
-          if (reverse) {
-            num_points = 0;
-          }
-          else {
-            num_points = gps->totpoints;
-          }
-        }
-
-        break;
-      }
-      case GP_BUILD_TIMEALIGN_END: /* all end on same frame */
-      {
-        /* Build effect occurs over  1.0 - relative_len, to 1.0  (i.e. over the end of the range)
-         */
-        const float start_fac = 1.0f - relative_len;
-
-        if (fac >= start_fac) {
-          const float scaled_fac = (fac - start_fac) / MAX2(relative_len, PSEUDOINVERSE_EPSILON);
-
-          if (reverse) {
-            num_points = (int)roundf((1.0f - scaled_fac) * gps->totpoints);
-          }
-          else {
-            num_points = (int)roundf(scaled_fac * gps->totpoints);
-          }
-        }
-        else {
-          /* Build effect hasn't started */
-          if (reverse) {
-            num_points = gps->totpoints;
-          }
-          else {
-            num_points = 0;
-          }
-        }
-
-        break;
-      }
-    }
-
-    /* Modify the stroke geometry */
-    if (num_points <= 0) {
-      /* Nothing Left - Delete the stroke */
-      clear_stroke(gpf, gps);
-    }
-    else if (num_points < gps->totpoints) {
-      /* Remove some points */
-      reduce_stroke_points(gpd, gps, num_points, mmd->transition);
-    }
-  }
+static void build_concurrent(BuildGpencilModifierData* mmd,
+	bGPdata* gpd,
+	bGPDframe* gpf,
+	float fac)
+{
+	bGPDstroke* gps, * gps_next;
+	int max_points = 0;
+
+	const bool reverse = (mmd->transition != GP_BUILD_TRANSITION_GROW);
+
+	/* 1) Determine the longest stroke, to figure out when short strokes should start */
+	/* FIXME: A *really* long stroke here could dwarf everything else, causing bad timings */
+	for (gps = gpf->strokes.first; gps; gps = gps->next) {
+		if (gps->totpoints > max_points) {
+			max_points = gps->totpoints;
+		}
+	}
+	if (max_points == 0) {
+		printf("ERROR: Strokes are all empty (GP Build Modifier: %s)\n", __func__);
+		return;
+	}
+
+	/* 2) For each stroke, determine how it should be handled */
+	for (gps = gpf->strokes.first; gps; gps = gps_next) {
+		gps_next = gps->next;
+
+		/* Relative Length of Stroke - Relative to the longest stroke,
+		 * what proportion of the available time should this stroke use
+		 */
+		const float relative_len = (float)gps->totpoints / (float)max_points;
+
+		/* Determine how many points should be left in the stroke */
+		int num_points = 0;
+
+		switch (mmd->time_alignment) {
+		case GP_BUILD_TIMEALIGN_START: /* all start on frame 1 */
+		{
+			/* Build effect occurs over when fac = 0, to fac = relative_len */
+			if (fac <= relative_len) {
+				/* Scale fac to fit relative_len */
+				const float scaled_fac = fac / MAX2(relative_len, PSEUDOINVERSE_EPSILON);
+
+				if (reverse) {
+					num_points = (int)roundf((1.0f - scaled_fac) * gps->totpoints);
+				}
+				else {
+					num_points = (int)roundf(scaled_fac * gps->totpoints);
+				}
+			}
+			else {
+				/* Build effect has ended */
+				if (reverse) {
+					num_points = 0;
+				}
+				else {
+					num_points = gps->totpoints;
+				}
+			}
+
+			break;
+		}
+		case GP_BUILD_TIMEALIGN_END: /* all end on same frame */
+		{
+			/* Build effect occurs over  1.0 - relative_len, to 1.0  (i.e. over the end of the range)
+			 */
+			const float start_fac = 1.0f - relative_len;
+
+			if (fac >= start_fac) {
+				const float scaled_fac = (fac - start_fac) / MAX2(relative_len, PSEUDOINVERSE_EPSILON);
+
+				if (reverse) {
+					num_points = (int)roundf((1.0f - scaled_fac) * gps->totpoints);
+				}
+				else {
+					num_points = (int)roundf(scaled_fac * gps->totpoints);
+				}
+			}
+			else {
+				/* Build effect hasn't started */
+				if (reverse) {
+					num_points = gps->totpoints;
+				}
+				else {
+					num_points = 0;
+				}
+			}
+
+			break;
+		}
+		}
+
+		/* Modify the stroke geometry */
+		if (num_points <= 0) {
+			/* Nothing Left - Delete the stroke */
+			clear_stroke(gpf, gps);
+		}
+		else if (num_points < gps->totpoints) {
+			/* Remove some points */
+			reduce_stroke_points(gpd, gps, num_points, mmd->transition);
+		}
+	}
 }
 
 /* --------------------------------------------- */
 static void generate_geometry(
-    GpencilModifierData *md, Depsgraph *depsgraph, bGPdata *gpd, bGPDlayer *gpl, bGPDframe *gpf)
-{
-  BuildGpencilModifierData *mmd = (BuildGpencilModifierData *)md;
-  const bool reverse = (mmd->transition != GP_BUILD_TRANSITION_GROW);
-  const bool is_percentage = (mmd->flag & GP_BUILD_PERCENTAGE);
-
-  const float ctime = DEG_get_ctime(depsgraph);
-
-  /* Early exit if it's an empty frame */
-  if (gpf->strokes.first == NULL) {
-    return;
-  }
-
-  /* Omit layer if filter by layer */
-  if (mmd->layername[0] != '\0') {
-    if ((mmd->flag & GP_BUILD_INVERT_LAYER) == 0) {
-      if (!STREQ(mmd->layername, gpl->info)) {
-        return;
-      }
-    }
-    else {
-      if (STREQ(mmd->layername, gpl->info)) {
-        return;
-      }
-    }
-  }
-  /* verify layer pass */
-  if (mmd->layer_pass > 0) {
-    if ((mmd->flag & GP_BUILD_INVERT_LAYERPASS) == 0) {
-      if (gpl->pass_index != mmd->layer_pass) {
-        return;
-      }
-    }
-    else {
-      if (gpl->pass_index == mmd->layer_pass) {
-        return;
-      }
-    }
-  }
-
-  /* Early exit if outside of the frame range for this modifier
-   * (e.g. to have one forward, and one backwards modifier)
-   */
-  if (mmd->flag & GP_BUILD_RESTRICT_TIME) {
-    if ((ctime < mmd->start_frame) || (ctime > mmd->end_frame)) {
-      return;
-    }
-  }
-
-  /* Compute start and end frames for the animation effect
-   * By default, the upper bound is given by the "maximum length" setting
-   */
-  float start_frame = gpf->framenum + mmd->start_delay;
-  float end_frame = start_frame + mmd->length;
-
-  if (gpf->next) {
-    /* Use the next frame or upper bound as end frame, whichever is lower/closer */
-    end_frame = MIN2(end_frame, gpf->next->framenum);
-  }
-
-  /* Early exit if current frame is outside start/end bounds */
-  /* NOTE: If we're beyond the next/previous frames (if existent),
-   * then we wouldn't have this problem anyway... */
-  if (ctime < start_frame) {
-    /* Before Start - Animation hasn't started. Display initial state. */
-    if (reverse) {
-      /* 1) Reverse = Start with all, end with nothing.
-       *    ==> Do nothing (everything already present)
-       */
-    }
-    else {
-      /* 2) Forward Order = Start with nothing, end with the full frame.
-       *    ==> Free all strokes, and return an empty frame
-       */
-      gpf_clear_all_strokes(gpf);
-    }
-
-    /* Early exit */
-    return;
-  }
-  else if (ctime >= end_frame) {
-    /* Past End - Animation finished. Display final result. */
-    if (reverse) {
-      /* 1) Reverse = Start with all, end with nothing.
-       *    ==> Free all strokes, and return an empty frame
-       */
-      gpf_clear_all_strokes(gpf);
-    }
-    else {
-      /* 2) Forward Order = Start with nothing, end with the full frame.
-       *    ==> Do Nothing (everything already present)
-       */
-    }
-
-    /* Early exit */
-    return;
-  }
-
-  /* Determine how far along we are between the keyframes */
-  float fac = is_percentage ? mmd->percentage_fac :
-                              (ctime - start_frame) / (end_frame - start_frame);
-
-  /* Time management mode */
-  switch (mmd->mode) {
-    case GP_BUILD_MODE_SEQUENTIAL:
-      build_sequential(mmd, gpd, gpf, fac);
-      break;
-
-    case GP_BUILD_MODE_CONCURRENT:
-      build_concurrent(mmd, gpd, gpf, fac);
-      break;
-
-    default:
-      printf("Unsupported build mode (%d) for GP Build Modifier: '%s'\n",
-             mmd->mode,
-             mmd->modifier.name);
-      break;
-  }
+	GpencilModifierData* md, Depsgraph* depsgraph, bGPdata* gpd, bGPDlayer* gpl, bGPDframe* gpf)
+{
+	BuildGpencilModifierData* mmd = (BuildGpencilModifierData*)md;
+	const bool reverse = (mmd->transition != GP_BUILD_TRANSITION_GROW);
+	const bool is_percentage = (mmd->flag & GP_BUILD_PERCENTAGE);
+
+	const float ctime = DEG_get_ctime(depsgraph);
+
+	/* Early exit if it's an empty frame */
+	if (gpf->strokes.first == NULL) {
+		return;
+	}
+
+	/* Omit layer if filter by layer */
+	if (mmd->layername[0] != '\0') {
+		if ((mmd->flag & GP_BUILD_INVERT_LAYER) == 0) {
+			if (!STREQ(mmd->layername, gpl->info)) {
+				return;
+			}
+		}
+		else {
+			if (STREQ(mmd->layername, gpl->info)) {
+				return;
+			}
+		}
+	}
+	/* verify layer pass */
+	if (mmd->layer_pass > 0) {
+		if ((mmd->flag & GP_BUILD_INVERT_LAYERPASS) == 0) {
+			if (gpl->pass_index != mmd->layer_pass) {
+				return;
+			}
+		}
+		else {
+			if (gpl->pass_index == mmd->layer_pass) {
+				return;
+			}
+		}
+	}
+
+	/* Early exit if outside of the frame range for this modifier
+	 * (e.g. to have one forward, and one backwards modifier)
+	 */
+	if (mmd->flag & GP_BUILD_RESTRICT_TIME) {
+		if ((ctime < mmd->start_frame) || (ctime > mmd->end_frame)) {
+			return;
+		}
+	}
+
+	/* Compute start and end frames for the animation effect
+	 * By default, the upper bound is given by the "maximum length" setting
+	 */
+	float start_frame = gpf->framenum + mmd->start_delay;
+	float end_frame = start_frame + mmd->length;
+
+	if (gpf->next) {
+		/* Use the next frame or upper bound as end frame, whichever is lower/closer */
+		end_frame = MIN2(end_frame, gpf->next->framenum);
+	}
+
+	/* Early exit if current frame is outside start/end bounds */
+	/* NOTE: If we're beyond the next/previous frames (if existent),
+	 * then we wouldn't have this problem anyway... */
+	if (ctime < start_frame) {
+		/* Before Start - Animation hasn't started. Display initial state. */
+		if (reverse) {
+			/* 1) Reverse = Start with all, end with nothing.
+			 *    ==> Do nothing (everything already present)
+			 */
+		}
+		else {
+			/* 2) Forward Order = Start with nothing, end with the full frame.
+			 *    ==> Free all strokes, and return an empty frame
+			 */
+			gpf_clear_all_strokes(gpf);
+		}
+
+		/* Early exit */
+		return;
+	}
+	else if (ctime >= end_frame) {
+		/* Past End - Animation finished. Display final result. */
+		if (reverse) {
+			/* 1) Reverse = Start with all, end with nothing.
+			 *    ==> Free all strokes, and return an empty frame
+			 */
+			gpf_clear_all_strokes(gpf);
+		}
+		else {
+			/* 2) Forward Order = Start with nothing, end with the full frame.
+			 *    ==> Do Nothing (everything already present)
+			 */
+		}
+
+		/* Early exit */
+		return;
+	}
+
+	/* Determine how far along we are between the keyframes */
+	float fac = is_percentage ? mmd->percentage_fac :
+		(ctime - start_frame) / (end_frame - start_frame);
+
+	/* Time management mode */
+	switch (mmd->mode) {
+	case GP_BUILD_MODE_SEQUENTIAL:
+		build_sequential(mmd, gpd, gpf, fac);
+		break;
+
+	case GP_BUILD_MODE_CONCURRENT:
+		build_concurrent(mmd, gpd, gpf, fac);
+		break;
+
+	default:
+		printf("Unsupported build mode (%d) for GP Build Modifier: '%s'\n",
+			mmd->mode,
+			mmd->modifier.name);
+		break;
+	}
 }
 
 /* Entry-point for Build Modifier */
-static void generateStrokes(GpencilModifierData *md, Depsgraph *depsgraph, Object *ob)
-{
-  Scene *scene = DEG_get_evaluated_scene(depsgraph);
-  bGPdata *gpd = (bGPdata *)ob->data;
-
-  LISTBASE_FOREACH (bGPDlayer *, gpl, &gpd->layers) {
-    bGPDframe *gpf = BKE_gpencil_frame_retime_get(depsgraph, scene, ob, gpl);
-    if (gpf == NULL) {
-      continue;
-    }
-    generate_geometry(md, depsgraph, gpd, gpl, gpf);
-  }
-}
-
-static void panel_draw(const bContext *C, Panel *panel)
-{
-  uiLayout *row, *sub;
-  uiLayout *layout = panel->layout;
-
-  PointerRNA ptr;
-  PointerRNA ob_ptr;
-  gpencil_modifier_panel_get_property_pointers(C, panel, &ob_ptr, &ptr);
-
-  int mode = RNA_enum_get(&ptr, "mode");
-
-  uiLayoutSetPropSep(layout, true);
-
-  uiItemR(layout, &ptr, "mode", 0, NULL, ICON_NONE);
-  if (mode == GP_BUILD_MODE_CONCURRENT) {
-    uiItemR(layout, &ptr, "concurrent_time_alignment", 0, NULL, ICON_NONE);
-  }
-
-  uiItemS(layout);
-
-  uiItemR(layout, &ptr, "transition", 0, NULL, ICON_NONE);
-  uiItemR(layout, &ptr, "start_delay", 0, NULL, ICON_NONE);
-  uiItemR(layout, &ptr, "length", 0, IFACE_("Frames"), ICON_NONE);
-
-  uiItemS(layout);
-
-  row = uiLayoutRowWithHeading(layout, true, IFACE_("Use Factor"));
-  uiItemR(row, &ptr, "use_percentage", 0, "", ICON_NONE);
-  sub = uiLayoutRow(row, true);
-  uiLayoutSetActive(sub, RNA_boolean_get(&ptr, "use_percentage"));
-  uiItemR(sub, &ptr, "percentage_factor", 0, "", ICON_NONE);
-
-  /* Check for incompatible time modifier. */
-  Object *ob = ob_ptr.data;
-  GpencilModifierData *md = ptr.data;
-  if (BKE_gpencil_modifiers_findby_type(ob, eGpencilModifierType_Time) != NULL) {
-    BKE_gpencil_modifier_set_error(md, "Build and Time Offset modifiers are incompatible");
-  }
-
-  gpencil_modifier_panel_end(layout, &ptr);
-}
-
-static void frame_range_header_draw(const bContext *C, Panel *panel)
-{
-  uiLayout *layout = panel->layout;
-
-  PointerRNA ptr;
-  gpencil_modifier_panel_get_property_pointers(C, panel, NULL, &ptr);
-
-  uiItemR(layout, &ptr, "use_restrict_frame_range", 0, IFACE_("Custom Range"), ICON_NONE);
-}
-
-static void frame_range_panel_draw(const bContext *C, Panel *panel)
-{
-  uiLayout *col;
-  uiLayout *layout = panel->layout;
-
-  PointerRNA ptr;
-  gpencil_modifier_panel_get_property_pointers(C, panel, NULL, &ptr);
-
-  uiLayoutSetPropSep(layout, true);
-
-  col = uiLayoutColumn(layout, false);
-  uiItemR(col, &ptr, "frame_start", 0, IFACE_("Start"), ICON_NONE);
-  uiItemR(col, &ptr, "frame_end", 0, IFACE_("End"), ICON_NONE);
-}
-
-static void mask_panel_draw(const bContext *C, Panel *panel)
-{
-  gpencil_modifier_masking_panel_draw(C, panel, false, false);
-}
-
-static void panelRegister(ARegionType *region_type)
-{
-  PanelType *panel_type = gpencil_modifier_panel_register(
-      region_type, eGpencilModifierType_Build, panel_draw);
-  gpencil_modifier_subpanel_register(
-      region_type, "frame_range", "", frame_range_header_draw, frame_range_panel_draw, panel_type);
-  gpencil_modifier_subpanel_register(
-      region_type, "_mask", "Influence", NULL, mask_panel_draw, panel_type);
+static void generateStrokes(GpencilModifierData* md, Depsgraph* depsgraph, Object* ob)
+{
+	Scene* scene = DEG_get_evaluated_scene(depsgraph);
+	bGPdata* gpd = (bGPdata*)ob->data;
+
+	LISTBASE_FOREACH(bGPDlayer*, gpl, &gpd->layers)
+	{
+		bGPDframe* gpf = BKE_gpencil_frame_retime_get(depsgraph, scene, ob, gpl);
+		if (gpf == NULL) {
+			continue;
+		}
+		generate_geometry(md, depsgraph, gpd, gpl, gpf);
+	}
+}
+
+static void panel_draw(const bContext* C, Panel* panel)
+{
+	uiLayout* row, * sub;
+	uiLayout* layout = panel->layout;
+
+	PointerRNA ptr;
+	PointerRNA ob_ptr;
+	gpencil_modifier_panel_get_property_pointers(C, panel, &ob_ptr, &ptr);
+
+	int mode = RNA_enum_get(&ptr, "mode");
+
+	uiLayoutSetPropSep(layout, true);
+
+	uiItemR(layout, &ptr, "mode", 0, NULL, ICON_NONE);
+	if (mode == GP_BUILD_MODE_CONCURRENT) {
+		uiItemR(layout, &ptr, "concurrent_time_alignment", 0, NULL, ICON_NONE);
+	}
+
+	uiItemS(layout);
+
+	uiItemR(layout, &ptr, "transition", 0, NULL, ICON_NONE);
+	uiItemR(layout, &ptr, "start_delay", 0, NULL, ICON_NONE);
+	uiItemR(layout, &ptr, "length", 0, IFACE_("Frames"), ICON_NONE);
+
+	uiItemS(layout);
+
+	row = uiLayoutRowWithHeading(layout, true, IFACE_("Use Factor"));
+	uiItemR(row, &ptr, "use_percentage", 0, "", ICON_NONE);
+	sub = uiLayoutRow(row, true);
+	uiLayoutSetActive(sub, RNA_boolean_get(&ptr, "use_percentage"));
+	uiItemR(sub, &ptr, "percentage_factor", 0, "", ICON_NONE);
+
+	/* Check for incompatible time modifier. */
+	Object* ob = ob_ptr.data;
+	GpencilModifierData* md = ptr.data;
+	if (BKE_gpencil_modifiers_findby_type(ob, eGpencilModifierType_Time) != NULL) {
+		BKE_gpencil_modifier_set_error(md, "Build and Time Offset modifiers are incompatible");
+	}
+
+	gpencil_modifier_panel_end(layout, &ptr);
+}
+
+static void frame_range_header_draw(const bContext* C, Panel* panel)
+{
+	uiLayout* layout = panel->layout;
+
+	PointerRNA ptr;
+	gpencil_modifier_panel_get_property_pointers(C, panel, NULL, &ptr);
+
+	uiItemR(layout, &ptr, "use_restrict_frame_range", 0, IFACE_("Custom Range"), ICON_NONE);
+}
+
+static void frame_range_panel_draw(const bContext* C, Panel* panel)
+{
+	uiLayout* col;
+	uiLayout* layout = panel->layout;
+
+	PointerRNA ptr;
+	gpencil_modifier_panel_get_property_pointers(C, panel, NULL, &ptr);
+
+	uiLayoutSetPropSep(layout, true);
+
+	col = uiLayoutColumn(layout, false);
+	uiItemR(col, &ptr, "frame_start", 0, IFACE_("Start"), ICON_NONE);
+	uiItemR(col, &ptr, "frame_end", 0, IFACE_("End"), ICON_NONE);
+}
+
+static void mask_panel_draw(const bContext* C, Panel* panel)
+{
+	gpencil_modifier_masking_panel_draw(C, panel, false, false);
+}
+
+static void panelRegister(ARegionType* region_type)
+{
+	PanelType* panel_type = gpencil_modifier_panel_register(
+		region_type, eGpencilModifierType_Build, panel_draw);
+	gpencil_modifier_subpanel_register(
+		region_type, "frame_range", "", frame_range_header_draw, frame_range_panel_draw, panel_type);
+	gpencil_modifier_subpanel_register(
+		region_type, "_mask", "Influence", NULL, mask_panel_draw, panel_type);
 }
 
 /* ******************************************** */
 
 GpencilModifierTypeInfo modifierType_Gpencil_Build = {
-    /* name */ "Build",
-    /* structName */ "BuildGpencilModifierData",
-    /* structSize */ sizeof(BuildGpencilModifierData),
-    /* type */ eGpencilModifierTypeType_Gpencil,
-    /* flags */ eGpencilModifierTypeFlag_NoApply,
-
-    /* copyData */ copyData,
-
-    /* deformStroke */ NULL,
-    /* generateStrokes */ generateStrokes,
-    /* bakeModifier */ NULL,
-    /* remapTime */ NULL,
-
-    /* initData */ initData,
-    /* freeData */ NULL,
-    /* isDisabled */ NULL,
-    /* updateDepsgraph */ NULL,
-    /* dependsOnTime */ dependsOnTime,
-    /* foreachObjectLink */ NULL,
-    /* foreachIDLink */ NULL,
-    /* foreachTexLink */ NULL,
-    /* panelRegister */ panelRegister,
+	/* name */ "Build",
+	/* structName */ "BuildGpencilModifierData",
+	/* structSize */ sizeof(BuildGpencilModifierData),
+	/* type */ eGpencilModifierTypeType_Gpencil,
+	/* flags */ eGpencilModifierTypeFlag_NoApply,
+
+	/* copyData */ copyData,
+
+	/* deformStroke */ NULL,
+	/* generateStrokes */ generateStrokes,
+	/* bakeModifier */ NULL,
+	/* remapTime */ NULL,
+
+	/* initData */ initData,
+	/* freeData */ NULL,
+	/* isDisabled */ NULL,
+	/* updateDepsgraph */ NULL,
+	/* dependsOnTime */ dependsOnTime,
+	/* foreachObjectLink */ NULL,
+	/* foreachIDLink */ NULL,
+	/* foreachTexLink */ NULL,
+	/* panelRegister */ panelRegister,
 };