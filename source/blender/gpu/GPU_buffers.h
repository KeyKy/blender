/*
 * ***** BEGIN GPL LICENSE BLOCK *****
 *
 * This program is free software; you can redistribute it and/or
 * modify it under the terms of the GNU General Public License
 * as published by the Free Software Foundation; either version 2
 * of the License, or (at your option) any later version.
 *
 * This program is distributed in the hope that it will be useful,
 * but WITHOUT ANY WARRANTY; without even the implied warranty of
 * MERCHANTABILITY or FITNESS FOR A PARTICULAR PURPOSE.  See the
 * GNU General Public License for more details.
 *
 * You should have received a copy of the GNU General Public License
 * along with this program; if not, write to the Free Software Foundation,
 * Inc., 51 Franklin Street, Fifth Floor, Boston, MA 02110-1301, USA.
 *
 * The Original Code is Copyright (C) 2005 Blender Foundation.
 * All rights reserved.
 *
 * The Original Code is: all of this file.
 *
 * Contributor(s): Brecht Van Lommel.
 *
 * ***** END GPL LICENSE BLOCK *****
 */

/** \file GPU_buffers.h
 *  \ingroup gpu
 */

#ifndef _GPU_BUFFERS_H_
#define _GPU_BUFFERS_H_

#include "BKE_DerivedMesh.h"

#ifdef __cplusplus
extern "C" {
#endif

struct BMesh;
struct GHash;

#ifdef _DEBUG
/*#define DEBUG_VBO(X) printf(X)*/
#define DEBUG_VBO(X)
#else
#define DEBUG_VBO(X)
#endif

struct GSet;
typedef struct GPUBuffer {
	int size;	/* in bytes */
	void *pointer;	/* used with vertex arrays */
	unsigned int id;	/* used with vertex buffer objects */
} GPUBuffer;

typedef struct GPUBufferMaterial {
	/* range of points used for this material */
	int start;
	int totpoint;

	/* original material index */
	short mat_nr;
} GPUBufferMaterial;

/* meshes are split up by material since changing materials requires
 * GL state changes that can't occur in the middle of drawing an
 * array.
 *
 * some simplifying assumptions are made:
 * - all quads are treated as two triangles.
 * - no vertex sharing is used; each triangle gets its own copy of the
 *   vertices it uses (this makes it easy to deal with a vertex used
 *   by faces with different properties, such as smooth/solid shading,
 *   different MCols, etc.)
 *
 * to avoid confusion between the original MVert vertices and the
 * arrays of OpenGL vertices, the latter are referred to here and in
 * the source as `points'. similarly, the OpenGL triangles generated
 * for MFaces are referred to as triangles rather than faces.
 */
typedef struct GPUDrawObject {
	GPUBuffer *points;
	GPUBuffer *normals;
	GPUBuffer *uv;
	GPUBuffer *colors;
	GPUBuffer *edges;
	GPUBuffer *uvedges;

	/* for each triangle, the original MFace index */
	int *triangle_to_mface;

	/* for each original vertex, the list of related points */
	struct GPUVertPointLink *vert_points;

	/* see: USE_GPU_POINT_LINK define */
#if 0
	/* storage for the vert_points lists */
	struct GPUVertPointLink *vert_points_mem;
	int vert_points_usage;
#endif
	
	int colType;

	GPUBufferMaterial *materials;
	int totmaterial;
	
	int tot_triangle_point;
	int tot_loose_point;
	
	/* caches of the original DerivedMesh values */
	int totvert;
	int totedge;

	/* if there was a failure allocating some buffer, use old
	 * rendering code */
	bool legacy;
} GPUDrawObject;

/* used for GLSL materials */
typedef struct GPUAttrib {
	int index;
	int size;
	int type;
} GPUAttrib;

void GPU_global_buffer_pool_free(void);
void GPU_global_buffer_pool_free_unused(void);

GPUBuffer *GPU_buffer_alloc(int size);
void GPU_buffer_free(GPUBuffer *buffer);

GPUDrawObject *GPU_drawobject_new(struct DerivedMesh *dm);
void GPU_drawobject_free(struct DerivedMesh *dm);

/* called before drawing */
void GPU_vertex_setup(struct DerivedMesh *dm);
void GPU_normal_setup(struct DerivedMesh *dm);
void GPU_uv_setup(struct DerivedMesh *dm);
/* colType is the cddata MCol type to use! */
void GPU_color_setup(struct DerivedMesh *dm, int colType);
void GPU_edge_setup(struct DerivedMesh *dm); /* does not mix with other data */
void GPU_uvedge_setup(struct DerivedMesh *dm);
int GPU_attrib_element_size(GPUAttrib data[], int numdata);
void GPU_interleaved_attrib_setup(GPUBuffer *buffer, GPUAttrib data[], int numdata);

/* can't lock more than one buffer at once */
void *GPU_buffer_lock(GPUBuffer *buffer);
void *GPU_buffer_lock_stream(GPUBuffer *buffer);
void GPU_buffer_unlock(GPUBuffer *buffer);

/* switch color rendering on=1/off=0 */
void GPU_color_switch(int mode);

/* used for drawing edges */
void GPU_buffer_draw_elements(GPUBuffer *elements, unsigned int mode, int start, int count);

/* called after drawing */
void GPU_buffer_unbind(void);

/* used to check whether to use the old (without buffers) code */
bool GPU_buffer_legacy(struct DerivedMesh *dm);

/* Buffers for non-DerivedMesh drawing */
typedef struct GPU_PBVH_Buffers GPU_PBVH_Buffers;

/* build */
GPU_PBVH_Buffers *GPU_build_mesh_pbvh_buffers(int (*face_vert_indices)[4],
                                    struct MFace *mface, struct MVert *mvert,
                                    int *face_indices, int totface);

<<<<<<< HEAD
void GPU_update_mesh_pbvh_buffers(struct GPU_PBVH_Buffers *buffers, struct MVert *mvert,
                             int *vert_indices, int totvert, const float *vmask,
                             int (*face_vert_indices)[4], int show_diffuse_color);

=======
>>>>>>> 146a1c77
GPU_PBVH_Buffers *GPU_build_grid_pbvh_buffers(int *grid_indices, int totgrid,
                                    unsigned int **grid_hidden, int gridsize);

GPU_PBVH_Buffers *GPU_build_bmesh_pbvh_buffers(int smooth_shading);

/* update */

void GPU_update_mesh_pbvh_buffers(GPU_PBVH_Buffers *buffers, MVert *mvert,
							 int *vert_indices, int totvert, const float *vmask,
							 int (*face_vert_indices)[4], bool show_diffuse_color);

void GPU_update_bmesh_pbvh_buffers(GPU_PBVH_Buffers *buffers,
                              struct BMesh *bm,
                              struct GSet *bm_faces,
                              struct GSet *bm_unique_verts,
                              struct GSet *bm_other_verts,
                              bool show_diffuse_color);

void GPU_update_grid_pbvh_buffers(GPU_PBVH_Buffers *buffers, struct CCGElem **grids,
                             const struct DMFlagMat *grid_flag_mats,
                             int *grid_indices, int totgrid, const struct CCGKey *key,
                             bool show_diffuse_color);

<<<<<<< HEAD
void GPU_draw_pbvh_buffers(struct GPU_PBVH_Buffers *buffers, DMSetMaterial setMaterial,
					  bool wireframe);

int GPU_pbvh_buffers_diffuse_changed(struct GPU_PBVH_Buffers *buffers, int show_diffuse_color);

void GPU_free_pbvh_buffers(struct GPU_PBVH_Buffers *buffers);
=======
/* draw */
void GPU_draw_pbvh_buffers(GPU_PBVH_Buffers *buffers, DMSetMaterial setMaterial,
                           bool wireframe);

/* debug PBVH draw*/
void GPU_draw_pbvh_BB(float min[3], float max[3], bool leaf);
void GPU_end_draw_pbvh_BB(void);
void GPU_init_draw_pbvh_BB(void);

bool GPU_pbvh_buffers_diffuse_changed(GPU_PBVH_Buffers *buffers, struct GSet *bm_faces, bool show_diffuse_color);
>>>>>>> 146a1c77



#ifdef __cplusplus
}
#endif

#endif<|MERGE_RESOLUTION|>--- conflicted
+++ resolved
@@ -170,13 +170,6 @@
                                     struct MFace *mface, struct MVert *mvert,
                                     int *face_indices, int totface);
 
-<<<<<<< HEAD
-void GPU_update_mesh_pbvh_buffers(struct GPU_PBVH_Buffers *buffers, struct MVert *mvert,
-                             int *vert_indices, int totvert, const float *vmask,
-                             int (*face_vert_indices)[4], int show_diffuse_color);
-
-=======
->>>>>>> 146a1c77
 GPU_PBVH_Buffers *GPU_build_grid_pbvh_buffers(int *grid_indices, int totgrid,
                                     unsigned int **grid_hidden, int gridsize);
 
@@ -200,17 +193,9 @@
                              int *grid_indices, int totgrid, const struct CCGKey *key,
                              bool show_diffuse_color);
 
-<<<<<<< HEAD
+/* draw */
 void GPU_draw_pbvh_buffers(struct GPU_PBVH_Buffers *buffers, DMSetMaterial setMaterial,
 					  bool wireframe);
-
-int GPU_pbvh_buffers_diffuse_changed(struct GPU_PBVH_Buffers *buffers, int show_diffuse_color);
-
-void GPU_free_pbvh_buffers(struct GPU_PBVH_Buffers *buffers);
-=======
-/* draw */
-void GPU_draw_pbvh_buffers(GPU_PBVH_Buffers *buffers, DMSetMaterial setMaterial,
-                           bool wireframe);
 
 /* debug PBVH draw*/
 void GPU_draw_pbvh_BB(float min[3], float max[3], bool leaf);
@@ -218,7 +203,8 @@
 void GPU_init_draw_pbvh_BB(void);
 
 bool GPU_pbvh_buffers_diffuse_changed(GPU_PBVH_Buffers *buffers, struct GSet *bm_faces, bool show_diffuse_color);
->>>>>>> 146a1c77
+
+void GPU_free_pbvh_buffers(struct GPU_PBVH_Buffers *buffers);
 
 
 
