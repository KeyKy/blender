--- conflicted
+++ resolved
@@ -123,12 +123,6 @@
 	int obcolloc, obautobumpscaleloc;
 	int cameratexcofacloc;
 
-<<<<<<< HEAD
-	int partscalarpropsloc;
-	int partcoloc;
-	int partvel;
-	int partangvel;
-
 	/* Probe binding */
 	int brdfsamplesloc, lutsamplesloc, jitterloc;
 	int ltcmatloc, ltcmagloc;
@@ -157,8 +151,6 @@
 	GPUTexture *bindeddepthbuffer;
 	GPUTexture *bindedbackfacebuffer;
 
-=======
->>>>>>> 225edf4e
 	ListBase lamps;
 	bool bound;
 
@@ -337,50 +329,39 @@
 			material->obautobumpscaleloc = GPU_shader_get_uniform(shader, GPU_builtin_name(GPU_AUTO_BUMPSCALE));
 		if (material->builtins & GPU_CAMERA_TEXCO_FACTORS)
 			material->cameratexcofacloc = GPU_shader_get_uniform(shader, GPU_builtin_name(GPU_CAMERA_TEXCO_FACTORS));
-<<<<<<< HEAD
-		if (material->builtins & GPU_PARTICLE_SCALAR_PROPS)
-			material->partscalarpropsloc = GPU_shader_get_uniform(shader, GPU_builtin_name(GPU_PARTICLE_SCALAR_PROPS));
-		if (material->builtins & GPU_PARTICLE_LOCATION)
-			material->partcoloc = GPU_shader_get_uniform(shader, GPU_builtin_name(GPU_PARTICLE_LOCATION));
-		if (material->builtins & GPU_PARTICLE_VELOCITY)
-			material->partvel = GPU_shader_get_uniform(shader, GPU_builtin_name(GPU_PARTICLE_VELOCITY));
-		if (material->builtins & GPU_PARTICLE_ANG_VELOCITY)
-			material->partangvel = GPU_shader_get_uniform(shader, GPU_builtin_name(GPU_PARTICLE_ANG_VELOCITY));
 
 		if (material->builtins & GPU_PBR) {
-			material->brdfsamplesloc	= GPU_shader_get_uniform(shader, "unfbsdfsamples");
-			material->ltcmatloc			= GPU_shader_get_uniform(shader, "unfltcmat");
-			material->ltcmagloc			= GPU_shader_get_uniform(shader, "unfltcmag");
-			material->jitterloc			= GPU_shader_get_uniform(shader, "unfjitter");
-			material->lutsamplesloc 	= GPU_shader_get_uniform(shader, "unflutsamples");
-			material->probeloc 			= GPU_shader_get_uniform(shader, "unfprobe");
-			material->reflectloc 		= GPU_shader_get_uniform(shader, "unfreflect");
-			material->refractloc 		= GPU_shader_get_uniform(shader, "unfrefract");
-			material->lodfactorloc 		= GPU_shader_get_uniform(shader, "unflodfactor");
-			material->shloc[0] 			= GPU_shader_get_uniform(shader, "unfsh0");
-			material->shloc[1] 			= GPU_shader_get_uniform(shader, "unfsh1");
-			material->shloc[2] 			= GPU_shader_get_uniform(shader, "unfsh2");
-			material->shloc[3] 			= GPU_shader_get_uniform(shader, "unfsh3");
-			material->shloc[4] 			= GPU_shader_get_uniform(shader, "unfsh4");
-			material->shloc[5] 			= GPU_shader_get_uniform(shader, "unfsh5");
-			material->shloc[6] 			= GPU_shader_get_uniform(shader, "unfsh6");
-			material->shloc[7] 			= GPU_shader_get_uniform(shader, "unfsh7");
-			material->shloc[8] 			= GPU_shader_get_uniform(shader, "unfsh8");
-			material->correcmatloc 		= GPU_shader_get_uniform(shader, "unfprobecorrectionmat");
-			material->planarreflloc 	= GPU_shader_get_uniform(shader, "unfplanarreflectmat");
-			material->probecoloc 		= GPU_shader_get_uniform(shader, "unfprobepos");
-			material->planarvecloc 		= GPU_shader_get_uniform(shader, "unfplanarvec");
-			material->scenebufloc 		= GPU_shader_get_uniform(shader, "unfscenebuf");
-			material->depthbufloc 		= GPU_shader_get_uniform(shader, "unfdepthbuf");
-			material->backfacebufloc 	= GPU_shader_get_uniform(shader, "unfbackfacebuf");
-			material->ssrparamsloc 		= GPU_shader_get_uniform(shader, "unfssrparam");
-			material->pixelprojmatloc 	= GPU_shader_get_uniform(shader, "unfpixelprojmat");
-			material->ssaoparamsloc 	= GPU_shader_get_uniform(shader, "unfssaoparam");
-			material->clipinfoloc 		= GPU_shader_get_uniform(shader, "unfclip");
-		}
-
-=======
->>>>>>> 225edf4e
+			material->brdfsamplesloc= GPU_shader_get_uniform(shader, "unfbsdfsamples");
+			material->ltcmatloc= GPU_shader_get_uniform(shader, "unfltcmat");
+			material->ltcmagloc= GPU_shader_get_uniform(shader, "unfltcmag");
+			material->jitterloc= GPU_shader_get_uniform(shader, "unfjitter");
+			material->lutsamplesloc = GPU_shader_get_uniform(shader, "unflutsamples");
+			material->probeloc = GPU_shader_get_uniform(shader, "unfprobe");
+			material->reflectloc = GPU_shader_get_uniform(shader, "unfreflect");
+			material->refractloc = GPU_shader_get_uniform(shader, "unfrefract");
+			material->lodfactorloc = GPU_shader_get_uniform(shader, "unflodfactor");
+			material->shloc[0] = GPU_shader_get_uniform(shader, "unfsh0");
+			material->shloc[1] = GPU_shader_get_uniform(shader, "unfsh1");
+			material->shloc[2] = GPU_shader_get_uniform(shader, "unfsh2");
+			material->shloc[3] = GPU_shader_get_uniform(shader, "unfsh3");
+			material->shloc[4] = GPU_shader_get_uniform(shader, "unfsh4");
+			material->shloc[5] = GPU_shader_get_uniform(shader, "unfsh5");
+			material->shloc[6] = GPU_shader_get_uniform(shader, "unfsh6");
+			material->shloc[7] = GPU_shader_get_uniform(shader, "unfsh7");
+			material->shloc[8] = GPU_shader_get_uniform(shader, "unfsh8");
+			material->correcmatloc = GPU_shader_get_uniform(shader, "unfprobecorrectionmat");
+			material->planarreflloc = GPU_shader_get_uniform(shader, "unfplanarreflectmat");
+			material->probecoloc = GPU_shader_get_uniform(shader, "unfprobepos");
+			material->planarvecloc = GPU_shader_get_uniform(shader, "unfplanarvec");
+			material->scenebufloc = GPU_shader_get_uniform(shader, "unfscenebuf");
+			material->depthbufloc = GPU_shader_get_uniform(shader, "unfdepthbuf");
+			material->backfacebufloc = GPU_shader_get_uniform(shader, "unfbackfacebuf");
+			material->ssrparamsloc = GPU_shader_get_uniform(shader, "unfssrparam");
+			material->pixelprojmatloc = GPU_shader_get_uniform(shader, "unfpixelprojmat");
+			material->ssaoparamsloc = GPU_shader_get_uniform(shader, "unfssaoparam");
+			material->clipinfoloc = GPU_shader_get_uniform(shader, "unfclip");
+		}
+
 		return 1;
 	}
 	else {
@@ -565,19 +546,6 @@
 		if (material->builtins & GPU_AUTO_BUMPSCALE) {
 			GPU_shader_uniform_vector(shader, material->obautobumpscaleloc, 1, 1, &autobumpscale);
 		}
-<<<<<<< HEAD
-		if (material->builtins & GPU_PARTICLE_SCALAR_PROPS) {
-			GPU_shader_uniform_vector(shader, material->partscalarpropsloc, 4, 1, pi->scalprops);
-		}
-		if (material->builtins & GPU_PARTICLE_LOCATION) {
-			GPU_shader_uniform_vector(shader, material->partcoloc, 3, 1, pi->location);
-		}
-		if (material->builtins & GPU_PARTICLE_VELOCITY) {
-			GPU_shader_uniform_vector(shader, material->partvel, 3, 1, pi->velocity);
-		}
-		if (material->builtins & GPU_PARTICLE_ANG_VELOCITY) {
-			GPU_shader_uniform_vector(shader, material->partangvel, 3, 1, pi->angular_velocity);
-		}
 	}
 }
 
@@ -603,8 +571,6 @@
 			GPU_texture_bind(material->bindedltcmag, 3);
 			GPU_shader_uniform_texture(shader, material->ltcmagloc, material->bindedltcmag);
 		}
-=======
->>>>>>> 225edf4e
 
 		if (probe) {
 			/* Spherical Harmonics */
