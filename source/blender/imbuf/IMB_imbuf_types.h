/*
 * ***** BEGIN GPL LICENSE BLOCK *****
 *
 * This program is free software; you can redistribute it and/or
 * modify it under the terms of the GNU General Public License
 * as published by the Free Software Foundation; either version 2
 * of the License, or (at your option) any later version.
 *
 * This program is distributed in the hope that it will be useful,
 * but WITHOUT ANY WARRANTY; without even the implied warranty of
 * MERCHANTABILITY or FITNESS FOR A PARTICULAR PURPOSE.  See the
 * GNU General Public License for more details.
 *
 * You should have received a copy of the GNU General Public License
 * along with this program; if not, write to the Free Software Foundation,
 * Inc., 51 Franklin Street, Fifth Floor, Boston, MA 02110-1301, USA.
 *
 * The Original Code is Copyright (C) 2001-2002 by NaN Holding BV.
 * All rights reserved.
 *
 * The Original Code is: all of this file.
 *
 * Contributor(s): none yet.
 *
 * ***** END GPL LICENSE BLOCK *****
 */

#ifndef __IMB_IMBUF_TYPES_H__
#define __IMB_IMBUF_TYPES_H__

/**
 * \file IMB_imbuf_types.h
 * \ingroup imbuf
 * \brief Contains defines and structs used throughout the imbuf module.
 * \todo Clean up includes.
 *
 * Types needed for using the image buffer.
 *
 * Imbuf is external code, slightly adapted to live in the Blender
 * context. It requires an external jpeg module, and the avi-module
 * (also external code) in order to function correctly.
 *
 * This file contains types and some constants that go with them. Most
 * are self-explanatory (e.g. IS_amiga tests whether the buffer
 * contains an Amiga-format file).
 */

struct ImMetaData;

#define IB_MIPMAP_LEVELS	20
#define IB_FILENAME_SIZE	1024

typedef struct DDSData {
	unsigned int fourcc; /* DDS fourcc info */
	unsigned int nummipmaps; /* The number of mipmaps in the dds file */
	unsigned char *data; /* The compressed image data */
	unsigned int size; /* The size of the compressed data */
} DDSData;

/**
 * \ingroup imbuf
 * This is the abstraction of an image.  ImBuf is the basic type used for all
 * imbuf operations.
 *
 * Also; add new variables to the end to save pain!
 *
 */
typedef struct ImBuf {
	struct ImBuf *next, *prev;	/**< allow lists of ImBufs, for caches or flipbooks */

	/* dimensions */
	int x, y;				/* width and Height of our image buffer.
							 * Should be 'unsigned int' since most formats use this.
							 * but this is problematic with texture math in imagetexture.c
							 * avoid problems and use int. - campbell */

	unsigned char planes;	/* Active amount of bits/bitplanes */
	int channels;			/* amount of channels in rect_float (0 = 4 channel default) */

	/* flags */
	int	flags;				/* Controls which components should exist. */
	int	mall;				/* what is malloced internal, and can be freed */

	/* pixels */
	unsigned int *rect;		/* pixel values stored here */
	float *rect_float;		/* floating point Rect equivalent
	                         * Linear RGB color space - may need gamma correction to
	                         * sRGB when generating 8bit representations */

	/* resolution - pixels per meter */
	double ppm[2];

	/* tiled pixel storage */
	int tilex, tiley;
	int xtiles, ytiles;
	unsigned int **tiles;	

	/* zbuffer */
	int	*zbuf;				/* z buffer data, original zbuffer */
	float *zbuf_float;		/* z buffer data, camera coordinates */

	/* parameters used by conversion between byte and float */
	float dither;				/* random dither value, for conversion from float -> byte rect */

	/* mipmapping */
	struct ImBuf *mipmap[IB_MIPMAP_LEVELS]; /* MipMap levels, a series of halved images */
	int miptot, miplevel;

	/* externally used data */
	int index;						/* reference index for ImBuf lists */
	int	userflags;					/* used to set imbuf to dirty and other stuff */
	struct ImMetaData *metadata;	/* image metadata */
	void *userdata;					/* temporary storage, only used by baking at the moment */

	/* file information */
	int	ftype;							/* file type we are going to save as */
	char name[IB_FILENAME_SIZE];		/* filename associated with this image */
	char cachename[IB_FILENAME_SIZE];	/* full filename used for reading from cache */

	/* memory cache limiter */
	struct MEM_CacheLimiterHandle_s *c_handle; /* handle for cache limiter */
	int refcounter; /* reference counter for multiple users */

	/* some parameters to pass along for packing images */
	unsigned char *encodedbuffer;     /* Compressed image only used with png currently */
	unsigned int   encodedsize;       /* Size of data written to encodedbuffer */
	unsigned int   encodedbuffersize; /* Size of encodedbuffer */

	/* color management */
	struct ColorSpace *rect_colorspace;          /* color space of byte buffer */
	struct ColorSpace *float_colorspace;         /* color space of float buffer, used by sequencer only */
	unsigned int *display_buffer_flags;          /* array of per-display display buffers dirty flags */
	struct ColormanageCache *colormanage_cache;  /* cache used by color management */
	int colormanage_flag;

	/* information for compressed textures */
	struct DDSData dds_data;
} ImBuf;

/* Moved from BKE_bmfont_types.h because it is a userflag bit mask. */
/**
 * \brief userflags: Flags used internally by blender for imagebuffers
 */

#define IB_BITMAPFONT			(1 << 0)	/* this image is a font */
#define IB_BITMAPDIRTY			(1 << 1)	/* image needs to be saved is not the same as filename */
#define IB_MIPMAP_INVALID		(1 << 2)	/* image mipmaps are invalid, need recreate */
#define IB_RECT_INVALID			(1 << 3)	/* float buffer changed, needs recreation of byte rect */
#define IB_DISPLAY_BUFFER_INVALID	(1 << 4)	/* either float or byte buffer changed, need to re-calculate display buffers */

/**
 * \name Imbuf Component flags
 * \brief These flags determine the components of an ImBuf struct.
 */
/**@{*/
/** \brief Flag defining the components of the ImBuf struct. */

#define IB_rect				(1 << 0)
#define IB_test				(1 << 1)
#define IB_fields			(1 << 2)
#define IB_zbuf				(1 << 3)
#define IB_mem				(1 << 4)
#define IB_rectfloat		(1 << 5)
#define IB_zbuffloat		(1 << 6)
#define IB_multilayer		(1 << 7)
#define IB_metadata			(1 << 8)
#define IB_animdeinterlace	(1 << 9)
#define IB_tiles			(1 << 10)
#define IB_tilecache		(1 << 11)
#define IB_premul			(1 << 12)
#define IB_cm_predivide		(1 << 13)

/*
 * The bit flag is stored in the ImBuf.ftype variable.
 * Note that the lower 10 bits is used for storing custom flags
 */
#define IB_CUSTOM_FLAGS_MASK 0x3ff

#define PNG				(1 << 30)
#define TGA				(1 << 28)
#define JPG				(1 << 27)
#define BMP				(1 << 26)

#ifdef WITH_QUICKTIME
#define QUICKTIME		(1 << 25)
#endif

#ifdef WITH_HDR
#define RADHDR			(1 << 24)
#endif
#ifdef WITH_TIFF
#define TIF				(1 << 23)
#define TIF_16BIT		(1 << 8 )
#endif

#define OPENEXR			(1 << 22)
#define OPENEXR_HALF	(1 << 8 )
#define OPENEXR_COMPRESS (7)	

#ifdef WITH_CINEON
#define CINEON			(1 << 21)
#define DPX				(1 << 20)
#endif

#ifdef WITH_DDS
#define DDS				(1 << 19)
#endif

#ifdef WITH_OPENJPEG
#define JP2				(1 << 18)
#define JP2_12BIT		(1 << 17)
#define JP2_16BIT		(1 << 16)
#define JP2_YCC			(1 << 15)
#define JP2_CINE		(1 << 14)
#define JP2_CINE_48FPS	(1 << 13) 
#endif

#define RAWTGA	        (TGA | 1)

#define JPG_STD	        (JPG | (0 << 8))
#define JPG_VID	        (JPG | (1 << 8))
#define JPG_JST	        (JPG | (2 << 8))
#define JPG_MAX	        (JPG | (3 << 8))
#define JPG_MSK	        (0xffffff00)

#define IMAGIC			0732

/**
 * \name Imbuf preset profile tags
 * \brief Some predefined color space profiles that 8 bit imbufs can represent
 */
#define IB_PROFILE_NONE			0
#define IB_PROFILE_LINEAR_RGB	1
#define IB_PROFILE_SRGB			2
#define IB_PROFILE_CUSTOM		3

/* dds */
#ifdef WITH_DDS
#ifndef MAKEFOURCC
#define MAKEFOURCC(ch0, ch1, ch2, ch3)\
	((unsigned long)(unsigned char)(ch0) | \
	((unsigned long)(unsigned char)(ch1) << 8) | \
	((unsigned long)(unsigned char)(ch2) << 16) | \
	((unsigned long)(unsigned char)(ch3) << 24))
#endif //MAKEFOURCC

/*
 * FOURCC codes for DX compressed-texture pixel formats
 */

#define FOURCC_DDS   (MAKEFOURCC('D','D','S',' '))
#define FOURCC_DXT1  (MAKEFOURCC('D','X','T','1'))
#define FOURCC_DXT2  (MAKEFOURCC('D','X','T','2'))
#define FOURCC_DXT3  (MAKEFOURCC('D','X','T','3'))
#define FOURCC_DXT4  (MAKEFOURCC('D','X','T','4'))
#define FOURCC_DXT5  (MAKEFOURCC('D','X','T','5'))

#endif // DDS
extern const char *imb_ext_image[];
extern const char *imb_ext_image_qt[];
extern const char *imb_ext_movie[];
extern const char *imb_ext_audio[];

<<<<<<< HEAD
#define MAX_ASSIMP_EXT 64
extern const char *imb_ext_assimp[];
=======
enum {
	IMB_COLORMANAGE_IS_DATA = (1 << 0)
};
>>>>>>> 433816ea

#endif<|MERGE_RESOLUTION|>--- conflicted
+++ resolved
@@ -261,13 +261,11 @@
 extern const char *imb_ext_movie[];
 extern const char *imb_ext_audio[];
 
-<<<<<<< HEAD
 #define MAX_ASSIMP_EXT 64
 extern const char *imb_ext_assimp[];
-=======
+
 enum {
 	IMB_COLORMANAGE_IS_DATA = (1 << 0)
 };
->>>>>>> 433816ea
 
 #endif