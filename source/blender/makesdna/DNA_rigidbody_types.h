/*
 * ***** BEGIN GPL LICENSE BLOCK *****
 *
 * This program is free software; you can redistribute it and/or
 * modify it under the terms of the GNU General Public License
 * as published by the Free Software Foundation; either version 2
 * of the License, or (at your option) any later version.
 *
 * This program is distributed in the hope that it will be useful,
 * but WITHOUT ANY WARRANTY; without even the implied warranty of
 * MERCHANTABILITY or FITNESS FOR A PARTICULAR PURPOSE.  See the
 * GNU General Public License for more details.
 *
 * You should have received a copy of the GNU General Public License
 * along with this program; if not, write to the Free Software Foundation,
 * Inc., 51 Franklin Street, Fifth Floor, Boston, MA 02110-1301, USA.
 *
 * The Original Code is Copyright (C) 2013 Blender Foundation
 * All rights reserved.
 *
 * The Original Code is: all of this file.
 *
 * Contributor(s): Joshua Leung, Sergej Reich
 *
 * ***** END GPL LICENSE BLOCK *****
 */

/** \file DNA_rigidbody_types.h
 *  \ingroup DNA
 *  \brief Types and defines for representing Rigid Body entities
 */

#ifndef __DNA_RIGIDBODY_TYPES_H__
#define __DNA_RIGIDBODY_TYPES_H__

#include "DNA_listBase.h"

struct Group;

struct EffectorWeights;

/* ******************************** */
/* RigidBody World */

/* RigidBodyWorld (rbw)
 *
 * Represents a "simulation scene" existing within the parent scene.
 */
typedef struct RigidBodyOb RigidBodyOb;

typedef struct RigidBodyWorld {
	/* Sim World Settings ------------------------------------------------------------- */
	struct EffectorWeights *effector_weights; /* effectors info */

	struct Group *group;		/* Group containing objects to use for Rigid Bodies */
	struct Object **objects;	/* Array to access group objects by index, only used at runtime */
	
	struct Group *constraints;	/* Group containing objects to use for Rigid Body Constraints*/

	int pad;
	float ltime;				/* last frame world was evaluated for (internal) */
	
	/* cache */
	struct PointCache *pointcache;
	struct ListBase ptcaches;
	int numbodies;              /* number of objects in rigid body group */
	
	short steps_per_second;		/* number of simulation steps thaken per second */
	short num_solver_iterations;/* number of constraint solver iterations made per simulation step */
	
	int flag;					/* (eRigidBodyWorld_Flag) settings for this RigidBodyWorld */
	float time_scale;			/* used to speed up or slow down the simulation */
	
	/* References to Physics Sim objects. Exist at runtime only ---------------------- */
	void *physics_world;		/* Physics sim world (i.e. btDiscreteDynamicsWorld) */
	RigidBodyOb **cache_index_map;		/* Maps the linear RigidbodyOb index to the nested Object(Modifier) Index, at runtime*/
	int *cache_offset_map;		/* Maps the linear RigidbodyOb index to the nested Object(Modifier) cell offset, at runtime, so it does not need to be calced in cache*/
	int refresh_modifiers;		/* If we have rigidbody modifiers, time to refresh them if flag is set*/
	int object_changed;			/* Flag changes to objects (especially those with modifiers)*/
	int rebuild_comp_con;
	char pad2[4];
} RigidBodyWorld;

/* Flags for RigidBodyWorld */
typedef enum eRigidBodyWorld_Flag {
	/* should sim world be skipped when evaluating (user setting) */
	RBW_FLAG_MUTED				= (1 << 0),
	/* sim data needs to be rebuilt */
	RBW_FLAG_NEEDS_REBUILD		= (1 << 1),
	/* usse split impulse when stepping the simulation */
	RBW_FLAG_USE_SPLIT_IMPULSE	= (1 << 2)
} eRigidBodyWorld_Flag;

/* ******************************** */
/* RigidBody Object */

/* RigidBodyObject (rbo)
 *
 * Represents an object participating in a RigidBody sim.
 * This is attached to each object that is currently
 * participating in a sim.
 */
typedef struct RigidBodyOb {
	/* References to Physics Sim objects. Exist at runtime only */
	void *physics_object;	/* Physics object representation (i.e. btRigidBody) */
	void *physics_shape;	/* Collision shape used by physics sim (i.e. btCollisionShape) */
	
	/* General Settings for this RigidBodyOb */
	short type;				/* (eRigidBodyOb_Type) role of RigidBody in sim  */
	short shape;			/* (eRigidBody_Shape) collision shape to use */ 
	
	int flag;				/* (eRigidBodyOb_Flag) */
	int col_groups;			/* Collision groups that determines wich rigid bodies can collide with each other */
	short mesh_source;		/* (eRigidBody_MeshSource) mesh source for mesh based collision shapes */
	short pad;
	
	/* Physics Parameters */
	float mass;				/* how much object 'weighs' (i.e. absolute 'amount of stuff' it holds) */
	
	float friction;			/* resistance of object to movement */
	float restitution;		/* how 'bouncy' object is when it collides */
	
	float margin;			/* tolerance for detecting collisions */ 
	
	float lin_damping;		/* damping for linear velocities */
	float ang_damping;		/* damping for angular velocities */
	
	float lin_sleep_thresh;	/* deactivation threshold for linear velocities */
	float ang_sleep_thresh;	/* deactivation threshold for angular velocities */
	
	float orn[4];			/* rigid body orientation */
	float pos[3];			/* rigid body position */
	float pad1;
} RigidBodyOb;

/*Activation State*/
typedef enum eRigidBodyOb_ActivationState
{
	RBO_STATE_ACTIVE_TAG = 1,
	RBO_STATE_ISLAND_SLEEPING = 2,
	RBO_STATE_WANTS_DEACTIVATION = 3,
	RBO_STATE_DISABLE_DEACTIVATION = 4,
	RBO_STATE_DISABLE_SIMULATION = 5,
} eRigidBodyOb_ActivationState;

/* Participation types for RigidBodyOb */
typedef enum eRigidBodyOb_Type {
	/* active geometry participant in simulation. is directly controlled by sim */
	RBO_TYPE_ACTIVE	= 0,
	/* passive geometry participant in simulation. is directly controlled by animsys */
	RBO_TYPE_PASSIVE
} eRigidBodyOb_Type;

/* Flags for RigidBodyOb */
typedef enum eRigidBodyOb_Flag {
	/* rigidbody is kinematic (controlled by the animation system) */
	RBO_FLAG_KINEMATIC			= (1 << 0),
	/* rigidbody needs to be validated (usually set after duplicating and not hooked up yet) */
	RBO_FLAG_NEEDS_VALIDATE		= (1 << 1),
	/* rigidbody shape needs refreshing (usually after exiting editmode) */
	RBO_FLAG_NEEDS_RESHAPE		= (1 << 2),
	/* rigidbody can be deactivated */
	RBO_FLAG_USE_DEACTIVATION	= (1 << 3),
	/* rigidbody is deactivated at the beginning of simulation */
	RBO_FLAG_START_DEACTIVATED	= (1 << 4),
	/* rigidbody is not dynamically simulated */
	RBO_FLAG_DISABLED			= (1 << 5),
	/* collision margin is not embedded (only used by convex hull shapes for now) */
	RBO_FLAG_USE_MARGIN			= (1 << 6),
<<<<<<< HEAD
	/* collision shape deforms during simulation (only for passive triangle mesh shapes) */
	RBO_FLAG_USE_DEFORM			= (1 << 7)
=======
	/* active compound parents before destruction */
	RBO_FLAG_ACTIVE_COMPOUND	= (1 << 7),
	/* baked state of compound*/
	RBO_FLAG_BAKED_COMPOUND		= (1 << 8),
>>>>>>> 30467f8e
} eRigidBodyOb_Flag;

/* RigidBody Collision Shape */
typedef enum eRigidBody_Shape {
		/* simple box (i.e. bounding box) */
	RB_SHAPE_BOX = 0,
		/* sphere */
	RB_SHAPE_SPHERE,
		/* rounded "pill" shape (i.e. calcium tablets) */
	RB_SHAPE_CAPSULE,
		/* cylinder (i.e. pringles can) */
	RB_SHAPE_CYLINDER,
		/* cone (i.e. party hat) */
	RB_SHAPE_CONE,
	
		/* convex hull (minimal shrinkwrap encompassing all verts) */
	RB_SHAPE_CONVEXH,
		/* triangulated mesh */
	RB_SHAPE_TRIMESH,
	
		/* concave mesh approximated using primitives */
	RB_SHAPE_COMPOUND,
} eRigidBody_Shape;

typedef enum eRigidBody_MeshSource {
	/* base mesh */
	RBO_MESH_BASE = 0,
	/* only deformations */
	RBO_MESH_DEFORM,
	/* final derived mesh */
	RBO_MESH_FINAL
} eRigidBody_MeshSource;

/* ******************************** */
/* RigidBody Constraint */

/* RigidBodyConstraint (rbc)
 *
 * Represents an constraint connecting two rigid bodies.
 */
typedef struct RigidBodyCon {
	struct Object *ob1;			/* First object influenced by the constraint */
	struct Object *ob2;			/* Second object influenced by the constraint */

	/* General Settings for this RigidBodyCon */
	short type;					/* (eRigidBodyCon_Type) role of RigidBody in sim  */
	short num_solver_iterations;/* number of constraint solver iterations made per simulation step */

	int flag;					/* (eRigidBodyCon_Flag) */

	float breaking_threshold;	/* breaking impulse threshold */
	float pad;

	/* limits */
	/* translation limits */
	float limit_lin_x_lower;
	float limit_lin_x_upper;
	float limit_lin_y_lower;
	float limit_lin_y_upper;
	float limit_lin_z_lower;
	float limit_lin_z_upper;
	/* rotation limits */
	float limit_ang_x_lower;
	float limit_ang_x_upper;
	float limit_ang_y_lower;
	float limit_ang_y_upper;
	float limit_ang_z_lower;
	float limit_ang_z_upper;

	/* spring settings */
	/* resistance to deformation */
	float spring_stiffness_x;
	float spring_stiffness_y;
	float spring_stiffness_z;
	/* amount of velocity lost over time */
	float spring_damping_x;
	float spring_damping_y;
	float spring_damping_z;

	/* motor settings */
	float motor_lin_target_velocity;	/* linear velocity the motor tries to hold */
	float motor_ang_target_velocity;	/* angular velocity the motor tries to hold */
	float motor_lin_max_impulse;		/* maximum force used to reach linear target velocity */
	float motor_ang_max_impulse;		/* maximum force used to reach angular target velocity */

	/* References to Physics Sim object. Exist at runtime only */
	void *physics_constraint;	/* Physics object representation (i.e. btTypedConstraint) */
} RigidBodyCon;

/* RigidBodyConstraint (rbc)
 *
 * Represents an constraint connecting two shard rigid bodies.
 */
typedef struct RigidBodyShardCon {

	struct RigidBodyShardCon *next, *prev;
	struct MeshIsland *mi1;			/* First meshisland influenced by the constraint */
	struct MeshIsland *mi2;			/* Second meshisland influenced by the constraint */

	/* General Settings for this RigidBodyCon */
	short type;					/* (eRigidBodyCon_Type) role of RigidBody in sim  */
	short num_solver_iterations;/* number of constraint solver iterations made per simulation step */

	int flag;					/* (eRigidBodyCon_Flag) */

	float breaking_threshold;	/* breaking impulse threshold */
	float start_angle;			//needed for breaking by angle and dist
	float start_dist;
	float pad;

	/* limits */
	/* translation limits */
	float limit_lin_x_lower;
	float limit_lin_x_upper;
	float limit_lin_y_lower;
	float limit_lin_y_upper;
	float limit_lin_z_lower;
	float limit_lin_z_upper;
	/* rotation limits */
	float limit_ang_x_lower;
	float limit_ang_x_upper;
	float limit_ang_y_lower;
	float limit_ang_y_upper;
	float limit_ang_z_lower;
	float limit_ang_z_upper;

	/* spring settings */
	/* resistance to deformation */
	float spring_stiffness_x;
	float spring_stiffness_y;
	float spring_stiffness_z;
	/* amount of velocity lost over time */
	float spring_damping_x;
	float spring_damping_y;
	float spring_damping_z;

	/* motor settings */
	float motor_lin_target_velocity;	/* linear velocity the motor tries to hold */
	float motor_ang_target_velocity;	/* angular velocity the motor tries to hold */
	float motor_lin_max_impulse;		/* maximum force used to reach linear target velocity */
	float motor_ang_max_impulse;		/* maximum force used to reach angular target velocity */

	/* References to Physics Sim object. Exist at runtime only */
	void *physics_constraint;	/* Physics object representation (i.e. btTypedConstraint) */
} RigidBodyShardCon;


/* Participation types for RigidBodyOb */
typedef enum eRigidBodyCon_Type {
	/* lets bodies rotate around a specified point */
	RBC_TYPE_POINT = 0,
	/* lets bodies rotate around a specified axis */
	RBC_TYPE_HINGE,
	/* simulates wheel suspension */
	RBC_TYPE_HINGE2,
	/* restricts movent to a specified axis */
	RBC_TYPE_SLIDER,
	/* lets object rotate within a cpecified cone */
	RBC_TYPE_CONE_TWIST,
	/* allows user to specify constraint axes */
	RBC_TYPE_6DOF,
	/* like 6DOF but has springs */
	RBC_TYPE_6DOF_SPRING,
	/* simulates a universal joint */
	RBC_TYPE_UNIVERSAL,
	/* glues two bodies together */
	RBC_TYPE_FIXED,
	/* similar to slider but also allows rotation around slider axis */
	RBC_TYPE_PISTON,
	/* Simplified spring constraint with only once axis that's automatically placed between the connected bodies */
	RBC_TYPE_SPRING,
	/* dirves bodies by applying linear and angular forces */
	RBC_TYPE_MOTOR
} eRigidBodyCon_Type;

/* Flags for RigidBodyCon */
typedef enum eRigidBodyCon_Flag {
	/* constraint influences rigid body motion */
	RBC_FLAG_ENABLED					= (1 << 0),
	/* constraint needs to be validated */
	RBC_FLAG_NEEDS_VALIDATE				= (1 << 1),
	/* allow constrained bodies to collide */
	RBC_FLAG_DISABLE_COLLISIONS			= (1 << 2),
	/* constraint can break */
	RBC_FLAG_USE_BREAKING				= (1 << 3),
	/* constraint use custom number of constraint solver iterations */
	RBC_FLAG_OVERRIDE_SOLVER_ITERATIONS	= (1 << 4),
	/* limits */
	RBC_FLAG_USE_LIMIT_LIN_X			= (1 << 5),
	RBC_FLAG_USE_LIMIT_LIN_Y			= (1 << 6),
	RBC_FLAG_USE_LIMIT_LIN_Z			= (1 << 7),
	RBC_FLAG_USE_LIMIT_ANG_X			= (1 << 8),
	RBC_FLAG_USE_LIMIT_ANG_Y			= (1 << 9),
	RBC_FLAG_USE_LIMIT_ANG_Z			= (1 << 10),
	/* springs */
	RBC_FLAG_USE_SPRING_X				= (1 << 11),
	RBC_FLAG_USE_SPRING_Y				= (1 << 12),
	RBC_FLAG_USE_SPRING_Z				= (1 << 13),
	/* motors */
	RBC_FLAG_USE_MOTOR_LIN				= (1 << 14),
	RBC_FLAG_USE_MOTOR_ANG				= (1 << 15)
} eRigidBodyCon_Flag;

/* ******************************** */

#endif /* __DNA_RIGIDBODY_TYPES_H__ */
<|MERGE_RESOLUTION|>--- conflicted
+++ resolved
@@ -167,15 +167,12 @@
 	RBO_FLAG_DISABLED			= (1 << 5),
 	/* collision margin is not embedded (only used by convex hull shapes for now) */
 	RBO_FLAG_USE_MARGIN			= (1 << 6),
-<<<<<<< HEAD
 	/* collision shape deforms during simulation (only for passive triangle mesh shapes) */
-	RBO_FLAG_USE_DEFORM			= (1 << 7)
-=======
+	RBO_FLAG_USE_DEFORM			= (1 << 7),
 	/* active compound parents before destruction */
-	RBO_FLAG_ACTIVE_COMPOUND	= (1 << 7),
+	RBO_FLAG_ACTIVE_COMPOUND	= (1 << 8),
 	/* baked state of compound*/
-	RBO_FLAG_BAKED_COMPOUND		= (1 << 8),
->>>>>>> 30467f8e
+	RBO_FLAG_BAKED_COMPOUND		= (1 << 9)
 } eRigidBodyOb_Flag;
 
 /* RigidBody Collision Shape */
