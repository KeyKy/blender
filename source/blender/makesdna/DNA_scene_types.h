--- conflicted
+++ resolved
@@ -981,21 +981,13 @@
   /* gravity factor for sculpting */
   float gravity_factor;
 
-<<<<<<< HEAD
-	/* mask opacity */
-	float mask_opacity;
-
-	/* scale for constant detail size */
-	/** Constant detail resolution (Blender unit / constant_detail). */
-	float constant_detail;
-	float detail_percent;
-=======
+  /* mask opacity */
+  float mask_opacity;
+
   /* scale for constant detail size */
   /** Constant detail resolution (Blender unit / constant_detail). */
   float constant_detail;
   float detail_percent;
-  char _pad[4];
->>>>>>> e12c08e8
 
   struct Object *gravity_object;
 } Sculpt;
