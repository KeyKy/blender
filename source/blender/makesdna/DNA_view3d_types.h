--- conflicted
+++ resolved
@@ -239,19 +239,17 @@
 	float stereo3d_volume_alpha;
 	float stereo3d_convergence_alpha;
 
-<<<<<<< HEAD
 	/* Pbr */
 	struct Object *probe_source; /* runtime : the probe that is being updated when V3D_PROBE_CAPTURE */
 	struct GPUPBRSettings pbr_settings;
 	struct GPUPBR *pbr; /* holds all pbr specific textures */
-=======
+
 	/* Previous viewport draw type.
 	 * Runtime-only, set in the rendered viewport otggle operator.
 	 */
 	short prev_drawtype;
 	short pad1;
 	float pad2;
->>>>>>> 7e120f3a
 } View3D;
 
 
