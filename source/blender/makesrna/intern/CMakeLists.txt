--- conflicted
+++ resolved
@@ -52,32 +52,8 @@
 	${DEFSRC}
 	${APISRC}
 	../../../../intern/guardedalloc/intern/mallocn.c
-<<<<<<< HEAD
-	../../../../intern/guardedalloc/intern/mmap_win.c)
-
-INCLUDE_DIRECTORIES(
-	../../../../intern/audaspace/intern
-	../../../../intern/guardedalloc
-	../../../../intern/memutil
-	..
-	../../makesdna
-	../../blenkernel
-	../../bmesh
-	../../blenlib
-	../../ikplugin
-	../../windowmanager
-	../../editors/include
-	../../gpu
-	../../imbuf
-	../../render/extern/include
-	../../../../extern/glew/include
-	. )
-
-FILE(GLOB INC_FILES ../*.h ../../makesdna/*.h)
-=======
 	../../../../intern/guardedalloc/intern/mmap_win.c
 )
->>>>>>> 2198cfdb
 
 set(INC
 )
@@ -156,6 +132,7 @@
 	../../blenkernel
 	../../blenloader
 	../../blenlib
+	../../bmesh
 	../../blenfont
 	../../gpu
 	../../imbuf
