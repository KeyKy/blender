--- conflicted
+++ resolved
@@ -1669,15 +1669,11 @@
 												 }
 			case PROP_COLLECTION: {
 				CollectionPropertyRNA *cprop= (CollectionPropertyRNA*)prop;
-<<<<<<< HEAD
-				fprintf(f, "\t%s, %s, %s, %s, %s, %s, %s, %s, ", rna_function_string(cprop->begin), rna_function_string(cprop->next), rna_function_string(cprop->end), rna_function_string(cprop->get), rna_function_string(cprop->length), rna_function_string(cprop->lookupint), rna_function_string(cprop->lookupstring), rna_function_string(cprop->add));
-=======
 				fprintf(f, "\t%s, %s, %s, %s, %s, %s, %s, ", rna_function_string(cprop->begin), rna_function_string(cprop->next), rna_function_string(cprop->end), rna_function_string(cprop->get), rna_function_string(cprop->length), rna_function_string(cprop->lookupint), rna_function_string(cprop->lookupstring));
 				if(cprop->add) fprintf(f, "&rna_%s_%s_func, ", srna->identifier, (char*)cprop->add);
 				else fprintf(f, "NULL, ");
 				if(cprop->remove) fprintf(f, "&rna_%s_%s_func, ", srna->identifier, (char*)cprop->remove);
 				else fprintf(f, "NULL, ");
->>>>>>> 94dbb3bb
 				if(cprop->type) fprintf(f, "&RNA_%s\n", (char*)cprop->type);
 				else fprintf(f, "NULL\n");
 				break;
