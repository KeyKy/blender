--- conflicted
+++ resolved
@@ -66,11 +66,8 @@
 #include "BKE_node.h"
 #include "BKE_depsgraph.h"
 #include "BKE_speaker.h"
-<<<<<<< HEAD
+#include "BKE_movieclip.h"
 #include "BKE_linestyle.h"
-=======
-#include "BKE_movieclip.h"
->>>>>>> f0862015
 
 #include "DNA_armature_types.h"
 #include "DNA_camera_types.h"
@@ -527,7 +524,26 @@
 	/* XXX python now has invalid pointer? */
 }
 
-<<<<<<< HEAD
+MovieClip *rna_Main_movieclip_load(Main *UNUSED(bmain), ReportList *reports, const char *filepath)
+{
+	MovieClip *clip;
+
+	errno= 0;
+	clip= BKE_add_movieclip_file(filepath);
+
+	if(!clip)
+		BKE_reportf(reports, RPT_ERROR, "Can't read: \"%s\", %s.", filepath, errno ? strerror(errno) : "Unable to load movie clip");
+
+	return clip;
+}
+
+void rna_Main_movieclips_remove(Main *bmain, MovieClip *clip)
+{
+	unlink_movieclip(bmain, clip);
+	free_libblock(&bmain->movieclip, clip);
+	/* XXX python now has invalid pointer? */
+}
+
 FreestyleLineStyle *rna_Main_linestyles_new(Main *bmain, const char* name)
 {
 	FreestyleLineStyle *linestyle = FRS_new_linestyle(name, bmain);
@@ -541,25 +557,6 @@
 	else
 		BKE_reportf(reports, RPT_ERROR, "Line style \"%s\" must have zero users to be removed, found %d.", linestyle->id.name+2, ID_REAL_USERS(linestyle));
 
-=======
-MovieClip *rna_Main_movieclip_load(Main *UNUSED(bmain), ReportList *reports, const char *filepath)
-{
-	MovieClip *clip;
-
-	errno= 0;
-	clip= BKE_add_movieclip_file(filepath);
-
-	if(!clip)
-		BKE_reportf(reports, RPT_ERROR, "Can't read: \"%s\", %s.", filepath, errno ? strerror(errno) : "Unable to load movie clip");
-
-	return clip;
-}
-
-void rna_Main_movieclips_remove(Main *bmain, MovieClip *clip)
-{
-	unlink_movieclip(bmain, clip);
-	free_libblock(&bmain->movieclip, clip);
->>>>>>> f0862015
 	/* XXX python now has invalid pointer? */
 }
 
@@ -592,10 +589,8 @@
 void rna_Main_actions_tag(Main *bmain, int value) { tag_main_lb(&bmain->action, value); }
 void rna_Main_particles_tag(Main *bmain, int value) { tag_main_lb(&bmain->particle, value); }
 void rna_Main_gpencil_tag(Main *bmain, int value) { tag_main_lb(&bmain->gpencil, value); }
-<<<<<<< HEAD
+void rna_Main_movieclips_tag(Main *bmain, int value) { tag_main_lb(&bmain->text, value); }
 void rna_Main_linestyle_tag(Main *bmain, int value) { tag_main_lb(&bmain->linestyle, value); }
-=======
-void rna_Main_movieclips_tag(Main *bmain, int value) { tag_main_lb(&bmain->text, value); }
 
 static int rna_Main_cameras_is_updated_get(PointerRNA *ptr) { return DAG_id_type_tagged(ptr->data, ID_CA); }
 static int rna_Main_scenes_is_updated_get(PointerRNA *ptr) { return DAG_id_type_tagged(ptr->data, ID_SCE); }
@@ -623,7 +618,6 @@
 static int rna_Main_actions_is_updated_get(PointerRNA *ptr) { return DAG_id_type_tagged(ptr->data, ID_AC); }
 static int rna_Main_particles_is_updated_get(PointerRNA *ptr) { return DAG_id_type_tagged(ptr->data, ID_PA); }
 static int rna_Main_gpencil_is_updated_get(PointerRNA *ptr) { return DAG_id_type_tagged(ptr->data, ID_GD); }
->>>>>>> f0862015
 
 #else
 
@@ -945,12 +939,8 @@
 	StructRNA *srna;
 	FunctionRNA *func;
 	PropertyRNA *parm;
-<<<<<<< HEAD
-    
-=======
-	PropertyRNA *prop;
-
->>>>>>> f0862015
+	PropertyRNA *prop;
+
 	RNA_def_property_srna(cprop, "BlendDataWindowManagers");
 	srna= RNA_def_struct(brna, "BlendDataWindowManagers", NULL);
 	RNA_def_struct_sdna(srna, "Main");
