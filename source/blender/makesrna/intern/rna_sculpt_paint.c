--- conflicted
+++ resolved
@@ -232,17 +232,6 @@
 	RNA_def_property_boolean_sdna(prop, NULL, "flags", PAINT_FAST_NAVIGATE);
 	RNA_def_property_ui_text(prop, "Fast Navigate", "For multires, show low resolution while navigating the view");
 
-<<<<<<< HEAD
-=======
-static void rna_def_sculpt(BlenderRNA  *brna)
-{
-	StructRNA *srna;
-	PropertyRNA *prop;
-
-	srna= RNA_def_struct(brna, "Sculpt", "Paint");
-	RNA_def_struct_ui_text(srna, "Sculpt", "");
-
->>>>>>> d59304e8
 	prop= RNA_def_property(srna, "radial_symmetry", PROP_INT, PROP_XYZ);
 	RNA_def_property_int_sdna(prop, NULL, "radial_symm");
 	RNA_def_property_int_default(prop, 1);
@@ -251,7 +240,6 @@
 	RNA_def_property_ui_text(prop, "Radial Symmetry Count X Axis", "Number of times to copy strokes across the surface");
 
 	prop= RNA_def_property(srna, "use_symmetry_x", PROP_BOOLEAN, PROP_NONE);
-<<<<<<< HEAD
 	RNA_def_property_boolean_sdna(prop, NULL, "flags", PAINT_SYMM_X);
 	RNA_def_property_ui_text(prop, "Symmetry X", "Mirror brush across the X axis");
 
@@ -261,17 +249,6 @@
 
 	prop= RNA_def_property(srna, "use_symmetry_z", PROP_BOOLEAN, PROP_NONE);
 	RNA_def_property_boolean_sdna(prop, NULL, "flags", PAINT_SYMM_Z);
-=======
-	RNA_def_property_boolean_sdna(prop, NULL, "flags", SCULPT_SYMM_X);
-	RNA_def_property_ui_text(prop, "Symmetry X", "Mirror brush across the X axis");
-
-	prop= RNA_def_property(srna, "use_symmetry_y", PROP_BOOLEAN, PROP_NONE);
-	RNA_def_property_boolean_sdna(prop, NULL, "flags", SCULPT_SYMM_Y);
-	RNA_def_property_ui_text(prop, "Symmetry Y", "Mirror brush across the Y axis");
-
-	prop= RNA_def_property(srna, "use_symmetry_z", PROP_BOOLEAN, PROP_NONE);
-	RNA_def_property_boolean_sdna(prop, NULL, "flags", SCULPT_SYMM_Z);
->>>>>>> d59304e8
 	RNA_def_property_ui_text(prop, "Symmetry Z", "Mirror brush across the Z axis");
 
 	prop= RNA_def_property(srna, "lock_x", PROP_BOOLEAN, PROP_NONE);
@@ -291,11 +268,7 @@
 	RNA_def_property_ui_text(prop, "Symmetry Feathering", "Reduce the strength of the brush where it overlaps symmetrical dabs");
 
 	prop= RNA_def_property(srna, "use_threaded", PROP_BOOLEAN, PROP_NONE);
-<<<<<<< HEAD
 	RNA_def_property_boolean_sdna(prop, NULL, "flags", PAINT_USE_OPENMP);
-=======
-	RNA_def_property_boolean_sdna(prop, NULL, "flags", SCULPT_USE_OPENMP);
->>>>>>> d59304e8
 	RNA_def_property_ui_text(prop, "Use OpenMP", "Take advantage of multiple CPU cores to improve sculpting performance");
 }
 
