--- conflicted
+++ resolved
@@ -6123,16 +6123,14 @@
   RNA_def_property_boolean_sdna(prop, NULL, "use_sculpt_vertex_colors", 1);
   RNA_def_property_ui_text(prop, "Sculpt Vertex Colors", "Use the new Vertex Painting system");
 
-<<<<<<< HEAD
   prop = RNA_def_property(srna, "use_drw_image_editor", PROP_BOOLEAN, PROP_NONE);
   RNA_def_property_boolean_sdna(prop, NULL, "use_drw_image_editor", 1);
   RNA_def_property_ui_text(
       prop, "Image Editor Draw Engine", "Use draw manager for rendering the uv/image editor");
-=======
+
   prop = RNA_def_property(srna, "use_tools_missing_icons", PROP_BOOLEAN, PROP_NONE);
   RNA_def_property_boolean_sdna(prop, NULL, "use_tools_missing_icons", 1);
   RNA_def_property_ui_text(prop, "Tools with Missing Icons", "Show tools with missing icons");
->>>>>>> d2d3ab05
 }
 
 static void rna_def_userdef_addon_collection(BlenderRNA *brna, PropertyRNA *cprop)
