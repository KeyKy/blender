/*
 * This program is free software; you can redistribute it and/or
 * modify it under the terms of the GNU General Public License
 * as published by the Free Software Foundation; either version 2
 * of the License, or (at your option) any later version.
 *
 * This program is distributed in the hope that it will be useful,
 * but WITHOUT ANY WARRANTY; without even the implied warranty of
 * MERCHANTABILITY or FITNESS FOR A PARTICULAR PURPOSE.  See the
 * GNU General Public License for more details.
 *
 * You should have received a copy of the GNU General Public License
 * along with this program; if not, write to the Free Software Foundation,
 * Inc., 51 Franklin Street, Fifth Floor, Boston, MA 02110-1301, USA.
 *
 * The Original Code is Copyright (C) 2005 by the Blender Foundation.
 * All rights reserved.
 */

/** \file
 * \ingroup modifiers
 */

#include "BLI_utildefines.h"

#include "BLI_math.h"

#include "BLT_translation.h"

#include "DNA_mesh_types.h"
#include "DNA_meshdata_types.h"
#include "DNA_object_types.h"
#include "DNA_screen_types.h"

#include "BKE_context.h"
#include "BKE_deform.h"
#include "BKE_editmesh.h"
#include "BKE_lib_id.h"
#include "BKE_lib_query.h"
#include "BKE_mesh.h"
#include "BKE_modifier.h"
#include "BKE_screen.h"

#include "UI_interface.h"
#include "UI_resources.h"

#include "RNA_access.h"

#include "DEG_depsgraph_query.h"

#include "MOD_ui_common.h"
#include "MOD_util.h"

static void initData(ModifierData *md)
{
  CastModifierData *cmd = (CastModifierData *)md;

  cmd->fac = 0.5f;
  cmd->radius = 0.0f;
  cmd->size = 0.0f;
  cmd->flag = MOD_CAST_X | MOD_CAST_Y | MOD_CAST_Z | MOD_CAST_SIZE_FROM_RADIUS;
  cmd->type = MOD_CAST_TYPE_SPHERE;
  cmd->defgrp_name[0] = '\0';
  cmd->object = NULL;
}

static bool isDisabled(const struct Scene *UNUSED(scene),
                       ModifierData *md,
                       bool UNUSED(useRenderParams))
{
  CastModifierData *cmd = (CastModifierData *)md;
  short flag;

  flag = cmd->flag & (MOD_CAST_X | MOD_CAST_Y | MOD_CAST_Z);

  if ((cmd->fac == 0.0f) || flag == 0) {
    return true;
  }

  return false;
}

static void requiredDataMask(Object *UNUSED(ob),
                             ModifierData *md,
                             CustomData_MeshMasks *r_cddata_masks)
{
  CastModifierData *cmd = (CastModifierData *)md;

  /* ask for vertexgroups if we need them */
  if (cmd->defgrp_name[0] != '\0') {
    r_cddata_masks->vmask |= CD_MASK_MDEFORMVERT;
  }
}

static void foreachObjectLink(ModifierData *md, Object *ob, ObjectWalkFunc walk, void *userData)
{
  CastModifierData *cmd = (CastModifierData *)md;

  walk(userData, ob, &cmd->object, IDWALK_CB_NOP);
}

static void updateDepsgraph(ModifierData *md, const ModifierUpdateDepsgraphContext *ctx)
{
  CastModifierData *cmd = (CastModifierData *)md;
  if (cmd->object != NULL) {
    DEG_add_object_relation(ctx->node, cmd->object, DEG_OB_COMP_TRANSFORM, "Cast Modifier");
    DEG_add_modifier_to_transform_relation(ctx->node, "Cast Modifier");
  }
}

static void sphere_do(CastModifierData *cmd,
                      const ModifierEvalContext *UNUSED(ctx),
                      Object *ob,
                      Mesh *mesh,
                      float (*vertexCos)[3],
                      int numVerts)
{
  MDeformVert *dvert = NULL;
  const bool invert_vgroup = (cmd->flag & MOD_CAST_INVERT_VGROUP) != 0;

  Object *ctrl_ob = NULL;

  int i, defgrp_index;
  bool has_radius = false;
  short flag, type;
  float len = 0.0f;
  float fac = cmd->fac;
  float facm = 1.0f - fac;
  const float fac_orig = fac;
  float vec[3], center[3] = {0.0f, 0.0f, 0.0f};
  float mat[4][4], imat[4][4];

  flag = cmd->flag;
  type = cmd->type; /* projection type: sphere or cylinder */

  if (type == MOD_CAST_TYPE_CYLINDER) {
    flag &= ~MOD_CAST_Z;
  }

  ctrl_ob = cmd->object;

  /* spherify's center is {0, 0, 0} (the ob's own center in its local
   * space), by default, but if the user defined a control object,
   * we use its location, transformed to ob's local space */
  if (ctrl_ob) {
    if (flag & MOD_CAST_USE_OB_TRANSFORM) {
      invert_m4_m4(imat, ctrl_ob->obmat);
      mul_m4_m4m4(mat, imat, ob->obmat);
      invert_m4_m4(imat, mat);
    }

    invert_m4_m4(ob->imat, ob->obmat);
    mul_v3_m4v3(center, ob->imat, ctrl_ob->obmat[3]);
  }

  /* now we check which options the user wants */

  /* 1) (flag was checked in the "if (ctrl_ob)" block above) */
  /* 2) cmd->radius > 0.0f: only the vertices within this radius from
   * the center of the effect should be deformed */
  if (cmd->radius > FLT_EPSILON) {
    has_radius = 1;
  }

  /* 3) if we were given a vertex group name,
   * only those vertices should be affected */
  if (cmd->defgrp_name[0] != '\0') {
    MOD_get_vgroup(ob, mesh, cmd->defgrp_name, &dvert, &defgrp_index);
  }

  if (flag & MOD_CAST_SIZE_FROM_RADIUS) {
    len = cmd->radius;
  }
  else {
    len = cmd->size;
  }

  if (len <= 0) {
    for (i = 0; i < numVerts; i++) {
      len += len_v3v3(center, vertexCos[i]);
    }
    len /= numVerts;

    if (len == 0.0f) {
      len = 10.0f;
    }
  }

  for (i = 0; i < numVerts; i++) {
    float tmp_co[3];

    copy_v3_v3(tmp_co, vertexCos[i]);
    if (ctrl_ob) {
      if (flag & MOD_CAST_USE_OB_TRANSFORM) {
        mul_m4_v3(mat, tmp_co);
      }
      else {
        sub_v3_v3(tmp_co, center);
      }
    }

    copy_v3_v3(vec, tmp_co);

    if (type == MOD_CAST_TYPE_CYLINDER) {
      vec[2] = 0.0f;
    }

    if (has_radius) {
      if (len_v3(vec) > cmd->radius) {
        continue;
      }
    }

    if (dvert) {
      const float weight = invert_vgroup ?
                               1.0f - BKE_defvert_find_weight(&dvert[i], defgrp_index) :
                               BKE_defvert_find_weight(&dvert[i], defgrp_index);

      if (weight == 0.0f) {
        continue;
      }

      fac = fac_orig * weight;
      facm = 1.0f - fac;
    }

    normalize_v3(vec);

    if (flag & MOD_CAST_X) {
      tmp_co[0] = fac * vec[0] * len + facm * tmp_co[0];
    }
    if (flag & MOD_CAST_Y) {
      tmp_co[1] = fac * vec[1] * len + facm * tmp_co[1];
    }
    if (flag & MOD_CAST_Z) {
      tmp_co[2] = fac * vec[2] * len + facm * tmp_co[2];
    }

    if (ctrl_ob) {
      if (flag & MOD_CAST_USE_OB_TRANSFORM) {
        mul_m4_v3(imat, tmp_co);
      }
      else {
        add_v3_v3(tmp_co, center);
      }
    }

    copy_v3_v3(vertexCos[i], tmp_co);
  }
}

static void cuboid_do(CastModifierData *cmd,
                      const ModifierEvalContext *UNUSED(ctx),
                      Object *ob,
                      Mesh *mesh,
                      float (*vertexCos)[3],
                      int numVerts)
{
  MDeformVert *dvert = NULL;
  int defgrp_index;
  const bool invert_vgroup = (cmd->flag & MOD_CAST_INVERT_VGROUP) != 0;

  Object *ctrl_ob = NULL;

  int i;
  bool has_radius = false;
  short flag;
  float fac = cmd->fac;
  float facm = 1.0f - fac;
  const float fac_orig = fac;
  float min[3], max[3], bb[8][3];
  float center[3] = {0.0f, 0.0f, 0.0f};
  float mat[4][4], imat[4][4];

  flag = cmd->flag;

  ctrl_ob = cmd->object;

  /* now we check which options the user wants */

  /* 1) (flag was checked in the "if (ctrl_ob)" block above) */
  /* 2) cmd->radius > 0.0f: only the vertices within this radius from
   * the center of the effect should be deformed */
  if (cmd->radius > FLT_EPSILON) {
    has_radius = 1;
  }

  /* 3) if we were given a vertex group name,
   * only those vertices should be affected */
  if (cmd->defgrp_name[0] != '\0') {
    MOD_get_vgroup(ob, mesh, cmd->defgrp_name, &dvert, &defgrp_index);
  }

  if (ctrl_ob) {
    if (flag & MOD_CAST_USE_OB_TRANSFORM) {
      invert_m4_m4(imat, ctrl_ob->obmat);
      mul_m4_m4m4(mat, imat, ob->obmat);
      invert_m4_m4(imat, mat);
    }

    invert_m4_m4(ob->imat, ob->obmat);
    mul_v3_m4v3(center, ob->imat, ctrl_ob->obmat[3]);
  }

  if ((flag & MOD_CAST_SIZE_FROM_RADIUS) && has_radius) {
    for (i = 0; i < 3; i++) {
      min[i] = -cmd->radius;
      max[i] = cmd->radius;
    }
  }
  else if (!(flag & MOD_CAST_SIZE_FROM_RADIUS) && cmd->size > 0) {
    for (i = 0; i < 3; i++) {
      min[i] = -cmd->size;
      max[i] = cmd->size;
    }
  }
  else {
    /* get bound box */
    /* We can't use the object's bound box because other modifiers
     * may have changed the vertex data. */
    INIT_MINMAX(min, max);

    /* Cast's center is the ob's own center in its local space,
     * by default, but if the user defined a control object, we use
     * its location, transformed to ob's local space. */
    if (ctrl_ob) {
      float vec[3];

      /* let the center of the ctrl_ob be part of the bound box: */
      minmax_v3v3_v3(min, max, center);

      for (i = 0; i < numVerts; i++) {
        sub_v3_v3v3(vec, vertexCos[i], center);
        minmax_v3v3_v3(min, max, vec);
      }
    }
    else {
      for (i = 0; i < numVerts; i++) {
        minmax_v3v3_v3(min, max, vertexCos[i]);
      }
    }

    /* we want a symmetric bound box around the origin */
    if (fabsf(min[0]) > fabsf(max[0])) {
      max[0] = fabsf(min[0]);
    }
    if (fabsf(min[1]) > fabsf(max[1])) {
      max[1] = fabsf(min[1]);
    }
    if (fabsf(min[2]) > fabsf(max[2])) {
      max[2] = fabsf(min[2]);
    }
    min[0] = -max[0];
    min[1] = -max[1];
    min[2] = -max[2];
  }

  /* building our custom bounding box */
  bb[0][0] = bb[2][0] = bb[4][0] = bb[6][0] = min[0];
  bb[1][0] = bb[3][0] = bb[5][0] = bb[7][0] = max[0];
  bb[0][1] = bb[1][1] = bb[4][1] = bb[5][1] = min[1];
  bb[2][1] = bb[3][1] = bb[6][1] = bb[7][1] = max[1];
  bb[0][2] = bb[1][2] = bb[2][2] = bb[3][2] = min[2];
  bb[4][2] = bb[5][2] = bb[6][2] = bb[7][2] = max[2];

  /* ready to apply the effect, one vertex at a time */
  for (i = 0; i < numVerts; i++) {
    int octant, coord;
    float d[3], dmax, apex[3], fbb;
    float tmp_co[3];

    copy_v3_v3(tmp_co, vertexCos[i]);
    if (ctrl_ob) {
      if (flag & MOD_CAST_USE_OB_TRANSFORM) {
        mul_m4_v3(mat, tmp_co);
      }
      else {
        sub_v3_v3(tmp_co, center);
      }
    }

    if (has_radius) {
      if (fabsf(tmp_co[0]) > cmd->radius || fabsf(tmp_co[1]) > cmd->radius ||
          fabsf(tmp_co[2]) > cmd->radius) {
        continue;
      }
    }

    if (dvert) {
      const float weight = invert_vgroup ?
                               1.0f - BKE_defvert_find_weight(&dvert[i], defgrp_index) :
                               BKE_defvert_find_weight(&dvert[i], defgrp_index);

      if (weight == 0.0f) {
        continue;
      }

      fac = fac_orig * weight;
      facm = 1.0f - fac;
    }

    /* The algo used to project the vertices to their
     * bounding box (bb) is pretty simple:
     * for each vertex v:
     * 1) find in which octant v is in;
     * 2) find which outer "wall" of that octant is closer to v;
     * 3) calculate factor (var fbb) to project v to that wall;
     * 4) project. */

    /* find in which octant this vertex is in */
    octant = 0;
    if (tmp_co[0] > 0.0f) {
      octant += 1;
    }
    if (tmp_co[1] > 0.0f) {
      octant += 2;
    }
    if (tmp_co[2] > 0.0f) {
      octant += 4;
    }

    /* apex is the bb's vertex at the chosen octant */
    copy_v3_v3(apex, bb[octant]);

    /* find which bb plane is closest to this vertex ... */
    d[0] = tmp_co[0] / apex[0];
    d[1] = tmp_co[1] / apex[1];
    d[2] = tmp_co[2] / apex[2];

    /* ... (the closest has the higher (closer to 1) d value) */
    dmax = d[0];
    coord = 0;
    if (d[1] > dmax) {
      dmax = d[1];
      coord = 1;
    }
    if (d[2] > dmax) {
      /* dmax = d[2]; */ /* commented, we don't need it */
      coord = 2;
    }

    /* ok, now we know which coordinate of the vertex to use */

    if (fabsf(tmp_co[coord]) < FLT_EPSILON) { /* avoid division by zero */
      continue;
    }

    /* finally, this is the factor we wanted, to project the vertex
     * to its bounding box (bb) */
    fbb = apex[coord] / tmp_co[coord];

    /* calculate the new vertex position */
    if (flag & MOD_CAST_X) {
      tmp_co[0] = facm * tmp_co[0] + fac * tmp_co[0] * fbb;
    }
    if (flag & MOD_CAST_Y) {
      tmp_co[1] = facm * tmp_co[1] + fac * tmp_co[1] * fbb;
    }
    if (flag & MOD_CAST_Z) {
      tmp_co[2] = facm * tmp_co[2] + fac * tmp_co[2] * fbb;
    }

    if (ctrl_ob) {
      if (flag & MOD_CAST_USE_OB_TRANSFORM) {
        mul_m4_v3(imat, tmp_co);
      }
      else {
        add_v3_v3(tmp_co, center);
      }
    }

    copy_v3_v3(vertexCos[i], tmp_co);
  }
}

static void deformVerts(ModifierData *md,
                        const ModifierEvalContext *ctx,
                        Mesh *mesh,
                        float (*vertexCos)[3],
                        int numVerts)
{
  CastModifierData *cmd = (CastModifierData *)md;
  Mesh *mesh_src = NULL;

  if (ctx->object->type == OB_MESH && cmd->defgrp_name[0] != '\0') {
    /* mesh_src is only needed for vgroups. */
    mesh_src = MOD_deform_mesh_eval_get(ctx->object, NULL, mesh, NULL, numVerts, false, false);
  }

  if (cmd->type == MOD_CAST_TYPE_CUBOID) {
    cuboid_do(cmd, ctx, ctx->object, mesh_src, vertexCos, numVerts);
  }
  else { /* MOD_CAST_TYPE_SPHERE or MOD_CAST_TYPE_CYLINDER */
    sphere_do(cmd, ctx, ctx->object, mesh_src, vertexCos, numVerts);
  }

  if (!ELEM(mesh_src, NULL, mesh)) {
    BKE_id_free(NULL, mesh_src);
  }
}

static void deformVertsEM(ModifierData *md,
                          const ModifierEvalContext *ctx,
                          struct BMEditMesh *editData,
                          Mesh *mesh,
                          float (*vertexCos)[3],
                          int numVerts)
{
  CastModifierData *cmd = (CastModifierData *)md;
  Mesh *mesh_src = NULL;

  if (cmd->defgrp_name[0] != '\0') {
    mesh_src = MOD_deform_mesh_eval_get(ctx->object, editData, mesh, NULL, numVerts, false, false);
  }

  if (mesh && mesh->runtime.wrapper_type == ME_WRAPPER_TYPE_MDATA) {
    BLI_assert(mesh_src->totvert == numVerts);
  }

  /* TODO(Campbell): use edit-mode data only (remove this line). */
  if (mesh_src != NULL) {
    BKE_mesh_wrapper_ensure_mdata(mesh_src);
  }

  if (cmd->type == MOD_CAST_TYPE_CUBOID) {
    cuboid_do(cmd, ctx, ctx->object, mesh_src, vertexCos, numVerts);
  }
  else { /* MOD_CAST_TYPE_SPHERE or MOD_CAST_TYPE_CYLINDER */
    sphere_do(cmd, ctx, ctx->object, mesh_src, vertexCos, numVerts);
  }

  if (!ELEM(mesh_src, NULL, mesh)) {
    BKE_id_free(NULL, mesh_src);
  }
}

static void panel_draw(const bContext *C, Panel *panel)
{
<<<<<<< HEAD
  uiLayout *sub, *row;
=======
  uiLayout *row;
>>>>>>> 9b099c86
  uiLayout *layout = panel->layout;
  int toggles_flag = UI_ITEM_R_TOGGLE | UI_ITEM_R_FORCE_BLANK_DECORATE;

  PointerRNA ptr;
  PointerRNA ob_ptr;
  modifier_panel_get_property_pointers(C, panel, &ob_ptr, &ptr);
<<<<<<< HEAD
  modifier_panel_buttons(C, panel);

  bool has_vertex_group = RNA_string_length(&ptr, "vertex_group") != 0;
=======

>>>>>>> 9b099c86
  PointerRNA cast_object_ptr = RNA_pointer_get(&ptr, "object");

  uiLayoutSetPropSep(layout, true);

  uiItemR(layout, &ptr, "cast_type", 0, NULL, ICON_NONE);

  row = uiLayoutRowWithHeading(layout, true, IFACE_("Axis"));
  uiItemR(row, &ptr, "use_x", toggles_flag, NULL, ICON_NONE);
  uiItemR(row, &ptr, "use_y", toggles_flag, NULL, ICON_NONE);
  uiItemR(row, &ptr, "use_z", toggles_flag, NULL, ICON_NONE);

  uiItemR(layout, &ptr, "factor", 0, NULL, ICON_NONE);
  uiItemR(layout, &ptr, "radius", 0, NULL, ICON_NONE);
  uiItemR(layout, &ptr, "size", 0, NULL, ICON_NONE);
  uiItemR(layout, &ptr, "use_radius_as_size", 0, NULL, ICON_NONE);

<<<<<<< HEAD
  row = uiLayoutRow(layout, true);
  uiItemPointerR(row, &ptr, "vertex_group", &ob_ptr, "vertex_groups", NULL, ICON_NONE);
  sub = uiLayoutRow(row, true);
  uiLayoutSetActive(sub, has_vertex_group);
  uiLayoutSetPropSep(sub, false);
  uiItemR(sub, &ptr, "invert_vertex_group", 0, "", ICON_ARROW_LEFTRIGHT);
=======
  modifier_vgroup_ui(layout, &ptr, &ob_ptr, "vertex_group", "invert_vertex_group", NULL);
>>>>>>> 9b099c86

  uiItemR(layout, &ptr, "object", 0, NULL, ICON_NONE);
  if (!RNA_pointer_is_null(&cast_object_ptr)) {
    uiItemR(layout, &ptr, "use_radius_as_size", 0, NULL, ICON_NONE);
  }

  modifier_panel_end(layout, &ptr);
}

static void panelRegister(ARegionType *region_type)
{
  modifier_panel_register(region_type, eModifierType_Cast, panel_draw);
}

ModifierTypeInfo modifierType_Cast = {
    /* name */ "Cast",
    /* structName */ "CastModifierData",
    /* structSize */ sizeof(CastModifierData),
    /* type */ eModifierTypeType_OnlyDeform,
    /* flags */ eModifierTypeFlag_AcceptsCVs | eModifierTypeFlag_AcceptsVertexCosOnly |
        eModifierTypeFlag_SupportsEditmode,

    /* copyData */ BKE_modifier_copydata_generic,

    /* deformVerts */ deformVerts,
    /* deformMatrices */ NULL,
    /* deformVertsEM */ deformVertsEM,
    /* deformMatricesEM */ NULL,
    /* modifyMesh */ NULL,
    /* modifyHair */ NULL,
    /* modifyPointCloud */ NULL,
    /* modifyVolume */ NULL,

    /* initData */ initData,
    /* requiredDataMask */ requiredDataMask,
    /* freeData */ NULL,
    /* isDisabled */ isDisabled,
    /* updateDepsgraph */ updateDepsgraph,
    /* dependsOnTime */ NULL,
    /* dependsOnNormals */ NULL,
    /* foreachObjectLink */ foreachObjectLink,
    /* foreachIDLink */ NULL,
    /* foreachTexLink */ NULL,
    /* freeRuntimeData */ NULL,
    /* panelRegister */ panelRegister,
};<|MERGE_RESOLUTION|>--- conflicted
+++ resolved
@@ -536,24 +536,13 @@
 
 static void panel_draw(const bContext *C, Panel *panel)
 {
-<<<<<<< HEAD
-  uiLayout *sub, *row;
-=======
   uiLayout *row;
->>>>>>> 9b099c86
   uiLayout *layout = panel->layout;
   int toggles_flag = UI_ITEM_R_TOGGLE | UI_ITEM_R_FORCE_BLANK_DECORATE;
 
   PointerRNA ptr;
   PointerRNA ob_ptr;
   modifier_panel_get_property_pointers(C, panel, &ob_ptr, &ptr);
-<<<<<<< HEAD
-  modifier_panel_buttons(C, panel);
-
-  bool has_vertex_group = RNA_string_length(&ptr, "vertex_group") != 0;
-=======
-
->>>>>>> 9b099c86
   PointerRNA cast_object_ptr = RNA_pointer_get(&ptr, "object");
 
   uiLayoutSetPropSep(layout, true);
@@ -570,16 +559,7 @@
   uiItemR(layout, &ptr, "size", 0, NULL, ICON_NONE);
   uiItemR(layout, &ptr, "use_radius_as_size", 0, NULL, ICON_NONE);
 
-<<<<<<< HEAD
-  row = uiLayoutRow(layout, true);
-  uiItemPointerR(row, &ptr, "vertex_group", &ob_ptr, "vertex_groups", NULL, ICON_NONE);
-  sub = uiLayoutRow(row, true);
-  uiLayoutSetActive(sub, has_vertex_group);
-  uiLayoutSetPropSep(sub, false);
-  uiItemR(sub, &ptr, "invert_vertex_group", 0, "", ICON_ARROW_LEFTRIGHT);
-=======
   modifier_vgroup_ui(layout, &ptr, &ob_ptr, "vertex_group", "invert_vertex_group", NULL);
->>>>>>> 9b099c86
 
   uiItemR(layout, &ptr, "object", 0, NULL, ICON_NONE);
   if (!RNA_pointer_is_null(&cast_object_ptr)) {
