--- conflicted
+++ resolved
@@ -279,14 +279,9 @@
 		            mix_limit, mix_mode, num_verts, mloop, loopnors, nos, num_loops);
 	}
 
-<<<<<<< HEAD
-	if (polygons_check_flip(mloop, nos, &mesh->ldata, mpoly, polynors, num_polys)) {
+	if (do_polynors_fix && polygons_check_flip(mloop, nos, &mesh->ldata, mpoly, polynors, num_polys)) {
 		/* XXX TODO is this still needed? */
 		// mesh->dirty |= DM_DIRTY_TESS_CDLAYERS;
-=======
-	if (do_polynors_fix && polygons_check_flip(mloop, nos, dm->getLoopDataLayout(dm), mpoly, polynors, num_polys)) {
-		dm->dirty |= DM_DIRTY_TESS_CDLAYERS;
->>>>>>> 66407e15
 		/* We need to recompute vertex normals! */
 		BKE_mesh_calc_normals(mesh);
 	}
@@ -364,13 +359,8 @@
 		            mix_limit, mix_mode, num_verts, mloop, loopnors, nos, num_loops);
 	}
 
-<<<<<<< HEAD
-	if (polygons_check_flip(mloop, nos, &mesh->ldata, mpoly, polynors, num_polys)) {
+	if (do_polynors_fix && polygons_check_flip(mloop, nos, &mesh->ldata, mpoly, polynors, num_polys)) {
 		mesh->runtime.cd_dirty_vert |= CD_MASK_NORMAL;
-=======
-	if (do_polynors_fix && polygons_check_flip(mloop, nos, dm->getLoopDataLayout(dm), mpoly, polynors, num_polys)) {
-		dm->dirty |= DM_DIRTY_TESS_CDLAYERS;
->>>>>>> 66407e15
 	}
 
 	BKE_mesh_normals_loop_custom_set(mvert, num_verts, medge, num_edges, mloop, nos, num_loops,
