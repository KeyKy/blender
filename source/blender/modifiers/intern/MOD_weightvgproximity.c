/*
 * ***** BEGIN GPL LICENSE BLOCK *****
 *
 * This program is free software; you can redistribute it and/or
 * modify it under the terms of the GNU General Public License
 * as published by the Free Software Foundation; either version 2
 * of the License, or (at your option) any later version.
 *
 * This program is distributed in the hope that it will be useful,
 * but WITHOUT ANY WARRANTY; without even the implied warranty of
 * MERCHANTABILITY or FITNESS FOR A PARTICULAR PURPOSE.  See the
 * GNU General Public License for more details.
 *
 * You should have received a copy of the GNU General Public License
 * along with this program; if not, write to the Free Software  Foundation,
 * Inc., 51 Franklin Street, Fifth Floor, Boston, MA 02110-1301, USA.
 *
 * The Original Code is Copyright (C) 2011 by Bastien Montagne.
 * All rights reserved.
 *
 * Contributor(s): None yet.
 *
 * ***** END GPL LICENSE BLOCK *****
 *
 */

/** \file blender/modifiers/intern/MOD_weightvgproximity.c
 *  \ingroup modifiers
 */

#include "BLI_utildefines.h"
#include "BLI_ghash.h"
#include "BLI_listbase.h"
#include "BLI_math.h"
#include "BLI_rand.h"
#include "BLI_task.h"

#include "DNA_mesh_types.h"
#include "DNA_meshdata_types.h"
#include "DNA_modifier_types.h"
#include "DNA_object_types.h"

#include "BKE_cdderivedmesh.h"
#include "BKE_curve.h"
#include "BKE_customdata.h"
#include "BKE_deform.h"
#include "BKE_library.h"
#include "BKE_library_query.h"
#include "BKE_mesh.h"
#include "BKE_modifier.h"
#include "BKE_texture.h"          /* Texture masking. */

#include "DEG_depsgraph_build.h"

#include "MEM_guardedalloc.h"

#include "MOD_weightvg_util.h"
#include "MOD_modifiertypes.h"
#include "MOD_util.h"

//#define USE_TIMEIT

#ifdef USE_TIMEIT
#  include "PIL_time.h"
#  include "PIL_time_utildefines.h"
#endif

/**************************************
 * Util functions.                    *
 **************************************/

/* Util macro. */
#define OUT_OF_MEMORY() ((void)printf("WeightVGProximity: Out of memory.\n"))

typedef struct Vert2GeomData {
	/* Read-only data */
	float (*v_cos)[3];

	const SpaceTransform *loc2trgt;

	BVHTreeFromMesh *treeData[3];

	/* Write data, but not needing locking (two different threads will never write same index). */
	float *dist[3];
} Vert2GeomData;

/* Data which is localized to each computed chunk (i.e. thread-safe, and with continous subset of index range). */
typedef struct Vert2GeomDataChunk {
	/* Read-only data */
	float last_hit_co[3][3];
	bool is_init[3];
} Vert2GeomDataChunk;

/**
 * Callback used by BLI_task 'for loop' helper.
 */
static void vert2geom_task_cb_ex(
        void *__restrict userdata,
        const int iter,
        const ParallelRangeTLS *__restrict tls)
{
	Vert2GeomData *data = userdata;
	Vert2GeomDataChunk *data_chunk = tls->userdata_chunk;

	float tmp_co[3];
	int i;

	/* Convert the vertex to tree coordinates. */
	copy_v3_v3(tmp_co, data->v_cos[iter]);
	BLI_space_transform_apply(data->loc2trgt, tmp_co);

	for (i = 0; i < ARRAY_SIZE(data->dist); i++) {
		if (data->dist[i]) {
			BVHTreeNearest nearest = {0};

			/* Note that we use local proximity heuristics (to reduce the nearest search).
			 *
			 * If we already had an hit before in same chunk of tasks (i.e. previous vertex by index),
			 * we assume this vertex is going to have a close hit to that other vertex, so we can initiate
			 * the "nearest.dist" with the expected value to that last hit.
			 * This will lead in pruning of the search tree.
			 */
			nearest.dist_sq = data_chunk->is_init[i] ? len_squared_v3v3(tmp_co, data_chunk->last_hit_co[i]) : FLT_MAX;
			nearest.index = -1;

			/* Compute and store result. If invalid (-1 idx), keep FLT_MAX dist. */
			BLI_bvhtree_find_nearest(data->treeData[i]->tree, tmp_co, &nearest,
			                         data->treeData[i]->nearest_callback, data->treeData[i]);
			data->dist[i][iter] = sqrtf(nearest.dist_sq);

			if (nearest.index != -1) {
				copy_v3_v3(data_chunk->last_hit_co[i], nearest.co);
				data_chunk->is_init[i] = true;
			}
		}
	}
}

/**
 * Find nearest vertex and/or edge and/or face, for each vertex (adapted from shrinkwrap.c).
 */
<<<<<<< HEAD
static void get_vert2geom_distance(int numVerts, float (*v_cos)[3],
                                   float *dist_v, float *dist_e, float *dist_f,
                                   Mesh *target, const SpaceTransform *loc2trgt)
=======
static void get_vert2geom_distance(
        int numVerts, float (*v_cos)[3],
        float *dist_v, float *dist_e, float *dist_f,
        DerivedMesh *target, const SpaceTransform *loc2trgt)
>>>>>>> c84b8d48
{
	Vert2GeomData data = {0};
	Vert2GeomDataChunk data_chunk = {{{0}}};

	BVHTreeFromMesh treeData_v = {NULL};
	BVHTreeFromMesh treeData_e = {NULL};
	BVHTreeFromMesh treeData_f = {NULL};

	if (dist_v) {
		/* Create a bvh-tree of the given target's verts. */
		BKE_bvhtree_from_mesh_get(&treeData_v, target, BVHTREE_FROM_VERTS, 2);
		if (treeData_v.tree == NULL) {
			OUT_OF_MEMORY();
			return;
		}
	}
	if (dist_e) {
		/* Create a bvh-tree of the given target's edges. */
		BKE_bvhtree_from_mesh_get(&treeData_e, target, BVHTREE_FROM_EDGES, 2);
		if (treeData_e.tree == NULL) {
			OUT_OF_MEMORY();
			return;
		}
	}
	if (dist_f) {
		/* Create a bvh-tree of the given target's faces. */
		BKE_bvhtree_from_mesh_get(&treeData_f, target, BVHTREE_FROM_LOOPTRI, 2);
		if (treeData_f.tree == NULL) {
			OUT_OF_MEMORY();
			return;
		}
	}

	data.v_cos = v_cos;
	data.loc2trgt = loc2trgt;
	data.treeData[0] = &treeData_v;
	data.treeData[1] = &treeData_e;
	data.treeData[2] = &treeData_f;
	data.dist[0] = dist_v;
	data.dist[1] = dist_e;
	data.dist[2] = dist_f;

	ParallelRangeSettings settings;
	BLI_parallel_range_settings_defaults(&settings);
	settings.use_threading = (numVerts > 10000);
	settings.userdata_chunk = &data_chunk;
	settings.userdata_chunk_size = sizeof(data_chunk);
	BLI_task_parallel_range(
	        0, numVerts,
	        &data,
	        vert2geom_task_cb_ex,
	        &settings);

	if (dist_v)
		free_bvhtree_from_mesh(&treeData_v);
	if (dist_e)
		free_bvhtree_from_mesh(&treeData_e);
	if (dist_f)
		free_bvhtree_from_mesh(&treeData_f);
}

/**
 * Returns the real distance between a vertex and another reference object.
 * Note that it works in final world space (i.e. with constraints etc. applied).
 */
static void get_vert2ob_distance(
        int numVerts, float (*v_cos)[3], float *dist,
        Object *ob, Object *obr)
{
	/* Vertex and ref object coordinates. */
	float v_wco[3];
	unsigned int i = numVerts;

	while (i-- > 0) {
		/* Get world-coordinates of the vertex (constraints and anim included). */
		mul_v3_m4v3(v_wco, ob->obmat, v_cos[i]);
		/* Return distance between both coordinates. */
		dist[i] = len_v3v3(v_wco, obr->obmat[3]);
	}
}

/**
 * Returns the real distance between an object and another reference object.
 * Note that it works in final world space (i.e. with constraints etc. applied).
 */
static float get_ob2ob_distance(const Object *ob, const Object *obr)
{
	return len_v3v3(ob->obmat[3], obr->obmat[3]); 
}

/**
 * Maps distances to weights, with an optional "smoothing" mapping.
 */
static void do_map(Object *ob, float *weights, const int nidx, const float min_d, const float max_d, short mode)
{
	const float range_inv = 1.0f / (max_d - min_d); /* invert since multiplication is faster */
	unsigned int i = nidx;
	if (max_d == min_d) {
		while (i-- > 0) {
			weights[i] = (weights[i] >= max_d) ? 1.0f : 0.0f; /* "Step" behavior... */
		}
	}
	else if (max_d > min_d) {
		while (i-- > 0) {
			if     (weights[i] >= max_d) weights[i] = 1.0f;  /* most likely case first */
			else if (weights[i] <= min_d) weights[i] = 0.0f;
			else weights[i] = (weights[i] - min_d) * range_inv;
		}
	}
	else {
		while (i-- > 0) {
			if     (weights[i] <= max_d) weights[i] = 1.0f;  /* most likely case first */
			else if (weights[i] >= min_d) weights[i] = 0.0f;
			else weights[i] = (weights[i] - min_d) * range_inv;
		}
	}

	if (!ELEM(mode, MOD_WVG_MAPPING_NONE, MOD_WVG_MAPPING_CURVE)) {
		RNG *rng = NULL;

		if (mode == MOD_WVG_MAPPING_RANDOM) {
			rng = BLI_rng_new_srandom(BLI_ghashutil_strhash(ob->id.name + 2));
		}

		weightvg_do_map(nidx, weights, mode, NULL, rng);

		if (rng) {
			BLI_rng_free(rng);
		}
	}
}

/**************************************
 * Modifiers functions.               *
 **************************************/
static void initData(ModifierData *md)
{
	WeightVGProximityModifierData *wmd = (WeightVGProximityModifierData *) md;

	wmd->proximity_mode       = MOD_WVG_PROXIMITY_OBJECT;
	wmd->proximity_flags      = MOD_WVG_PROXIMITY_GEOM_VERTS;

	wmd->falloff_type         = MOD_WVG_MAPPING_NONE;

	wmd->mask_constant        = 1.0f;
	wmd->mask_tex_use_channel = MOD_WVG_MASK_TEX_USE_INT; /* Use intensity by default. */
	wmd->mask_tex_mapping     = MOD_DISP_MAP_LOCAL;
	wmd->max_dist             = 1.0f; /* vert arbitrary distance, but don't use 0 */
}

static CustomDataMask requiredDataMask(Object *UNUSED(ob), ModifierData *md)
{
	WeightVGProximityModifierData *wmd = (WeightVGProximityModifierData *) md;
	CustomDataMask dataMask = 0;

	/* We need vertex groups! */
	dataMask |= CD_MASK_MDEFORMVERT;

	/* Ask for UV coordinates if we need them. */
	if (wmd->mask_tex_mapping == MOD_DISP_MAP_UV)
		dataMask |= CD_MASK_MTFACE;

	/* No need to ask for CD_PREVIEW_MLOOPCOL... */

	return dataMask;
}

static bool dependsOnTime(ModifierData *md)
{
	WeightVGProximityModifierData *wmd = (WeightVGProximityModifierData *) md;

	if (wmd->mask_texture)
		return BKE_texture_dependsOnTime(wmd->mask_texture);
	return 0;
}

static void foreachObjectLink(ModifierData *md, Object *ob, ObjectWalkFunc walk, void *userData)
{
	WeightVGProximityModifierData *wmd = (WeightVGProximityModifierData *) md;
	walk(userData, ob, &wmd->proximity_ob_target, IDWALK_CB_NOP);
	walk(userData, ob, &wmd->mask_tex_map_obj, IDWALK_CB_NOP);
}

static void foreachIDLink(ModifierData *md, Object *ob, IDWalkFunc walk, void *userData)
{
	WeightVGProximityModifierData *wmd = (WeightVGProximityModifierData *) md;

	walk(userData, ob, (ID **)&wmd->mask_texture, IDWALK_CB_USER);

	foreachObjectLink(md, ob, (ObjectWalkFunc)walk, userData);
}

static void foreachTexLink(ModifierData *md, Object *ob, TexWalkFunc walk, void *userData)
{
	walk(userData, ob, md, "mask_texture");
}

static void updateDepsgraph(ModifierData *md, const ModifierUpdateDepsgraphContext *ctx)
{
	WeightVGProximityModifierData *wmd = (WeightVGProximityModifierData *)md;
	if (wmd->proximity_ob_target != NULL) {
		DEG_add_object_relation(ctx->node, wmd->proximity_ob_target, DEG_OB_COMP_TRANSFORM, "WeightVGProximity Modifier");
		DEG_add_object_relation(ctx->node, wmd->proximity_ob_target, DEG_OB_COMP_GEOMETRY, "WeightVGProximity Modifier");
	}
	if (wmd->mask_tex_map_obj != NULL && wmd->mask_tex_mapping == MOD_DISP_MAP_OBJECT) {
		DEG_add_object_relation(ctx->node, wmd->mask_tex_map_obj, DEG_OB_COMP_TRANSFORM, "WeightVGProximity Modifier");
		DEG_add_object_relation(ctx->node, wmd->mask_tex_map_obj, DEG_OB_COMP_GEOMETRY, "WeightVGProximity Modifier");
	}
	if (wmd->mask_tex_mapping == MOD_DISP_MAP_GLOBAL) {
		DEG_add_object_relation(ctx->node, ctx->object, DEG_OB_COMP_TRANSFORM, "WeightVGProximity Modifier");
		DEG_add_object_relation(ctx->node, ctx->object, DEG_OB_COMP_GEOMETRY, "WeightVGProximity Modifier");
	}
}

static bool isDisabled(ModifierData *md, int UNUSED(useRenderParams))
{
	WeightVGProximityModifierData *wmd = (WeightVGProximityModifierData *) md;
	/* If no vertex group, bypass. */
	if (wmd->defgrp_name[0] == '\0') return 1;
	/* If no target object, bypass. */
	return (wmd->proximity_ob_target == NULL);
}

<<<<<<< HEAD
static Mesh *applyModifier(ModifierData *md, const ModifierEvalContext *ctx, Mesh *mesh)
=======
static DerivedMesh *applyModifier(
        ModifierData *md, Object *ob, DerivedMesh *derivedData,
        ModifierApplyFlag UNUSED(flag))
>>>>>>> c84b8d48
{
	BLI_assert(mesh != NULL);

	WeightVGProximityModifierData *wmd = (WeightVGProximityModifierData *) md;
	MDeformVert *dvert = NULL;
	MDeformWeight **dw, **tdw;
	float (*v_cos)[3] = NULL; /* The vertices coordinates. */
	Object *ob = ctx->object;
	Object *obr = NULL; /* Our target object. */
	int defgrp_index;
	float *tw = NULL;
	float *org_w = NULL;
	float *new_w = NULL;
	int *tidx, *indices = NULL;
	int numIdx = 0;
	int i;
	/* Flags. */
#if 0
	const bool do_prev = (wmd->modifier.mode & eModifierMode_DoWeightPreview) != 0;
#endif

#ifdef USE_TIMEIT
	TIMEIT_START(perf);
#endif

	/* Get number of verts. */
	const int numVerts = mesh->totvert;

	/* Check if we can just return the original mesh.
	 * Must have verts and therefore verts assigned to vgroups to do anything useful!
	 */
	if ((numVerts == 0) || BLI_listbase_is_empty(&ctx->object->defbase)) {
		return mesh;
	}

	/* Get our target object. */
	obr = wmd->proximity_ob_target;
	if (obr == NULL) {
		return mesh;
	}

	/* Get vgroup idx from its name. */
	defgrp_index = defgroup_name_index(ob, wmd->defgrp_name);
	if (defgrp_index == -1) {
		return mesh;
	}

	const bool has_mdef = CustomData_has_layer(&mesh->vdata, CD_MDEFORMVERT);
	/* If no vertices were ever added to an object's vgroup, dvert might be NULL. */
	/* As this modifier never add vertices to vgroup, just return. */
	if (!has_mdef) {
		return mesh;
	}

	Mesh *result;
	BKE_id_copy_ex(
	        NULL, &mesh->id, (ID **)&result,
	        LIB_ID_CREATE_NO_MAIN |
	        LIB_ID_CREATE_NO_USER_REFCOUNT |
	        LIB_ID_CREATE_NO_DEG_TAG |
	        LIB_ID_COPY_NO_PREVIEW,
	        false);

	if (has_mdef) {
		dvert = CustomData_get_layer(&result->vdata, CD_MDEFORMVERT);
	}
	else {
		/* Add a valid data layer! */
		dvert = CustomData_add_layer(&result->vdata, CD_MDEFORMVERT, CD_CALLOC, NULL, numVerts);
	}
	/* Ultimate security check. */
	if (!dvert) {
		BKE_id_free(NULL, result);
		return mesh;
	}

	/* Find out which vertices to work on (all vertices in vgroup), and get their relevant weight. */
	tidx = MEM_malloc_arrayN(numVerts, sizeof(int), "WeightVGProximity Modifier, tidx");
	tw = MEM_malloc_arrayN(numVerts, sizeof(float), "WeightVGProximity Modifier, tw");
	tdw = MEM_malloc_arrayN(numVerts, sizeof(MDeformWeight *), "WeightVGProximity Modifier, tdw");
	for (i = 0; i < numVerts; i++) {
		MDeformWeight *_dw = defvert_find_index(&dvert[i], defgrp_index);
		if (_dw) {
			tidx[numIdx] = i;
			tw[numIdx] = _dw->weight;
			tdw[numIdx++] = _dw;
		}
	}
	/* If no vertices found, return org data! */
	if (numIdx == 0) {
		MEM_freeN(tidx);
		MEM_freeN(tw);
		MEM_freeN(tdw);
		BKE_id_free(NULL, result);
		return mesh;
	}
	if (numIdx != numVerts) {
		indices = MEM_malloc_arrayN(numIdx, sizeof(int), "WeightVGProximity Modifier, indices");
		memcpy(indices, tidx, sizeof(int) * numIdx);
		org_w = MEM_malloc_arrayN(numIdx, sizeof(float), "WeightVGProximity Modifier, org_w");
		memcpy(org_w, tw, sizeof(float) * numIdx);
		dw = MEM_malloc_arrayN(numIdx, sizeof(MDeformWeight *), "WeightVGProximity Modifier, dw");
		memcpy(dw, tdw, sizeof(MDeformWeight *) * numIdx);
		MEM_freeN(tw);
		MEM_freeN(tdw);
	}
	else {
		org_w = tw;
		dw = tdw;
	}
	new_w = MEM_malloc_arrayN(numIdx, sizeof(float), "WeightVGProximity Modifier, new_w");
	MEM_freeN(tidx);

	/* Get our vertex coordinates. */
	if (numIdx != numVerts) {
		float (*tv_cos)[3] = BKE_mesh_vertexCos_get(result, NULL);
		v_cos = MEM_malloc_arrayN(numIdx, sizeof(float[3]), "WeightVGProximity Modifier, v_cos");
		for (i = 0; i < numIdx; i++) {
			copy_v3_v3(v_cos[i], tv_cos[indices[i]]);
		}
		MEM_freeN(tv_cos);
	}
	else {
		v_cos = BKE_mesh_vertexCos_get(result, NULL);
	}

	/* Compute wanted distances. */
	if (wmd->proximity_mode == MOD_WVG_PROXIMITY_OBJECT) {
		const float dist = get_ob2ob_distance(ob, obr);
		for (i = 0; i < numIdx; i++) {
			new_w[i] = dist;
		}
	}
	else if (wmd->proximity_mode == MOD_WVG_PROXIMITY_GEOMETRY) {
		const bool use_trgt_verts = (wmd->proximity_flags & MOD_WVG_PROXIMITY_GEOM_VERTS) != 0;
		const bool use_trgt_edges = (wmd->proximity_flags & MOD_WVG_PROXIMITY_GEOM_EDGES) != 0;
		const bool use_trgt_faces = (wmd->proximity_flags & MOD_WVG_PROXIMITY_GEOM_FACES) != 0;

		if (use_trgt_verts || use_trgt_edges || use_trgt_faces) {
			Mesh *target_mesh = BKE_modifier_get_evaluated_mesh_from_object(obr, ctx->flag);

			/* We must check that we do have a valid target_mesh! */
			if (target_mesh != NULL) {
				SpaceTransform loc2trgt;
				float *dists_v = use_trgt_verts ? MEM_malloc_arrayN(numIdx, sizeof(float), "dists_v") : NULL;
				float *dists_e = use_trgt_edges ? MEM_malloc_arrayN(numIdx, sizeof(float), "dists_e") : NULL;
				float *dists_f = use_trgt_faces ? MEM_malloc_arrayN(numIdx, sizeof(float), "dists_f") : NULL;

				BLI_SPACE_TRANSFORM_SETUP(&loc2trgt, ob, obr);
				get_vert2geom_distance(numIdx, v_cos, dists_v, dists_e, dists_f,
				                       target_mesh, &loc2trgt);
				for (i = 0; i < numIdx; i++) {
					new_w[i] = dists_v ? dists_v[i] : FLT_MAX;
					if (dists_e)
						new_w[i] = min_ff(dists_e[i], new_w[i]);
					if (dists_f)
						new_w[i] = min_ff(dists_f[i], new_w[i]);
				}

				MEM_SAFE_FREE(dists_v);
				MEM_SAFE_FREE(dists_e);
				MEM_SAFE_FREE(dists_f);
			}
			/* Else, fall back to default obj2vert behavior. */
			else {
				get_vert2ob_distance(numIdx, v_cos, new_w, ob, obr);
			}
		}
		else {
			get_vert2ob_distance(numIdx, v_cos, new_w, ob, obr);
		}
	}

	/* Map distances to weights. */
	do_map(ob, new_w, numIdx, wmd->min_dist, wmd->max_dist, wmd->falloff_type);

	/* Do masking. */
	weightvg_do_mask(numIdx, indices, org_w, new_w, ob, result, wmd->mask_constant,
	                 wmd->mask_defgrp_name, wmd->modifier.scene, wmd->mask_texture,
	                 wmd->mask_tex_use_channel, wmd->mask_tex_mapping,
	                 wmd->mask_tex_map_obj, wmd->mask_tex_uvlayer_name);

	/* Update vgroup. Note we never add nor remove vertices from vgroup here. */
	weightvg_update_vg(dvert, defgrp_index, dw, numIdx, indices, org_w, false, 0.0f, false, 0.0f);

	/* If weight preview enabled... */
#if 0 /* XXX Currently done in mod stack :/ */
	if (do_prev)
		DM_update_weight_mcol(ob, dm, 0, org_w, numIdx, indices);
#endif

	/* Freeing stuff. */
	MEM_freeN(org_w);
	MEM_freeN(new_w);
	MEM_freeN(dw);
	MEM_freeN(v_cos);
	MEM_SAFE_FREE(indices);

#ifdef USE_TIMEIT
	TIMEIT_END(perf);
#endif

	/* Return the vgroup-modified mesh. */
	return result;
}


ModifierTypeInfo modifierType_WeightVGProximity = {
	/* name */              "VertexWeightProximity",
	/* structName */        "WeightVGProximityModifierData",
	/* structSize */        sizeof(WeightVGProximityModifierData),
	/* type */              eModifierTypeType_NonGeometrical,
	/* flags */             eModifierTypeFlag_AcceptsMesh |
	                        eModifierTypeFlag_SupportsMapping |
	                        eModifierTypeFlag_SupportsEditmode |
	                        eModifierTypeFlag_UsesPreview,

	/* copyData */          modifier_copyData_generic,

	/* deformVerts_DM */    NULL,
	/* deformMatrices_DM */ NULL,
	/* deformVertsEM_DM */  NULL,
	/* deformMatricesEM_DM*/NULL,
	/* applyModifier_DM */  NULL,
	/* applyModifierEM_DM */NULL,

	/* deformVerts */       NULL,
	/* deformMatrices */    NULL,
	/* deformVertsEM */     NULL,
	/* deformMatricesEM */  NULL,
	/* applyModifier */     applyModifier,
	/* applyModifierEM */   NULL,

	/* initData */          initData,
	/* requiredDataMask */  requiredDataMask,
	/* freeData */          NULL,
	/* isDisabled */        isDisabled,
	/* updateDepsgraph */   updateDepsgraph,
	/* dependsOnTime */     dependsOnTime,
	/* dependsOnNormals */  NULL,
	/* foreachObjectLink */ foreachObjectLink,
	/* foreachIDLink */     foreachIDLink,
	/* foreachTexLink */    foreachTexLink,
};<|MERGE_RESOLUTION|>--- conflicted
+++ resolved
@@ -139,16 +139,10 @@
 /**
  * Find nearest vertex and/or edge and/or face, for each vertex (adapted from shrinkwrap.c).
  */
-<<<<<<< HEAD
-static void get_vert2geom_distance(int numVerts, float (*v_cos)[3],
-                                   float *dist_v, float *dist_e, float *dist_f,
-                                   Mesh *target, const SpaceTransform *loc2trgt)
-=======
 static void get_vert2geom_distance(
         int numVerts, float (*v_cos)[3],
         float *dist_v, float *dist_e, float *dist_f,
-        DerivedMesh *target, const SpaceTransform *loc2trgt)
->>>>>>> c84b8d48
+        Mesh *target, const SpaceTransform *loc2trgt)
 {
 	Vert2GeomData data = {0};
 	Vert2GeomDataChunk data_chunk = {{{0}}};
@@ -372,13 +366,7 @@
 	return (wmd->proximity_ob_target == NULL);
 }
 
-<<<<<<< HEAD
 static Mesh *applyModifier(ModifierData *md, const ModifierEvalContext *ctx, Mesh *mesh)
-=======
-static DerivedMesh *applyModifier(
-        ModifierData *md, Object *ob, DerivedMesh *derivedData,
-        ModifierApplyFlag UNUSED(flag))
->>>>>>> c84b8d48
 {
 	BLI_assert(mesh != NULL);
 
