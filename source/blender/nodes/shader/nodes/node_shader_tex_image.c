/*
 * ***** BEGIN GPL LICENSE BLOCK *****
 *
 * This program is free software; you can redistribute it and/or
 * modify it under the terms of the GNU General Public License
 * as published by the Free Software Foundation; either version 2
 * of the License, or (at your option) any later version.
 *
 * This program is distributed in the hope that it will be useful,
 * but WITHOUT ANY WARRANTY; without even the implied warranty of
 * MERCHANTABILITY or FITNESS FOR A PARTICULAR PURPOSE.  See the
 * GNU General Public License for more details.
 *
 * You should have received a copy of the GNU General Public License
 * along with this program; if not, write to the Free Software Foundation,
 * Inc., 51 Franklin Street, Fifth Floor, Boston, MA 02110-1301, USA.
 *
 * The Original Code is Copyright (C) 2005 Blender Foundation.
 * All rights reserved.
 *
 * The Original Code is: all of this file.
 *
 * Contributor(s): none yet.
 *
 * ***** END GPL LICENSE BLOCK *****
 */

#include "../node_shader_util.h"

/* **************** OUTPUT ******************** */

static bNodeSocketTemplate sh_node_tex_image_in[] = {
	{	SOCK_VECTOR, 1, N_("Vector"),		0.0f, 0.0f, 0.0f, 0.0f, 0.0f, 1.0f, PROP_NONE, SOCK_HIDE_VALUE},
	{	-1, 0, ""	}
};

static bNodeSocketTemplate sh_node_tex_image_out[] = {
	{	SOCK_RGBA, 0, N_("Color"),		0.0f, 0.0f, 0.0f, 0.0f, 0.0f, 1.0f, PROP_NONE, SOCK_NO_INTERNAL_LINK},
	{	SOCK_FLOAT, 0, N_("Alpha"),		0.0f, 0.0f, 0.0f, 0.0f, 0.0f, 1.0f, PROP_NONE, SOCK_NO_INTERNAL_LINK},
	{	-1, 0, ""	}
};

static void node_shader_init_tex_image(bNodeTree *UNUSED(ntree), bNode *node)
{
	NodeTexImage *tex = MEM_callocN(sizeof(NodeTexImage), "NodeTexImage");
	BKE_texture_mapping_default(&tex->base.tex_mapping, TEXMAP_TYPE_POINT);
	BKE_texture_colormapping_default(&tex->base.color_mapping);
	tex->color_space = SHD_COLORSPACE_COLOR;
	tex->iuser.frames = 1;
	tex->iuser.sfra = 1;
	tex->iuser.ok = 1;

	node->storage = tex;
}

static int node_shader_gpu_tex_image(GPUMaterial *mat, bNode *node, bNodeExecData *UNUSED(execdata), GPUNodeStack *in, GPUNodeStack *out)
{
	static const char *names[] = {
	    "node_tex_image_linear",
	    "node_tex_image_nearest",
	    "node_tex_image_cubic",
	    "node_tex_image_smart"
	};
	static const char *names_box[] = {
	    "tex_box_sample_linear",
	    "tex_box_sample_nearest",
	    "tex_box_sample_cubic",
	    "tex_box_sample_smart"
	};

	Image *ima = (Image *)node->id;
	ImageUser *iuser = NULL;
	NodeTexImage *tex = node->storage;
	const char *gpu_node_name = (tex->projection == SHD_PROJ_BOX)
	                             ? names_box[tex->interpolation]
	                             : names[tex->interpolation];
	bool do_color_correction = false;

	GPUNodeLink *norm, *col1, *col2, *col3;

	int isdata = tex->color_space == SHD_COLORSPACE_NONE;
	float blend = tex->projection_blend;

	if (!ima)
		return GPU_stack_link(mat, node, "node_tex_image_empty", in, out);

	ImBuf *ibuf = BKE_image_acquire_ibuf(ima, iuser, NULL);
	if ((tex->color_space == SHD_COLORSPACE_COLOR) &&
	    ibuf && (ibuf->colormanage_flag & IMB_COLORMANAGE_IS_DATA) == 0 &&
	    GPU_material_do_color_management(mat))
	{
		do_color_correction = true;
	}
	BKE_image_release_ibuf(ima, ibuf, NULL);

	if (!in[0].link)
		in[0].link = GPU_attribute(CD_MTFACE, "");

	node_shader_gpu_tex_mapping(mat, node, in, out);

<<<<<<< HEAD
	if (ima->source == IMA_SRC_TILED) {
		GPUNodeLink *map;
		GPU_link(mat, "node_tex_image_tiled_map", in[0].link, &out[0].link, &map);
		LISTBASE_FOREACH(ImageTile *, tile, &ima->tiles) {
			float tile_number = tile->tile_number;
			GPU_link(mat, "node_tex_image_tile", map, GPU_uniform(&tile_number), GPU_image(ima, iuser, isdata, tile->tile_number),
			                                     out[0].link, &out[0].link, &out[1].link);
		}
	}
	else {
		switch (tex->projection) {
			case SHD_PROJ_FLAT:
				GPU_stack_link(mat, node, "node_tex_image", in, out, GPU_image(ima, iuser, isdata, 0));
				break;
			case SHD_PROJ_BOX:
				GPU_link(mat, "direction_transform_m4v3", GPU_builtin(GPU_VIEW_NORMAL),
				                                          GPU_builtin(GPU_INVERSE_VIEW_MATRIX),
				                                          &norm);
				GPU_link(mat, "direction_transform_m4v3", norm,
				                                          GPU_builtin(GPU_INVERSE_OBJECT_MATRIX),
				                                          &norm);
				GPU_link(mat, "node_tex_image_box", in[0].link,
				                                    norm,
				                                    GPU_image(ima, iuser, isdata, 0),
				                                    GPU_uniform(&blend),
				                                    &out[0].link,
				                                    &out[1].link);
				break;
			case SHD_PROJ_SPHERE:
				GPU_link(mat, "point_texco_remap_square", in[0].link, &in[0].link);
				GPU_link(mat, "point_map_to_sphere", in[0].link, &in[0].link);
				GPU_stack_link(mat, node, "node_tex_image", in, out, GPU_image(ima, iuser, isdata, 0));
				break;
			case SHD_PROJ_TUBE:
				GPU_link(mat, "point_texco_remap_square", in[0].link, &in[0].link);
				GPU_link(mat, "point_map_to_tube", in[0].link, &in[0].link);
				GPU_stack_link(mat, node, "node_tex_image", in, out, GPU_image(ima, iuser, isdata, 0));
				break;
		}
=======
	switch (tex->projection) {
		case SHD_PROJ_FLAT:
			GPU_stack_link(mat, node, gpu_node_name, in, out, GPU_image(ima, iuser, isdata));
			break;
		case SHD_PROJ_BOX:
			GPU_link(mat, "direction_transform_m4v3", GPU_builtin(GPU_VIEW_NORMAL),
			                                          GPU_builtin(GPU_INVERSE_VIEW_MATRIX),
			                                          &norm);
			GPU_link(mat, "direction_transform_m4v3", norm,
			                                          GPU_builtin(GPU_INVERSE_OBJECT_MATRIX),
			                                          &norm);
			GPU_link(mat, gpu_node_name, in[0].link,
			                             norm,
			                             GPU_image(ima, iuser, isdata),
			                             &col1,
			                             &col2,
			                             &col3);
			if (do_color_correction) {
				GPU_link(mat, "srgb_to_linearrgb", col1, &col1);
				GPU_link(mat, "srgb_to_linearrgb", col2, &col2);
				GPU_link(mat, "srgb_to_linearrgb", col3, &col3);
			}
			GPU_link(mat, "node_tex_image_box", in[0].link,
			                                    norm,
			                                    col1, col2, col3,
			                                    GPU_image(ima, iuser, isdata),
			                                    GPU_uniform(&blend),
			                                    &out[0].link,
			                                    &out[1].link);
			break;
		case SHD_PROJ_SPHERE:
			GPU_link(mat, "point_texco_remap_square", in[0].link, &in[0].link);
			GPU_link(mat, "point_map_to_sphere", in[0].link, &in[0].link);
			GPU_stack_link(mat, node, gpu_node_name, in, out, GPU_image(ima, iuser, isdata));
			break;
		case SHD_PROJ_TUBE:
			GPU_link(mat, "point_texco_remap_square", in[0].link, &in[0].link);
			GPU_link(mat, "point_map_to_tube", in[0].link, &in[0].link);
			GPU_stack_link(mat, node, gpu_node_name, in, out, GPU_image(ima, iuser, isdata));
			break;
>>>>>>> f0714094
	}

	if (do_color_correction && (tex->projection != SHD_PROJ_BOX)) {
		GPU_link(mat, "srgb_to_linearrgb", out[0].link, &out[0].link);
	}

	return true;
}

/* node type definition */
void register_node_type_sh_tex_image(void)
{
	static bNodeType ntype;

	sh_node_type_base(&ntype, SH_NODE_TEX_IMAGE, "Image Texture", NODE_CLASS_TEXTURE, 0);
	node_type_socket_templates(&ntype, sh_node_tex_image_in, sh_node_tex_image_out);
	node_type_init(&ntype, node_shader_init_tex_image);
	node_type_storage(&ntype, "NodeTexImage", node_free_standard_storage, node_copy_standard_storage);
	node_type_gpu(&ntype, node_shader_gpu_tex_image);
	node_type_label(&ntype, node_image_label);
	node_type_size_preset(&ntype, NODE_SIZE_LARGE);

	nodeRegisterType(&ntype);
}<|MERGE_RESOLUTION|>--- conflicted
+++ resolved
@@ -67,6 +67,12 @@
 	    "tex_box_sample_cubic",
 	    "tex_box_sample_smart"
 	};
+	static const char *names_tiled[] = {
+	    "node_tex_image_tile_linear",
+	    "node_tex_image_tile_nearest",
+	    "node_tex_image_tile_cubic",
+	    "node_tex_image_tile_smart"
+	};
 
 	Image *ima = (Image *)node->id;
 	ImageUser *iuser = NULL;
@@ -98,88 +104,59 @@
 
 	node_shader_gpu_tex_mapping(mat, node, in, out);
 
-<<<<<<< HEAD
 	if (ima->source == IMA_SRC_TILED) {
 		GPUNodeLink *map;
 		GPU_link(mat, "node_tex_image_tiled_map", in[0].link, &out[0].link, &map);
 		LISTBASE_FOREACH(ImageTile *, tile, &ima->tiles) {
 			float tile_number = tile->tile_number;
-			GPU_link(mat, "node_tex_image_tile", map, GPU_uniform(&tile_number), GPU_image(ima, iuser, isdata, tile->tile_number),
-			                                     out[0].link, &out[0].link, &out[1].link);
+			GPU_link(mat, names_tiled[tex->interpolation],
+			         map, GPU_uniform(&tile_number),
+			         GPU_image(ima, iuser, isdata, tile->tile_number),
+			         out[0].link, &out[0].link, &out[1].link);
 		}
 	}
 	else {
 		switch (tex->projection) {
 			case SHD_PROJ_FLAT:
-				GPU_stack_link(mat, node, "node_tex_image", in, out, GPU_image(ima, iuser, isdata, 0));
+				GPU_stack_link(mat, node, gpu_node_name, in, out, GPU_image(ima, iuser, isdata, 0));
 				break;
 			case SHD_PROJ_BOX:
 				GPU_link(mat, "direction_transform_m4v3", GPU_builtin(GPU_VIEW_NORMAL),
-				                                          GPU_builtin(GPU_INVERSE_VIEW_MATRIX),
-				                                          &norm);
+														GPU_builtin(GPU_INVERSE_VIEW_MATRIX),
+														&norm);
 				GPU_link(mat, "direction_transform_m4v3", norm,
-				                                          GPU_builtin(GPU_INVERSE_OBJECT_MATRIX),
-				                                          &norm);
+														GPU_builtin(GPU_INVERSE_OBJECT_MATRIX),
+														&norm);
+				GPU_link(mat, gpu_node_name, in[0].link,
+											norm,
+											GPU_image(ima, iuser, isdata, 0),
+											&col1,
+											&col2,
+											&col3);
+				if (do_color_correction) {
+					GPU_link(mat, "srgb_to_linearrgb", col1, &col1);
+					GPU_link(mat, "srgb_to_linearrgb", col2, &col2);
+					GPU_link(mat, "srgb_to_linearrgb", col3, &col3);
+				}
 				GPU_link(mat, "node_tex_image_box", in[0].link,
-				                                    norm,
-				                                    GPU_image(ima, iuser, isdata, 0),
-				                                    GPU_uniform(&blend),
-				                                    &out[0].link,
-				                                    &out[1].link);
+													norm,
+													col1, col2, col3,
+													GPU_image(ima, iuser, isdata, 0),
+													GPU_uniform(&blend),
+													&out[0].link,
+													&out[1].link);
 				break;
 			case SHD_PROJ_SPHERE:
 				GPU_link(mat, "point_texco_remap_square", in[0].link, &in[0].link);
 				GPU_link(mat, "point_map_to_sphere", in[0].link, &in[0].link);
-				GPU_stack_link(mat, node, "node_tex_image", in, out, GPU_image(ima, iuser, isdata, 0));
+				GPU_stack_link(mat, node, gpu_node_name, in, out, GPU_image(ima, iuser, isdata, 0));
 				break;
 			case SHD_PROJ_TUBE:
 				GPU_link(mat, "point_texco_remap_square", in[0].link, &in[0].link);
 				GPU_link(mat, "point_map_to_tube", in[0].link, &in[0].link);
-				GPU_stack_link(mat, node, "node_tex_image", in, out, GPU_image(ima, iuser, isdata, 0));
+				GPU_stack_link(mat, node, gpu_node_name, in, out, GPU_image(ima, iuser, isdata, 0));
 				break;
 		}
-=======
-	switch (tex->projection) {
-		case SHD_PROJ_FLAT:
-			GPU_stack_link(mat, node, gpu_node_name, in, out, GPU_image(ima, iuser, isdata));
-			break;
-		case SHD_PROJ_BOX:
-			GPU_link(mat, "direction_transform_m4v3", GPU_builtin(GPU_VIEW_NORMAL),
-			                                          GPU_builtin(GPU_INVERSE_VIEW_MATRIX),
-			                                          &norm);
-			GPU_link(mat, "direction_transform_m4v3", norm,
-			                                          GPU_builtin(GPU_INVERSE_OBJECT_MATRIX),
-			                                          &norm);
-			GPU_link(mat, gpu_node_name, in[0].link,
-			                             norm,
-			                             GPU_image(ima, iuser, isdata),
-			                             &col1,
-			                             &col2,
-			                             &col3);
-			if (do_color_correction) {
-				GPU_link(mat, "srgb_to_linearrgb", col1, &col1);
-				GPU_link(mat, "srgb_to_linearrgb", col2, &col2);
-				GPU_link(mat, "srgb_to_linearrgb", col3, &col3);
-			}
-			GPU_link(mat, "node_tex_image_box", in[0].link,
-			                                    norm,
-			                                    col1, col2, col3,
-			                                    GPU_image(ima, iuser, isdata),
-			                                    GPU_uniform(&blend),
-			                                    &out[0].link,
-			                                    &out[1].link);
-			break;
-		case SHD_PROJ_SPHERE:
-			GPU_link(mat, "point_texco_remap_square", in[0].link, &in[0].link);
-			GPU_link(mat, "point_map_to_sphere", in[0].link, &in[0].link);
-			GPU_stack_link(mat, node, gpu_node_name, in, out, GPU_image(ima, iuser, isdata));
-			break;
-		case SHD_PROJ_TUBE:
-			GPU_link(mat, "point_texco_remap_square", in[0].link, &in[0].link);
-			GPU_link(mat, "point_map_to_tube", in[0].link, &in[0].link);
-			GPU_stack_link(mat, node, gpu_node_name, in, out, GPU_image(ima, iuser, isdata));
-			break;
->>>>>>> f0714094
 	}
 
 	if (do_color_correction && (tex->projection != SHD_PROJ_BOX)) {
