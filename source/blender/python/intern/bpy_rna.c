--- conflicted
+++ resolved
@@ -134,15 +134,12 @@
 	if(self->prop==NULL)
 		return 0;
 
-<<<<<<< HEAD
-=======
 #ifdef USE_PEDANTIC_WRITE
 	if(rna_disallow_writes && rna_id_write_error(&self->ptr, NULL)) {
 		return 0;
 	}
 #endif // USE_PEDANTIC_WRITE
 
->>>>>>> 6d201907
 	if (!RNA_property_editable_flag(&self->ptr, self->prop)) {
 		PyErr_Format(PyExc_AttributeError, "bpy_prop \"%.200s.%.200s\" is read-only", RNA_struct_identifier(self->ptr.type), RNA_property_identifier(self->prop));
 		return 0;
@@ -190,17 +187,13 @@
 
 	if(self->prop==NULL)
 		return 0;
-<<<<<<< HEAD
-
-=======
-	
+
 #ifdef USE_PEDANTIC_WRITE
 	if(rna_disallow_writes && rna_id_write_error(&self->ptr, NULL)) {
 		return 0;
 	}
 #endif // USE_PEDANTIC_WRITE
 	
->>>>>>> 6d201907
 	if (!RNA_property_editable_flag(&self->ptr, self->prop)) {
 		PyErr_Format(PyExc_AttributeError, "bpy_prop \"%.200s.%.200s\" is read-only", RNA_struct_identifier(self->ptr.type), RNA_property_identifier(self->prop));
 		return 0;
@@ -241,7 +234,7 @@
 	
 	if(self->prop==NULL)
 		return 0;
-
+	
 #ifdef USE_PEDANTIC_WRITE
 	if(rna_disallow_writes && rna_id_write_error(&self->ptr, NULL)) {
 		return 0;
@@ -906,7 +899,7 @@
 		if (strcmp(arg_name, "rna_type")==0) continue;
 
 		if (kw==NULL) {
-			PyErr_Format(PyExc_TypeError, "%.200s: no keywords, expected \"%.200s\"", error_prefix, arg_name ? arg_name : "<UNKNOWN>");
+			PyErr_Format( PyExc_TypeError, "%.200s: no keywords, expected \"%.200s\"", error_prefix, arg_name ? arg_name : "<UNKNOWN>");
 			error_val= -1;
 			break;
 		}
@@ -915,7 +908,7 @@
 
 		if (item == NULL) {
 			if(all_args) {
-				PyErr_Format(PyExc_TypeError, "%.200s: keyword \"%.200s\" missing", error_prefix, arg_name ? arg_name : "<UNKNOWN>");
+				PyErr_Format( PyExc_TypeError, "%.200s: keyword \"%.200s\" missing", error_prefix, arg_name ? arg_name : "<UNKNOWN>");
 				error_val = -1; /* pyrna_py_to_prop sets the error */
 				break;
 			}
@@ -939,7 +932,7 @@
 			arg_name= NULL;
 		}
 
-		PyErr_Format(PyExc_TypeError, "%.200s: keyword \"%.200s\" unrecognized", error_prefix, arg_name ? arg_name : "<UNKNOWN>");
+		PyErr_Format( PyExc_TypeError, "%.200s: keyword \"%.200s\" unrecognized", error_prefix, arg_name ? arg_name : "<UNKNOWN>");
 		error_val = -1;
 	}
 
@@ -955,7 +948,7 @@
 	PyObject *ret;
 	
 	if(func==NULL) {
-		PyErr_Format(PyExc_RuntimeError, "%.200s: type attempted to get NULL function", RNA_struct_identifier(pyrna->ptr.type));
+		PyErr_Format( PyExc_RuntimeError, "%.200s: type attempted to get NULL function", RNA_struct_identifier(pyrna->ptr.type));
 		return NULL;
 	}
 
@@ -1850,12 +1843,12 @@
 	char *name = _PyUnicode_AsString(value);
 
 	if (!name) {
-		PyErr_SetString(PyExc_TypeError, "bpy_struct.__contains__: expected a string");
+		PyErr_SetString( PyExc_TypeError, "bpy_struct.__contains__: expected a string");
 		return -1;
 	}
 
 	if(RNA_struct_idprops_check(self->ptr.type)==0) {
-		PyErr_SetString(PyExc_TypeError, "bpy_struct: this type doesnt support IDProperties");
+		PyErr_SetString( PyExc_TypeError, "bpy_struct: this type doesnt support IDProperties");
 		return -1;
 	}
 
@@ -1913,26 +1906,26 @@
 	char *name= _PyUnicode_AsString(key);
 
 	if(RNA_struct_idprops_check(self->ptr.type)==0) {
-		PyErr_SetString(PyExc_TypeError, "this type doesn't support IDProperties");
+		PyErr_SetString( PyExc_TypeError, "this type doesn't support IDProperties");
 		return NULL;
 	}
 
 	if(name==NULL) {
-		PyErr_SetString(PyExc_TypeError, "bpy_struct[key]: only strings are allowed as keys of ID properties");
+		PyErr_SetString( PyExc_TypeError, "bpy_struct[key]: only strings are allowed as keys of ID properties");
 		return NULL;
 	}
 
 	group= RNA_struct_idprops(&self->ptr, 0);
 
 	if(group==NULL) {
-		PyErr_Format(PyExc_KeyError, "bpy_struct[key]: key \"%s\" not found", name);
+		PyErr_Format( PyExc_KeyError, "bpy_struct[key]: key \"%s\" not found", name);
 		return NULL;
 	}
 
 	idprop= IDP_GetPropertyFromGroup(group, name);
 
 	if(idprop==NULL) {
-		PyErr_Format(PyExc_KeyError, "bpy_struct[key]: key \"%s\" not found", name);
+		PyErr_Format( PyExc_KeyError, "bpy_struct[key]: key \"%s\" not found", name);
 		return NULL;
 	}
 
@@ -1978,7 +1971,7 @@
 	IDProperty *group;
 
 	if(RNA_struct_idprops_check(self->ptr.type)==0) {
-		PyErr_SetString(PyExc_TypeError, "bpy_struct.keys(): this type doesn't support IDProperties");
+		PyErr_SetString( PyExc_TypeError, "bpy_struct.keys(): this type doesn't support IDProperties");
 		return NULL;
 	}
 
@@ -2005,7 +1998,7 @@
 	IDProperty *group;
 
 	if(RNA_struct_idprops_check(self->ptr.type)==0) {
-		PyErr_SetString(PyExc_TypeError, "bpy_struct.items(): this type doesn't support IDProperties");
+		PyErr_SetString( PyExc_TypeError, "bpy_struct.items(): this type doesn't support IDProperties");
 		return NULL;
 	}
 
@@ -2032,7 +2025,7 @@
 	IDProperty *group;
 
 	if(RNA_struct_idprops_check(self->ptr.type)==0) {
-		PyErr_SetString(PyExc_TypeError, "bpy_struct.values(): this type doesn't support IDProperties");
+		PyErr_SetString( PyExc_TypeError, "bpy_struct.values(): this type doesn't support IDProperties");
 		return NULL;
 	}
 
@@ -2078,7 +2071,7 @@
     }
 	
 	if (prop==NULL) {
-		PyErr_Format(PyExc_TypeError, "%.200s property \"%s\" not found", error_prefix, path);
+		PyErr_Format( PyExc_TypeError, "%.200s property \"%s\" not found", error_prefix, path);
 		return -1;
 	}
 
@@ -2099,7 +2092,7 @@
 	else {
 		int array_len= RNA_property_array_length(&r_ptr, prop);
 		if((*index) < -1 || (*index) >= array_len) {
-			PyErr_Format(PyExc_TypeError, "%.200s index out of range \"%s\", given %d, array length is %d", error_prefix, path, *index, array_len);
+			PyErr_Format( PyExc_TypeError, "%.200s index out of range \"%s\", given %d, array length is %d", error_prefix, path, *index, array_len);
 			return -1;
 		}
 	}
@@ -2109,19 +2102,11 @@
 	}
 	else {
 		*path_full= RNA_path_from_ID_to_property(&r_ptr, prop);
-<<<<<<< HEAD
 
 	if (*path_full==NULL) {
 		PyErr_Format( PyExc_TypeError, "%.200s could not make path to \"%s\"", error_prefix, path);
 		return -1;
 	}
-=======
-	
-		if (*path_full==NULL) {
-			PyErr_Format(PyExc_TypeError, "%.200s could not make path to \"%s\"", error_prefix, path);
-			return -1;
-		}
->>>>>>> 6d201907
 	}
 
 	return 0;
@@ -2640,7 +2625,7 @@
 	else if (self->ptr.type == &RNA_Context) {
 		bContext *C = self->ptr.data;
 		if(C==NULL) {
-			PyErr_Format(PyExc_AttributeError, "bpy_struct: Context is 'NULL', can't get \"%.200s\" from context", name);
+			PyErr_Format( PyExc_AttributeError, "bpy_struct: Context is 'NULL', can't get \"%.200s\" from context", name);
 			ret= NULL;
 		}
 		else {
@@ -2697,7 +2682,7 @@
 	}
 	else {
 #if 0
-		PyErr_Format(PyExc_AttributeError, "bpy_struct: attribute \"%.200s\" not found", name);
+		PyErr_Format( PyExc_AttributeError, "bpy_struct: attribute \"%.200s\" not found", name);
 		ret = NULL;
 #endif
 		/* Include this incase this instance is a subtype of a python class
@@ -2795,7 +2780,7 @@
 	}
 	else if (name[0] != '_' && (prop= RNA_struct_find_property(&self->ptr, name))) {
 		if (!RNA_property_editable_flag(&self->ptr, prop)) {
-			PyErr_Format(PyExc_AttributeError, "bpy_struct: attribute \"%.200s\" from \"%.200s\" is read-only", RNA_property_identifier(prop), RNA_struct_identifier(self->ptr.type) );
+			PyErr_Format( PyExc_AttributeError, "bpy_struct: attribute \"%.200s\" from \"%.200s\" is read-only", RNA_property_identifier(prop), RNA_struct_identifier(self->ptr.type) );
 			return -1;
 		}
 	}
@@ -2923,7 +2908,7 @@
 		}
 	}
 
-	PyErr_Format(PyExc_AttributeError, "bpy_prop_collection: attribute \"%.200s\" not found", name);
+	PyErr_Format( PyExc_AttributeError, "bpy_prop_collection: attribute \"%.200s\" not found", name);
 	return -1;
 }
 
@@ -2934,7 +2919,7 @@
 
 	RNA_property_collection_add(&self->ptr, self->prop, &r_ptr);
 	if(!r_ptr.data) {
-		PyErr_SetString(PyExc_TypeError, "bpy_prop_collection.add(): not supported for this collection");
+		PyErr_SetString( PyExc_TypeError, "bpy_prop_collection.add(): not supported for this collection");
 		return NULL;
 	}
 	else {
@@ -2947,12 +2932,12 @@
 	int key= PyLong_AsLong(value);
 
 	if (key==-1 && PyErr_Occurred()) {
-		PyErr_SetString(PyExc_TypeError, "bpy_prop_collection.remove(): expected one int argument");
+		PyErr_SetString( PyExc_TypeError, "bpy_prop_collection.remove(): expected one int argument");
 		return NULL;
 	}
 
 	if(!RNA_property_collection_remove(&self->ptr, self->prop, key)) {
-		PyErr_SetString(PyExc_TypeError, "bpy_prop_collection.remove() not supported for this collection");
+		PyErr_SetString( PyExc_TypeError, "bpy_prop_collection.remove() not supported for this collection");
 		return NULL;
 	}
 
@@ -2964,12 +2949,12 @@
 	int key=0, pos=0;
 
 	if (!PyArg_ParseTuple(args, "ii", &key, &pos)) {
-		PyErr_SetString(PyExc_TypeError, "bpy_prop_collection.move(): expected two ints as arguments");
+		PyErr_SetString( PyExc_TypeError, "bpy_prop_collection.move(): expected two ints as arguments");
 		return NULL;
 	}
 
 	if(!RNA_property_collection_move(&self->ptr, self->prop, key, pos)) {
-		PyErr_SetString(PyExc_TypeError, "bpy_prop_collection.move() not supported for this collection");
+		PyErr_SetString( PyExc_TypeError, "bpy_prop_collection.move() not supported for this collection");
 		return NULL;
 	}
 
@@ -3100,7 +3085,7 @@
 
 	/* mostly copied from BPy_IDGroup_Map_GetItem */
 	if(RNA_struct_idprops_check(self->ptr.type)==0) {
-		PyErr_SetString(PyExc_TypeError, "this type doesn't support IDProperties");
+		PyErr_SetString( PyExc_TypeError, "this type doesn't support IDProperties");
 		return NULL;
 	}
 
@@ -3182,7 +3167,7 @@
 	*raw_type= PROP_RAW_UNSET;
 
 	if(!PyArg_ParseTuple(args, "sO", attr, seq) || (!PySequence_Check(*seq) && PyObject_CheckBuffer(*seq))) {
-		PyErr_SetString(PyExc_TypeError, "foreach_get(attr, sequence) expects a string and a sequence");
+		PyErr_SetString( PyExc_TypeError, "foreach_get(attr, sequence) expects a string and a sequence" );
 		return -1;
 	}
 
@@ -3206,7 +3191,7 @@
 
 		/* rna_access.c - rna_raw_access(...) uses this same method */
 		if(target_tot != (*tot)) {
-			PyErr_Format(PyExc_TypeError, "foreach_get(attr, sequence) sequence length mismatch given %d, needed %d", *tot, target_tot);
+			PyErr_Format( PyExc_TypeError, "foreach_get(attr, sequence) sequence length mismatch given %d, needed %d", *tot, target_tot);
 			return -1;
 		}
 #endif
@@ -3215,7 +3200,7 @@
 	/* check 'attr_tot' otherwise we dont know if any values were set
 	 * this isnt ideal because it means running on an empty list may fail silently when its not compatible. */
 	if (*size == 0 && *attr_tot != 0) {
-		PyErr_SetString(PyExc_AttributeError, "attribute does not support foreach method");
+		PyErr_SetString( PyExc_AttributeError, "attribute does not support foreach method" );
 		return -1;
 	}
 	return 0;
@@ -4590,7 +4575,7 @@
 	}
 
 	if( !pyrna ) {
-		PyErr_SetString(PyExc_MemoryError, "couldn't create bpy_struct object");
+		PyErr_SetString( PyExc_MemoryError, "couldn't create bpy_struct object" );
 		return NULL;
 	}
 	
@@ -4630,7 +4615,7 @@
 	}
 
 	if( !pyrna ) {
-		PyErr_SetString(PyExc_MemoryError, "couldn't create BPy_rna object");
+		PyErr_SetString( PyExc_MemoryError, "couldn't create BPy_rna object" );
 		return NULL;
 	}
 	
@@ -5018,7 +5003,7 @@
 
 	if (base_class) {
 		if (!PyObject_IsSubclass(py_class, base_class)) {
-			PyErr_Format(PyExc_TypeError, "expected %.200s subclass of class \"%.200s\"", class_type, py_class_name);
+			PyErr_Format( PyExc_TypeError, "expected %.200s subclass of class \"%.200s\"", class_type, py_class_name);
 			return -1;
 		}
 	}
@@ -5040,7 +5025,7 @@
 
 		if (item==NULL) {
 			if ((flag & FUNC_REGISTER_OPTIONAL)==0) {
-				PyErr_Format(PyExc_AttributeError, "expected %.200s, %.200s class to have an \"%.200s\" attribute", class_type, py_class_name, RNA_function_identifier(func));
+				PyErr_Format( PyExc_AttributeError, "expected %.200s, %.200s class to have an \"%.200s\" attribute", class_type, py_class_name, RNA_function_identifier(func));
 				return -1;
 			}
 
@@ -5050,20 +5035,14 @@
 			Py_DECREF(item); /* no need to keep a ref, the class owns it (technically we should keep a ref but...) */
 			if(flag & FUNC_NO_SELF) {
 				if (PyMethod_Check(item)==0) {
-<<<<<<< HEAD
 					PyErr_Format( PyExc_TypeError, "expected %.200s, %.200s class \"%.200s\" attribute to be a method, not a %.200s", class_type, py_class_name, RNA_function_identifier(func), Py_TYPE(item)->tp_name);
 				return -1;
 			}
-=======
-					PyErr_Format(PyExc_TypeError, "expected %.200s, %.200s class \"%.200s\" attribute to be a method, not a %.200s", class_type, py_class_name, RNA_function_identifier(func), Py_TYPE(item)->tp_name);
-					return -1;
-				}
->>>>>>> 6d201907
 				item= ((PyMethodObject *)item)->im_func;
 			}
 			else {
 				if (PyFunction_Check(item)==0) {
-					PyErr_Format(PyExc_TypeError, "expected %.200s, %.200s class \"%.200s\" attribute to be a function, not a %.200s", class_type, py_class_name, RNA_function_identifier(func), Py_TYPE(item)->tp_name);
+					PyErr_Format( PyExc_TypeError, "expected %.200s, %.200s class \"%.200s\" attribute to be a function, not a %.200s", class_type, py_class_name, RNA_function_identifier(func), Py_TYPE(item)->tp_name);
 					return -1;
 				}
 			}
@@ -5081,7 +5060,7 @@
 					func_arg_count++;
 
 				if (arg_count != func_arg_count) {
-					PyErr_Format(PyExc_AttributeError, "expected %.200s, %.200s class \"%.200s\" function to have %d args, found %d", class_type, py_class_name, RNA_function_identifier(func), func_arg_count, arg_count);
+					PyErr_Format( PyExc_AttributeError, "expected %.200s, %.200s class \"%.200s\" function to have %d args, found %d", class_type, py_class_name, RNA_function_identifier(func), func_arg_count, arg_count);
 					return -1;
 				}
 			}
@@ -5123,7 +5102,7 @@
 #undef		BPY_REPLACEMENT_STRING
 
 			if (item == NULL && (((flag & PROP_REGISTER_OPTIONAL) != PROP_REGISTER_OPTIONAL))) {
-				PyErr_Format(PyExc_AttributeError, "expected %.200s, %.200s class to have an \"%.200s\" attribute", class_type, py_class_name, identifier);
+				PyErr_Format( PyExc_AttributeError, "expected %.200s, %.200s class to have an \"%.200s\" attribute", class_type, py_class_name, identifier);
 				return -1;
 			}
 
@@ -5159,14 +5138,10 @@
 
 	PyGILState_STATE gilstate;
 
-<<<<<<< HEAD
-	bContext *C= BPy_GetContext(); // XXX - NEEDS FIXING, QUITE BAD.
-=======
 #ifdef USE_PEDANTIC_WRITE
 	/* testing, for correctness, not operator and not draw function */
 	const short is_readonly= strstr("draw", RNA_function_identifier(func)) || !RNA_struct_is_a(ptr->type, &RNA_Operator);
 #endif
->>>>>>> 6d201907
 
 	py_class= RNA_struct_py_type_get(ptr->type);
 	
@@ -5175,16 +5150,12 @@
 		fprintf(stderr, "bpy_class_call(): unable to get python class for rna struct '%.200s'\n", RNA_struct_identifier(ptr->type));
 		return -1;
 	}
-<<<<<<< HEAD
-	
-=======
-
+	
 	/* XXX, this is needed because render engine calls without a context
 	 * this should be supported at some point but at the moment its not! */
 	if(C==NULL)
 		C= BPy_GetContext();
 
->>>>>>> 6d201907
 	bpy_context_set(C, &gilstate);
 
 	if (!is_static) {
@@ -5300,15 +5271,9 @@
 	else {
 		/* the error may be alredy set if the class instance couldnt be created */
 		if(err != -1) {
-<<<<<<< HEAD
-		PyErr_Format(PyExc_RuntimeError, "could not create instance of %.200s to call callback function %.200s.", RNA_struct_identifier(ptr->type), RNA_function_identifier(func));
+			PyErr_Format(PyExc_RuntimeError, "could not create instance of %.200s to call callback function %.200s", RNA_struct_identifier(ptr->type), RNA_function_identifier(func));
 		err= -1;
 	}
-=======
-			PyErr_Format(PyExc_RuntimeError, "could not create instance of %.200s to call callback function %.200s", RNA_struct_identifier(ptr->type), RNA_function_identifier(func));
-			err= -1;
-		}
->>>>>>> 6d201907
 	}
 
 	if (ret == NULL) { /* covers py_class_instance failing too */
