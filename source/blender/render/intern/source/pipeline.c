--- conflicted
+++ resolved
@@ -2125,13 +2125,8 @@
 		BLI_callback_exec(re->main, (ID *)scene, BLI_CB_EVT_RENDER_PRE);
 
 		do_render_all_options(re);
-<<<<<<< HEAD
-		
-		if (write_still && !G.afbreek) {
-=======
-
+		
 		if (write_still && !G.is_break) {
->>>>>>> 0682c3f1
 			if (BKE_imtype_is_movie(scene->r.im_format.imtype)) {
 				/* operator checks this but in case its called from elsewhere */
 				printf("Error: cant write single images with a movie format!\n");
