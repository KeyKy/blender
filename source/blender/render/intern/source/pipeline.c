--- conflicted
+++ resolved
@@ -244,11 +244,7 @@
 
   /* NOTE: using G_MAIN seems valid here???
    * Not sure it's actually even used anyway, we could as well pass NULL? */
-<<<<<<< HEAD
-  BKE_callback_exec(G_MAIN, NULL, BKE_CB_EVT_RENDER_STATS);
-=======
   BKE_callback_exec_null(G_MAIN, BKE_CB_EVT_RENDER_STATS);
->>>>>>> 70a93477
 
   fputc('\n', stdout);
   fflush(stdout);
@@ -2112,11 +2108,7 @@
                     int frame,
                     const bool write_still)
 {
-<<<<<<< HEAD
-  BKE_callback_exec(re->main, (ID *)scene, BKE_CB_EVT_RENDER_INIT);
-=======
   render_callback_exec_id(re, re->main, &scene->id, BKE_CB_EVT_RENDER_INIT);
->>>>>>> 70a93477
 
   /* Ugly global still...
    * is to prevent preview events and signal subsurfs etc to make full resol. */
@@ -2131,11 +2123,7 @@
 
     render_callback_exec_id(re, re->main, &scene->id, BKE_CB_EVT_RENDER_PRE);
 
-<<<<<<< HEAD
-    BKE_callback_exec(re->main, (ID *)scene, BKE_CB_EVT_RENDER_PRE);
-=======
     render_init_depsgraph(re);
->>>>>>> 70a93477
 
     do_render_all_options(re);
 
@@ -2161,16 +2149,6 @@
     }
 
     /* keep after file save */
-<<<<<<< HEAD
-    BKE_callback_exec(re->main, (ID *)scene, BKE_CB_EVT_RENDER_POST);
-    if (write_still) {
-      BKE_callback_exec(re->main, (ID *)scene, BKE_CB_EVT_RENDER_WRITE);
-    }
-  }
-
-  BKE_callback_exec(
-      re->main, (ID *)scene, G.is_break ? BKE_CB_EVT_RENDER_CANCEL : BKE_CB_EVT_RENDER_COMPLETE);
-=======
     render_callback_exec_id(re, re->main, &scene->id, BKE_CB_EVT_RENDER_POST);
     if (write_still) {
       render_callback_exec_id(re, re->main, &scene->id, BKE_CB_EVT_RENDER_WRITE);
@@ -2181,7 +2159,6 @@
                           re->main,
                           &scene->id,
                           G.is_break ? BKE_CB_EVT_RENDER_CANCEL : BKE_CB_EVT_RENDER_COMPLETE);
->>>>>>> 70a93477
 
   RE_CleanAfterRender(re);
 
@@ -2472,11 +2449,7 @@
 
   /* NOTE: using G_MAIN seems valid here???
    * Not sure it's actually even used anyway, we could as well pass NULL? */
-<<<<<<< HEAD
-  BKE_callback_exec(G_MAIN, NULL, BKE_CB_EVT_RENDER_STATS);
-=======
   render_callback_exec_null(re, G_MAIN, BKE_CB_EVT_RENDER_STATS);
->>>>>>> 70a93477
 
   BLI_timecode_string_from_time_simple(name, sizeof(name), re->i.lastframetime - render_time);
   printf(" (Saving: %s)\n", name);
@@ -2542,11 +2515,7 @@
   const bool is_multiview_name = ((rd.scemode & R_MULTIVIEW) != 0 &&
                                   (rd.im_format.views_format == R_IMF_VIEWS_INDIVIDUAL));
 
-<<<<<<< HEAD
-  BKE_callback_exec(re->main, (ID *)scene, BKE_CB_EVT_RENDER_INIT);
-=======
   render_callback_exec_id(re, re->main, &scene->id, BKE_CB_EVT_RENDER_INIT);
->>>>>>> 70a93477
 
   /* do not fully call for each frame, it initializes & pops output window */
   if (!render_initialize_from_main(re, &rd, bmain, scene, single_layer, camera_override, 0, 1)) {
@@ -2711,13 +2680,8 @@
 
       re->r.cfra = scene->r.cfra; /* weak.... */
 
-<<<<<<< HEAD
-      /* run callbacs before rendering, before the scene is updated */
-      BKE_callback_exec(re->main, (ID *)scene, BKE_CB_EVT_RENDER_PRE);
-=======
       /* run callbacks before rendering, before the scene is updated */
       render_callback_exec_id(re, re->main, &scene->id, BKE_CB_EVT_RENDER_PRE);
->>>>>>> 70a93477
 
       do_render_all_options(re);
       totrendered++;
@@ -2768,13 +2732,8 @@
 
       if (G.is_break == false) {
         /* keep after file save */
-<<<<<<< HEAD
-        BKE_callback_exec(re->main, (ID *)scene, BKE_CB_EVT_RENDER_POST);
-        BKE_callback_exec(re->main, (ID *)scene, BKE_CB_EVT_RENDER_WRITE);
-=======
         render_callback_exec_id(re, re->main, &scene->id, BKE_CB_EVT_RENDER_POST);
         render_callback_exec_id(re, re->main, &scene->id, BKE_CB_EVT_RENDER_WRITE);
->>>>>>> 70a93477
       }
     }
   }
@@ -2792,15 +2751,10 @@
 
   re->flag &= ~R_ANIMATION;
 
-<<<<<<< HEAD
-  BKE_callback_exec(
-      re->main, (ID *)scene, G.is_break ? BKE_CB_EVT_RENDER_CANCEL : BKE_CB_EVT_RENDER_COMPLETE);
-=======
   render_callback_exec_id(re,
                           re->main,
                           &scene->id,
                           G.is_break ? BKE_CB_EVT_RENDER_CANCEL : BKE_CB_EVT_RENDER_COMPLETE);
->>>>>>> 70a93477
   BKE_sound_reset_scene_specs(re->pipeline_scene_eval);
 
   RE_CleanAfterRender(re);
