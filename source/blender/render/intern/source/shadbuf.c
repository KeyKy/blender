--- conflicted
+++ resolved
@@ -781,21 +781,9 @@
 		else jitbuf= twozero;
 		
 		/* zbuffering */
-<<<<<<< HEAD
-		rectz= MEM_mapallocN(sizeof(int)*shb->size*shb->size, "makeshadbuf");
-		
-		for(samples=0; samples<shb->totbuf; samples++) {
-			zbuffer_shadow(re, shb->persmat, lar, rectz, shb->size, jitbuf[2*samples], jitbuf[2*samples+1]);
-			/* create Z tiles (for compression): this system is 24 bits!!! */
-			compress_shadowbuf(shb, rectz, lar->mode & LA_SQUARE);
-
-			if(re->test_break(re->tbh))
-				break;
-=======
 		if(lar->buftype == LA_SHADBUF_DEEP) {
 			makedeepshadowbuf(re, lar, jitbuf);
 			shb->totbuf= 1;
->>>>>>> 16c1a294
 		}
 		else
 			makeflatshadowbuf(re, lar, jitbuf);
