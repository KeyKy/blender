/**
 * $Id$
 *
 * ***** BEGIN GPL LICENSE BLOCK *****
 *
 * This program is free software; you can redistribute it and/or
 * modify it under the terms of the GNU General Public License
 * as published by the Free Software Foundation; either version 2
 * of the License, or (at your option) any later version.
 *
 * This program is distributed in the hope that it will be useful,
 * but WITHOUT ANY WARRANTY; without even the implied warranty of
 * MERCHANTABILITY or FITNESS FOR A PARTICULAR PURPOSE.  See the
 * GNU General Public License for more details.
 *
 * You should have received a copy of the GNU General Public License
 * along with this program; if not, write to the Free Software Foundation,
 * Inc., 59 Temple Place - Suite 330, Boston, MA  02111-1307, USA.
 *
 * The Original Code is Copyright (C) 2001-2002 by NaN Holding BV.
 * All rights reserved.
 *
 * The Original Code is: all of this file.
 *
 * Contributor(s): none yet.
 *
 * ***** END GPL LICENSE BLOCK *****
 */

#include <time.h>
#include <math.h>
#include <stdlib.h>
#include <stddef.h>
#include <string.h>

#ifdef WIN32
#ifndef snprintf
#define snprintf _snprintf
#endif
#endif

#include "MEM_guardedalloc.h"
#include "DNA_screen_types.h"
#include "DNA_space_types.h"
#include "DNA_scene_types.h"

#include "DNA_action_types.h"
#include "DNA_armature_types.h"
#include "DNA_brush_types.h"
#include "DNA_camera_types.h"
#include "DNA_cloth_types.h"
#include "DNA_color_types.h"
#include "DNA_constraint_types.h"
#include "DNA_curve_types.h"
#include "DNA_effect_types.h"
#include "DNA_group_types.h"
#include "DNA_key_types.h"
#include "DNA_lamp_types.h"
#include "DNA_lattice_types.h"
#include "DNA_material_types.h"
#include "DNA_meta_types.h"
#include "DNA_mesh_types.h"
#include "DNA_meshdata_types.h"
#include "DNA_modifier_types.h"
#include "DNA_nla_types.h"
#include "DNA_object_types.h"
#include "DNA_object_force.h"
#include "DNA_particle_types.h"
#include "DNA_radio_types.h"
#include "DNA_screen_types.h"
#include "DNA_texture_types.h"
#include "DNA_userdef_types.h"
#include "DNA_vfont_types.h"
#include "DNA_view3d_types.h"
#include "DNA_world_types.h"
#include "DNA_packedFile_types.h"

#include "BKE_blender.h"
#include "BKE_brush.h"
#include "BKE_cloth.h"
#include "BKE_curve.h"
#include "BKE_customdata.h"
#include "BKE_colortools.h"
#include "BKE_deform.h"
#include "BKE_depsgraph.h"
#include "BKE_global.h"
#include "BKE_key.h"
#include "BKE_library.h"
#include "BKE_main.h"
#include "BKE_mesh.h"
#include "BKE_modifier.h"
#include "BKE_multires.h"
#include "BKE_packedFile.h"
#include "BKE_particle.h"
#include "BKE_scene.h"
#include "BKE_bmesh.h"

#include "BLI_blenlib.h"
#include "BLI_arithb.h"
#include "BLI_vfontdata.h"
#include "BLI_editVert.h"
#include "BLI_dynstr.h"

#include "BSE_filesel.h"

#include "BIF_gl.h"
#include "BIF_editaction.h"
#include "BIF_editarmature.h"
#include "BIF_editconstraint.h"
#include "BIF_editdeform.h"
#include "BIF_editfont.h"
#include "BIF_editkey.h"
#include "BIF_editmesh.h"
#include "BIF_editparticle.h"
#include "BIF_imasel.h"
#include "BIF_interface.h"
#include "BIF_meshtools.h"
#include "BIF_mywindow.h"
#include "BIF_poselib.h"
#include "BIF_poseobject.h"
#include "BIF_renderwin.h"
#include "BIF_resources.h"
#include "BIF_retopo.h"
#include "BIF_screen.h"
#include "BIF_scrarea.h"
#include "BIF_space.h"
#include "BIF_toets.h"
#include "BIF_toolbox.h"
#include "BIF_previewrender.h"
#include "BIF_butspace.h"

#ifdef WITH_VERSE
#include "BIF_verse.h"
#endif

#include "mydevice.h"
#include "blendef.h"

#include "BKE_action.h"
#include "BKE_anim.h"
#include "BKE_armature.h"
#include "BKE_constraint.h"
#include "BKE_curve.h"
#include "BKE_displist.h"
#include "BKE_DerivedMesh.h"
#include "BKE_effect.h"
#include "BKE_font.h"
#include "BKE_icons.h"
#include "BKE_image.h"
#include "BKE_ipo.h"
#include "BKE_lattice.h"
#include "BKE_material.h"
#include "BKE_mball.h"
#include "BKE_mesh.h"
#include "BKE_object.h"
#include "BKE_texture.h"
#include "BKE_utildefines.h"

#include "BIF_poseobject.h"

#include "BDR_drawobject.h"
#include "BDR_editcurve.h"
#include "BDR_editface.h"
#include "BDR_editobject.h"
#include "BDR_sculptmode.h"
#include "BDR_vpaint.h"
#include "BDR_unwrapper.h"

#include "BSE_drawview.h"
#include "BSE_editipo.h"
#include "BSE_edit.h"
#include "BSE_filesel.h"
#include "BSE_headerbuttons.h"
#include "BSE_trans_types.h"
#include "BSE_view.h"
#include "BSE_seqaudio.h"

#include "RE_render_ext.h"		// make_sticky

#include "butspace.h" // own module

#include "reeb.h"

static float editbutweight= 1.0;
float editbutvweight= 1;
static int actmcol= 0, acttface= 0, acttface_rnd = 0, acttface_clone = 0, acttface_mask = 0, actmcol_rnd = 0;

extern ListBase editNurb;

/* *************************** Unicode Character Groups ****************** */
unicodect uctabname[125] = {
	{"All", "All", 0x0000, 0xffff},
	{"Basic Latin", "Basic Latin", 0x0000, 0x007f},
	{"Latin 1 Supp", "Latin-1 Supplement", 0x0080, 0x00ff}, 

	{"Latin Ext. A.", "Latin Extended-A", 0x0100, 0x017F},
	{"Latin Ext. B.", "Latin Extended-B", 0x0180,0x024F}, 
	{"Latin Ext. Add.", "Latin Extended Additional", 0x1e00, 0x1eff},

	{"IPA Ext", "IPA Extensions", 0x0250, 0x02AF},
	{"Spacing Mod.", "Spacing Modifier Letters", 0x02b0, 0x02ff},

	{"Comb. Dia.", "Combining Diacritical Marks", 0x0300, 0x036F},
	{"Greek, Coptic", "Greek and Coptic", 0x0370, 0x03ff},
	{"Greek Ext.", "Greek Extended", 0x1f00, 0x1fff},

	{"Cyrillic", "Cyrillic", 0x0400, 0x04ff},
	{"Cyrillic Supp.", "Cyrillic Supplementary", 0x0500, 0x052f},

	{"Armenian", "Armenian", 0x0530, 0x058f},
	{"Hebrew", "Hebrew", 0x0590, 0x05ff},

	
	{"Arabic", "Arabic", 0x0600, 0x06ff},
	{"Syriac", "Syriac", 0x0700, 0x074f},

	{"Thaana", "Thaana", 0x0780, 0x07bf},
	{"Devanagari", "Devanagari", 0x0900, 0x097f},

	{"Bengali", "Bengali", 0x0980, 0x09ff},
	{"Gurmukhi", "Gurmukhi", 0x0a00, 0x0a7f},

	{"Gujarati", "Gujarati", 0x0a80, 0x0aff},
	{"Oriya", "Oriya", 0x0b00, 0x0b7f},

	{"Tamil", "Tamil", 0x0b80, 0x0bff},
	{"Tegulu", "Tegulu", 0x0c00, 0x0c7f},

	{"Kannada", "Kannada", 0x0c80, 0x0cff},
	{"Malayalam", "Malayalam", 0x0d00, 0x0d7f},

	{"Sinhala", "Sinhala", 0x0d80, 0x0dff},
	{"Thai", "Thai", 0x0e00, 0x0e7f},

	{"Lao", "Lao", 0x0e80, 0x0eff},
	{"Tibetan", "Tibetan", 0x0f00, 0x0fff},

	{"Myanmar", "Myanmar", 0x1000, 0x109f},
	{"Georgian", "Georgian", 0x10a0, 0x10ff},

	{"Ethiopic", "Ethiopic", 0x1200, 0x137f},

	{"Cherokee", "Cherokee", 0x13a0, 0x13ff},
	{"Unif. Canadian", "Unified Canadian Aboriginal Syllabics", 0x1400, 0x167f},

	{"Ogham", "Ogham", 0x1680, 0x169f},
	{"Runic", "Runic", 0x16a0, 0x16ff},

	{"Tagalog", "Tagalog", 0x1700, 0x171f},
	{"Hanunoo", "Hanunoo", 0x1720, 0x173f},

	{"Buhid", "Buhid", 0x1740, 0x175f},
	{"Tagbanwa", "Tagbanwa", 0x1760, 0x177f},

	{"Khmer", "Khmer", 0x1780, 0x17ff},
	{"Khmer Symb", "Khmer Symbols", 0x19e0, 0x19ff},

	{"Mongolian", "Mongolian", 0x1800, 0x18af},

	{"Limbu", "Limbu", 0x1900, 0x194f},
	{"Tai Le", "Tai Le", 0x1950, 0x197f},

	{"Phon. Ext.", "Phonetic Extensions", 0x1d00, 0x1d7f},


	{"Gen. Punct.", "General Punctutation", 0x2000, 0x206f},
	{"Super, Sub", "Superscripts and Subscripts", 0x2070, 0x209f},

	{"Curr. Symb.", "Currency Symbols", 0x20a0, 0x20cf},
	{"Comb. Diacrit.", "Combining Diacritical Marks for Symbols", 0x20d0, 0x20ff},

	{"Letter Symb", "Letterlike Symbols", 0x2100, 0x214f},
	{"Numb. Forms", "Number Forms", 0x2150, 0x218f},

	{"Arrows", "Arrows", 0x2190, 0x21ff},
	{"Math Oper.", "Mathematical Operators", 0x2200, 0x22ff},

	{"Misc. Tech.", "Miscellaneous Technical", 0x2300, 0x23ff},
	{"Ctrl. Pict.", "Control Pictures", 0x2400, 0x243f},

	{"OCR", "Optical Character Recognition", 0x2440, 0x245f},
	{"Enc. Alpha", "Enclosed Alphanumerics", 0x2460, 0x24ff},

	{"Bow Drawing", "Box Drawing", 0x2500, 0x257f},
	{"BLock Elem.", "Block Elements", 0x2580, 0x259f},

	{"Geom. Shapes", "Geometric Shapes", 0x25a0, 0x25ff},
	{"Misc. Symb.", "Miscellaneous Symbols", 0x2600, 0x26ff},

	{"Dingbats", "Dingbats", 0x2700, 0x27bf},
	{"Misc. Math A", "Miscellaneous Mathematical Symbols-A", 0x27c0, 0x27ef},

	{"Supp. Arrows-A", "Supplemental Arrows-A", 0x27f0, 0x27ff},
	{"Braille Pat.", "Braille Patterns", 0x2800, 0x28ff},

	{"Supp. Arrows-B", "Supplemental Arrows-B", 0x2900, 0x297f},
	{"Misc. Math B", "Miscellaneous Mathematical Symbols-B", 0x2980, 0x29ff},

	{"Supp. Math Op.", "Supplemental Mathematical Operators", 0x2a00, 0x2aff},
	{"Misc. Symb.", "Miscellaneous Symbols and Arrows", 0x2b00, 0x2bff},

	{"Kangxi Rad.", "Kangxi Radicals", 0x2f00, 0x2fdf},

	{"Ideographic", "Ideographic Description Characters", 0x2ff0, 0x2fff},

	{"Hiragana", "Hiragana", 0x3040, 0x309f},
	{"Katakana", "Katakana", 0x30a0, 0x30ff},
	{"Katakana Ext.", "Katakana Phonetic Extensions", 0x31f0, 0x31ff},

	{"Bopomofo", "Bopomofo", 0x3100, 0x312f},
	{"Bopomofo Ext.", "Bopomofo Extended", 0x31a0, 0x31bf},

	{"Hangul", "Hangul Jamo", 0x1100, 0x11ff},
	{"Hangul Comp.", "Hangul Compatibility Jamo", 0x3130, 0x318f},
	{"Hangul Syll.", "Hangul Syllables", 0xac00, 0xd7af},

	{"Kanbun", "Kanbun", 0x3190, 0x319f},



	{"Yijing Hex.", "Yijing Hexagram Symbols", 0x4dc0, 0x4dff},

	{"Yi Syllables", "Yi Syllables", 0xa000, 0xa48f},
	{"Yi Radicals", "Yi Radicals", 0xa490, 0xa4cf},

	{"High Surr.", "High Surrogate Area", 0xd800, 0xdbff},

	{"Low Surr.", "Low Surrogates", 0xdc00, 0xdfff},
	{"Priv. Use Area", "Private Use Area", 0xe000, 0xf8ff},

	{"CJK Rad. Supp.", "CJK Radicals Supplement", 0x2e80, 0x2eff},
	{"CJK Ideographs", "CJK Unified Ideographs", 0x4e00, 0x9faf},
	{"CJK Ideog. Ext. A", "CJK Unified Ideographs Extension A", 0x3400, 0x4dbf},
	{"CJK Ideog. Ext. B", "CJK Unified Ideographs Extension B", 0x20000, 0x2a6df},
	{"CJK Symbols.", "CJK Symbols and Punctuation", 0x3000, 0x303f},
	{"Enclosed CJK", "Enclosed CJK Letters and Months", 0x3200, 0x32ff},
	{"CJK Comp.", "CJK Compatibility", 0x3300, 0x33ff},
	{"CJK Comp. Ideog.", "CJK Compatibility Ideographs", 0xf900, 0xfaff},
	{"CJK Comp. Forms", "CJK Compatibility Forms", 0xfe30, 0xfe4f},
	{"CJK Comp. Supp.", "CJK Compatibility Ideographs Supplement", 0x2f800, 0x2fa1f},

	{"Alpha. Pres. Forms", "Alphabetic Presentation Forms", 0xfb00, 0xfb4f},

	{"Arabic Pres. A", "Arabic Presentation Forms-A", 0xfb50, 0xfdff},
	{"Arabic Pres. B", "Arabic Presentation Forms-B", 0xfe70, 0xfeff},

	{"Var. Sel.", "Variation Selectors", 0xfe00, 0xfe0f},

	{"Comb. Half", "Combining Half Marks", 0xfe20, 0xfe2f},

	{"Sml. From Var.", "Small Form Variants", 0xfe50, 0xfe6f},

	{"Half, Full Forms", "Halfwidth and Fullwidth Forms", 0xff00, 0xffef},
	{"Specials", "Specials", 0xfff0, 0xffff},

	{"Lin. B Syllab.", "Linear B Syllabary", 0x10000, 0x1007f},
	{"Lin. B Idog.", "Linear B Ideograms", 0x10080, 0x100ff},

	{"Aegean Num.", "Aegean Numbers", 0x10100, 0x1013f},
	{"Old Italic", "Old Italic", 0x10300, 0x1032f},

	{"Gothic", "Gothic", 0x10330, 0x1034f},
	{"Ugaritic", "Ugaritic", 0x10380, 0x1039f},

	{"Deseret", "Deseret", 0x10400, 0x1044f},
	{"Shavian", "Shavian", 0x10450, 0x1047f},

	{"Osmanya", "Osmanya", 0x10480, 0x104af},
	{"Cypriot Syll", "Cypriot Syllabary", 0x10800, 0x1083f},

	{"Bysantine Mus.", "Bysantine Musical Symbols", 0x1d000, 0x1d0ff},
	{"Music Symb.", "Musical Symbols", 0x1d100, 0x1d1ff},

	{"Tai Xuan Symb", "Tai Xuan Jing Symbols", 0x1d300, 0x1d35f},
	{"Math. Alpha Symb.", "Mathematical Alpanumeric Symbols", 0x1d400, 0x1d7ff},


	{"Tags", "Tags", 0xe0000, 0xe007f},
	{"Var. Supp", "Variation Selectors Supplement", 0xe0100, 0xe01ef},

	{"Supp. Priv. A", "Supplementary Private Use Area-A", 0xf0000, 0xffffd},
	{"Supp. Priv. B", "Supplementary Private Use Area-B", 0x100000, 0x10fffd}
};


/* *************************** static functions prototypes ****************** */
VFont *exist_vfont(char *str);

/* *************** */

void do_common_editbuts(unsigned short event) // old name, is a mix of object and editing events.... 
{
	EditMesh *em = G.editMesh;
	EditFace *efa;
	Base *base;
	Object *ob= OBACT;
	Material *ma;
	Nurb *nu;
	Curve *cu;
	BezTriple *bezt;
	BPoint *bp;
	unsigned int local;
	int a, bit, index= -1;

	switch(event) {
		
	case B_MATWICH:
		if(G.obedit && G.obedit->actcol>0) {
			if(G.obedit->type == OB_MESH) {
				for(efa= em->faces.first; efa; efa= efa->next) {
					if(efa->f & SELECT) {
						if(index== -1) index= efa->mat_nr;
						else if(index!=efa->mat_nr) {
							error("Mixed colors");
							return;
						}
					}
				}
			}
			else if ELEM(G.obedit->type, OB_CURVE, OB_SURF) {
				nu= editNurb.first;
				while(nu) {
					if( isNurbsel(nu) ) {
						if(index== -1) index= nu->mat_nr;
						else if(index!=nu->mat_nr) {
							error("Mixed colors");
							return;
						}
					}
					nu= nu->next;
				}				
			}
			if(index>=0) {
				G.obedit->actcol= index+1;
				scrarea_queue_winredraw(curarea);
			}
		}
		break;
	case B_MATNEW:
		new_material_to_objectdata(ob);
		scrarea_queue_winredraw(curarea);
		BIF_undo_push("New material");
		allqueue(REDRAWBUTSSHADING, 0);
		allqueue(REDRAWVIEW3D_Z, 0);
		allqueue(REDRAWOOPS, 0);
		break;
	case B_MATDEL:
		delete_material_index();
		scrarea_queue_winredraw(curarea);
		BIF_undo_push("Delete material index");
		allqueue(REDRAWBUTSSHADING, 0);
		allqueue(REDRAWVIEW3D_Z, 0);
		allqueue(REDRAWOOPS, 0);
		break;
	case B_MATASS:
		if(G.obedit && G.obedit->actcol>0) {
			if(G.obedit->type == OB_MESH) {
				efa= em->faces.first;
				while(efa) {
					if(efa->f & SELECT)
						efa->mat_nr= G.obedit->actcol-1;
					efa= efa->next;
				}
			}
			else if ELEM(G.obedit->type, OB_CURVE, OB_SURF) {
				nu= editNurb.first;
				while(nu) {
					if( isNurbsel(nu) )
						nu->mat_nr= nu->charidx= G.obedit->actcol-1;
					nu= nu->next;
				}
			}
			else if (G.obedit->type == OB_FONT) {
        		if (mat_to_sel()) {
        			allqueue(REDRAWVIEW3D, 0);
        		}
			}
			allqueue(REDRAWVIEW3D_Z, 0);
			DAG_object_flush_update(G.scene, G.obedit, OB_RECALC_DATA);
			shade_buttons_change_3d();
			BIF_undo_push("Assign material index");
		}
		break;
	case B_MATASS_BROWSE:
		/* if slot available, make that index active, and assign */
		/* else, make new slot, and assign */
		ma= BLI_findlink(&G.main->mat, G.buts->menunr-1);
		if(ma) {
			ob->actcol= find_material_index(ob, ma);
			if(ob->actcol==0) {
				assign_material(ob, ma, ob->totcol+1);
				ob->actcol= ob->totcol;
			}
		}
		else {
			do_common_editbuts(B_MATNEW);
		}
		do_common_editbuts(B_MATASS);
		break;
		
	case B_MATCOL2:
		ma= give_current_material(ob, ob->actcol);
		BKE_icon_changed(BKE_icon_getid((ID *)ma));
		allqueue(REDRAWVIEW3D, 0);
		allqueue(REDRAWBUTSEDIT, 0);
		break;
		
	case B_MATSEL:
	case B_MATDESEL:
		if(G.obedit) {
			if(G.obedit->type == OB_MESH) {
				if (event==B_MATSEL) {
					editmesh_select_by_material(G.obedit->actcol-1);
				} else {
					editmesh_deselect_by_material(G.obedit->actcol-1);
				}
			}
			else if ELEM(G.obedit->type, OB_CURVE, OB_SURF) {
				nu= editNurb.first;
				while(nu) {
					if(nu->mat_nr==G.obedit->actcol-1) {
						if(nu->bezt) {
							a= nu->pntsu;
							bezt= nu->bezt;
							while(a--) {
								if(bezt->hide==0) {
									if(event==B_MATSEL) {
										bezt->f1 |= SELECT;
										bezt->f2 |= SELECT;
										bezt->f3 |= SELECT;
									}
									else {
										bezt->f1 &= ~SELECT;
										bezt->f2 &= ~SELECT;
										bezt->f3 &= ~SELECT;
									}
								}
								bezt++;
							}
						}
						else if(nu->bp) {
							a= nu->pntsu*nu->pntsv;
							bp= nu->bp;
							while(a--) {
								if(bp->hide==0) {
									if(event==B_MATSEL) bp->f1 |= SELECT;
									else bp->f1 &= ~SELECT;
								}
								bp++;
							}
						}
					}
					nu= nu->next;
				}
				BIF_undo_push("Select material index");
			}
			allqueue(REDRAWIMAGE, 0);
			allqueue(REDRAWVIEW3D, 0);
		}
		countall();
		break;
	case B_HIDE:
		if(G.obedit) {
			if(G.obedit->type == OB_MESH) hide_mesh(0);
			else if ELEM(G.obedit->type, OB_CURVE, OB_SURF) hideNurb(0);
		}
		break;
	case B_REVEAL:
		if(G.obedit) {
			if(G.obedit->type == OB_MESH) reveal_mesh();
			else if ELEM(G.obedit->type, OB_CURVE, OB_SURF) revealNurb();
		}
		else if(FACESEL_PAINT_TEST) reveal_tface();
		
		break;
	case B_SELSWAP:
		if(G.obedit) {
			if(G.obedit->type == OB_MESH) selectswap_mesh();
			else if ELEM(G.obedit->type, OB_CURVE, OB_SURF) selectswapNurb();
		}
		break;
	case B_AUTOTEX:
		if(ob && G.obedit==0) {
			if(ELEM3(ob->type, OB_CURVE, OB_SURF, OB_FONT)) tex_space_curve(ob->data);
		}
		break;
	case B_DOCENTER:
		docenter(0);
		break;
	case B_DOCENTERNEW:
		docenter_new();
		break;
	case B_DOCENTERCURSOR:
		docenter_cursor();
		break;
	case B_SETSMOOTH:
	case B_SETSOLID:
		if(G.obedit) {
			if(G.obedit->type == OB_MESH) {
				mesh_set_smooth_faces((event==B_SETSMOOTH));
			}
			else {
				nurb_set_smooth((event==B_SETSMOOTH));
			}
		}
		else if(G.vd) {
			base= FIRSTBASE;
			while(base) {
				if(TESTBASELIB(base)) {
					if(base->object->type==OB_MESH) {
						mesh_set_smooth_flag(base->object, (event==B_SETSMOOTH));
					}
					else if ELEM(base->object->type, OB_SURF, OB_CURVE) {
						cu= base->object->data;
						nu= cu->nurb.first;
						while(nu) {
							if(event==B_SETSMOOTH) nu->flag |= ME_SMOOTH;
							else nu->flag &= ~ME_SMOOTH;
							nu= nu->next;
						}
						makeDispListCurveTypes(base->object, 0);
					}
				}
				base= base->next;
			}
			allqueue(REDRAWVIEW3D, 0);
			
			if(event == B_SETSMOOTH) BIF_undo_push("Set Smooth");
			else BIF_undo_push("Set Solid");
		}
		break;
	case B_CHANGEDEP:
		DAG_scene_sort(G.scene); // makes new dag
		if(ob) ob->recalc |= OB_RECALC;
		allqueue(REDRAWVIEW3D, 0);
		break;
	
	case B_ADDKEY:
		insert_shapekey(ob);
		break;
	case B_SETKEY:
		ob->shapeflag |= OB_SHAPE_TEMPLOCK;
		DAG_object_flush_update(G.scene, ob, OB_RECALC_DATA);
		allqueue(REDRAWVIEW3D, 0);
		allqueue(REDRAWIPO, 0);
		allqueue(REDRAWBUTSEDIT, 0);
		break;
	case B_LOCKKEY:
		ob->shapeflag &= ~OB_SHAPE_TEMPLOCK;
		DAG_object_flush_update(G.scene, ob, OB_RECALC_DATA);
		allqueue(REDRAWVIEW3D, 0);
		allqueue(REDRAWIPO, 0);
		allqueue(REDRAWBUTSEDIT, 0);
		break;
	case B_NEXTKEY:
	{
		Key *key= ob_get_key(ob);
		if(ob->shapenr == BLI_countlist(&key->block))
		   ob->shapenr= 1;
		else ob->shapenr++;
		do_common_editbuts(B_SETKEY);
		break;
	}
	case B_PREVKEY:
	{
		Key *key= ob_get_key(ob);
		if(ob->shapenr <= 1)
			ob->shapenr= BLI_countlist(&key->block);
		else ob->shapenr--;
		do_common_editbuts(B_SETKEY);
		break;
	}
	case B_NAMEKEY:
		allspace(REMAKEIPO, 0);
        allqueue (REDRAWIPO, 0);
		break;
	case B_DELKEY:
		delete_key(OBACT);
		allqueue(REDRAWACTION, 0);
		break;
		
		
	default:
		if (G.vd==NULL)
			break;
		
		if(event>=B_OBLAY && event<=B_OBLAY+31) {
			local= BASACT->lay & 0xFF000000;
			BASACT->lay -= local;
			if(BASACT->lay==0 || (G.qual & LR_SHIFTKEY)==0) {
				bit= event-B_OBLAY;
				BASACT->lay= 1<<bit;
				scrarea_queue_winredraw(curarea);
			}
			BASACT->lay += local;
			/* optimal redraw */
			if( (ob->lay & G.vd->lay) && (BASACT->lay & G.vd->lay) );
			else if( (ob->lay & G.vd->lay)==0 && (BASACT->lay & G.vd->lay)==0 );
			else {
				allqueue(REDRAWVIEW3D, 0);
				DAG_scene_sort(G.scene);
			}
			ob->lay= BASACT->lay;
		}
	}

}

/* *************************** MESH  ******************************** */

static void verify_customdata_name_func(void *data1, void *data2)
{
	CustomData *data= (CustomData*)data1;
	CustomDataLayer *layer= (CustomDataLayer*)data2;

	CustomData_set_layer_unique_name(data, layer - data->layers);
}

static void delete_customdata_layer(void *data1, void *data2)
{
	Mesh *me= (Mesh*)data1;
	CustomData *data= (G.obedit)? &G.editMesh->fdata: &me->fdata;
	CustomDataLayer *layer= (CustomDataLayer*)data2;
	void *actlayerdata, *rndlayerdata, *clonelayerdata, *masklayerdata, *layerdata=layer->data;
	int type= layer->type;
	int index= CustomData_get_layer_index(data, type);
	int i, actindex, rndindex, cloneindex, maskindex;
	
	/*ok, deleting a non-active layer needs to preserve the active layer indices.
	  to do this, we store a pointer to the .data member of both layer and the active layer,
	  (to detect if we're deleting the active layer or not), then use the active
	  layer data pointer to find where the active layer has ended up.
	  
	  this is necassary because the deletion functions only support deleting the active
	  layer. */
	actlayerdata = data->layers[CustomData_get_active_layer_index(data, type)].data;
	rndlayerdata = data->layers[CustomData_get_render_layer_index(data, type)].data;
	clonelayerdata = data->layers[CustomData_get_clone_layer_index(data, type)].data;
	masklayerdata = data->layers[CustomData_get_mask_layer_index(data, type)].data;
	CustomData_set_layer_active(data, type, layer - &data->layers[index]);

	if(G.obedit) {
		EM_free_data_layer(data, type);
	}
	else if(me) {
		CustomData_free_layer_active(data, type, me->totface);
		mesh_update_customdata_pointers(me);
	}

	if(!CustomData_has_layer(data, type)) {
		if(type == CD_MCOL && (G.f & G_VERTEXPAINT))
			G.f &= ~G_VERTEXPAINT; /* get out of vertexpaint mode */
	}

	/*reconstruct active layer*/
	if (actlayerdata != layerdata) {
		/*find index. . .*/
		actindex = CustomData_get_layer_index(data, type);
		for (i=actindex; i<data->totlayer; i++) {
			if (data->layers[i].data == actlayerdata) {
				actindex = i - actindex;
				break;
			}
		}
		
		/*set index. . .*/
		CustomData_set_layer_active(data, type, actindex);
	}
	
	if (rndlayerdata != layerdata) {
		/*find index. . .*/
		rndindex = CustomData_get_layer_index(data, type);
		for (i=rndindex; i<data->totlayer; i++) {
			if (data->layers[i].data == rndlayerdata) {
				rndindex = i - rndindex;
				break;
			}
		}
		
		/*set index. . .*/
		CustomData_set_layer_render(data, type, rndindex);
	}
	
	if (clonelayerdata != layerdata) {
		/*find index. . .*/
		cloneindex = CustomData_get_layer_index(data, type);
		for (i=cloneindex; i<data->totlayer; i++) {
			if (data->layers[i].data == clonelayerdata) {
				cloneindex = i - cloneindex;
				break;
			}
		}
		
		/*set index. . .*/
		CustomData_set_layer_clone(data, type, cloneindex);
	}
	
	if (masklayerdata != layerdata) {
		/*find index. . .*/
		maskindex = CustomData_get_layer_index(data, type);
		for (i=maskindex; i<data->totlayer; i++) {
			if (data->layers[i].data == masklayerdata) {
				maskindex = i - maskindex;
				break;
			}
		}
		
		/*set index. . .*/
		CustomData_set_layer_mask(data, type, maskindex);
	}
	
	DAG_object_flush_update(G.scene, OBACT, OB_RECALC_DATA);
	
	if(type == CD_MTFACE)
		BIF_undo_push("Delete UV Texture");
	else if(type == CD_MCOL)
		BIF_undo_push("Delete Vertex Color");

	allqueue(REDRAWVIEW3D, 0);
	allqueue(REDRAWIMAGE, 0);
	allqueue(REDRAWBUTSEDIT, 0);
}

static int customdata_buttons(
	uiBlock *block,	Mesh *me, CustomData *data,
	int type, int *activep,	int *renderp, int *clonep, int *maskp,
	int setevt, int setevt_rnd, int setevt_clone, int setevt_mask, int newevt,
	char *label, char *shortlabel, char *browsetip, char *browsetip_rnd, char *browsetip_clone, char *browsetip_mask,
	char *newtip, char *deltip, int x, int y)
{
	CustomDataLayer *layer;
	uiBut *but;
	int i, count= CustomData_number_of_layers(data, type);

	if(count >= MAX_MTFACE) {
		uiDefBut(block, LABEL, 0, label, x,y,220,19, 0, 0.0, 0, 0, 0, "");
	}
	else {
		uiDefBut(block, LABEL, 0, label, x,y,140,19, 0, 0.0, 0, 0, 0, "");
		uiBlockBeginAlign(block);
		uiDefBut(block, BUT, newevt, "New", x+140,y,80,19, 0,0,0,0,0, newtip);
		uiBlockEndAlign(block);
	}

	y -= (count)? 24: 19;

	uiBlockBeginAlign(block);
	for (count=1, i=0; i<data->totlayer; i++) {
		layer= &data->layers[i];

		if(layer->type == type) {
			int xi = 0;
			*activep= layer->active + 1;
			*renderp= layer->active_rnd + 1;
			if (clonep) *clonep= layer->active_clone + 1;
			if (maskp) *maskp= layer->active_mask + 1;
			
			
			uiDefIconButI(block, ROW, setevt, ICON_VIEW3D, x,y,25,19, activep, 1.0, count, 0, 0, browsetip);
			uiDefIconButI(block, ROW, setevt_rnd, ICON_SCENE, x+25,y,25,19, renderp, 1.0, count, 0, 0, browsetip_rnd);
			
			if (clonep) {
				uiDefIconButI(block, ROW, setevt_clone, ICON_TEXTURE, x+50,y,25,19, clonep, 1.0, count, 0, 0, browsetip_clone);
				xi += 25;
			}
			
			if (maskp) {
				uiDefIconButI(block, ROW, setevt_mask, ICON_PAINT, x+50+xi,y,25,19, maskp, 1.0, count, 0, 0, browsetip_mask);
				xi += 25;
			}
			
			but=uiDefBut(block, TEX, setevt, "", x+50+xi,y,145-xi,19, layer->name, 0.0, 31.0, 0, 0, label);
			uiButSetFunc(but, verify_customdata_name_func, data, layer);
			but= uiDefIconBut(block, BUT, B_NOP, VICON_X, x+195,y,25,19, NULL, 0.0, 0.0, 0.0, 0.0, deltip);
			uiButSetFunc(but, delete_customdata_layer, me, layer);


			count++;
			y -= 19;
		}
	}
	uiBlockEndAlign(block);

	return y;
}

static void editing_panel_mesh_type(Object *ob, Mesh *me)
{
	uiBlock *block;
	uiBut *but;
	float val;
	CustomData *fdata;
	int yco;

	block= uiNewBlock(&curarea->uiblocks, "editing_panel_mesh_type", UI_EMBOSS, UI_HELV, curarea->win);
	if( uiNewPanel(curarea, block, "Mesh", "Editing", 320, 0, 318, 204)==0) return;
	uiSetButLock(object_data_is_libdata(ob), ERROR_LIBDATA_MESSAGE);

	uiBlockBeginAlign(block);
	uiDefButBitS(block, TOG, ME_AUTOSMOOTH, REDRAWVIEW3D, "Auto Smooth",10,180,170,19, &me->flag, 0, 0, 0, 0, "Treats all set-smoothed faces with angles less than Degr: as 'smooth' during render");
	uiDefButS(block, NUM, B_DIFF, "Degr:",				10,160,170,19, &me->smoothresh, 1, 80, 0, 0, "Defines maximum angle between face normals that 'Auto Smooth' will operate on");
	uiBlockEndAlign(block);

	/* Retopo */
	if(G.obedit) {
		uiBlockBeginAlign(block);
		but= uiDefButBitC(block,TOG,RETOPO,B_NOP, "Retopo", 10,130,170,19, &G.scene->toolsettings->retopo_mode, 0,0,0,0, "Turn on the re-topology tool");
		uiButSetFunc(but,retopo_toggle,ob,me);
		if(G.scene->toolsettings->retopo_mode) {
			but= uiDefButBitC(block,TOG,RETOPO_PAINT,B_NOP,"Paint", 10,110,55,19, &G.scene->toolsettings->retopo_mode,0,0,0,0, "Draw intersecting lines in the 3d view, ENTER creates quad or tri faces, wrapped onto other objects in the 3d view.");
			uiButSetFunc(but,retopo_paint_toggle,ob,me);
			but= uiDefBut(block,BUT,B_NOP,"Retopo All", 65,110,115,19, 0,0,0,0,0, "Apply the re-topology tool to all selected vertices");
			uiButSetFunc(but,retopo_do_all_cb,ob,me);
		}
		uiBlockEndAlign(block);
	}

	uiBlockBeginAlign(block);
	uiDefBut(block, BUT,B_DOCENTER, "Center",					10, 80, 65, 19, 0, 0, 0, 0, 0, "Shifts object data to be centered about object's origin");
	uiDefBut(block, BUT,B_DOCENTERNEW, "Center New",			75, 80, 105, 19, 0, 0, 0, 0, 0, "Shifts object's origin to center of object data");
	uiDefBut(block, BUT,B_DOCENTERCURSOR, "Center Cursor",		10, 60, 170, 19, 0, 0, 0, 0, 0, "Shifts object's origin to cursor location");
	uiBlockEndAlign(block);

	uiBlockBeginAlign(block);
	uiDefButBitS(block, TOG, ME_TWOSIDED, REDRAWVIEW3D, "Double Sided",	10,30,170,19, &me->flag, 0, 0, 0, 0, "Render/display the mesh with double or single sided lighting");
	uiDefButBitS(block, TOG, ME_NOPUNOFLIP, REDRAWVIEW3D, "No V.Normal Flip", 10,10,170,19, &me->flag, 0, 0, 0, 0, "Disables flipping of vertexnormals during render");
	uiBlockEndAlign(block);

	uiDefIDPoinBut(block, test_meshpoin_but, ID_ME, B_REDR, "TexMesh: ",	190,180,220,19, &me->texcomesh, "Derive texture coordinates from another mesh.");

	if(me->msticky) val= 1.0; else val= 0.0;
	uiDefBut(block, LABEL, 0, "Sticky", 				190,155,140,19, 0, val, 0, 0, 0, "");
	uiBlockBeginAlign(block);
	if(me->msticky==NULL) {
		uiDefBut(block, BUT, B_MAKESTICKY, "Make",		330,155, 80,19, 0, 0, 0, 0, 0, "Creates Sticky coordinates from the current camera view background picture");
	}
	else uiDefBut(block, BUT, B_DELSTICKY, "Delete", 	330,155, 80,19, 0, 0, 0, 0, 0, "Deletes Sticky texture coordinates");
	uiBlockEndAlign(block);

	fdata= (G.obedit)? &G.editMesh->fdata: &me->fdata;
	yco= customdata_buttons(block, me, fdata, CD_MTFACE, &acttface, &acttface_rnd, (G.f & G_TEXTUREPAINT ? &acttface_clone : NULL), (G.f & G_TEXTUREPAINT ? &acttface_mask : NULL),
		B_SETTFACE, B_SETTFACE_RND, B_SETTFACE_CLONE, B_SETTFACE_MASK, B_NEWTFACE, "UV Texture", "UV Texture:",
		"Set active UV texture", "Set rendering UV texture", "Set the layer used for texturepaint cloning", "Set the texture paint stencil layer", "Creates a new UV texture layer",
		"Removes the current UV texture layer", 190, 130);

	yco= customdata_buttons(block, me, fdata, CD_MCOL, &actmcol, &actmcol_rnd, NULL, NULL,
		B_SETMCOL, B_SETMCOL_RND, B_NOP, B_NOP, B_NEWMCOL, "Vertex Color", "Vertex Color:",
		"Sets active vertex color layer", "Sets rendering vertex color layer", "", "", "Creates a new vertex color layer",
		"Removes the current vertex color layer", 190, yco-5);

	if(yco < 0)
		uiNewPanelHeight(block, 204 - yco);
}

/* *************************** MODIFIERS ******************************** */

void do_modifier_panels(unsigned short event)
{
	Object *ob = OBACT;

	switch(event) {
	case B_MODIFIER_REDRAW:
		allqueue(REDRAWBUTSEDIT, 0);
		allqueue(REDRAWOOPS, 0);
		break;

	case B_MODIFIER_RECALC:
		allqueue(REDRAWBUTSEDIT, 0);
		allqueue(REDRAWVIEW3D, 0);
		allqueue(REDRAWIMAGE, 0);
		allqueue(REDRAWOOPS, 0);
		DAG_object_flush_update(G.scene, ob, OB_RECALC_DATA);
		object_handle_update(ob);
		countall();
		break;
	}
}

static void modifiers_add(void *ob_v, int type)
{
	Object *ob = ob_v;
	ModifierTypeInfo *mti = modifierType_getInfo(type);
	
	if (mti->flags&eModifierTypeFlag_RequiresOriginalData) {
		ModifierData *md = ob->modifiers.first;

		while (md && modifierType_getInfo(md->type)->type==eModifierTypeType_OnlyDeform) {
			md = md->next;
		}

		BLI_insertlinkbefore(&ob->modifiers, md, modifier_new(type));
	} else {
		BLI_addtail(&ob->modifiers, modifier_new(type));
	}
	BIF_undo_push("Add modifier");
}

typedef struct MenuEntry {
	char *name;
	int ID;
} MenuEntry;

static int menuEntry_compare_names(const void *entry1, const void *entry2)
{
	return strcmp(((MenuEntry *)entry1)->name, ((MenuEntry *)entry2)->name);
}

static uiBlock *modifiers_add_menu(void *ob_v)
{
	Object *ob = ob_v;
	uiBlock *block;
	int i, yco=0;
	int numEntries = 0;
	MenuEntry entries[NUM_MODIFIER_TYPES];
	
	block= uiNewBlock(&curarea->uiblocks, "modifier_add_menu",
	                  UI_EMBOSSP, UI_HELV, curarea->win);
	uiBlockSetButmFunc(block, modifiers_add, ob);

	for (i=eModifierType_None+1; i<NUM_MODIFIER_TYPES; i++) {
		ModifierTypeInfo *mti = modifierType_getInfo(i);

		/* Only allow adding through appropriate other interfaces */
		if(ELEM3(i, eModifierType_Softbody, eModifierType_Hook, eModifierType_ParticleSystem)) continue;
		
		if(ELEM3(i, eModifierType_Cloth, eModifierType_Collision, eModifierType_Fluidsim)) continue;

		if((mti->flags&eModifierTypeFlag_AcceptsCVs) ||
		   (ob->type==OB_MESH && (mti->flags&eModifierTypeFlag_AcceptsMesh))) {
			entries[numEntries].name = mti->name;
			entries[numEntries].ID = i;

			++numEntries;
		}
	}

	qsort(entries, numEntries, sizeof(*entries), menuEntry_compare_names);


	for(i = 0; i < numEntries; ++i)
		uiDefBut(block, BUTM, B_MODIFIER_RECALC, entries[i].name,
		         0, yco -= 20, 160, 19, NULL, 0, 0, 1, entries[i].ID, "");

	uiTextBoundsBlock(block, 50);
	uiBlockSetDirection(block, UI_DOWN);

	return block;
}

static void modifiers_del(void *ob_v, void *md_v)
{
	Object *ob = ob_v;
	ModifierData *md;

		/* It seems on rapid delete it is possible to
		 * get called twice on same modifier, so make
		 * sure it is in list.
		 */
	for (md=ob->modifiers.first; md; md=md->next)
		if (md==md_v)
			break;
	
	if (!md)
		return;

	if(md->type==eModifierType_ParticleSystem){
		ParticleSystemModifierData *psmd=(ParticleSystemModifierData*)md;
		BLI_remlink(&ob->particlesystem, psmd->psys);
		psys_free(ob,psmd->psys);
	}

	BLI_remlink(&ob->modifiers, md_v);

	modifier_free(md_v);

	BIF_undo_push("Del modifier");
}

int mod_moveUp(void *ob_v, void *md_v)
{
	Object *ob = ob_v;
	ModifierData *md = md_v;

	if (md->prev) {
		ModifierTypeInfo *mti = modifierType_getInfo(md->type);

		if (mti->type!=eModifierTypeType_OnlyDeform) {
			ModifierTypeInfo *nmti = modifierType_getInfo(md->prev->type);

			if (nmti->flags&eModifierTypeFlag_RequiresOriginalData)
				return -1;
		}

		BLI_remlink(&ob->modifiers, md);
		BLI_insertlink(&ob->modifiers, md->prev->prev, md);
	}

	return 0;
}

static void modifiers_moveUp(void *ob_v, void *md_v)
{
	if( mod_moveUp( ob_v, md_v ) )
		error("Cannot move above a modifier requiring original data.");
	else
		BIF_undo_push("Move modifier");
}

int mod_moveDown(void *ob_v, void *md_v)
{
	Object *ob = ob_v;
	ModifierData *md = md_v;

	if (md->next) {
		ModifierTypeInfo *mti = modifierType_getInfo(md->type);

		if (mti->flags&eModifierTypeFlag_RequiresOriginalData) {
			ModifierTypeInfo *nmti = modifierType_getInfo(md->next->type);

			if (nmti->type!=eModifierTypeType_OnlyDeform)
				return -1;
		}

		BLI_remlink(&ob->modifiers, md);
		BLI_insertlink(&ob->modifiers, md->next, md);
	}

	return 0;
}

static void modifiers_moveDown(void *ob_v, void *md_v)
{
	if( mod_moveDown( ob_v, md_v ) )
		error("Cannot move beyond a non-deforming modifier.");
	else
		BIF_undo_push("Move modifier");
}

static void modifier_testLatticeObj(char *name, ID **idpp)
{
	ID *id;

	for (id= G.main->object.first; id; id= id->next) {
		if( strcmp(name, id->name+2)==0 ) {
			if (((Object *)id)->type != OB_LATTICE) {
				error ("Lattice deform object must be a lattice");
				break;
			} 
			*idpp= id;
			return;
		}
	}
	*idpp= 0;
}

static void modifier_testCurveObj(char *name, ID **idpp)
{
	ID *id;

	for (id= G.main->object.first; id; id= id->next) {
		if( strcmp(name, id->name+2)==0 ) {
			if (((Object *)id)->type != OB_CURVE) {
				error ("Curve deform object must be a curve");
				break;
			} 
			*idpp= id;
			return;
		}
	}
	*idpp= 0;
}

static void modifier_testMeshObj(char *name, ID **idpp)
{
	ID *id;

	for (id= G.main->object.first; id; id= id->next) {
		/* no boolean on its own object */
		if(id != (ID *)OBACT) {
			if( strcmp(name, id->name+2)==0 ) {
				if (((Object *)id)->type != OB_MESH) {
					error ("Boolean modifier object must be a mesh");
					break;
				} 
				*idpp= id;
				return;
			}
		}
	}
	*idpp= NULL;
}

static void modifier_testArmatureObj(char *name, ID **idpp)
{
	ID *id;

	for (id= G.main->object.first; id; id= id->next) {
		if( strcmp(name, id->name+2)==0 ) {
			if (((Object *)id)->type != OB_ARMATURE) {
				error ("Armature deform object must be an armature");
				break;
			} 
			*idpp= id;
			return;
		}
	}
	*idpp= 0;
}

static void modifier_testTexture(char *name, ID **idpp)
{
	ID *id;

	for(id = G.main->tex.first; id; id = id->next) {
		if(strcmp(name, id->name + 2) == 0) {
			*idpp = id;
			/* texture gets user, objects not: delete object = clear modifier */
			id_us_plus(id);
			return;
		}
	}
	*idpp = 0;
}

#if 0 /* this is currently unused, but could be useful in the future */
static void modifier_testMaterial(char *name, ID **idpp)
{
	ID *id;

	for(id = G.main->mat.first; id; id = id->next) {
		if(strcmp(name, id->name + 2) == 0) {
			*idpp = id;
			return;
		}
	}
	*idpp = 0;
}
#endif

static void modifier_testImage(char *name, ID **idpp)
{
	ID *id;

	for(id = G.main->image.first; id; id = id->next) {
		if(strcmp(name, id->name + 2) == 0) {
			*idpp = id;
			return;
		}
	}
	*idpp = 0;
}

/* autocomplete callback for ID buttons */
void autocomplete_image(char *str, void *arg_v)
{
	/* search if str matches the beginning of an ID struct */
	if(str[0]) {
		AutoComplete *autocpl = autocomplete_begin(str, 22);
		ID *id;

		for(id = G.main->image.first; id; id = id->next)
			autocomplete_do_name(autocpl, id->name+2);

		autocomplete_end(autocpl, str);
	}
}

/* autocomplete callback for ID buttons */
void autocomplete_meshob(char *str, void *arg_v)
{
	/* search if str matches the beginning of an ID struct */
	if(str[0]) {
		AutoComplete *autocpl = autocomplete_begin(str, 22);
		ID *id;

		for(id = G.main->object.first; id; id = id->next)
			if(((Object *)id)->type == OB_MESH)
				autocomplete_do_name(autocpl, id->name+2);

		autocomplete_end(autocpl, str);
	}
}
static void modifiers_convertParticles(void *obv, void *mdv)
{
	Object *obn;
	ModifierData *md = mdv;
	ParticleSystem *psys;
	ParticleCacheKey *key, **cache;
	ParticleSettings *part;
	Mesh *me;
	MVert *mvert;
	MEdge *medge;
	int a, k, kmax;
	int totvert=0, totedge=0, cvert=0;
	int totpart=0, totchild=0;

	if(md->type != eModifierType_ParticleSystem) return;

	if(G.f & G_PARTICLEEDIT) return;

	psys=((ParticleSystemModifierData *)md)->psys;
	part= psys->part;

	if(part->draw_as == PART_DRAW_GR || part->draw_as == PART_DRAW_OB) {
		make_object_duplilist_real(NULL);
	}
	else {
		if(part->draw_as != PART_DRAW_PATH || psys->pathcache == 0)
			return;

		totpart= psys->totcached;
		totchild= psys->totchildcache;

		if(totchild && (part->draw&PART_DRAW_PARENT)==0)
			totpart= 0;

		/* count */
		cache= psys->pathcache;
		for(a=0; a<totpart; a++) {
			key= cache[a];
			totvert+= key->steps+1;
			totedge+= key->steps;
		}

		cache= psys->childcache;
		for(a=0; a<totchild; a++) {
			key= cache[a];
			totvert+= key->steps+1;
			totedge+= key->steps;
		}

		if(totvert==0) return;

		/* add new mesh */
		obn= add_object(OB_MESH);
		me= obn->data;
		
		me->totvert= totvert;
		me->totedge= totedge;
		
		me->mvert= CustomData_add_layer(&me->vdata, CD_MVERT, CD_CALLOC, NULL, totvert);
		me->medge= CustomData_add_layer(&me->edata, CD_MEDGE, CD_CALLOC, NULL, totedge);
		me->mface= CustomData_add_layer(&me->fdata, CD_MFACE, CD_CALLOC, NULL, 0);
		
		mvert= me->mvert;
		medge= me->medge;

		/* copy coordinates */
		cache= psys->pathcache;
		for(a=0; a<totpart; a++) {
			key= cache[a];
			kmax= key->steps;
			for(k=0; k<=kmax; k++,key++,cvert++,mvert++) {
				VECCOPY(mvert->co,key->co);
				if(k) {
					medge->v1= cvert-1;
					medge->v2= cvert;
					medge->flag= ME_EDGEDRAW|ME_EDGERENDER|ME_LOOSEEDGE;
					medge++;
				}
			}
		}

		cache=psys->childcache;
		for(a=0; a<totchild; a++) {
			key=cache[a];
			kmax=key->steps;
			for(k=0; k<=kmax; k++,key++,cvert++,mvert++) {
				VECCOPY(mvert->co,key->co);
				if(k) {
					medge->v1=cvert-1;
					medge->v2=cvert;
					medge->flag= ME_EDGEDRAW|ME_EDGERENDER|ME_LOOSEEDGE;
					medge++;
				}
			}
		}
	}

	DAG_scene_sort(G.scene);

	allqueue(REDRAWVIEW3D, 0);
	allqueue(REDRAWOOPS, 0);
	
	BIF_undo_push("Convert particles to mesh object(s).");
}

static void modifiers_applyModifier(void *obv, void *mdv)
{
	Object *ob = obv;
	ModifierData *md = mdv;
	DerivedMesh *dm;
	Mesh *me = ob->data;
	int converted = 0;

	if (G.obedit) {
		error("Modifiers cannot be applied in editmode");
		return;
	} else if (((ID*) ob->data)->us>1) {
		error("Modifiers cannot be applied to multi-user data");
		return;
	}

	if (md!=ob->modifiers.first) {
		if (!okee("Modifier is not first"))
			return;
	}

	if (ob->type==OB_MESH) {
		if(me->key) {
			error("Modifier cannot be applied to Mesh with Shape Keys");
			return;
		}
	
		mesh_pmv_off(ob, me);

		/* Multires: ensure that recent sculpting is applied */
		if(md->type == eModifierType_Multires)
			multires_force_update(ob);
	
		dm = mesh_create_derived_for_modifier(ob, md);
		if (!dm) {
			error("Modifier is disabled or returned error, skipping apply");
			return;
		}

		/* Multires: remove MDisps from the DerivedMesh */
		if(md->type == eModifierType_Multires)
			CustomData_free_layers(&dm->faceData, CD_MDISPS, me->totface);
		
		DM_to_mesh(dm, me);
		converted = 1;

		dm->release(dm);
	} 
	else if (ELEM(ob->type, OB_CURVE, OB_SURF)) {
		ModifierTypeInfo *mti = modifierType_getInfo(md->type);
		Curve *cu = ob->data;
		int numVerts;
		float (*vertexCos)[3];

		if (!okee("Apply will only change CV points, not tesselated/bevel vertices"))
			return;

		if (!(md->mode&eModifierMode_Realtime) || (mti->isDisabled && mti->isDisabled(md))) {
			error("Modifier is disabled, skipping apply");
			return;
		}

		vertexCos = curve_getVertexCos(cu, &cu->nurb, &numVerts);
		mti->deformVerts(md, ob, NULL, vertexCos, numVerts);
		curve_applyVertexCos(cu, &cu->nurb, vertexCos);

		converted = 1;

		MEM_freeN(vertexCos);

		DAG_object_flush_update(G.scene, ob, OB_RECALC_DATA);
	}
	else {
		error("Cannot apply modifier for this object type");
		return;
	}

	if (converted) {
		BLI_remlink(&ob->modifiers, md);
		modifier_free(md);

		BIF_undo_push("Apply modifier");
	}
}

static void modifiers_copyModifier(void *ob_v, void *md_v)
{
	Object *ob = ob_v;
	ModifierData *md = md_v;
	ModifierData *nmd = modifier_new(md->type);

	modifier_copyData(md, nmd);

	BLI_insertlink(&ob->modifiers, md, nmd);

	BIF_undo_push("Copy modifier");
}

static void modifiers_setOnCage(void *ob_v, void *md_v)
{
	Object *ob = ob_v;
	ModifierData *md;
	
	int i, cageIndex = modifiers_getCageIndex(ob, NULL );

	for( i = 0, md=ob->modifiers.first; md; ++i, md=md->next )
		if( md == md_v ) {
			if( i >= cageIndex )
				md->mode ^= eModifierMode_OnCage;
			break;
		}
}

static void modifiers_clearHookOffset(void *ob_v, void *md_v)
{
	Object *ob = ob_v;
	ModifierData *md = md_v;
	HookModifierData *hmd = (HookModifierData*) md;
	
	if (hmd->object) {
		Mat4Invert(hmd->object->imat, hmd->object->obmat);
		Mat4MulSerie(hmd->parentinv, hmd->object->imat, ob->obmat, NULL, NULL, NULL, NULL, NULL, NULL);
		BIF_undo_push("Clear hook offset");
	}
}

static void modifiers_cursorHookCenter(void *ob_v, void *md_v)
{
	Object *ob = ob_v;
	ModifierData *md = md_v;
	HookModifierData *hmd = (HookModifierData*) md;

	if (G.vd) {
		float *curs = give_cursor();
		float bmat[3][3], imat[3][3];

		where_is_object(ob);
	
		Mat3CpyMat4(bmat, ob->obmat);
		Mat3Inv(imat, bmat);

		curs= give_cursor();
		hmd->cent[0]= curs[0]-ob->obmat[3][0];
		hmd->cent[1]= curs[1]-ob->obmat[3][1];
		hmd->cent[2]= curs[2]-ob->obmat[3][2];
		Mat3MulVecfl(imat, hmd->cent);

		BIF_undo_push("Hook cursor center");
	}
}

static void modifiers_selectHook(void *ob_v, void *md_v)
{
	ModifierData *md = md_v;
	HookModifierData *hmd = (HookModifierData*) md;

	hook_select(hmd);
}

static void modifiers_reassignHook(void *ob_v, void *md_v)
{
	ModifierData *md = md_v;
	HookModifierData *hmd = (HookModifierData*) md;
	float cent[3];
	int *indexar, tot, ok;
	char name[32];
		
	ok= hook_getIndexArray(&tot, &indexar, name, cent);

	if (!ok) {
		error("Requires selected vertices or active Vertex Group");
	} else {
		if (hmd->indexar) {
			MEM_freeN(hmd->indexar);
		}

		VECCOPY(hmd->cent, cent);
		hmd->indexar = indexar;
		hmd->totindex = tot;
	}
}

static void modifiers_convertToReal(void *ob_v, void *md_v)
{
	Object *ob = ob_v;
	ModifierData *md = md_v;
	ModifierData *nmd = modifier_new(md->type);

	modifier_copyData(md, nmd);
	nmd->mode &= ~eModifierMode_Virtual;

	BLI_addhead(&ob->modifiers, nmd);

	ob->partype = PAROBJECT;

	BIF_undo_push("Modifier convert to real");
}

static void build_uvlayer_menu_vars(CustomData *data, char **menu_string,
                                    int *uvlayer_tmp, char *uvlayer_name)
{
	char strtmp[38];
	int totuv, i;
	CustomDataLayer *layer
	            = &data->layers[CustomData_get_layer_index(data, CD_MTFACE)];

	*uvlayer_tmp = -1;

	totuv = CustomData_number_of_layers(data, CD_MTFACE);

	*menu_string = MEM_callocN(sizeof(**menu_string) * (totuv * 38 + 10),
	                           "menu_string");
	sprintf(*menu_string, "UV Layer%%t");
	for(i = 0; i < totuv; i++) {
		/* assign first layer as uvlayer_name if uvlayer_name is null. */
		if(strcmp(layer->name, uvlayer_name) == 0) *uvlayer_tmp = i + 1;
		sprintf(strtmp, "|%s%%x%d", layer->name, i + 1);
		strcat(*menu_string, strtmp);
		layer++;
	}

	/* there is no uvlayer defined, or else it was deleted. Assign active
	 * layer, then recalc modifiers.
	 */
	if(*uvlayer_tmp == -1) {
		if(CustomData_get_active_layer_index(data, CD_MTFACE) != -1) {
			*uvlayer_tmp = 1;
			layer = data->layers;
			for(i = 0; i < CustomData_get_active_layer_index(data, CD_MTFACE);
			    i++, layer++) {
				if(layer->type == CD_MTFACE) (*uvlayer_tmp)++;
			}
			strcpy(uvlayer_name, layer->name);

			/* update the modifiers */
			do_modifier_panels(B_MODIFIER_RECALC);
		} else {
			/* ok we have no uv layers, so make sure menu button knows that.*/
			*uvlayer_tmp = 0;
		}
	}
}

void set_wave_uvlayer(void *arg1, void *arg2)
{
	WaveModifierData *wmd=arg1;
	CustomDataLayer *layer = arg2;

	/*check we have UV layers*/
	if (wmd->uvlayer_tmp < 1) return;
	layer = layer + (wmd->uvlayer_tmp-1);
	
	strcpy(wmd->uvlayer_name, layer->name);
}

void set_displace_uvlayer(void *arg1, void *arg2)
{
	DisplaceModifierData *dmd=arg1;
	CustomDataLayer *layer = arg2;

	/*check we have UV layers*/
	if (dmd->uvlayer_tmp < 1) return;
	layer = layer + (dmd->uvlayer_tmp-1);
	
	strcpy(dmd->uvlayer_name, layer->name);
}

void set_uvproject_uvlayer(void *arg1, void *arg2)
{
	UVProjectModifierData *umd=arg1;
	CustomDataLayer *layer = arg2;

	/*check we have UV layers*/
	if (umd->uvlayer_tmp < 1) return;
	layer = layer + (umd->uvlayer_tmp-1);
	
	strcpy(umd->uvlayer_name, layer->name);
}

static void modifiers_bindMeshDeform(void *ob_v, void *md_v)
{
	MeshDeformModifierData *mmd = (MeshDeformModifierData*) md_v;
	Object *ob = (Object*)ob_v;

	if(mmd->bindcos) {
		if(mmd->bindweights) MEM_freeN(mmd->bindweights);
		if(mmd->bindcos) MEM_freeN(mmd->bindcos);
		if(mmd->dyngrid) MEM_freeN(mmd->dyngrid);
		if(mmd->dyninfluences) MEM_freeN(mmd->dyninfluences);
		if(mmd->dynverts) MEM_freeN(mmd->dynverts);
		mmd->bindweights= NULL;
		mmd->bindcos= NULL;
		mmd->dyngrid= NULL;
		mmd->dyninfluences= NULL;
		mmd->dynverts= NULL;
		mmd->totvert= 0;
		mmd->totcagevert= 0;
		mmd->totinfluence= 0;
	}
	else {
		DerivedMesh *dm;
		int mode= mmd->modifier.mode;

		/* force modifier to run, it will call binding routine */
		mmd->needbind= 1;
		mmd->modifier.mode |= eModifierMode_Realtime;

		if(ob->type == OB_MESH) {
			dm= mesh_create_derived_view(ob, 0);
			dm->release(dm);
		}
		else if(ob->type == OB_LATTICE) {
			lattice_calc_modifiers(ob);
		}
		else if(ob->type==OB_MBALL) {
			makeDispListMBall(ob);
		}
		else if(ELEM3(ob->type, OB_CURVE, OB_SURF, OB_FONT)) {
			makeDispListCurveTypes(ob, 0);
		}

		mmd->needbind= 0;
		mmd->modifier.mode= mode;
	}
}

void modifiers_explodeFacepa(void *arg1, void *arg2)
{
	ExplodeModifierData *emd=arg1;

	emd->flag |= eExplodeFlag_CalcFaces;
}

void modifiers_explodeDelVg(void *arg1, void *arg2)
{
	ExplodeModifierData *emd=arg1;
	emd->vgroup = 0;
}

static void multiresModifier_subdivide_button(void *mmd_v, void *ob_v)
{
	MultiresModifierData *mmd = mmd_v;

	if(mmd && ob_v) {
		multiresModifier_subdivide(mmd, ob_v, 1, 0, mmd->simple);
		BIF_undo_push("Multires subdivide");
	}
}

static void multiresModifier_reshape_button(void *mmd_v, void *ob_v)
{
	MultiresModifierData *mmd = mmd_v;
	if(mmd && ob_v) {
		Base *base = FIRSTBASE;
		Object *ob2 = NULL;
		
		while(base) {
			if(base->object != ob_v && base->object->type == OB_MESH) {
				ob2 = base->object;
				break;
			}
			base = base->next;
		}
		
		if(ob2) {
			if(multiresModifier_reshape(mmd, ob_v, ob2))
				error("Vertex count mismatch");
			else
				BIF_undo_push("Multires reshape");
		}
		else
			error("Second mesh selection required");
	}
}

static void multiresModifier_del_higher_button(void *mmd_v, void *ob_v)
{
	MultiresModifierData *mmd = mmd_v;

	if(mmd && ob_v) {
		multiresModifier_del_levels(mmd, ob_v, 1);
		BIF_undo_push("Delete higher");
	}	       
}

static int modifier_is_fluid_particles(ModifierData *md) {
	if(md->type == eModifierType_ParticleSystem) {
		if(((ParticleSystemModifierData *)md)->psys->part->type == PART_FLUID)
			return 1;
	}
	return 0;
}
static void draw_modifier(uiBlock *block, Object *ob, ModifierData *md, int *xco, int *yco, int index, int cageIndex, int lastCageIndex)
{
	ModifierTypeInfo *mti = modifierType_getInfo(md->type);
	uiBut *but;
	int isVirtual = md->mode&eModifierMode_Virtual;
	int x = *xco, y = *yco, color = md->error?TH_REDALERT:TH_BUT_NEUTRAL;
	int editing = (G.obedit==ob);
	short height=26, width = 295, buttonWidth = width-120-10;
	char str[128];

	/* rounded header */
	uiBlockSetCol(block, color);
		/* roundbox 4 free variables: corner-rounding, nop, roundbox type, shade */
	uiDefBut(block, ROUNDBOX, 0, "", x-10, y-4, width, 25, NULL, 7.0, 0.0, 
			 (!isVirtual && (md->mode&eModifierMode_Expanded))?3:15, 20, ""); 
	uiBlockSetCol(block, TH_AUTO);
	
	/* open/close icon */
	if (!isVirtual) {
		uiBlockSetEmboss(block, UI_EMBOSSN);
		uiDefIconButBitI(block, ICONTOG, eModifierMode_Expanded, B_MODIFIER_REDRAW, VICON_DISCLOSURE_TRI_RIGHT, x-10, y-2, 20, 20, &md->mode, 0.0, 0.0, 0.0, 0.0, "Collapse/Expand Modifier");
	}

	uiBlockSetEmboss(block, UI_EMBOSS);
	
	if (isVirtual) {
		sprintf(str, "%s parent deform", md->name);
		uiDefBut(block, LABEL, 0, str, x+10, y-1, width-110, 19, NULL, 0.0, 0.0, 0.0, 0.0, "Modifier name"); 

		but = uiDefBut(block, BUT, B_MODIFIER_RECALC, "Make Real", x+width-100, y, 80, 16, NULL, 0.0, 0.0, 0.0, 0.0, "Convert virtual modifier to a real modifier");
		uiButSetFunc(but, modifiers_convertToReal, ob, md);
	} else {
		uiBlockBeginAlign(block);
		uiDefBut(block, TEX, B_MODIFIER_REDRAW, "", x+10, y-1, buttonWidth-60, 19, md->name, 0.0, sizeof(md->name)-1, 0.0, 0.0, "Modifier name"); 

		/* Softbody not allowed in this situation, enforce! */
		if ((md->type!=eModifierType_Softbody && md->type!=eModifierType_Collision) || !(ob->pd && ob->pd->deflect)) {
			uiDefIconButBitI(block, TOG, eModifierMode_Render, B_MODIFIER_RECALC, ICON_SCENE, x+10+buttonWidth-60, y-1, 19, 19,&md->mode, 0, 0, 1, 0, "Enable modifier during rendering");
			but= uiDefIconButBitI(block, TOG, eModifierMode_Realtime, B_MODIFIER_RECALC, VICON_VIEW3D, x+10+buttonWidth-40, y-1, 19, 19,&md->mode, 0, 0, 1, 0, "Enable modifier during interactive display");
			if (mti->flags&eModifierTypeFlag_SupportsEditmode) {
				uiDefIconButBitI(block, TOG, eModifierMode_Editmode, B_MODIFIER_RECALC, VICON_EDIT, x+10+buttonWidth-20, y-1, 19, 19,&md->mode, 0, 0, 1, 0, "Enable modifier during Editmode (only if enabled for display)");
			}
		}
		uiBlockEndAlign(block);

		uiBlockSetEmboss(block, UI_EMBOSSR);

		if (ob->type==OB_MESH && modifier_couldBeCage(md) && index<=lastCageIndex) {
			int icon, color;

			if (index==cageIndex) {
				color = TH_BUT_SETTING;
				icon = VICON_EDITMODE_HLT;
			} else if (index<cageIndex) {
				color = TH_BUT_NEUTRAL;
				icon = VICON_EDITMODE_DEHLT;
			} else {
				color = TH_BUT_NEUTRAL;
				icon = ICON_BLANK1;
			}
			uiBlockSetCol(block, color);
			but = uiDefIconBut(block, BUT, B_MODIFIER_RECALC, icon, x+width-105, y, 16, 16, NULL, 0.0, 0.0, 0.0, 0.0, "Apply modifier to editing cage during Editmode");
			uiButSetFunc(but, modifiers_setOnCage, ob, md);
			uiBlockSetCol(block, TH_AUTO);
		}

		uiBlockSetCol(block, TH_BUT_ACTION);

		but = uiDefIconBut(block, BUT, B_MODIFIER_RECALC, VICON_MOVE_UP, x+width-75, y, 16, 16, NULL, 0.0, 0.0, 0.0, 0.0, "Move modifier up in stack");
		uiButSetFunc(but, modifiers_moveUp, ob, md);

		but = uiDefIconBut(block, BUT, B_MODIFIER_RECALC, VICON_MOVE_DOWN, x+width-75+20, y, 16, 16, NULL, 0.0, 0.0, 0.0, 0.0, "Move modifier down in stack");
		uiButSetFunc(but, modifiers_moveDown, ob, md);
		
		uiBlockSetEmboss(block, UI_EMBOSSN);
		
		// deletion over the deflection panel
		// fluid particle modifier can't be deleted here
		if(md->type!=eModifierType_Fluidsim && md->type!=eModifierType_Collision && !modifier_is_fluid_particles(md))
		{
			but = uiDefIconBut(block, BUT, B_MODIFIER_RECALC, VICON_X, x+width-70+40, y, 16, 16, NULL, 0.0, 0.0, 0.0, 0.0, "Delete modifier");
			uiButSetFunc(but, modifiers_del, ob, md);
		}
		uiBlockSetCol(block, TH_AUTO);
	}

	uiBlockSetEmboss(block, UI_EMBOSS);

	if (isVirtual || !(md->mode&eModifierMode_Expanded)) {
		y -= 18;
	} else {
		int cy = y - 8;
		int lx = x + width - 60 - 15;

		if (md->type==eModifierType_Subsurf) {
			height = 105;
		} else if (md->type==eModifierType_Lattice) {
			height = 48;
		} else if (md->type==eModifierType_Curve) {
			height = 72;
		} else if (md->type==eModifierType_Build) {
			height = 86;
		} else if (md->type==eModifierType_Mirror) {
			height = 105;
		} else if (md->type==eModifierType_Bevel) {
			BevelModifierData *bmd = (BevelModifierData*) md;
			height = 105; /* height = 124; */
			if ((bmd->lim_flags & BME_BEVEL_ANGLE) || ((bmd->lim_flags & BME_BEVEL_WEIGHT) && !(bmd->flags & BME_BEVEL_VERT))) height += 19;
		} else if (md->type==eModifierType_EdgeSplit) {
			EdgeSplitModifierData *emd = (EdgeSplitModifierData*) md;
			height = 48;
			if(emd->flags & MOD_EDGESPLIT_FROMANGLE) height += 19;
		} else if (md->type==eModifierType_Displace) {
			DisplaceModifierData *dmd = (DisplaceModifierData *)md;
			height = 124;
			if(dmd->texmapping == MOD_DISP_MAP_OBJECT ||
			   dmd->texmapping == MOD_DISP_MAP_UV)
				height += 19;
		} else if (md->type==eModifierType_UVProject) {
			height = 114 + ((UVProjectModifierData *)md)->num_projectors * 19;
		} else if (md->type==eModifierType_Decimate) {
			height = 48;
		} else if (md->type==eModifierType_Smooth) {
			height = 86;
		} else if (md->type==eModifierType_Cast) {
			height = 143;
		} else if (md->type==eModifierType_Wave) {
			WaveModifierData *wmd = (WaveModifierData *)md;
			height = 315;
			if(wmd->texmapping == MOD_WAV_MAP_OBJECT ||
			   wmd->texmapping == MOD_WAV_MAP_UV)
				height += 19;
			if(wmd->flag & MOD_WAVE_NORM)
				height += 19;
		} else if (md->type==eModifierType_Armature) {
			height = 105;
		} else if (md->type==eModifierType_Hook) {
			HookModifierData *hmd = (HookModifierData*) md;
			height = 86;
			if (editing)
				height += 20;
			if(hmd->indexar==NULL)
				height += 20;
		} else if (md->type==eModifierType_Softbody) {
			height = 31;
		} else if (md->type==eModifierType_Cloth) {
			height = 31;
		} else if (md->type==eModifierType_Collision) {
			height = 31;
		} else if (md->type==eModifierType_Fluidsim) {
			height = 31;
		} else if (md->type==eModifierType_Boolean) {
			height = 48;
		} else if (md->type==eModifierType_Array) {
			height = 211;
		} else if (md->type==eModifierType_MeshDeform) {
			MeshDeformModifierData *mmd= (MeshDeformModifierData*)md;
			height = (mmd->bindcos)? 73: 93;
		} else if (md->type==eModifierType_ParticleSystem) {
			height = 31;
		} else if (md->type==eModifierType_ParticleInstance) {
			height = 94;
		} else if (md->type==eModifierType_Explode) {
			height = 94;
<<<<<<< HEAD
		} else if (md->type==eModifierType_Multires) {
			height = 94;
=======
		} else if (md->type==eModifierType_Shrinkwrap) {
			ShrinkwrapModifierData *smd = (ShrinkwrapModifierData*) md;
			height = 86 + 3;
			if (smd->shrinkType == MOD_SHRINKWRAP_PROJECT)
			{
				height += 19*5;
				if(smd->projAxis == 0) height += 19;
			}
			else if (smd->shrinkType == MOD_SHRINKWRAP_NEAREST_SURFACE)
				height += 19;
		} else if (md->type == eModifierType_Mask) {
			height = 66;
		} else if (md->type==eModifierType_SimpleDeform) {
			SimpleDeformModifierData *smd = (SimpleDeformModifierData*) md;
			height += 19*5;
			if(smd->origin != NULL) height += 19;
			if(smd->mode == MOD_SIMPLEDEFORM_MODE_STRETCH
			|| smd->mode == MOD_SIMPLEDEFORM_MODE_TAPER  )
				height += 19;
>>>>>>> abd4934d
		}
							/* roundbox 4 free variables: corner-rounding, nop, roundbox type, shade */
		uiDefBut(block, ROUNDBOX, 0, "", x-10, y-height-2, width, height-2, NULL, 5.0, 0.0, 12, 40, ""); 

		y -= 18;

		if (!isVirtual && (md->type!=eModifierType_Collision)) {
			uiSetButLock(object_data_is_libdata(ob), ERROR_LIBDATA_MESSAGE); /* only here obdata, the rest of modifiers is ob level */

			uiBlockBeginAlign(block);
			if (md->type==eModifierType_ParticleSystem) {
				ParticleSystem *psys;
		    	psys= ((ParticleSystemModifierData *)md)->psys;

	    		if(!(G.f & G_PARTICLEEDIT)) {
					if(ELEM3(psys->part->draw_as, PART_DRAW_PATH, PART_DRAW_GR, PART_DRAW_OB) && psys->pathcache) {
						but = uiDefBut(block, BUT, B_MODIFIER_RECALC, "Convert",	lx,(cy-=19),60,19, 0, 0, 0, 0, 0, "Convert the current particles to a mesh object");
						uiButSetFunc(but, modifiers_convertParticles, ob, md);
					}
				}
			}
			else{
				but = uiDefBut(block, BUT, B_MODIFIER_RECALC, "Apply",	lx,(cy-=19),60,19, 0, 0, 0, 0, 0, "Apply the current modifier and remove from the stack");
				uiButSetFunc(but, modifiers_applyModifier, ob, md);
			}
			
			if (md->type!=eModifierType_Fluidsim && md->type!=eModifierType_Softbody && md->type!=eModifierType_ParticleSystem && (md->type!=eModifierType_Cloth)) {
				but = uiDefBut(block, BUT, B_MODIFIER_RECALC, "Copy",	lx,(cy-=19),60,19, 0, 0, 0, 0, 0, "Duplicate the current modifier at the same position in the stack");
				uiButSetFunc(but, modifiers_copyModifier, ob, md);
			}
			uiBlockEndAlign(block);
			
			uiSetButLock(ob && ob->id.lib, ERROR_LIBDATA_MESSAGE);
		}

		lx = x + 10;
		cy = y + 10 - 1;
		uiBlockBeginAlign(block);
		if (md->type==eModifierType_Subsurf) {
			SubsurfModifierData *smd = (SubsurfModifierData*) md;
			char subsurfmenu[]="Subsurf Type%t|Catmull-Clark%x0|Simple Subdiv.%x1";
			uiDefButS(block, MENU, B_MODIFIER_RECALC, subsurfmenu,		lx,(cy-=19),buttonWidth,19, &smd->subdivType, 0, 0, 0, 0, "Selects type of subdivision algorithm.");
			uiDefButS(block, NUM, B_MODIFIER_RECALC, "Levels:",		lx, (cy-=19), buttonWidth,19, &smd->levels, 1, 6, 0, 0, "Number subdivisions to perform");
			uiDefButS(block, NUM, B_MODIFIER_REDRAW, "Render Levels:",		lx, (cy-=19), buttonWidth,19, &smd->renderLevels, 1, 6, 0, 0, "Number subdivisions to perform when rendering");

			/* Disabled until non-EM DerivedMesh implementation is complete */

			/*
			uiDefButBitS(block, TOG, eSubsurfModifierFlag_Incremental, B_MODIFIER_RECALC, "Incremental", lx, (cy-=19),90,19,&smd->flags, 0, 0, 0, 0, "Use incremental calculation, even outside of mesh mode");
			uiDefButBitS(block, TOG, eSubsurfModifierFlag_DebugIncr, B_MODIFIER_RECALC, "Debug", lx+90, cy,buttonWidth-90,19,&smd->flags, 0, 0, 0, 0, "Visualize the subsurf incremental calculation, for debugging effect of other modifiers");
			*/

			uiDefButBitS(block, TOG, eSubsurfModifierFlag_ControlEdges, B_MODIFIER_RECALC, "Optimal Draw", lx, (cy-=19), buttonWidth,19,&smd->flags, 0, 0, 0, 0, "Skip drawing/rendering of interior subdivided edges");
			uiDefButBitS(block, TOG, eSubsurfModifierFlag_SubsurfUv, B_MODIFIER_RECALC, "Subsurf UV", lx, (cy-=19),buttonWidth,19,&smd->flags, 0, 0, 0, 0, "Use subsurf to subdivide UVs");
		} else if (md->type==eModifierType_Lattice) {
			LatticeModifierData *lmd = (LatticeModifierData*) md;
			uiDefIDPoinBut(block, modifier_testLatticeObj, ID_OB, B_CHANGEDEP, "Ob: ",	lx, (cy-=19), buttonWidth,19, &lmd->object, "Lattice object to deform with");
			but=uiDefBut(block, TEX, B_MODIFIER_RECALC, "VGroup: ",				  lx, (cy-=19), buttonWidth,19, &lmd->name, 0.0, 31.0, 0, 0, "Vertex Group name");
			uiButSetCompleteFunc(but, autocomplete_vgroup, (void *)ob);
		} else if (md->type==eModifierType_Curve) {
			CurveModifierData *cmd = (CurveModifierData*) md;
			uiDefIDPoinBut(block, modifier_testCurveObj, ID_OB, B_CHANGEDEP, "Ob: ", lx, (cy-=19), buttonWidth,19, &cmd->object, "Curve object to deform with");
			but=uiDefBut(block, TEX, B_MODIFIER_RECALC, "VGroup: ",				  lx, (cy-=19), buttonWidth,19, &cmd->name, 0.0, 31.0, 0, 0, "Vertex Group name");
			uiButSetCompleteFunc(but, autocomplete_vgroup, (void *)ob);
			
			uiDefButS(block, ROW,B_MODIFIER_RECALC,"X",		lx, (cy-=19), 19,19, &cmd->defaxis, 12.0, MOD_CURVE_POSX, 0, 0, "The axis that the curve deforms along");
			uiDefButS(block, ROW,B_MODIFIER_RECALC,"Y",		(lx+buttonWidth/6), cy, 19,19, &cmd->defaxis, 12.0, MOD_CURVE_POSY, 0, 0, "The axis that the curve deforms along");
			uiDefButS(block, ROW,B_MODIFIER_RECALC,"Z",		(lx+2*buttonWidth/6), cy, 19,19, &cmd->defaxis, 12.0, MOD_CURVE_POSZ, 0, 0, "The axis that the curve deforms along");
			uiDefButS(block, ROW,B_MODIFIER_RECALC,"-X",		(lx+3*buttonWidth/6), cy, 24,19, &cmd->defaxis, 12.0, MOD_CURVE_NEGX, 0, 0, "The axis that the curve deforms along");
			uiDefButS(block, ROW,B_MODIFIER_RECALC,"-Y",		(lx+4*buttonWidth/6), cy, 24,19, &cmd->defaxis, 12.0, MOD_CURVE_NEGY, 0, 0, "The axis that the curve deforms along");
			uiDefButS(block, ROW,B_MODIFIER_RECALC,"-Z",		(lx+buttonWidth-buttonWidth/6), cy, 24,19, &cmd->defaxis, 12.0, MOD_CURVE_NEGZ, 0, 0, "The axis that the curve deforms along");
		} else if (md->type==eModifierType_Build) {
			BuildModifierData *bmd = (BuildModifierData*) md;
			uiDefButF(block, NUM, B_MODIFIER_RECALC, "Start:", lx, (cy-=19), buttonWidth,19, &bmd->start, 1.0, MAXFRAMEF, 100, 0, "Specify the start frame of the effect");
			uiDefButF(block, NUM, B_MODIFIER_RECALC, "Length:", lx, (cy-=19), buttonWidth,19, &bmd->length, 1.0, MAXFRAMEF, 100, 0, "Specify the total time the build effect requires");
			uiDefButI(block, TOG, B_MODIFIER_RECALC, "Randomize", lx, (cy-=19), buttonWidth,19, &bmd->randomize, 0, 0, 1, 0, "Randomize the faces or edges during build.");
			uiDefButI(block, NUM, B_MODIFIER_RECALC, "Seed:", lx, (cy-=19), buttonWidth,19, &bmd->seed, 1.0, MAXFRAMEF, 100, 0, "Specify the seed for random if used.");
		} else if (md->type==eModifierType_Mirror) {
			MirrorModifierData *mmd = (MirrorModifierData*) md;
			uiDefButF(block, NUM, B_MODIFIER_RECALC, "Merge Limit:", lx, (cy-=19), buttonWidth,19, &mmd->tolerance, 0.0, 1.0, 10, 10, "Distance from axis within which mirrored vertices are merged");
			uiDefButBitS(block, TOG, MOD_MIR_AXIS_X, B_MODIFIER_RECALC, "X",	lx,(cy-=19),20,19, &mmd->flag, 0, 0, 0, 0, "Enable X axis mirror");
			uiDefButBitS(block, TOG, MOD_MIR_AXIS_Y, B_MODIFIER_RECALC, "Y",	lx+20,cy,20,19,    &mmd->flag, 0, 0, 0, 0, "Enable Y axis mirror");
			uiDefButBitS(block, TOG, MOD_MIR_AXIS_Z, B_MODIFIER_RECALC, "Z",	lx+40,cy,20,19,    &mmd->flag, 0, 0, 0, 0, "Enable Z axis mirror");
			uiDefButBitS(block, TOG, MOD_MIR_CLIPPING, B_MODIFIER_RECALC, "Do Clipping",	lx+60, cy, buttonWidth-60,19, &mmd->flag, 1, 2, 0, 0, "Prevents during Transform vertices to go through Mirror");
			uiDefButBitS(block, TOG, MOD_MIR_VGROUP, B_MODIFIER_RECALC, "Mirror Vgroups",	lx, (cy-=19), buttonWidth,19, &mmd->flag, 1, 2, 0, 0, "Mirror vertex groups (e.g. .R->.L)");
			uiDefButBitS(block, TOG, MOD_MIR_MIRROR_U, B_MODIFIER_RECALC,
			             "Mirror U",
			             lx, (cy-=19), buttonWidth/2, 19,
			             &mmd->flag, 0, 0, 0, 0,
			             "Mirror the U texture coordinate around "
			             "the 0.5 point");
			uiDefButBitS(block, TOG, MOD_MIR_MIRROR_V, B_MODIFIER_RECALC,
			             "Mirror V",
			             lx + buttonWidth/2 + 1, cy, buttonWidth/2, 19,
			             &mmd->flag, 0, 0, 0, 0,
			             "Mirror the V texture coordinate around "
			             "the 0.5 point");
			uiDefIDPoinBut(block, test_obpoin_but, ID_OB, B_CHANGEDEP,
			               "Ob: ", lx, (cy -= 19), buttonWidth, 19,
			               &mmd->mirror_ob,
			               "Object to use as mirror");
		} else if (md->type==eModifierType_Bevel) {
			BevelModifierData *bmd = (BevelModifierData*) md;
			/*uiDefButS(block, ROW, B_MODIFIER_RECALC, "Distance",
					  lx, (cy -= 19), (buttonWidth/2), 19, &bmd->val_flags,
					  11.0, 0, 0, 0,
					  "Interpret bevel value as a constant distance from each edge");
			uiDefButS(block, ROW, B_MODIFIER_RECALC, "Radius",
					  (lx+buttonWidth/2), cy, (buttonWidth - buttonWidth/2), 19, &bmd->val_flags,
					  11.0, BME_BEVEL_RADIUS, 0, 0,
					  "Interpret bevel value as a radius - smaller angles will be beveled more");*/
			uiBlockBeginAlign(block);
			uiDefButF(block, NUM, B_MODIFIER_RECALC, "Width: ",
					  lx, (cy -= 19), buttonWidth, 19, &bmd->value,
					  0.0, 0.5, 5, 4,
					  "Bevel value/amount");
			/*uiDefButI(block, NUM, B_MODIFIER_RECALC, "Recurs",
					  lx, (cy -= 19), buttonWidth, 19, &bmd->res,
					  1, 4, 5, 2,
					  "Number of times to bevel");*/
			uiDefButBitS(block, TOG, BME_BEVEL_VERT,
					  B_MODIFIER_RECALC, "Only Vertices",
					  lx, (cy -= 19), buttonWidth, 19,
					  &bmd->flags, 0, 0, 0, 0,
					  "Bevel only verts/corners; not edges");
			uiBlockEndAlign(block);
					  
			uiDefBut(block, LABEL, 1, "Limit using:",	lx, (cy-=25), buttonWidth,19, NULL, 0.0, 0.0, 0, 0, "");
			uiBlockBeginAlign(block);
			uiDefButS(block, ROW, B_MODIFIER_RECALC, "None",
					  lx, (cy -= 19), (buttonWidth/3), 19, &bmd->lim_flags,
					  12.0, 0, 0, 0,
					  "Bevel the entire mesh by a constant amount");
			uiDefButS(block, ROW, B_MODIFIER_RECALC, "Angle",
					  (lx+buttonWidth/3), cy, (buttonWidth/3), 19, &bmd->lim_flags,
					  12.0, BME_BEVEL_ANGLE, 0, 0,
					  "Only bevel edges with sharp enough angles between faces");
			uiDefButS(block, ROW, B_MODIFIER_RECALC, "BevWeight",
					  lx+(2*buttonWidth/3), cy, buttonWidth-2*(buttonWidth/3), 19, &bmd->lim_flags,
					  12.0, BME_BEVEL_WEIGHT, 0, 0,
					  "Use bevel weights to determine how much bevel is applied; apply them separately in vert/edge select mode");
			if ((bmd->lim_flags & BME_BEVEL_WEIGHT) && !(bmd->flags & BME_BEVEL_VERT)) {
				uiDefButS(block, ROW, B_MODIFIER_RECALC, "Min",
					  lx, (cy -= 19), (buttonWidth/3), 19, &bmd->e_flags,
					  13.0, BME_BEVEL_EMIN, 0, 0,
					  "The sharpest edge's weight is used when weighting a vert");
				uiDefButS(block, ROW, B_MODIFIER_RECALC, "Average",
					  (lx+buttonWidth/3), cy, (buttonWidth/3), 19, &bmd->e_flags,
					  13.0, 0, 0, 0,
					  "The edge weights are averaged when weighting a vert");
				uiDefButS(block, ROW, B_MODIFIER_RECALC, "Max",
					  (lx+2*(buttonWidth/3)), cy, buttonWidth-2*(buttonWidth/3), 19, &bmd->e_flags,
					  13.0, BME_BEVEL_EMAX, 0, 0,
					  "The largest edge's wieght is used when weighting a vert");
			}
			else if (bmd->lim_flags & BME_BEVEL_ANGLE) {
				uiDefButF(block, NUM, B_MODIFIER_RECALC, "Angle:",
					  lx, (cy -= 19), buttonWidth, 19, &bmd->bevel_angle,
					  0.0, 180.0, 100, 2,
					  "Angle above which to bevel edges");
			}
		} else if (md->type==eModifierType_EdgeSplit) {
			EdgeSplitModifierData *emd = (EdgeSplitModifierData*) md;
			uiDefButBitI(block, TOG, MOD_EDGESPLIT_FROMANGLE,
			             B_MODIFIER_RECALC, "From Edge Angle",
			             lx, (cy -= 19), buttonWidth, 19,
			             &emd->flags, 0, 0, 0, 0,
			             "Split edges with high angle between faces");
			if(emd->flags & MOD_EDGESPLIT_FROMANGLE) {
				uiDefButF(block, NUM, B_MODIFIER_RECALC, "Split Angle:",
				          lx, (cy -= 19), buttonWidth, 19, &emd->split_angle,
				          0.0, 180.0, 100, 2,
				          "Angle above which to split edges");
			}
			uiDefButBitI(block, TOG, MOD_EDGESPLIT_FROMFLAG,
			             B_MODIFIER_RECALC, "From Marked As Sharp",
			             lx, (cy -= 19), buttonWidth, 19,
			             &emd->flags, 0, 0, 0, 0,
			             "Split edges that are marked as sharp");
		} else if (md->type==eModifierType_Displace) {
			DisplaceModifierData *dmd = (DisplaceModifierData*) md;
			but = uiDefBut(block, TEX, B_MODIFIER_RECALC, "VGroup: ",
			               lx, (cy -= 19), buttonWidth, 19,
			               &dmd->defgrp_name, 0.0, 31.0, 0, 0,
			               "Name of vertex group to displace"
			               " (displace whole mesh if blank)");
			uiButSetCompleteFunc(but, autocomplete_vgroup, (void *)ob);
			uiDefIDPoinBut(block, modifier_testTexture, ID_TE, B_CHANGEDEP,
			               "Texture: ", lx, (cy -= 19), buttonWidth, 19,
			               &dmd->texture,
			               "Texture to use as displacement input");
			uiDefButF(block, NUM, B_MODIFIER_RECALC, "Midlevel:",
			          lx, (cy -= 19), buttonWidth, 19, &dmd->midlevel,
			          0, 1, 10, 3,
			          "Material value that gives no displacement");
			uiDefButF(block, NUM, B_MODIFIER_RECALC, "Strength:",
			          lx, (cy -= 19), buttonWidth, 19, &dmd->strength,
			          -1000, 1000, 10, 0.1,
			          "Strength of displacement");
			sprintf(str, "Direction%%t|Normal%%x%d|RGB -> XYZ%%x%d|"
			        "Z%%x%d|Y%%x%d|X%%x%d",
			        MOD_DISP_DIR_NOR, MOD_DISP_DIR_RGB_XYZ,
			        MOD_DISP_DIR_Z, MOD_DISP_DIR_Y, MOD_DISP_DIR_X);
			uiDefButI(block, MENU, B_MODIFIER_RECALC, str,
			          lx, (cy -= 19), buttonWidth, 19, &dmd->direction,
			          0.0, 1.0, 0, 0, "Displace direction");
			sprintf(str, "Texture Coordinates%%t"
			        "|Local%%x%d|Global%%x%d|Object%%x%d|UV%%x%d",
			        MOD_DISP_MAP_LOCAL, MOD_DISP_MAP_GLOBAL,
			        MOD_DISP_MAP_OBJECT, MOD_DISP_MAP_UV);
			uiDefButI(block, MENU, B_MODIFIER_RECALC, str,
			          lx, (cy -= 19), buttonWidth, 19, &dmd->texmapping,
			          0.0, 1.0, 0, 0,
			          "Texture coordinates used for displacement input");
			if (dmd->texmapping == MOD_DISP_MAP_UV) {
				char *strtmp;
				int i;
				CustomData *fdata = G.obedit ? &G.editMesh->fdata
				                             : &((Mesh*)ob->data)->fdata;
				build_uvlayer_menu_vars(fdata, &strtmp, &dmd->uvlayer_tmp,
				                        dmd->uvlayer_name);
				but = uiDefButI(block, MENU, B_MODIFIER_RECALC, strtmp,
				      lx, (cy -= 19), buttonWidth, 19, &dmd->uvlayer_tmp,
				      0.0, 1.0, 0, 0, "Set the UV layer to use");
				MEM_freeN(strtmp);
				i = CustomData_get_layer_index(fdata, CD_MTFACE);
				uiButSetFunc(but, set_displace_uvlayer, dmd,
				             &fdata->layers[i]);
			}
			if(dmd->texmapping == MOD_DISP_MAP_OBJECT) {
				uiDefIDPoinBut(block, test_obpoin_but, ID_OB, B_CHANGEDEP,
				               "Ob: ", lx, (cy -= 19), buttonWidth, 19,
				               &dmd->map_object,
				               "Object to get texture coordinates from");
			}
		} else if (md->type==eModifierType_UVProject) {
			UVProjectModifierData *umd = (UVProjectModifierData *) md;
			int i;
			char *strtmp;
			CustomData *fdata = G.obedit ? &G.editMesh->fdata
			                             : &((Mesh*)ob->data)->fdata;
			build_uvlayer_menu_vars(fdata, &strtmp, &umd->uvlayer_tmp,
			                        umd->uvlayer_name);
			but = uiDefButI(block, MENU, B_MODIFIER_RECALC, strtmp,
			      lx, (cy -= 19), buttonWidth, 19, &umd->uvlayer_tmp,
			      0.0, 1.0, 0, 0, "Set the UV layer to use");
			i = CustomData_get_layer_index(fdata, CD_MTFACE);
			uiButSetFunc(but, set_uvproject_uvlayer, umd, &fdata->layers[i]);
			MEM_freeN(strtmp);
			uiDefButF(block, NUM, B_MODIFIER_RECALC, "AspX:",
			          lx, (cy -= 19), buttonWidth / 2, 19, &umd->aspectx,
			          1, 1000, 100, 2,
			          "Horizontal Aspect Ratio");
			uiDefButF(block, NUM, B_MODIFIER_RECALC, "AspY:",
			          lx + (buttonWidth / 2) + 1, cy, buttonWidth / 2, 19,
			          &umd->aspecty,
			          1, 1000, 100, 2,
			          "Vertical Aspect Ratio");
			uiDefButI(block, NUM, B_MODIFIER_RECALC, "Projectors:",
			          lx, (cy -= 19), buttonWidth, 19, &umd->num_projectors,
			          1, MOD_UVPROJECT_MAXPROJECTORS, 0, 0,
			          "Number of objects to use as projectors");
			for(i = 0; i < umd->num_projectors; ++i) {
				uiDefIDPoinBut(block, test_obpoin_but, ID_OB, B_CHANGEDEP,
				               "Ob: ", lx, (cy -= 19), buttonWidth, 19,
				               &umd->projectors[i],
				               "Object to use as projector");
			}
			uiDefIDPoinBut(block, modifier_testImage, ID_IM, B_CHANGEDEP,
			               "Image: ", lx, (cy -= 19), buttonWidth, 19,
			               &umd->image,
			               "Image to project (only faces with this image "
			               "will be altered");
			uiButSetCompleteFunc(but, autocomplete_image, (void *)ob);
			uiDefButBitI(block, TOG, MOD_UVPROJECT_OVERRIDEIMAGE,
			             B_MODIFIER_RECALC, "Override Image",
			             lx, (cy -= 19), buttonWidth, 19,
			             &umd->flags, 0, 0, 0, 0,
			             "Override faces' current images with the "
			             "given image");
		} else if (md->type==eModifierType_Decimate) {
			DecimateModifierData *dmd = (DecimateModifierData*) md;
			uiDefButF(block, NUM, B_MODIFIER_RECALC, "Ratio:",	lx,(cy-=19),buttonWidth,19, &dmd->percent, 0.0, 1.0, 10, 0, "Defines the percentage of triangles to reduce to");
			sprintf(str, "Face Count: %d", dmd->faceCount);
			uiDefBut(block, LABEL, 1, str,	lx, (cy-=19), 160,19, NULL, 0.0, 0.0, 0, 0, "Displays the current number of faces in the decimated mesh");
		} else if (md->type==eModifierType_Mask) {
			MaskModifierData *mmd = (MaskModifierData *)md;
			
			sprintf(str, "Mask Mode%%t|Vertex Group%%x%d|Selected Bones%%x%d|",
			        MOD_MASK_MODE_VGROUP,MOD_MASK_MODE_ARM);
			uiDefButI(block, MENU, B_MODIFIER_RECALC, str,
			        lx, (cy -= 19), buttonWidth, 19, &mmd->mode,
			        0.0, 1.0, 0, 0, "How masking region is defined");
					  
			if (mmd->mode == MOD_MASK_MODE_ARM) {
				uiDefIDPoinBut(block, modifier_testArmatureObj, ID_OB, B_CHANGEDEP,
				    "Ob: ", lx, (cy -= 19), buttonWidth, 19, &mmd->ob_arm,
				    "Armature to use as source of bones to mask");
			}
			else {
				but=uiDefBut(block, TEX, B_MODIFIER_RECALC, "VGroup: ",	
					lx, (cy-=19), buttonWidth, 19, &mmd->vgroup, 
					0.0, 31.0, 0, 0, "Vertex Group name");
				uiButSetCompleteFunc(but, autocomplete_vgroup, (void *)ob);
			}
			
			uiDefButBitI(block, TOG, MOD_MASK_INV, B_MODIFIER_RECALC, "Inverse",		
				lx, (cy-=19), buttonWidth, 19, &mmd->flag, 
				0, 0, 0, 0, "Use vertices that are not part of region defined");
		} else if (md->type==eModifierType_Smooth) {
			SmoothModifierData *smd = (SmoothModifierData*) md;

			uiDefButBitS(block, TOG, MOD_SMOOTH_X, B_MODIFIER_RECALC, "X",		lx,(cy-=19),45,19, &smd->flag, 0, 0, 0, 0, "Enable X axis smoothing");
			uiDefButBitS(block, TOG, MOD_SMOOTH_Y, B_MODIFIER_RECALC, "Y",		lx+45,cy,45,19, &smd->flag, 0, 0, 0, 0, "Enable Y axis smoothing");
			uiDefButBitS(block, TOG, MOD_SMOOTH_Z, B_MODIFIER_RECALC, "Z",		lx+90,cy,45,19, &smd->flag, 0, 0, 0, 0, "Enable Z axis smoothing");

			uiDefButF(block, NUM, B_MODIFIER_RECALC, "Factor:",	lx,(cy-=19),buttonWidth, 19, &smd->fac, -10.0, 10.0, 0.5, 0, "Define the amount of smoothing, from 0.0 to 1.0 (lower / higher values can deform the mesh)");
			uiDefButS(block, NUM, B_MODIFIER_RECALC, "Repeat:",	lx,(cy-=19),buttonWidth, 19, &smd->repeat, 0.0, 30.0, 1, 0, "Number of smoothing iterations");
			but=uiDefBut(block, TEX, B_MODIFIER_RECALC, "VGroup: ",				  lx, (cy-=19), buttonWidth,19, &smd->defgrp_name, 0.0, 31.0, 0, 0, "Vertex Group name to define which vertices are affected");
		} else if (md->type==eModifierType_Cast) {
			CastModifierData *cmd = (CastModifierData*) md;

			char casttypemenu[]="Projection Type%t|Sphere%x0|Cylinder%x1|Cuboid%x2";
			uiDefButS(block, MENU, B_MODIFIER_RECALC, casttypemenu,		lx,(cy-=19),buttonWidth - 30,19, &cmd->type, 0, 0, 0, 0, "Projection type to apply");
			uiDefButBitS(block, TOG, MOD_CAST_X, B_MODIFIER_RECALC, "X",		lx,(cy-=19),45,19, &cmd->flag, 0, 0, 0, 0, "Enable (local) X axis deformation");
			uiDefButBitS(block, TOG, MOD_CAST_Y, B_MODIFIER_RECALC, "Y",		lx+45,cy,45,19, &cmd->flag, 0, 0, 0, 0, "Enable (local) Y axis deformation");
			if (cmd->type != MOD_CAST_TYPE_CYLINDER) {
				uiDefButBitS(block, TOG, MOD_CAST_Z, B_MODIFIER_RECALC, "Z",		lx+90,cy,45,19, &cmd->flag, 0, 0, 0, 0, "Enable (local) Z axis deformation");
			}
			uiDefButF(block, NUM, B_MODIFIER_RECALC, "Factor:",	lx,(cy-=19),buttonWidth, 19, &cmd->fac, -10.0, 10.0, 5, 0, "Define the amount of deformation");
			uiDefButF(block, NUM, B_MODIFIER_RECALC, "Radius:",	lx,(cy-=19),buttonWidth, 19, &cmd->radius, 0.0, 100.0, 10.0, 0, "Only deform vertices within this distance from the center of the effect (leave as 0 for infinite)");
			uiDefButF(block, NUM, B_MODIFIER_RECALC, "Size:",	lx,(cy-=19),buttonWidth, 19, &cmd->size, 0.0, 100.0, 10.0, 0, "Size of projection shape (leave as 0 for auto)");
			uiDefButBitS(block, TOG, MOD_CAST_SIZE_FROM_RADIUS, B_MODIFIER_RECALC, "From radius",		lx+buttonWidth,cy,80,19, &cmd->flag, 0, 0, 0, 0, "Use radius as size of projection shape (0 = auto)");
			if (ob->type == OB_MESH) {
				but=uiDefBut(block, TEX, B_MODIFIER_RECALC, "VGroup: ",				  lx, (cy-=19), buttonWidth,19, &cmd->defgrp_name, 0.0, 31.0, 0, 0, "Vertex Group name to define which vertices are affected");
			}
			uiDefIDPoinBut(block, test_obpoin_but, ID_OB, B_CHANGEDEP, "Ob: ", lx,(cy-=19), buttonWidth,19, &cmd->object, "Control object: if available, its location determines the center of the effect");
			if(cmd->object) {
				uiDefButBitS(block, TOG, MOD_CAST_USE_OB_TRANSFORM, B_MODIFIER_RECALC, "Use transform",		lx+buttonWidth,cy,80,19, &cmd->flag, 0, 0, 0, 0, "Use object transform to control projection shape");
			}
		} else if (md->type==eModifierType_Wave) {
			WaveModifierData *wmd = (WaveModifierData*) md;
			uiDefButBitS(block, TOG, MOD_WAVE_X, B_MODIFIER_RECALC, "X",		lx,(cy-=19),45,19, &wmd->flag, 0, 0, 0, 0, "Enable X axis motion");
			uiDefButBitS(block, TOG, MOD_WAVE_Y, B_MODIFIER_RECALC, "Y",		lx+45,cy,45,19, &wmd->flag, 0, 0, 0, 0, "Enable Y axis motion");
			uiDefButBitS(block, TOG, MOD_WAVE_CYCL, B_MODIFIER_RECALC, "Cycl",	lx+90,cy,buttonWidth-90,19, &wmd->flag, 0, 0, 0, 0, "Enable cyclic wave effect");
			uiDefButBitS(block, TOG, MOD_WAVE_NORM, B_MODIFIER_RECALC, "Normals",	lx,(cy-=19),buttonWidth,19, &wmd->flag, 0, 0, 0, 0, "Displace along normals");
			if (wmd->flag & MOD_WAVE_NORM){
				if (ob->type==OB_MESH) {
					uiDefButBitS(block, TOG, MOD_WAVE_NORM_X, B_MODIFIER_RECALC, "X",	lx,(cy-=19),buttonWidth/3,19, &wmd->flag, 0, 0, 0, 0, "Enable displacement along the X normal");
					uiDefButBitS(block, TOG, MOD_WAVE_NORM_Y, B_MODIFIER_RECALC, "Y",	lx+(buttonWidth/3),cy,buttonWidth/3,19, &wmd->flag, 0, 0, 0, 0, "Enable displacement along the Y normal");
					uiDefButBitS(block, TOG, MOD_WAVE_NORM_Z, B_MODIFIER_RECALC, "Z",	lx+(buttonWidth/3)*2,cy,buttonWidth/3,19, &wmd->flag, 0, 0, 0, 0, "Enable displacement along the Z normal");
				}
				else
					uiDefBut(block, LABEL, 1, "Meshes Only",	lx, (cy-=19), buttonWidth,19, NULL, 0.0, 0.0, 0, 0, "");				
			}

			uiBlockBeginAlign(block);
			if(wmd->speed >= 0)
				uiDefButF(block, NUM, B_MODIFIER_RECALC, "Time sta:",	lx,(cy-=19),buttonWidth,19, &wmd->timeoffs, -MAXFRAMEF, MAXFRAMEF, 100, 0, "Specify starting frame of the wave");
			else
				uiDefButF(block, NUM, B_MODIFIER_RECALC, "Time end:",	lx,(cy-=19),buttonWidth,19, &wmd->timeoffs, -MAXFRAMEF, MAXFRAMEF, 100, 0, "Specify ending frame of the wave");
			uiDefButF(block, NUM, B_MODIFIER_RECALC, "Lifetime:",	lx,(cy-=19),buttonWidth,19, &wmd->lifetime,  -MAXFRAMEF, MAXFRAMEF, 100, 0, "Specify the lifespan of the wave");
			uiDefButF(block, NUM, B_MODIFIER_RECALC, "Damptime:",	lx,(cy-=19),buttonWidth,19, &wmd->damp,  -MAXFRAMEF, MAXFRAMEF, 100, 0, "Specify the dampingtime of the wave");
			uiDefButF(block, NUM, B_MODIFIER_RECALC, "Falloff:",	lx,(cy-=19),buttonWidth,19, &wmd->falloff,  0, 100, 100, 0, "Specify the falloff radius of the waves");

			cy -= 9;
			uiBlockBeginAlign(block);
			uiDefButF(block, NUM, B_MODIFIER_RECALC, "Sta x:",		lx,(cy-=19),113,19, &wmd->startx, -100.0, 100.0, 100, 0, "Starting position for the X axis");
			uiDefButF(block, NUM, B_MODIFIER_RECALC, "Sta y:",		lx+115,cy,105,19, &wmd->starty, -100.0, 100.0, 100, 0, "Starting position for the Y axis");
			uiDefIDPoinBut(block, test_obpoin_but, ID_OB, B_MODIFIER_RECALC, "Ob: ", lx, (cy-=19), 220,19, &wmd->objectcenter, "Object to use as Starting Position (leave blank to disable)");
			uiDefBut(block, TEX, B_MODIFIER_RECALC, "VGroup: ",lx, (cy -= 19), 220, 19,&wmd->defgrp_name, 0.0, 31.0, 0, 0, "Name of vertex group with which to modulate displacement");
			uiDefIDPoinBut(block, modifier_testTexture, ID_TE, B_CHANGEDEP,"Texture: ", lx, (cy -= 19), 220, 19, &wmd->texture,"Texture with which to modulate wave");
			sprintf(str, "Texture Coordinates%%t"
			        "|Local%%x%d|Global%%x%d|Object%%x%d|UV%%x%d",
			        MOD_WAV_MAP_LOCAL, MOD_WAV_MAP_GLOBAL,
			        MOD_WAV_MAP_OBJECT, MOD_WAV_MAP_UV);
			uiDefButI(block, MENU, B_MODIFIER_RECALC, str,
			          lx, (cy -= 19), 220, 19, &wmd->texmapping,
			          0.0, 1.0, 0, 0,
			          "Texture coordinates used for modulation input");
			if (wmd->texmapping == MOD_WAV_MAP_UV) {
				char *strtmp;
				int i;
				CustomData *fdata = G.obedit ? &G.editMesh->fdata
				                             : &((Mesh*)ob->data)->fdata;
				build_uvlayer_menu_vars(fdata, &strtmp, &wmd->uvlayer_tmp,
				                        wmd->uvlayer_name);
				but = uiDefButI(block, MENU, B_MODIFIER_RECALC, strtmp,
				      lx, (cy -= 19), 220, 19, &wmd->uvlayer_tmp,
				      0.0, 1.0, 0, 0, "Set the UV layer to use");
				MEM_freeN(strtmp);
				i = CustomData_get_layer_index(fdata, CD_MTFACE);
				uiButSetFunc(but, set_wave_uvlayer, wmd,
				             &fdata->layers[i]);
			}
			if(wmd->texmapping == MOD_DISP_MAP_OBJECT) {
				uiDefIDPoinBut(block, test_obpoin_but, ID_OB, B_CHANGEDEP,
				               "Ob: ", lx, (cy -= 19), 220, 19,
				               &wmd->map_object,
				               "Object to get texture coordinates from");
			}
			cy -= 9;
			uiBlockBeginAlign(block);
			uiDefButF(block, NUMSLI, B_MODIFIER_RECALC, "Speed:",	lx,(cy-=19),220,19, &wmd->speed, -2.0, 2.0, 0, 0, "Specify the wave speed");
			uiDefButF(block, NUMSLI, B_MODIFIER_RECALC, "Height:",	lx,(cy-=19),220,19, &wmd->height, -2.0, 2.0, 0, 0, "Specify the amplitude of the wave");
			uiDefButF(block, NUMSLI, B_MODIFIER_RECALC, "Width:",	lx,(cy-=19),220,19, &wmd->width, 0.0, 5.0, 0, 0, "Specify the width of the wave");
			uiDefButF(block, NUMSLI, B_MODIFIER_RECALC, "Narrow:",	lx,(cy-=19),220,19, &wmd->narrow, 0.0, 10.0, 0, 0, "Specify how narrow the wave follows");
		} else if (md->type==eModifierType_Armature) {
			ArmatureModifierData *amd = (ArmatureModifierData*) md;
			uiDefIDPoinBut(block, modifier_testArmatureObj, ID_OB, B_CHANGEDEP, "Ob: ", lx, (cy-=19), buttonWidth,19, &amd->object, "Armature object to deform with");
			
			but=uiDefBut(block, TEX, B_MODIFIER_RECALC, "VGroup: ",				  lx, (cy-=19), buttonWidth-40,19, &amd->defgrp_name, 0.0, 31.0, 0, 0, "Vertex Group name to control overall armature influence");
			uiButSetCompleteFunc(but, autocomplete_vgroup, (void *)ob);
			uiDefButBitS(block, TOG, ARM_DEF_INVERT_VGROUP, B_ARM_RECALCDATA, "Inv",	lx+buttonWidth-40,cy, 40, 20, &amd->deformflag, 0, 0, 0, 0, "Invert vertex group influence");
			
			uiDefButBitS(block, TOG, ARM_DEF_VGROUP, B_ARM_RECALCDATA, "Vert.Groups",	lx,cy-=19,buttonWidth/2,20, &amd->deformflag, 0, 0, 0, 0, "Enable VertexGroups defining deform");
			uiDefButBitS(block, TOG, ARM_DEF_ENVELOPE, B_ARM_RECALCDATA, "Envelopes",	lx+buttonWidth/2,cy,(buttonWidth + 1)/2,20, &amd->deformflag, 0, 0, 0, 0, "Enable Bone Envelopes defining deform");
			uiDefButBitS(block, TOG, ARM_DEF_QUATERNION, B_ARM_RECALCDATA, "Quaternion",	lx,(cy-=19),buttonWidth/2,20, &amd->deformflag, 0, 0, 0, 0, "Enable deform rotation interpolation with Quaternions");
			uiDefButBitS(block, TOG, ARM_DEF_B_BONE_REST, B_ARM_RECALCDATA, "B-Bone Rest", lx+buttonWidth/2,cy,(buttonWidth + 1)/2,20, &amd->deformflag, 0, 0, 0, 0, "Make B-Bones deform already in rest position");
			
			uiDefButS(block, TOG, B_ARM_RECALCDATA, "MultiModifier",	lx,cy-=19, buttonWidth, 20, &amd->multi, 0, 0, 0, 0, "Use same input as previous modifier, and mix results using overall vgroup");

		} else if (md->type==eModifierType_Hook) {
			HookModifierData *hmd = (HookModifierData*) md;
			uiDefButF(block, NUM, B_MODIFIER_RECALC, "Falloff: ",		lx, (cy-=19), buttonWidth,19, &hmd->falloff, 0.0, 100.0, 100, 0, "If not zero, the distance from hook where influence ends");
			uiDefButF(block, NUMSLI, B_MODIFIER_RECALC, "Force: ",		lx, (cy-=19), buttonWidth,19, &hmd->force, 0.0, 1.0, 100, 0, "Set relative force of hook");
			uiDefIDPoinBut(block, test_obpoin_but, ID_OB, B_CHANGEDEP, "Ob: ", lx, (cy-=19), buttonWidth,19, &hmd->object, "Parent Object for hook, also recalculates and clears offset"); 
			if(hmd->indexar==NULL) {
				but=uiDefBut(block, TEX, B_MODIFIER_RECALC, "VGroup: ",		lx, (cy-=19), buttonWidth,19, &hmd->name, 0.0, 31.0, 0, 0, "Vertex Group name");
				uiButSetCompleteFunc(but, autocomplete_vgroup, (void *)ob);
			}
			uiBlockBeginAlign(block);
			but = uiDefBut(block, BUT, B_MODIFIER_RECALC, "Reset", 		lx, (cy-=19), 80,19,			NULL, 0.0, 0.0, 0, 0, "Recalculate and clear offset (transform) of hook");
			uiButSetFunc(but, modifiers_clearHookOffset, ob, md);
			but = uiDefBut(block, BUT, B_MODIFIER_RECALC, "Recenter", 	lx+80, cy, buttonWidth-80,19,	NULL, 0.0, 0.0, 0, 0, "Sets hook center to cursor position");
			uiButSetFunc(but, modifiers_cursorHookCenter, ob, md);

			if (editing) {
				but = uiDefBut(block, BUT, B_MODIFIER_RECALC, "Select", 		lx, (cy-=19), 80,19, NULL, 0.0, 0.0, 0, 0, "Selects effected vertices on mesh");
				uiButSetFunc(but, modifiers_selectHook, ob, md);
				but = uiDefBut(block, BUT, B_MODIFIER_RECALC, "Reassign", 		lx+80, cy, buttonWidth-80,19, NULL, 0.0, 0.0, 0, 0, "Reassigns selected vertices to hook");
				uiButSetFunc(but, modifiers_reassignHook, ob, md);
			}
		} else if (md->type==eModifierType_Softbody) {
			uiDefBut(block, LABEL, 1, "See Soft Body panel.",	lx, (cy-=19), buttonWidth,19, NULL, 0.0, 0.0, 0, 0, "");
		} else if (md->type==eModifierType_Cloth) {
			uiDefBut(block, LABEL, 1, "See Cloth panel.",	lx, (cy-=19), buttonWidth,19, NULL, 0.0, 0.0, 0, 0, "");

		} else if (md->type==eModifierType_Collision) {
			uiDefBut(block, LABEL, 1, "See Collision panel.",	lx, (cy-=19), buttonWidth,19, NULL, 0.0, 0.0, 0, 0, "");
		} else if (md->type==eModifierType_Fluidsim) {
			uiDefBut(block, LABEL, 1, "See Fluidsim panel.",	lx, (cy-=19), buttonWidth,19, NULL, 0.0, 0.0, 0, 0, "");
		} else if (md->type==eModifierType_Boolean) {
			BooleanModifierData *bmd = (BooleanModifierData*) md;
			uiDefButI(block, MENU, B_MODIFIER_RECALC, "Operation%t|Intersect%x0|Union%x1|Difference%x2",	lx,(cy-=19),buttonWidth,19, &bmd->operation, 0.0, 1.0, 0, 0, "Boolean operation to perform");
			uiDefIDPoinBut(block, modifier_testMeshObj, ID_OB, B_CHANGEDEP, "Ob: ", lx, (cy-=19), buttonWidth,19, &bmd->object, "Mesh object to use for boolean operation");
		} else if (md->type==eModifierType_Array) {
			ArrayModifierData *amd = (ArrayModifierData*) md;
			float range = 10000;
			int cytop, halfwidth = (width - 5)/2 - 15;
			int halflx = lx + halfwidth + 10;

			uiBlockSetEmboss(block, UI_EMBOSSX);
			uiBlockEndAlign(block);

			/* length parameters */
			uiBlockBeginAlign(block);
			sprintf(str, "Length Fit%%t|Fixed Count%%x%d|Fixed Length%%x%d"
			        "|Fit To Curve Length%%x%d",
			        MOD_ARR_FIXEDCOUNT, MOD_ARR_FITLENGTH, MOD_ARR_FITCURVE);
			uiDefButI(block, MENU, B_MODIFIER_RECALC, str,
			          lx, (cy-=19), buttonWidth, 19, &amd->fit_type,
			          0.0, 1.0, 0, 0, "Array length calculation method");
			switch(amd->fit_type)
			{
			case MOD_ARR_FIXEDCOUNT:
				uiDefButI(block, NUM, B_MODIFIER_RECALC, "Count:",
				          lx, (cy -= 19), buttonWidth, 19, &amd->count,
				          1, 1000, 0, 0, "Number of duplicates to make");
				break;
			case MOD_ARR_FITLENGTH:
				uiDefButF(block, NUM, B_MODIFIER_RECALC, "Length:",
				          lx, (cy -= 19), buttonWidth, 19, &amd->length,
				          0, range, 10, 2,
				          "Length to fit array within");
				break;
			case MOD_ARR_FITCURVE:
				uiDefIDPoinBut(block, modifier_testCurveObj, ID_OB,
				               B_CHANGEDEP, "Ob: ",
				               lx, (cy -= 19), buttonWidth, 19, &amd->curve_ob,
				               "Curve object to fit array length to");
				break;
			}
			uiBlockEndAlign(block);

			/* offset parameters */
			cy -= 10;
			cytop= cy;
			uiBlockBeginAlign(block);
			uiDefButBitI(block, TOG, MOD_ARR_OFF_CONST, B_MODIFIER_RECALC,
			             "Constant Offset", lx, (cy-=19), halfwidth, 19,
			             &amd->offset_type, 0, 0, 0, 0,
			             "Constant offset between duplicates "
			             "(local coordinates)");
			uiDefButF(block, NUM, B_MODIFIER_RECALC, "X:",
			          lx, (cy-=19), halfwidth, 19,
			          &amd->offset[0],
			          -range, range, 10, 3,
			          "Constant component for duplicate offsets "
			          "(local coordinates)");
			uiDefButF(block, NUM, B_MODIFIER_RECALC, "Y:",
			          lx, (cy-=19), halfwidth, 19,
			          &amd->offset[1],
			          -range, range, 10, 3,
			          "Constant component for duplicate offsets "
			          "(local coordinates)");
			uiDefButF(block, NUM, B_MODIFIER_RECALC, "Z:",
			          lx, (cy-=19), halfwidth, 19,
			          &amd->offset[2],
			          -range, range, 10, 3,
			          "Constant component for duplicate offsets "
			          "(local coordinates)");
			uiBlockEndAlign(block);

			cy= cytop;
			uiBlockBeginAlign(block);
			uiDefButBitI(block, TOG, MOD_ARR_OFF_RELATIVE, B_MODIFIER_RECALC,
			             "Relative Offset", halflx, (cy-=19), halfwidth, 19,
			             &amd->offset_type, 0, 0, 0, 0,
			             "Offset between duplicates relative to object width "
			             "(local coordinates)");
			uiDefButF(block, NUM, B_MODIFIER_RECALC, "X:",
			          halflx, (cy-=19), halfwidth, 19,
			          &amd->scale[0],
			          -range, range, 10, 3,
			          "Component for duplicate offsets relative to object "
			          "width (local coordinates)");
			uiDefButF(block, NUM, B_MODIFIER_RECALC, "Y:",
			          halflx, (cy-=19), halfwidth, 19,
			          &amd->scale[1],
			          -range, range, 10, 3,
			          "Component for duplicate offsets relative to object "
			          "width (local coordinates)");
			uiDefButF(block, NUM, B_MODIFIER_RECALC, "Z:",
			          halflx, (cy-=19), halfwidth, 19,
			          &amd->scale[2],
			          -range, range, 10, 3,
			          "Component for duplicate offsets relative to object "
			          "width (local coordinates)");
			uiBlockEndAlign(block);

			/* vertex merging parameters */
			cy -= 10;
			cytop= cy;

			uiBlockBeginAlign(block);
			uiDefButBitI(block, TOG, MOD_ARR_MERGE, B_MODIFIER_RECALC,
			             "Merge",
			             lx, (cy-=19), halfwidth/2, 19, &amd->flags,
			             0, 0, 0, 0,
			             "Merge vertices in adjacent duplicates");
			uiDefButBitI(block, TOG, MOD_ARR_MERGEFINAL, B_MODIFIER_RECALC,
			             "First Last",
			             lx + halfwidth/2, cy, (halfwidth+1)/2, 19,
			             &amd->flags,
			             0, 0, 0, 0,
			             "Merge vertices in first duplicate with vertices"
			             " in last duplicate");
			uiDefButF(block, NUM, B_MODIFIER_RECALC, "Limit:",
					  lx, (cy-=19), halfwidth, 19, &amd->merge_dist,
					  0, 1.0f, 1, 4,
					  "Limit below which to merge vertices");

			/* offset ob */
			cy = cytop;
			uiBlockBeginAlign(block);
			uiDefButBitI(block, TOG, MOD_ARR_OFF_OBJ, B_MODIFIER_RECALC,
			             "Object Offset", halflx, (cy -= 19), halfwidth, 19,
			             &amd->offset_type, 0, 0, 0, 0,
			             "Add an object transformation to the total offset");
			uiDefIDPoinBut(block, test_obpoin_but, ID_OB, B_CHANGEDEP,
			               "Ob: ", halflx, (cy -= 19), halfwidth, 19,
			               &amd->offset_ob,
			               "Object from which to take offset transformation");
			uiBlockEndAlign(block);

			cy -= 10;
			but = uiDefIDPoinBut(block, test_meshobpoin_but, ID_OB,
			                     B_CHANGEDEP, "Start cap: ",
			                     lx, (cy -= 19), halfwidth, 19,
			                     &amd->start_cap,
			                     "Mesh object to use as start cap");
			uiButSetCompleteFunc(but, autocomplete_meshob, (void *)ob);
			but = uiDefIDPoinBut(block, test_meshobpoin_but, ID_OB,
			                     B_CHANGEDEP, "End cap: ",
			                     halflx, cy, halfwidth, 19,
			                     &amd->end_cap,
			                     "Mesh object to use as end cap");
			uiButSetCompleteFunc(but, autocomplete_meshob, (void *)ob);
		} else if (md->type==eModifierType_MeshDeform) {
			MeshDeformModifierData *mmd = (MeshDeformModifierData*) md;

			uiBlockBeginAlign(block);
			uiDefIDPoinBut(block, test_meshobpoin_but, ID_OB, B_CHANGEDEP, "Ob: ", lx, (cy-=19), buttonWidth,19, &mmd->object, "Mesh object to be use as cage"); 
			but=uiDefBut(block, TEX, B_MODIFIER_RECALC, "VGroup: ",				  lx, (cy-19), buttonWidth-40,19, &mmd->defgrp_name, 0.0, 31.0, 0, 0, "Vertex Group name to control overall meshdeform influence");
			uiButSetCompleteFunc(but, autocomplete_vgroup, (void *)ob);
			uiDefButBitS(block, TOG, MOD_MDEF_INVERT_VGROUP, B_MODIFIER_RECALC, "Inv", lx+buttonWidth-40, (cy-=19), 40,19, &mmd->flag, 0.0, 31.0, 0, 0, "Invert vertex group influence");

			uiBlockBeginAlign(block);
			if(mmd->bindcos) {
				but= uiDefBut(block, BUT, B_MODIFIER_RECALC, "Unbind", lx,(cy-=24), buttonWidth,19, 0, 0, 0, 0, 0, "Unbind mesh from cage");
				uiButSetFunc(but,modifiers_bindMeshDeform,ob,md);
			}
			else {
				but= uiDefBut(block, BUT, B_MODIFIER_RECALC, "Bind", lx,(cy-=24), buttonWidth,19, 0, 0, 0, 0, 0, "Bind mesh to cage");
				uiButSetFunc(but,modifiers_bindMeshDeform,ob,md);
				uiDefButS(block, NUM, B_NOP, "Precision:", lx,(cy-19), buttonWidth/2 + 20,19, &mmd->gridsize, 2, 10, 0.5, 0, "The grid size for binding");
				uiDefButBitS(block, TOG, MOD_MDEF_DYNAMIC_BIND, B_MODIFIER_RECALC, "Dynamic", lx+(buttonWidth+1)/2 + 20, (cy-=19), buttonWidth/2 - 20,19, &mmd->flag, 0.0, 31.0, 0, 0, "Recompute binding dynamically on top of other deformers like Shape Keys (slower and more memory consuming!)");
			}
			uiBlockEndAlign(block);
		} else if (md->type==eModifierType_ParticleSystem) {
			uiDefBut(block, LABEL, 1, "See Particle buttons.",	lx, (cy-=19), buttonWidth,19, NULL, 0.0, 0.0, 0, 0, "");
		} else if (md->type==eModifierType_ParticleInstance) {
			ParticleInstanceModifierData *pimd = (ParticleInstanceModifierData*) md;
			uiDefIDPoinBut(block, test_obpoin_but, ID_OB, B_CHANGEDEP, "Ob: ", lx, (cy -= 19), buttonWidth, 19, &pimd->ob, "Object that has the particlesystem");
			uiDefButS(block, NUM, B_MODIFIER_RECALC, "PSYS:", lx, (cy -= 19), buttonWidth, 19, &pimd->psys, 1, 10, 10, 3, "Particlesystem number in the object");
			uiDefButBitS(block, TOG, eParticleInstanceFlag_Parents, B_MODIFIER_RECALC, "Normal",	lx, (cy -= 19), buttonWidth/3,19, &pimd->flag, 0, 0, 0, 0, "Create instances from normal particles");
			uiDefButBitS(block, TOG, eParticleInstanceFlag_Children, B_MODIFIER_RECALC, "Children",	lx+buttonWidth/3, cy, buttonWidth/3,19, &pimd->flag, 0, 0, 0, 0, "Create instances from child particles");
			uiDefButBitS(block, TOG, eParticleInstanceFlag_Path, B_MODIFIER_RECALC, "Path",	lx+buttonWidth*2/3, cy, buttonWidth/3,19, &pimd->flag, 0, 0, 0, 0, "Create instances along particle paths");
			uiDefButBitS(block, TOG, eParticleInstanceFlag_Unborn, B_MODIFIER_RECALC, "Unborn",	lx, (cy -= 19), buttonWidth/3,19, &pimd->flag, 0, 0, 0, 0, "Show instances when particles are unborn");
			uiDefButBitS(block, TOG, eParticleInstanceFlag_Alive, B_MODIFIER_RECALC, "Alive",	lx+buttonWidth/3, cy, buttonWidth/3,19, &pimd->flag, 0, 0, 0, 0, "Show instances when particles are alive");
			uiDefButBitS(block, TOG, eParticleInstanceFlag_Dead, B_MODIFIER_RECALC, "Dead",	lx+buttonWidth*2/3, cy, buttonWidth/3,19, &pimd->flag, 0, 0, 0, 0, "Show instances when particles are dead");
		} else if (md->type==eModifierType_Explode) {
			ExplodeModifierData *emd = (ExplodeModifierData*) md;
			uiBut *but;
			char *menustr= get_vertexgroup_menustr(ob);
			int defCount=BLI_countlist(&ob->defbase);
			if(defCount==0) emd->vgroup=0;
			uiBlockBeginAlign(block);
			but=uiDefButS(block, MENU, B_MODIFIER_RECALC, menustr,	lx, (cy-=19), buttonWidth-20,19, &emd->vgroup, 0, defCount, 0, 0, "Protect this vertex group");
			uiButSetFunc(but,modifiers_explodeFacepa,emd,0);
			MEM_freeN(menustr);
			
			but=uiDefIconBut(block, BUT, B_MODIFIER_RECALC, ICON_X, (lx+buttonWidth)-20, cy, 20,19, 0, 0, 0, 0, 0, "Disable use of vertex group");
			uiButSetFunc(but, modifiers_explodeDelVg, (void *)emd, (void *)NULL);
			

			but=uiDefButF(block, NUMSLI, B_MODIFIER_RECALC, "",	lx, (cy-=19), buttonWidth,19, &emd->protect, 0.0f, 1.0f, 0, 0, "Clean vertex group edges");
			uiButSetFunc(but,modifiers_explodeFacepa,emd,0);

			but=uiDefBut(block, BUT, B_MODIFIER_RECALC, "Refresh",	lx, (cy-=19), buttonWidth/2,19, 0, 0, 0, 0, 0, "Recalculate faces assigned to particles");
			uiButSetFunc(but,modifiers_explodeFacepa,emd,0);

			uiDefButBitS(block, TOG, eExplodeFlag_EdgeSplit, B_MODIFIER_RECALC, "Split Edges",	lx+buttonWidth/2, cy, buttonWidth/2,19, &emd->flag, 0, 0, 0, 0, "Split face edges for nicer shrapnel");
			uiDefButBitS(block, TOG, eExplodeFlag_Unborn, B_MODIFIER_RECALC, "Unborn",	lx, (cy-=19), buttonWidth/3,19, &emd->flag, 0, 0, 0, 0, "Show mesh when particles are unborn");
			uiDefButBitS(block, TOG, eExplodeFlag_Alive, B_MODIFIER_RECALC, "Alive",	lx+buttonWidth/3, cy, buttonWidth/3,19, &emd->flag, 0, 0, 0, 0, "Show mesh when particles are alive");
			uiDefButBitS(block, TOG, eExplodeFlag_Dead, B_MODIFIER_RECALC, "Dead",	lx+buttonWidth*2/3, cy, buttonWidth/3,19, &emd->flag, 0, 0, 0, 0, "Show mesh when particles are dead");
			uiBlockEndAlign(block);
<<<<<<< HEAD
		} else if (md->type==eModifierType_Multires) {
			MultiresModifierData *mmd = (MultiresModifierData*) md;
			char subsurfmenu[]= "Subsurf Type%t|Catmull-Clark%x0|Simple Subdiv.%x1";
			uiBut *but;
 
			but = uiDefBut(block,BUT,B_MODIFIER_RECALC,"Subdivide", lx,(cy-=19),buttonWidth,19,0,0,0,0,0,"Increase the resolution of displacements");
			uiButSetFunc(but, multiresModifier_subdivide_button, mmd, ob);

			uiDefButC(block, MENU, B_NOP, subsurfmenu, lx, (cy-=19), buttonWidth, 19, &mmd->simple, 0, 0, 0, 0, "Selects type of subdivision algorithm.");
		
			uiDefButC(block,NUM,B_MODIFIER_RECALC,"Level: ",lx,(cy-=19),buttonWidth,19, &mmd->lvl, 1.0, mmd->totlvl, 0,0,"");

			uiBlockBeginAlign(block);
			but = uiDefBut(block,BUT,B_MODIFIER_RECALC,"Reshape", lx,(cy-=24),buttonWidth/2,19,0,0,0,0,0,"Copy vertices from another selected mesh into the current level");
			uiButSetFunc(but, multiresModifier_reshape_button, mmd, ob);
			but = uiDefBut(block,BUT,B_MODIFIER_RECALC,"Del Higher", lx+buttonWidth/2,cy,buttonWidth/2,19,0,0,0,0,0,"Copy vertices from another selected mesh into the current level");
			uiButSetFunc(but, multiresModifier_del_higher_button, mmd, ob);
=======
		} else if (md->type==eModifierType_Shrinkwrap) {
			ShrinkwrapModifierData *smd = (ShrinkwrapModifierData*) md;

			char shrinktypemenu[]="Shrinkwrap type%t|nearest surface point %x0|projection %x1|nearest vertex %x2";

			uiDefIDPoinBut(block, modifier_testMeshObj, ID_OB, B_CHANGEDEP, "Ob: ",	lx, (cy-=19), buttonWidth,19, &smd->target, "Target to shrink to");

			but=uiDefBut(block, TEX, B_MODIFIER_RECALC, "VGroup: ",		lx, (cy-=19), buttonWidth,19, &smd->vgroup_name, 0, 31, 0, 0, "Vertex Group name");
			uiButSetCompleteFunc(but, autocomplete_vgroup, (void *)ob);

			uiDefButF(block, NUM, B_MODIFIER_RECALC, "Offset:",	lx,(cy-=19),buttonWidth,19, &smd->keepDist, 0.0f, 100.0f, 1.0f, 0, "Specify distance to keep from the target");

			cy -= 3;
			uiDefButS(block, MENU, B_MODIFIER_RECALC, shrinktypemenu, lx,(cy-=19),buttonWidth,19, &smd->shrinkType, 0, 0, 0, 0, "Selects type of shrinkwrap algorithm for target position.");

			if (smd->shrinkType == MOD_SHRINKWRAP_PROJECT){


				/* UI for projection axis */
				uiBlockBeginAlign(block);
				uiDefButC(block, ROW, B_MODIFIER_RECALC, "Normal"    , lx,(cy-=19),buttonWidth,19, &smd->projAxis, 18.0, MOD_SHRINKWRAP_PROJECT_OVER_NORMAL, 0, 0, "Projection over X axis");
				if(smd->projAxis == 0)
				{
					uiDefButC(block, NUM, B_MODIFIER_RECALC, "SS Levels:",		lx, (cy-=19), buttonWidth,19, &smd->subsurfLevels, 0, 6, 0, 0, "This indicates the number of CCSubdivisions that must be performed before extracting vertexs positions and normals");
				}

				uiDefButBitC(block, TOG, MOD_SHRINKWRAP_PROJECT_OVER_X_AXIS, B_MODIFIER_RECALC, "X",	lx+buttonWidth/3*0,(cy-=19),buttonWidth/3,19, &smd->projAxis, 0, 0, 0, 0, "Projection over X axis");
				uiDefButBitC(block, TOG, MOD_SHRINKWRAP_PROJECT_OVER_Y_AXIS, B_MODIFIER_RECALC, "Y",	lx+buttonWidth/3*1,cy,buttonWidth/3,19, &smd->projAxis, 0, 0, 0, 0, "Projection over Y axis");
				uiDefButBitC(block, TOG, MOD_SHRINKWRAP_PROJECT_OVER_Z_AXIS, B_MODIFIER_RECALC, "Z",	lx+buttonWidth/3*2,cy,buttonWidth/3,19, &smd->projAxis, 0, 0, 0, 0, "Projection over Z axis");


				/* allowed directions of projection axis */
				uiDefButBitS(block, TOG, MOD_SHRINKWRAP_PROJECT_ALLOW_NEG_DIR, B_MODIFIER_RECALC, "Negative",	lx,(cy-=19),buttonWidth/2,19, &smd->shrinkOpts, 0, 0, 0, 0, "Allows to move the vertex in the negative direction of axis");
				uiDefButBitS(block, TOG, MOD_SHRINKWRAP_PROJECT_ALLOW_POS_DIR, B_MODIFIER_RECALC, "Positive",	lx + buttonWidth/2,cy,buttonWidth/2,19, &smd->shrinkOpts, 0, 0, 0, 0, "Allows to move the vertex in the positive direction of axis");

				uiDefButBitS(block, TOG, MOD_SHRINKWRAP_CULL_TARGET_FRONTFACE, B_MODIFIER_RECALC, "Cull frontfaces",lx,(cy-=19),buttonWidth/2,19, &smd->shrinkOpts, 0, 0, 0, 0, "Controls whether a vertex can be projected to a front face on target");
				uiDefButBitS(block, TOG, MOD_SHRINKWRAP_CULL_TARGET_BACKFACE,  B_MODIFIER_RECALC, "Cull backfaces",	lx+buttonWidth/2,cy,buttonWidth/2,19, &smd->shrinkOpts, 0, 0, 0, 0, "Controls whether a vertex can be projected to a back face on target");
				uiDefIDPoinBut(block, modifier_testMeshObj, ID_OB, B_CHANGEDEP, "Ob2: ",	lx, (cy-=19), buttonWidth,19, &smd->auxTarget, "Aditional mesh to project over");
			}
			else if (smd->shrinkType == MOD_SHRINKWRAP_NEAREST_SURFACE){
				uiDefButBitS(block, TOG, MOD_SHRINKWRAP_KEEP_ABOVE_SURFACE, B_MODIFIER_RECALC, "Above surface",	lx,(cy-=19),buttonWidth,19, &smd->shrinkOpts, 0, 0, 0, 0, "Vertices are kept on the front side of faces");
			}

			uiBlockEndAlign(block);

		} else if (md->type==eModifierType_SimpleDeform) {
			SimpleDeformModifierData *smd = (SimpleDeformModifierData*) md;
			char simpledeform_modemenu[] = "Deform type%t|Twist %x1|Bend %x2|Taper %x3|Strech %x4";

			uiDefButC(block, MENU, B_MODIFIER_RECALC, simpledeform_modemenu, lx,(cy-=19),buttonWidth,19, &smd->mode, 0, 0, 0, 0, "Selects type of deform to apply to object.");
			
			but=uiDefBut(block, TEX, B_MODIFIER_RECALC, "VGroup: ",		lx, (cy-=19), buttonWidth,19, &smd->vgroup_name, 0, 31, 0, 0, "Vertex Group name");
			uiButSetCompleteFunc(but, autocomplete_vgroup, (void *)ob);

			uiDefIDPoinBut(block, test_obpoin_but, ID_OB, B_CHANGEDEP, "Ob: ",	lx, (cy-=19), buttonWidth,19, &smd->origin, "Origin of modifier space coordinates");
			if(smd->origin != NULL)
				uiDefButBitC(block, TOG, MOD_SIMPLEDEFORM_ORIGIN_LOCAL, B_MODIFIER_RECALC, "Relative",lx,(cy-=19),buttonWidth,19, &smd->originOpts, 0, 0, 0, 0, "Sets the origin of deform space to be relative to the object");

			uiDefButF(block, NUM, B_MODIFIER_RECALC, "Factor:",	lx,(cy-=19),buttonWidth,19, &smd->factor, -10.0f, 10.0f, 0.5f, 0, "Deform Factor");

			uiDefButF(block, NUM, B_MODIFIER_RECALC, "Upper Limit:",	lx,(cy-=19),buttonWidth,19, &smd->limit[1], 0.0f, 1.0f, 5.0f, 0, "Upper Limit for deform");
			uiDefButF(block, NUM, B_MODIFIER_RECALC, "Lower Limit:",	lx,(cy-=19),buttonWidth,19, &smd->limit[0], 0.0f, 1.0f, 5.0f, 0, "Lower Limit for deform");

			if(smd->mode == MOD_SIMPLEDEFORM_MODE_STRETCH
			|| smd->mode == MOD_SIMPLEDEFORM_MODE_TAPER  )
			{
				uiDefButBitC(block, TOG, MOD_SIMPLEDEFORM_LOCK_AXIS_X, B_MODIFIER_RECALC, "Loc X", lx,             (cy-=19),buttonWidth/2,19, &smd->axis, 0, 0, 0, 0, "Disallow changes on the X coordinate");
				uiDefButBitC(block, TOG, MOD_SIMPLEDEFORM_LOCK_AXIS_Y, B_MODIFIER_RECALC, "Loc Y", lx+(buttonWidth/2), (cy),buttonWidth/2,19, &smd->axis, 0, 0, 0, 0, "Disallow changes on the Y coordinate");
			}
>>>>>>> abd4934d
		}

		uiBlockEndAlign(block);

		y-=height;
	}

	if (md->error) {
		y -= 6;

		uiBlockSetCol(block, color);
					/* roundbox 4 free variables: corner-rounding, nop, roundbox type, shade */
		uiDefBut(block, ROUNDBOX, 0, "", x-10, y, width, 20, NULL, 5.0, 0.0, 15, 40, ""); 
		uiBlockSetCol(block, TH_AUTO);

		uiDefIconBut(block,LABEL,B_NOP,ICON_ERROR, x-9, y,19,19, 0,0,0,0,0, "");
		uiDefBut(block, LABEL, B_NOP, md->error, x+5, y, width-15, 19, NULL, 0.0, 0.0, 0.0, 0.0, ""); 

		y -= 18;
	}

	uiClearButLock();

	y -= 3+6;

	*xco = x;
	*yco = y;
}

static void editing_panel_modifiers(Object *ob)
{
	ModifierData *md;
	uiBlock *block;
	char str[64];
	int xco, yco, i, lastCageIndex, cageIndex = modifiers_getCageIndex(ob, &lastCageIndex);

	block= uiNewBlock(&curarea->uiblocks, "editing_panel_modifiers", UI_EMBOSS, UI_HELV, curarea->win);
	if( uiNewPanel(curarea, block, "Modifiers", "Editing", 640, 0, 318, 204)==0) return;
	
	uiSetButLock((ob && ob->id.lib), ERROR_LIBDATA_MESSAGE);
	uiNewPanelHeight(block, 204);

	uiDefBlockBut(block, modifiers_add_menu, ob, "Add Modifier", 0, 190, 130, 20, "Add a new modifier");

	sprintf(str, "To: %s", ob->id.name+2);
	uiDefBut(block, LABEL, 1, str,	140, 190, 160, 20, NULL, 0.0, 0.0, 0, 0, "Object whose modifier stack is being edited");

	xco = 0;
	yco = 160;

	md = modifiers_getVirtualModifierList(ob);

	for (i=0; md; i++, md=md->next) {
		draw_modifier(block, ob, md, &xco, &yco, i, cageIndex, lastCageIndex);
		if (md->mode&eModifierMode_Virtual) i--;
	}
	
	if(yco < 0) uiNewPanelHeight(block, 204-yco);
}

static char *make_key_menu(Key *key, int startindex)
{
	KeyBlock *kb;
	int index= 1;
	char *str, item[64];

	for (kb = key->block.first; kb; kb=kb->next, index++);
	str= MEM_mallocN(index*40, "key string");
	str[0]= 0;
	
	index= startindex;
	for (kb = key->block.first; kb; kb=kb->next, index++) {
		sprintf (item,  "|%s%%x%d", kb->name, index);
		strcat(str, item);
	}
	
	return str;
}

static void editing_panel_shapes(Object *ob)
{
	uiBlock *block;
	Key *key= NULL;
	KeyBlock *kb;
	int icon;
	char *strp;
	
	block= uiNewBlock(&curarea->uiblocks, "editing_panel_shapes", UI_EMBOSS, UI_HELV, curarea->win);
	uiNewPanelTabbed("Modifiers", "Editing");
	if( uiNewPanel(curarea, block, "Shapes", "Editing", 640, 0, 318, 204)==0) return;
	
	/* Todo check data is library here */
	uiSetButLock(object_data_is_libdata(ob), ERROR_LIBDATA_MESSAGE);
	
	uiDefBut(block, BUT, B_ADDKEY, "Add Shape Key" ,	10, 180, 150, 20, NULL, 0.0, 0.0, 0, 0, "Add new Shape Key");
	
	key= ob_get_key(ob);
	if(key==NULL) {
		/* label aligns add button */
		uiDefBut(block, LABEL, 0, "",		170, 180,140,20, NULL, 0, 0, 0, 0, "");
		return;
	}
	
	uiDefButS(block, TOG, B_RELKEY, "Relative",		170, 180,140,20, &key->type, 0, 0, 0, 0, "Makes Shape Keys relative");

	kb= BLI_findlink(&key->block, ob->shapenr-1);
	if(kb==NULL) {
		ob->shapenr= 1;
		kb= key->block.first;
	}

	uiBlockBeginAlign(block);
	if(ob->shapeflag & OB_SHAPE_LOCK) icon= ICON_PIN_HLT; else icon= ICON_PIN_DEHLT;
	uiDefIconButBitS(block, TOG, OB_SHAPE_LOCK, B_LOCKKEY, icon, 10,150,25,20, &ob->shapeflag, 0, 0, 0, 0, "Always show the current Shape for this Object");
	if(kb->flag & KEYBLOCK_MUTE) icon= ICON_MUTE_IPO_ON; else icon = ICON_MUTE_IPO_OFF;
	uiDefIconButBitS(block, TOG, KEYBLOCK_MUTE, B_MODIFIER_RECALC, icon, 35,150,20,20, &kb->flag, 0, 0, 0, 0, "Mute the current Shape");
	uiSetButLock(G.obedit==ob, "Unable to perform in EditMode");
	uiDefIconBut(block, BUT, B_PREVKEY, ICON_TRIA_LEFT,		55,150,20,20, NULL, 0, 0, 0, 0, "Previous Shape Key");
	strp= make_key_menu(key, 1);
	uiDefButS(block, MENU, B_SETKEY, strp,					75,150,20,20, &ob->shapenr, 0, 0, 0, 0, "Browse existing choices");
	MEM_freeN(strp);
	
	uiDefIconBut(block, BUT, B_NEXTKEY, ICON_TRIA_RIGHT,	95,150,20,20, NULL, 0, 0, 0, 0, "Next Shape Key");
	uiClearButLock();
	uiDefBut(block, TEX, B_NAMEKEY, "",						115, 150, 170, 20, kb->name, 0.0, 31.0, 0, 0, "Current Shape Key name");
	uiDefIconBut(block, BUT, B_DELKEY, ICON_X,				285,150,25,20, 0, 0, 0, 0, 0, "Deletes current Shape Key");
	uiBlockEndAlign(block);

	if(key->type && (ob->shapeflag & OB_SHAPE_LOCK)==0 && ob->shapenr!=1) {
		uiBlockBeginAlign(block);
		make_rvk_slider(block, ob, ob->shapenr-1,			10, 120, 150, 20, "Key value, when used it inserts an animation curve point");
		uiDefButF(block, NUM, B_REDR, "Min ",				160,120, 75, 20, &kb->slidermin, -10.0, 10.0, 100, 1, "Minumum for slider");
		uiDefButF(block, NUM, B_REDR, "Max ",				235,120, 75, 20, &kb->slidermax, -10.0, 10.0, 100, 1, "Maximum for slider");
		uiBlockEndAlign(block);
	}
	if(key->type && ob->shapenr!=1) {
		uiDefBut(block, TEX, B_MODIFIER_RECALC, "VGroup: ",	10, 90, 150,19, &kb->vgroup, 0.0, 31.0, 0, 0, "Vertex Weight Group name, to blend with Basis Shape");

		strp= make_key_menu(key, 0);
		uiDefButS(block, MENU, B_MODIFIER_RECALC, strp,		160, 90, 150,19, &kb->relative, 0.0, 0.0, 0, 0, "Shape used as a relative key");
		MEM_freeN(strp);
	}
	
	if(key->type==0)
		uiDefButS(block, NUM, B_DIFF, "Slurph:",			10, 60, 150, 19, &(key->slurph), -500.0, 500.0, 0, 0, "Creates a delay in amount of frames in applying keypositions, first vertex goes first");
	
}

/* *************************** FONT ******************************** */

static short give_vfontnr(VFont *vfont)
{
	VFont *vf;
	short nr= 1;

	vf= G.main->vfont.first;
	while(vf) {
		if(vf==vfont) return nr;
		nr++;
		vf= vf->id.next;
	}
	return -1;
}

static VFont *give_vfontpointer(int nr)	/* nr= button */
{
	VFont *vf;
	short tel= 1;

	vf= G.main->vfont.first;
	while(vf) {
		if(tel==nr) return vf;
		tel++;
		vf= vf->id.next;
	}
	return G.main->vfont.first;
}

VFont *exist_vfont(char *str)
{
	VFont *vf;

	vf= G.main->vfont.first;
	while(vf) {
		if(strcmp(vf->name, str)==0) return vf;
		vf= vf->id.next;
	}
	return 0;
}

static char *give_vfontbutstr(void)
{
	VFont *vf;
	int len= 0;
	char *str, di[FILE_MAXDIR], fi[FILE_MAXFILE];

	vf= G.main->vfont.first;
	while(vf) {
		strcpy(di, vf->name);
		BLI_splitdirstring(di, fi);
		len+= strlen(fi)+4;
		vf= vf->id.next;
	}

	str= MEM_callocN(len+21, "vfontbutstr");
	strcpy(str, "FONTS %t");
	vf= G.main->vfont.first;
	while(vf) {

		if(vf->id.us==0) strcat(str, "|0 ");
		else strcat(str, "|   ");

		strcpy(di, vf->name);
		BLI_splitdirstring(di, fi);

		strcat(str, fi);
		vf= vf->id.next;
	}
	return str;
}

static void load_buts_vfont(char *name)
{
	VFont *vf;
	Curve *cu;

	if(OBACT && OBACT->type==OB_FONT) cu= OBACT->data;
	else return;

	vf= exist_vfont(name);
	if(vf==0) {
		vf= load_vfont(name);
		if(vf==0) return;
	}
	else id_us_plus((ID *)vf);
	
	switch(cu->curinfo.flag & CU_STYLE) {
		case CU_BOLD:
			if(cu->vfontb) cu->vfontb->id.us--;
			cu->vfontb= vf;
			break;
		case CU_ITALIC:
			if(cu->vfonti) cu->vfonti->id.us--;		
			cu->vfonti= vf;
			break;						
		case (CU_BOLD|CU_ITALIC):
			if(cu->vfontbi) cu->vfontbi->id.us--;
			cu->vfontbi= vf;
			break;
		default:
			if(cu->vfont) cu->vfont->id.us--;
			cu->vfont= vf;
			break;						
	}	

	DAG_object_flush_update(G.scene, OBACT, OB_RECALC_DATA);
	BIF_undo_push("Load vector font");
	allqueue(REDRAWVIEW3D, 0);
	allqueue(REDRAWBUTSEDIT, 0);
}

static void set_unicode_text_fs(char *file)
{
	if (file) paste_unicodeText(file); 
}

void do_fontbuts(unsigned short event)
{
	Curve *cu;
	VFont *vf;
	Object *ob;
	ScrArea *sa;
	char str[80];
	int ctevt;
	char *ctmenu;
	DynStr *ds;
	int i, style=0;

	ob= OBACT;

	switch(event) {
	case B_MAKEFONT:
		DAG_object_flush_update(G.scene, ob, OB_RECALC_DATA);
		allqueue(REDRAWVIEW3D, 0);
		break;

	case B_STYLETOSELU:	
	case B_STYLETOSELB:
	case B_STYLETOSELI:
		switch (event) {
			case B_STYLETOSELU: style = CU_UNDERLINE; break;
			case B_STYLETOSELB: style = CU_BOLD; break;			
			case B_STYLETOSELI: style = CU_ITALIC; break;
		}
		if (style_to_sel(style, ((Curve*)ob->data)->curinfo.flag & style)) {
			text_to_curve(ob, 0);
			makeDispListCurveTypes(ob, 0);
			allqueue(REDRAWVIEW3D, 0);
		}
		allqueue(REDRAWBUTSEDIT, 0);
		break;		
		
	case B_FASTFONT:
		if (G.obedit) {
			DAG_object_flush_update(G.scene, ob, OB_RECALC_DATA);
			allqueue(REDRAWVIEW3D, 0);
		}
		break;
	case B_INSTB:
		cu= ob->data;
		if (cu->totbox < 256) {
			for (i = cu->totbox; i>cu->actbox; i--) cu->tb[i]= cu->tb[i-1];
			cu->tb[cu->actbox]= cu->tb[cu->actbox-1];
			cu->actbox++;
			cu->totbox++;
			allqueue(REDRAWBUTSEDIT, 0);
			allqueue(REDRAWVIEW3D, 0);
			text_to_curve(ob, 0);
			makeDispListCurveTypes(ob, 0);
		}
		else {
			error("Do you really need that many text frames?");
		}
		break;
	case B_DELTB:
		cu= ob->data;
		if (cu->totbox > 1) {
			for (i = cu->actbox-1; i < cu->totbox; i++) cu->tb[i]= cu->tb[i+1];
			cu->totbox--;
			cu->actbox--;
			allqueue(REDRAWBUTSEDIT, 0);
			allqueue(REDRAWVIEW3D, 0);
			text_to_curve(ob, 0);
			makeDispListCurveTypes(ob, 0);
		}
		break;
	case B_TOUPPER:
		to_upper();
		break;
	case B_LOADFONT:
		vf= give_vfontpointer(G.buts->texnr);
		if(vf && vf->id.prev!=vf->id.next) strcpy(str, vf->name);
		else strcpy(str, U.fontdir);

		sa= closest_bigger_area();
		areawinset(sa->win);

		activate_fileselect(FILE_LOADFONT, "SELECT FONT", str, load_buts_vfont);

		break;
	case B_PACKFONT:
		if (ob) {
			cu= ob->data;
			if(cu && cu->vfont) {
				if (cu->vfont->packedfile) {
					if (G.fileflags & G_AUTOPACK) {
						if (okee("Disable AutoPack ?")) {
							G.fileflags &= ~G_AUTOPACK;
						}
					}

					if ((G.fileflags & G_AUTOPACK) == 0) {
						if (unpackVFont(cu->vfont, PF_ASK) == RET_OK) {
							DAG_object_flush_update(G.scene, ob, OB_RECALC_DATA);
							allqueue(REDRAWVIEW3D, 0);
						}
					}
				} else {
					cu->vfont->packedfile = newPackedFile(cu->vfont->name);
				}
			}
		}
		allqueue(REDRAWHEADERS, 0);
		allqueue(REDRAWBUTSEDIT, 0);
		break;

	case B_LOAD3DTEXT:
		if (!G.obedit) { error("Only in editmode!"); return; }
		if (G.obedit->type != OB_FONT) return;	
		activate_fileselect(FILE_SPECIAL, "Open Text File", G.sce, load_3dtext_fs);
		break;
		
	case B_LOREM:
		if (!G.obedit) { error("Only in editmode!"); return; }
		if (G.obedit->type != OB_FONT) return;	
		add_lorem();
		
		break;		

	case B_SETFONT:
		if(ob) {
			cu= ob->data;

			vf= give_vfontpointer(G.buts->texnr);
			if(vf) {
				id_us_plus((ID *)vf);

				switch(cu->curinfo.flag & CU_STYLE) {
					case CU_BOLD:
						cu->vfontb->id.us--;
						cu->vfontb= vf;
						break;
					case CU_ITALIC:
						cu->vfonti->id.us--;
						cu->vfonti= vf;
						break;						
					case (CU_BOLD|CU_ITALIC):
						cu->vfontbi->id.us--;
						cu->vfontbi= vf;
						break;
					default:
						cu->vfont->id.us--;
						cu->vfont= vf;
						break;						
				}
				DAG_object_flush_update(G.scene, ob, OB_RECALC_DATA);

				BIF_undo_push("Set vector font");
				allqueue(REDRAWVIEW3D, 0);
				allqueue(REDRAWBUTSEDIT, 0);
			}
		}
		break;
		
	case B_SETCHAR:
		G.charmin = 0x0000;
		G.charmax = 0xffff;
		if(G.charstart < 0)
			G.charstart = 0;	
		if(G.charstart > (0xffff - 12*6))
			G.charstart = 0xffff - (12*6);
		allqueue(REDRAWBUTSEDIT, 0);
		break;
		
	case B_SETUPCHAR:
		G.charstart = G.charstart - (12*6);
		if(G.charstart < 0)
			G.charstart = 0;	
		if(G.charstart < G.charmin)
			G.charstart = G.charmin;
		allqueue(REDRAWBUTSEDIT, 0);
		break;
		
	case B_SETCAT:
		// Create new dynamic string
		ds = BLI_dynstr_new();
		
		// Fill the dynamic string with entries
		for(i=0;i<104;i++)
		{
			BLI_dynstr_append(ds, "|");
			BLI_dynstr_append(ds, uctabname[i].name);
		}
		
		// Create the menu string from dyn string
		ctmenu = BLI_dynstr_get_cstring(ds);
		
		// Call the popup menu
		ctevt = pupmenu_col(ctmenu, 40);
		G.charstart = uctabname[ctevt-1].start;
		G.charmin = uctabname[ctevt-1].start;
		G.charmax = uctabname[ctevt-1].end;

		// Free all data
		BLI_dynstr_free(ds);
		MEM_freeN(ctmenu);

		// And refresh
		allqueue(REDRAWVIEW3D, 0);
		allqueue(REDRAWBUTSEDIT, 0);
		
		break;	
		
	case B_SETDOWNCHAR:
		G.charstart = G.charstart + (12*6);
		if(G.charstart > (0xffff - 12*6))
			G.charstart = 0xffff - (12*6);
		if(G.charstart > G.charmax - 12*6)
			G.charstart = G.charmax - 12*6;
		allqueue(REDRAWBUTSEDIT, 0);
		break;
		
	case B_SETUNITEXT:
		sa= closest_bigger_area();
		areawinset(sa->win);

		if(ob==G.obedit) {
			activate_fileselect(FILE_SPECIAL, "Open Text File", G.sce, set_unicode_text_fs);
		}
		break;		
		
	case B_TEXTONCURVE:
		if(ob) {
			cu= ob->data;
			if(cu->textoncurve && cu->textoncurve->type!=OB_CURVE) {
				error("Only Curve Objects");
				cu->textoncurve= 0;
				allqueue(REDRAWBUTSEDIT, 0);
			}
			DAG_scene_sort(G.scene); // makes new dag
			DAG_object_flush_update(G.scene, ob, OB_RECALC_DATA);
			allqueue(REDRAWVIEW3D, 0);
		}
	}
}

#ifdef INTERNATIONAL
static void editing_panel_char_type(Object *ob, Curve *cu)
{
	uiBlock *block;

	block= uiNewBlock(&curarea->uiblocks, "editing_panel_char_type", UI_EMBOSS, UI_HELV, curarea->win);
	uiNewPanelTabbed("Font", "Editing");
	if(uiNewPanel(curarea, block, "Char", "Editing", 640, 0, 318, 204)==0) 
		return;

	// Set the selected font
	G.selfont = cu->vfont;
	
	uiDefIconBut(block, BUT, B_SETUNITEXT, ICON_TEXT,	0,210,20,20, 0, 0, 0, 0, 0, "Load Unicode Text file");

	// Unicode categorization selection button
	uiDefBut(block, BUT, B_SETCAT, "Unicode Table", 22,210,226,20, 0, 0, 0, 0, 0, "Select Unicode Table");
	uiDefButI(block, NUM, /*B_SETUPCHAR*/ 0, "", 250,210,50,20, &G.charstart, 0, 0xffff, 0, 0, "UT");

	// Character selection button
	uiDefBut(block, CHARTAB, B_SETCHAR, "", 0, 0, 264, 200, 0, 0, 0, 0, 0, "Select character");

	// Buttons to change the max, min
	uiDefButI(block, BUT, B_SETUPCHAR, "U", 280, 185, 15, 15, &G.charstart, 0, 0xffff, 0, 0, "Scroll character table up");
	uiDefButI(block, BUT, B_SETDOWNCHAR, "D", 280, 0, 15, 15, &G.charstart, 0, 0xffff, 0, 0, "Scroll character table down");
}
#endif

static void editing_panel_font_type(Object *ob, Curve *cu)
{
	uiBlock *block;
	char *strp;
	static int packdummy = 0;
	char str[32];

	block= uiNewBlock(&curarea->uiblocks, "editing_panel_font_type", UI_EMBOSS, UI_HELV, curarea->win);
	if(uiNewPanel(curarea, block, "Font", "Editing", 640, 0, 470, 204)==0) return;

	switch(cu->curinfo.flag & CU_STYLE) {
		case CU_BOLD:
			G.buts->texnr= give_vfontnr(cu->vfontb);
			break;
		case CU_ITALIC:
			G.buts->texnr= give_vfontnr(cu->vfonti);
			break;						
		case (CU_BOLD|CU_ITALIC):
			G.buts->texnr= give_vfontnr(cu->vfontbi);
			break;
		default:
			G.buts->texnr= give_vfontnr(cu->vfont);
			break;						
	}	

	strp= give_vfontbutstr();
//	vfd= cu->vfont->data;

	uiDefBut(block, BUT,B_LOADFONT, "Load",	480,188,68,20, 0, 0, 0, 0, 0, "Load a new font");
	uiDefButS(block, MENU, B_SETFONT, strp, 550,188,220,20, &G.buts->texnr, 0, 0, 0, 0, "Change font for object");

	if (cu->vfont->packedfile) {
		packdummy = 1;
	} else {
		packdummy = 0;
	}
	uiDefIconButI(block, TOG|BIT|0, B_PACKFONT, ICON_PACKAGE,	772,188,20,20, &packdummy, 0, 0, 0, 0, "Pack/Unpack this font");

	/* This doesn't work anyway */
//	uiDefBut(block, LABEL, 0, vfd->name,  480, 165,314,20, 0, 0, 0, 0, 0, "Postscript name of the font");

	uiDefBut(block, BUT, B_LOAD3DTEXT, "Insert Text", 480, 165, 90, 20, 0, 0, 0, 0, 0, "Insert text file at cursor");
	uiDefBut(block, BUT, B_LOREM, "Lorem", 575, 165, 70, 20, 0, 0, 0, 0, 0, "Insert a paragraph of Lorem Ipsum at cursor");	
	uiDefButC(block, TOG|BIT|2,B_STYLETOSELU, "U",		727,165,20,20, &(cu->curinfo.flag), 0,0, 0, 0, "");	
	uiBlockBeginAlign(block);
	uiDefButBitC(block, TOG, CU_BOLD, B_STYLETOSELB, "B",		752,165,20,20, &(cu->curinfo.flag), 0,0, 0, 0, "");
	uiDefButBitC(block, TOG, CU_ITALIC, B_STYLETOSELI, "i",		772,165,20,20, &(cu->curinfo.flag), 0, 0, 0, 0, "");	
	uiBlockEndAlign(block);

	MEM_freeN(strp);

	uiBlockBeginAlign(block);
	uiDefButS(block, ROW,B_MAKEFONT, "Left",		480,135,47,20, &cu->spacemode, 0.0,0.0, 0, 0, "Left align the text from the object center");
	uiDefButS(block, ROW,B_MAKEFONT, "Center",		527,135,47,20, &cu->spacemode, 0.0,1.0, 0, 0, "Middle align the text from the object center");
	uiDefButS(block, ROW,B_MAKEFONT, "Right",		574,135,47,20, &cu->spacemode, 0.0,2.0, 0, 0, "Right align the text from the object center");
	uiDefButS(block, ROW,B_MAKEFONT, "Justify",		621,135,47,20, &cu->spacemode, 0.0,3.0, 0, 0, "Fill completed lines to maximum textframe width by expanding whitespace");
	uiDefButS(block, ROW,B_MAKEFONT, "Flush",		668,135,47,20, &cu->spacemode, 0.0,4.0, 0, 0, "Fill every line to maximum textframe width, distributing space among all characters");	
	uiDefBut(block, BUT, B_TOUPPER, "ToUpper",		715,135,78,20, 0, 0, 0, 0, 0, "Toggle between upper and lower case in editmode");
	uiBlockEndAlign(block);
	uiDefButBitS(block, TOG, CU_FAST, B_FASTFONT, "Fast Edit",		715,105,78,20, &cu->flag, 0, 0, 0, 0, "Don't fill polygons while editing");	

	uiDefIDPoinBut(block, test_obpoin_but, ID_OB, B_TEXTONCURVE, "TextOnCurve:",	480,105,220,19, &cu->textoncurve, "Apply a deforming curve to the text");
	uiDefBut(block, TEX,REDRAWVIEW3D, "Ob Family:",	480,84,220,19, cu->family, 0.0, 20.0, 0, 0, "Blender uses font from selfmade objects");

	uiBlockBeginAlign(block);
	uiDefButF(block, NUM,B_MAKEFONT, "Size:",		480,56,155,20, &cu->fsize, 0.1,10.0, 10, 0, "Size of the text");
	uiDefButF(block, NUM,B_MAKEFONT, "Linedist:",	640,56,155,20, &cu->linedist, 0.0,10.0, 10, 0, "Distance between text lines");
	uiDefButF(block, NUM,B_MAKEFONT, "Word spacing:",	795,56,155,20, &cu->wordspace, 0.0,10.0, 10, 0, "Distance factor between words");		
	uiDefButF(block, NUM,B_MAKEFONT, "Spacing:",	480,34,155,20, &cu->spacing, 0.0,10.0, 10, 0, "Spacing of individual characters");
	uiDefButF(block, NUM,B_MAKEFONT, "X offset:",	640,34,155,20, &cu->xof, -50.0,50.0, 10, 0, "Horizontal position from object center");
	uiDefButF(block, NUM,B_MAKEFONT, "UL position:",	795,34,155,20, &cu->ulpos, -0.2,0.8, 10, 0, "Vertical position of underline");			
	uiDefButF(block, NUM,B_MAKEFONT, "Shear:",		480,12,155,20, &cu->shear, -1.0,1.0, 10, 0, "Italic angle of the characters");
	uiDefButF(block, NUM,B_MAKEFONT, "Y offset:",	640,12,155,20, &cu->yof, -50.0,50.0, 10, 0, "Vertical position from object center");
	uiDefButF(block, NUM,B_MAKEFONT, "UL height:",	795,12,155,20, &cu->ulheight, 0.01,0.5, 10, 0, "Thickness of underline");				
	uiBlockEndAlign(block);	
	
	sprintf(str, "%d TextFrame: ", cu->totbox);
	uiBlockBeginAlign(block);
	uiDefButI(block, NUM, REDRAWVIEW3D, str, 805, 188, 145, 20, &cu->actbox, 1.0, cu->totbox, 0, 10, "Textbox to show settings for");
	uiDefBut(block, BUT,B_INSTB, "Insert", 805, 168, 72, 20, 0, 0, 0, 0, 0, "Insert a new text frame after the current one");
	uiDefBut(block, BUT,B_DELTB, "Delete", 877, 168, 73, 20, 0, 0, 0, 0, 0, "Delete current text frame and shift the others up");	
	uiDefButF(block, NUM,B_MAKEFONT, "X:", 805, 148, 72, 20, &(cu->tb[cu->actbox-1].x), -50.0, 50.0, 10, 0, "Horizontal offset of text frame");
	uiDefButF(block, NUM,B_MAKEFONT, "Y:", 877, 148, 73, 20, &(cu->tb[cu->actbox-1].y), -50.0, 50.0, 10, 0, "Horizontal offset of text frame");	
	uiDefButF(block, NUM,B_MAKEFONT, "Width:", 805, 128, 145, 20, &(cu->tb[cu->actbox-1].w), 0.0, 50.0, 10, 0, "Horizontal offset of text frame");
	uiDefButF(block, NUM,B_MAKEFONT, "Height:", 805, 108, 145, 20, &(cu->tb[cu->actbox-1].h), 0.0, 50.0, 10, 0, "Horizontal offset of text frame");		
	uiBlockEndAlign(block);
}


/* *************************** CURVE ******************************** */


void do_curvebuts(unsigned short event)
{
	extern ListBase editNurb;  /* from editcurve */
	Object *ob;
	Curve *cu;
	Nurb *nu;

	ob= OBACT;
	if(ob==0) return;

	switch(event) {

	case B_CONVERTPOLY:
	case B_CONVERTBEZ:
	case B_CONVERTBSPL:
	case B_CONVERTCARD:
	case B_CONVERTNURB:
		if(G.obedit) {
			setsplinetype(event-B_CONVERTPOLY);
			BIF_undo_push("Convert type");
			DAG_object_flush_update(G.scene, G.obedit, OB_RECALC_DATA);
			allqueue(REDRAWVIEW3D, 0);
		}
		break;
	case B_UNIFU:
	case B_ENDPU:
	case B_BEZU:
	case B_UNIFV:
	case B_ENDPV:
	case B_BEZV:
		if(G.obedit) {
			nu= editNurb.first;
			while(nu) {
				if(isNurbsel(nu)) {
					if((nu->type & 7)==CU_NURBS) {
						if(event<B_UNIFV) {
							nu->flagu &= CU_CYCLIC; /* disable all flags except for CU_CYCLIC */
							nu->flagu |= ((event-B_UNIFU)<<1);
							clamp_nurb_order_u(nu);
							makeknots(nu, 1, nu->flagu>>1);
						}
						else if(nu->pntsv>1) {
							nu->flagv &= CU_CYCLIC; /* disable all flags except for CU_CYCLIC */
							nu->flagv |= ((event-B_UNIFV)<<1);
							clamp_nurb_order_v(nu);
							makeknots(nu, 2, nu->flagv>>1);
						}
					}
				}
				nu= nu->next;
			}
			BIF_undo_push("Cyclic");
			DAG_object_flush_update(G.scene, G.obedit, OB_RECALC_DATA);
			allqueue(REDRAWVIEW3D, 0);
		}
		break;
	case B_SETWEIGHT:
		if(G.obedit) {
			weightflagNurb(1, editbutweight, 0);
			BIF_undo_push("Set weight");
			DAG_object_flush_update(G.scene, G.obedit, OB_RECALC_DATA);
			allqueue(REDRAWVIEW3D, 0);
		}
		break;
	case B_SETW1:
		editbutweight= 1.0;
		scrarea_queue_winredraw(curarea);
		break;
	case B_SETW2:
		editbutweight= sqrt(2.0)/4.0;
		scrarea_queue_winredraw(curarea);
		break;
	case B_SETW3:
		editbutweight= 0.25;
		scrarea_queue_winredraw(curarea);
		break;
	case B_SETW4:
		editbutweight= sqrt(0.5);
		scrarea_queue_winredraw(curarea);
		break;
	case B_SETORDER:
		if(G.obedit) {
			nu= get_actNurb();
			if(nu && (nu->type & 7)==CU_NURBS ) {
				if(clamp_nurb_order_u(nu)) {
					scrarea_queue_winredraw(curarea);
				}
				makeknots(nu, 1, nu->flagu>>1);
				if(clamp_nurb_order_v(nu)) {
					scrarea_queue_winredraw(curarea);
				}
				makeknots(nu, 2, nu->flagv>>1);
			}
			BIF_undo_push("Make knots");
			DAG_object_flush_update(G.scene, G.obedit, OB_RECALC_DATA);
			allqueue(REDRAWVIEW3D, 0);
		}
		break;
	case B_TILTINTERP:
		DAG_object_flush_update(G.scene, G.obedit, OB_RECALC_DATA);
		allqueue(REDRAWVIEW3D, 0);
		break;
	case B_SUBSURFTYPE:
		/* fallthrough */
	case B_MAKEDISP:
		if(G.vd) {
			DAG_object_flush_update(G.scene, ob, OB_RECALC_DATA);
			allqueue(REDRAWVIEW3D, 0);
			allqueue(REDRAWBUTSALL, 0);
			allqueue(REDRAWINFO, 1); 	/* 1, because header->win==0! */
		}
		break;

	case B_SUBDIVCURVE:
		subdivideNurb();
		break;
	case B_SPINNURB:
		if( (G.obedit==NULL) || (G.obedit->type!=OB_SURF) || (G.vd==NULL) ||
			((G.obedit->lay & G.vd->lay) == 0) ) return;
		spinNurb(0, 0);
		countall();
		DAG_object_flush_update(G.scene, G.obedit, OB_RECALC_DATA);
		allqueue(REDRAWVIEW3D, 0);
		break;
	case B_CU3D:	    /* allow 3D curve */
		if(G.obedit) {
			cu= G.obedit->data;
			nu= editNurb.first;
			while(nu) {
				nu->type &= ~CU_2D;
				if((cu->flag & CU_3D)==0) nu->type |= CU_2D;
				test2DNurb(nu);
				nu= nu->next;
			}
		}
		if(ob->type==OB_CURVE) {
			cu= ob->data;
			nu= cu->nurb.first;
			while(nu) {
				nu->type &= ~CU_2D;
				if((cu->flag & CU_3D)==0) nu->type |= CU_2D;
				test2DNurb(nu);
				nu= nu->next;
			}
		}
		BIF_undo_push("Make 2D/3D");
		DAG_object_flush_update(G.scene, ob, OB_RECALC_DATA);
		allqueue(REDRAWVIEW3D, 0);
		break;
	case B_SETRESOLU:
		if(ob->type==OB_CURVE) {
			cu= ob->data;
			if(ob==G.obedit) nu= editNurb.first;
			else nu= cu->nurb.first;

			while(nu) {
				nu->resolu= cu->resolu;
				nu= nu->next;
			}
		}

		BIF_undo_push("Set resolution");
		DAG_object_flush_update(G.scene, ob, OB_RECALC_DATA);
		allqueue(REDRAWVIEW3D, 0);
		allqueue(REDRAWBUTSALL, 0);
		allqueue(REDRAWINFO, 1); 	/* 1, because header->win==0! */

		break;
	
	/* Buttons for aligning handles */
	case B_SETPT_AUTO:
		if(ob->type==OB_CURVE) {
			sethandlesNurb(1);
			BIF_undo_push("Auto Curve Handles");
			DAG_object_flush_update(G.scene, ob, OB_RECALC_DATA);
			allqueue(REDRAWVIEW3D, 0);
		}
		break;
	case B_SETPT_VECTOR:
		if(ob->type==OB_CURVE) {
			sethandlesNurb(2);
			BIF_undo_push("Vector Curve Handles");
			DAG_object_flush_update(G.scene, ob, OB_RECALC_DATA);
			allqueue(REDRAWVIEW3D, 0);
		}
		break;
	case B_SETPT_ALIGN:
		if(ob->type==OB_CURVE) {
			sethandlesNurb(5);
			BIF_undo_push("Align Curve Handles");
			DAG_object_flush_update(G.scene, ob, OB_RECALC_DATA);
			allqueue(REDRAWVIEW3D, 0);
		}
		break;
	case B_SETPT_FREE:
		if(ob->type==OB_CURVE) {
			sethandlesNurb(6);
			BIF_undo_push("Free Align Curve Handles");
			DAG_object_flush_update(G.scene, ob, OB_RECALC_DATA);
			allqueue(REDRAWVIEW3D, 0);
		}
		break;
	}
}

static void editing_panel_curve_tools(Object *ob, Curve *cu)
{
	Nurb *nu;
	extern ListBase editNurb;  /* from editcurve */
	uiBlock *block;
	short *sp;

	block= uiNewBlock(&curarea->uiblocks, "editing_panel_curve_tools", UI_EMBOSS, UI_HELV, curarea->win);
	if(uiNewPanel(curarea, block, "Curve Tools", "Editing", 640, 0, 318, 204)==0) return;

	uiDefBut(block, LABEL, 0, "Make Knots",562,173,102, 18, 0, 0, 0, 0, 0, "");

	if(ob->type==OB_CURVE) {
		uiDefBut(block, LABEL, 0, "Convert",	463,173,72, 18, 0, 0, 0, 0, 0, "");
		uiBlockBeginAlign(block);
		uiDefBut(block, BUT,B_CONVERTPOLY,"Poly",		450,152,110, 18, 0, 0, 0, 0, 0, "Converts selected into regular Polygon vertices");
		uiDefBut(block, BUT,B_CONVERTBEZ,"Bezier",		450,132,110, 18, 0, 0, 0, 0, 0, "Converts selected to Bezier triples");
		uiDefBut(block, BUT,B_CONVERTNURB,"Nurb",		450,112,110, 18, 0, 0, 0, 0, 0, "Converts selected to Nurbs Points");
	}
	uiBlockBeginAlign(block);
	uiDefBut(block, BUT,B_UNIFU,"Uniform U",	565,152,102, 18, 0, 0, 0, 0, 0, "Nurbs only; interpolated result doesn't go to end points in U");
	uiDefBut(block, BUT,B_UNIFV,"V",			670,152,50, 18, 0, 0, 0, 0, 0, "Nurbs only; interpolated result doesn't go to end points in V");
	uiDefBut(block, BUT,B_ENDPU,"Endpoint U",	565,132,102, 18, 0, 0, 0, 0, 0, "Nurbs only; interpolated result is forced to end points in U");
	uiDefBut(block, BUT,B_ENDPV,"V",			670,132,50, 18, 0, 0, 0, 0, 0, "Nurbs only; interpolated result is forced to end points in V");
	uiDefBut(block, BUT,B_BEZU,"Bezier U",		565,112,102, 18, 0, 0, 0, 0, 0, "Nurbs only; make knots array mimic a Bezier in U");
	uiDefBut(block, BUT,B_BEZV,"V",				670,112,50, 18, 0, 0, 0, 0, 0, "Nurbs only; make knots array mimic a Bezier in V");
	uiBlockEndAlign(block);

	uiDefBut(block, BUT,B_SETWEIGHT,"Set Weight",	450,11,110,49, 0, 0, 0, 0, 0, "Nurbs only; set weight for select points");

	uiBlockBeginAlign(block);
	uiDefButF(block, NUM,0,"Weight:",		565,36,102,22, &editbutweight, 0.01, 100.0, 10, 0, "The weight you can assign");
	uiDefBut(block, BUT,B_SETW1,"1.0",		670,36,50,22, 0, 0, 0, 0, 0, "");
	uiDefBut(block, BUT,B_SETW2,"sqrt(2)/4",565,11,55,20, 0, 0, 0, 0, 0, "");
	uiDefBut(block, BUT,B_SETW3,"0.25",		620,11,45,20, 0, 0, 0, 0, 0, "");
	uiDefBut(block, BUT,B_SETW4,"sqrt(0.5)",665,11,55,20, 0, 0, 0, 0, 0, "");
	uiBlockEndAlign(block);

	if(ob==G.obedit) {
		nu= get_actNurb();
		if(nu==NULL && editNurb.first) {
			nu= editNurb.first;
			set_actNurb(nu);
		}
		if(nu) {
			if (ob->type==OB_CURVE) {
				uiDefBut(block, LABEL, 0, "Tilt",
					450,90,72, 18, 0, 0, 0, 0, 0, "");
				/* KEY_LINEAR, KEY_CARDINAL, KEY_BSPLINE */
				uiDefButS(block, MENU, B_TILTINTERP, "Tilt Interpolation %t|Linear%x0|Cardinal%x1|BSpline %x2|Ease%x3",
					495,90,66, 18, &(nu->tilt_interp), 0, 0, 0, 0, "Tadius interpolation for 3D curves");

				uiDefBut(block, LABEL, 0, "Radius",
					450,70,72, 18, 0, 0, 0, 0, 0, "");
				uiDefButS(block, MENU, B_TILTINTERP, "Radius Interpolation %t|Linear%x0|Cardinal%x1|BSpline %x2|Ease%x3",
					495,70,66, 18, &(nu->radius_interp), 0, 0, 0, 0, "Radius interpolation");
			}
						
			uiBlockBeginAlign(block);
			sp= &(nu->orderu);
			uiDefButS(block, NUM, B_SETORDER, "Order U:", 565,90,102, 19, sp, 2.0, 6.0, 0, 0, "Nurbs only; the amount of control points involved");
			sp= &(nu->orderv);
			uiDefButS(block, NUM, B_SETORDER, "V:",	 	670,90,50, 19, sp, 2.0, 6.0, 0, 0, "Nurbs only; the amount of control points involved");
			sp= &(nu->resolu);
			uiDefButS(block, NUM, B_MAKEDISP, "Resol U:", 565,70,102, 19, sp, 1.0, 1024.0, 0, 0, "The amount of new points interpolated per control vertex pair");
			sp= &(nu->resolv);
			uiDefButS(block, NUM, B_MAKEDISP, "V:", 	670,70,50, 19, sp, 1.0, 1024.0, 0, 0, "The amount of new points interpolated per control vertex pair");
		}
	}


}

static void editing_panel_curve_tools1(Object *ob, Curve *cu)
{
	uiBlock *block;

	block= uiNewBlock(&curarea->uiblocks, "editing_panel_curve_tools1", UI_EMBOSS, UI_HELV, curarea->win);
	if(uiNewPanel(curarea, block, "Curve Tools1", "Editing", 960, 0, 318, 204)==0) return;

	uiDefBut(block, BUT, B_SUBDIVCURVE, "Subdivide", 400,180,150,20, 0, 0, 0, 0, 0, "Subdivide selected");
	if(ob->type==OB_SURF) {
		uiDefBut(block, BUT, B_SPINNURB, "Spin",	 400,160,150,20, 0, 0, 0, 0, 0, "Spin selected 360 degrees");
	}
	uiBlockBeginAlign(block);
	uiDefBut(block, BUT,B_HIDE,		"Hide",			400,140,150,18, 0, 0, 0, 0, 0, "Hides selected faces");
	uiDefBut(block, BUT,B_REVEAL,	"Reveal",		400,120,150,18, 0, 0, 0, 0, 0, "Reveals selected faces");
	uiDefBut(block, BUT,B_SELSWAP,	"Select Swap",	400,100,150,18, 0, 0, 0, 0, 0, "Selects unselected faces, and deselects selected faces");
	uiBlockEndAlign(block);

	uiBlockBeginAlign(block);
	uiDefButF(block, NUM,	REDRAWVIEW3D, "NSize:",	400, 60, 150, 19, &G.scene->editbutsize, 0.001, 1.0, 10, 0, "Normal size for drawing");
	uiDefButBitI(block, TOGN, G_HIDDENHANDLES, REDRAWVIEW3D, "Draw Handles", 	400, 40, 150, 19, &G.f, 0, 0, 0, 0, "Draw curve handles in 3D view");
	uiBlockEndAlign(block);
	
	if(G.obedit) {
		uiBut *but;
		uiBlockBeginAlign(block);
		but= uiDefButBitS(block,TOG,CU_RETOPO,B_NOP, "Retopo", 560,180,100,19, &cu->flag, 0,0,0,0, "Turn on the re-topology tool");
		uiButSetFunc(but,retopo_toggle,0,0);
		if(cu->flag & CU_RETOPO) {
			but= uiDefBut(block,BUT,B_NOP,"Retopo All", 560,160,100,19, 0,0,0,0,0, "Apply the re-topology tool to all selected vertices");
			uiButSetFunc(but,retopo_do_all_cb,0,0);
		}
	}
}

/* only for bevel or taper */
static void test_obcurpoin_but(char *name, ID **idpp)
{
	ID *id;
	
	for(id= G.main->object.first; id; id= id->next) {
		if( strcmp(name, id->name+2)==0 ) {
			if (((Object *)id)->type != OB_CURVE) {
				error ("Bevel/Taper Object must be a Curve");
				break;
			}
			if(id == (ID *)OBACT) {
				error ("Cannot Bevel/Taper own Object");
				break;
			}
			
			*idpp= id;
			return;
		}
	}
	*idpp= NULL;
}



/* for curve, surf and font! */
static void editing_panel_curve_type(Object *ob, Curve *cu)
{
	uiBlock *block;

	block= uiNewBlock(&curarea->uiblocks, "editing_panel_curve_type", UI_EMBOSS, UI_HELV, curarea->win);
	if(uiNewPanel(curarea, block, "Curve and Surface", "Editing", 320, 0, 318, 204)==0) return;

	uiDefButBitS(block, TOG, CU_UV_ORCO, 0, "UV Orco",					600,160,150,19, &cu->flag, 0, 0, 0, 0, "Forces to use UV coordinates for texture mapping 'orco'");
	if(ob->type==OB_SURF)
		uiDefButBitS(block, TOG, CU_NOPUNOFLIP, REDRAWVIEW3D, "No Puno Flip",	600,140,150,19, &cu->flag, 0, 0, 0, 0, "Don't flip vertex normals while render");

	uiBlockBeginAlign(block);
	uiDefBut(block, BUT,B_DOCENTER, "Center",					600, 115, 55, 19, 0, 0, 0, 0, 0, "Shifts object data to be centered about object's origin");
	uiDefBut(block, BUT,B_DOCENTERNEW, "Center New",			655, 115, 95, 19, 0, 0, 0, 0, 0, "Shifts object's origin to center of object data");
	uiDefBut(block, BUT,B_DOCENTERCURSOR, "Center Cursor",		600, 95, 150, 19, 0, 0, 0, 0, 0, "Shifts object's origin to cursor location");
	uiBlockEndAlign(block);

	if(cu->key) {
		/* uiDefButS(block, NUM, B_DIFF, "Slurph:",			600,25,140,19, &(cu->key->slurph), -500.0, 500.0,0,0); ,""*/
		uiDefButS(block, TOG, B_RELKEY, "Relative Keys",	600, 72,150,19, &cu->key->type, 0, 0, 0, 0, "");
	}


	if(ob->type!=OB_SURF) {
	
		if(ob->type==OB_CURVE) {
			extern float prlen;		// buttons_object.c, should be moved....
			char str[32];
			
			sprintf(str, "%.4f", prlen);
			uiDefBut(block, BUT, B_PRINTLEN,		"PrintLen",	600,135,75,19, 0, 0, 0, 0, 0, "");
			uiDefBut(block, LABEL, 0, str,						675,135,75,19, 0, 1.0, 0, 0, 0, "");
			
			uiBlockBeginAlign(block);
			/*note, PathLen's max was MAXFRAMEF but this is a short, perhaps the pathlen should be increased later on */
			uiDefButS(block, NUM, B_RECALCPATH, "PathLen:",			600,50,150,19, &cu->pathlen, 1.0, 32767.0f, 0, 0, "If no speed Ipo was set, the amount of frames of the path");
			uiDefButBitS(block, TOG, CU_PATH, B_RECALCPATH, "CurvePath",	600,30,75,19 , &cu->flag, 0, 0, 0, 0, "Enables curve to become translation path");
			uiDefButBitS(block, TOG, CU_FOLLOW, REDRAWVIEW3D, "CurveFollow",675,30,75,19, &cu->flag, 0, 0, 0, 0, "Makes curve path children to rotate along path");
			uiDefButBitS(block, TOG, CU_STRETCH, B_CURVECHECK, "CurveStretch", 600,10,150,19, &cu->flag, 0, 0, 0, 0, "Option for curve-deform: makes deformed child to stretch along entire path");
			uiDefButBitS(block, TOG, CU_OFFS_PATHDIST, REDRAWVIEW3D, "PathDist Offs", 600,-10,150,19, &cu->flag, 0, 0, 0, 0, "Children will use TimeOffs value as path distance offset");

			uiBlockEndAlign(block);
		}

		uiBlockBeginAlign(block);
		uiDefButS(block, NUM, B_SETRESOLU, "DefResolU:",	760,160,150,19, &cu->resolu, 1.0, 1024.0, 0, 0, "Default resolution");
		uiDefButS(block, NUM, B_NOP, "RenResolU",		760,140,150,19, &cu->resolu_ren, 0.0f, 1024, 0, 0, "Set resolution for rendering. A value of zero skips this operation.");

		uiBlockBeginAlign(block);
		uiDefButF(block, NUM, B_MAKEDISP, "Width:",		760,90,150,19, &cu->width, 0.0, 2.0, 1, 0, "Make interpolated result thinner or fatter");
		uiDefButF(block, NUM, B_MAKEDISP, "Extrude:",		760,70,150,19, &cu->ext1, 0.0, 100.0, 10, 0, "Curve extrusion size when not using a bevel object");
		uiDefButF(block, NUM, B_MAKEDISP, "Bevel Depth:",		760,50,150,19, &cu->ext2, 0.0, 2.0, 1, 0, "Bevel depth when not using a bevel object");
		uiDefButS(block, NUM, B_MAKEDISP, "BevResol:",	760,30,150,19, &cu->bevresol, 0.0, 32.0, 0, 0, "Bevel resolution when depth is non-zero and not using a bevel object");
		uiDefIDPoinBut(block, test_obcurpoin_but, ID_OB, B_CHANGEDEP, "BevOb:",		760,10,150,19, &cu->bevobj, "Curve object name that defines the bevel shape");
		uiDefIDPoinBut(block, test_obcurpoin_but, ID_OB, B_CHANGEDEP, "TaperOb:",		760,-10,150,19, &cu->taperobj, "Curve object name that defines the taper (width)");

		uiBlockBeginAlign(block);
		uiBlockSetCol(block, TH_BUT_SETTING1);
		uiDefButBitS(block, TOG, CU_BACK, B_MAKEDISP, "Back",	760,115,50,19, &cu->flag, 0, 0, 0, 0, "Draw filled back for extruded/beveled curves");
		uiDefButBitS(block, TOG, CU_FRONT, B_MAKEDISP, "Front",810,115,50,19, &cu->flag, 0, 0, 0, 0, "Draw filled front for extruded/beveled curves");
		uiDefButBitS(block, TOG, CU_3D, B_CU3D, "3D",		860,115,50,19, &cu->flag, 0, 0, 0, 0, "Allow Curve to be 3d, it doesn't fill then");
	}
}


/* *************************** CAMERA ******************************** */

/* callback to handle angle to lens conversion */
static void do_angletolensconversion_cb(void *lens1, void *angle1) 
{
	float *lens= (float *)lens1;
	float *angle= (float *)angle1;
	float anglevalue= *angle;
	
	if(lens) {
		*lens= 16.0f / tan(M_PI*anglevalue/360.0f);
	} 

	allqueue(REDRAWVIEW3D, 0);
}

/* callback to handle lens to angle conversion */
static void do_lenstoangleconversion_cb(void *lens1, void *angle1) 
{
	float *lens= (float *)lens1;
	float *angle= (float *)angle1;
	float lensvalue= *lens;
	
	if(lens) {
		*angle= 360.0f * atan(16.0f/lensvalue) / M_PI;
	} 

	allqueue(REDRAWVIEW3D, 0);
}

static void editing_panel_camera_type(Object *ob, Camera *cam)
{
	uiBlock *block;
	uiBut *but;
	float grid=0.0;

	if(G.vd) grid= G.vd->grid;
	if(grid<1.0) grid= 1.0;

	block= uiNewBlock(&curarea->uiblocks, "editing_panel_camera_type", UI_EMBOSS, UI_HELV, curarea->win);
	if(uiNewPanel(curarea, block, "Camera", "Editing", 320, 0, 318, 204)==0) return;
	
	uiSetButLock(object_data_is_libdata(ob), ERROR_LIBDATA_MESSAGE);
	
	uiDefBut(block, LABEL, 10, "Lens:", 10, 180, 150, 20, 0, 0.0, 0.0, 0, 0, "");
	
	uiBlockBeginAlign(block);
	if(cam->type==CAM_ORTHO) {
		uiDefButF(block, NUM,REDRAWVIEW3D, "Scale:",
				  10, 160, 150, 20, &cam->ortho_scale, 0.01, 1000.0, 50, 0, "Specify the ortho scaling of the used camera");
	} else {
		if(cam->flag & CAM_ANGLETOGGLE) {
			but= uiDefButF(block, NUM,REDRAWVIEW3D, "Lens:",
					  10, 160, 130, 20, &cam->angle, 7.323871, 172.847331, 100, 0, "Specify the lens of the camera in degrees");		
			uiButSetFunc(but,do_angletolensconversion_cb, &cam->lens, &cam->angle);
		}
		else {
			but= uiDefButF(block, NUM,REDRAWVIEW3D, "Lens:",
					  10, 160, 130, 20, &cam->lens, 1.0, 250.0, 100, 0, "Specify the lens of the camera");
			uiButSetFunc(but,do_lenstoangleconversion_cb, &cam->lens, &cam->angle);
		}
		
		uiDefButS(block, TOG|BIT|5, B_REDR, "D",
			140, 160, 20, 20, &cam->flag, 0, 0, 0, 0, "Use degree as the unit of the camera lens");
	}
	uiDefButS(block, TOG, REDRAWVIEW3D, "Orthographic",
		  10, 140, 150, 20, &cam->type, 0, 0, 0, 0, "Render with orthographic projection (no prespective)");
	uiBlockEndAlign(block);

/* qdn: focal dist. param. from yafray now enabled for Blender as well, to use with defocus composit node */
	uiBlockBeginAlign(block);
	uiDefButF(block, NUM, REDRAWVIEW3D, "Dof Dist:", 10, 110, 150, 20 /*0, 125, 150, 20*/, &cam->YF_dofdist, 0.0, 5000.0, 50, 0, "Sets distance to point of focus (enable 'Limits' to make visible in 3Dview)");
	uiDefIDPoinBut(block, test_obpoin_but, ID_OB, REDRAWVIEW3D, "Dof Ob:",	10, 90, 150, 20, &cam->dof_ob, "Focus on this object (overrides the 'Dof Dist')");
	uiBlockEndAlign(block);
	
	uiDefBut(block, LABEL, 0, "Clipping Start/End:", 10, 45, 150, 20, 0, 0.0, 0.0, 0, 0, "");
	
	uiBlockBeginAlign(block);
	uiDefButF(block, NUM,REDRAWVIEW3D, "Start:",
			  10, 25, 150, 20, &cam->clipsta, 0.001*grid, 100.0*grid, 10, 0, "Clip out geometry closer then this distance to the camera");
	uiDefButF(block, NUM,REDRAWVIEW3D, "End:",
			  10, 5, 150, 20, &cam->clipend, 1.0, 5000.0*grid, 100, 0, "Clip out geometry further then this distance to the camera");
	uiBlockEndAlign(block);
	
	uiDefBut(block, LABEL, 0, "Show:", 170, 180, 150, 20, 0, 0.0, 0.0, 0, 0, "");

	uiBlockBeginAlign(block);
	uiDefButS(block, TOG|BIT|0, REDRAWVIEW3D, "Limits",
			  170, 160, 75, 20, &cam->flag, 0, 0, 0, 0, "Draw the clipping range and the focal point");
	uiDefButS(block, TOG|BIT|1, REDRAWVIEW3D, "Mist",
			  245, 160, 75, 20, &cam->flag, 0, 0, 0, 0, "Draw a line that indicates the mist area");
	
	uiDefButS(block, TOG|BIT|4, REDRAWVIEW3D, "Name",
			  170, 140, 75, 20, &cam->flag, 0, 0, 0, 0, "Draw the active camera's name in camera view");
		uiDefButS(block, TOG|BIT|3, REDRAWVIEW3D, "Title Safe",
			  245, 140, 75, 20, &cam->flag, 0, 0, 0, 0, "Draw a the title safe zone in camera view");
	uiBlockEndAlign(block);
	
	uiBlockBeginAlign(block);
	uiDefButS(block, TOG|BIT|2, REDRAWVIEW3D, "Passepartout",
			  170, 110, 150, 20, &cam->flag, 0, 0, 0, 0, "Draw a darkened passepartout over the off-screen area in camera view");
	uiDefButF(block, NUMSLI, REDRAWVIEW3D, "Alpha: ",
			170, 90, 150, 20, &cam->passepartalpha, 0.0, 1.0, 0, 0, "The opacity (darkness) of the passepartout");
	uiBlockEndAlign(block);

	uiDefButF(block, NUM,REDRAWVIEW3D, "Size:",
			  170, 50, 150, 20, &cam->drawsize, 0.1*grid, 10.0, 10, 0, "The size that the camera is displayed in the 3D View (different from the object's scale)");
	
	uiDefBut(block, LABEL, 0, "Shift:", 170, 25, 150, 20, 0, 0.0, 0.0, 0, 0, "");
				  
	uiBlockBeginAlign(block);
	uiDefButF(block, NUM,REDRAWVIEW3D, "X:",
		170, 5, 75, 20, &cam->shiftx, -2.0, 2.0, 1, 2, "Horizontally shift the camera view, without changing the perspective");
	uiDefButF(block, NUM,REDRAWVIEW3D, "Y:",
		245, 5, 75, 20, &cam->shifty, -2.0, 2.0, 1, 2, "Vertically shift the camera view, without changing the perspective");
	uiBlockEndAlign(block);
}

/* yafray: extra camera panel to set Depth-of-Field parameters */
static void editing_panel_camera_yafraydof(Object *ob, Camera *cam)
{
	uiBlock *block;
	char *mst1, *mst2;

	block= uiNewBlock(&curarea->uiblocks, "editing_panel_camera_yafraydof", UI_EMBOSS, UI_HELV, curarea->win);
	uiNewPanelTabbed("Camera", "Editing");
	if(uiNewPanel(curarea, block, "Yafray DoF", "Editing", 320, 0, 318, 204)==0) return;

	uiDefButF(block, NUM, REDRAWVIEW3D, "DoFDist:", 10, 147, 180, 20, &cam->YF_dofdist, 0.0, 5000.0, 50, 0, "Sets distance to point of focus (use camera 'ShowLimits' to make visible in 3Dview)");
	uiDefButF(block, NUM, B_DIFF, "Aperture:", 10, 125, 180, 20, &cam->YF_aperture, 0.0, 2.0, 1, 0, "Sets lens aperture, the larger, the more blur (use small values, 0 is no DoF)");

	uiDefButBitS(block, TOG, CAM_YF_NO_QMC, B_DIFF, "Random sampling", 10, 90, 180, 20, &cam->flag, 0, 0, 0, 0, "Use noisy random Lens sampling instead of QMC");

	uiDefBut(block, LABEL, 0, "Bokeh", 10, 60, 180, 19, 0, 0.0, 0.0, 0, 0, "");
	mst1 = "Bokeh Type%t|Disk1%x0|Disk2%x1|Triangle%x2|Square%x3|Pentagon%x4|Hexagon%x5|Ring%x6";
	uiDefButS(block, MENU, B_REDR, mst1, 10, 40, 89, 20, &cam->YF_bkhtype, 0.0, 0.0, 0, 0, "Sets Bokeh type");
	
	if ((cam->YF_bkhtype!=0) && (cam->YF_bkhtype!=6)) {
		mst2 = "Bokeh Bias%t|Uniform%x0|Center%x1|Edge%x2";
		uiDefButS(block, MENU, B_REDR, mst2, 100, 40, 90, 20, &cam->YF_bkhbias, 0.0, 0.0, 0, 0, "Sets Bokeh bias");
		if (cam->YF_bkhtype>1)
			uiDefButF(block, NUM, B_DIFF, "Rotation:", 10, 15, 180, 20, &cam->YF_bkhrot, 0.0, 360.0, 100, 0, "Shape rotation amount in degrees");
	}

}

/* **************************** CAMERA *************************** */

void do_cambuts(unsigned short event)
{
	Object *ob;
	
	ob= OBACT;
	if (ob==0) return;

	switch(event) {
	case 0:
		;
		break;
	}
}

/* *************************** MBALL ******************************** */

void do_mballbuts(unsigned short event)
{
	switch(event) {
	case B_RECALCMBALL:
		DAG_object_flush_update(G.scene, OBACT, OB_RECALC_DATA);
		allqueue(REDRAWVIEW3D, 0);
		break;
	}
}

static void editing_panel_mball_type(Object *ob, MetaBall *mb)
{
	uiBlock *block;

	block= uiNewBlock(&curarea->uiblocks, "editing_panel_mball_type", UI_EMBOSS, UI_HELV, curarea->win);
	if(uiNewPanel(curarea, block, "MetaBall", "Editing", 320, 0, 318, 204)==0) return;

	ob= find_basis_mball(ob);
	mb= ob->data;

	uiBlockBeginAlign(block);
	uiDefButF(block, NUM, B_RECALCMBALL, "Wiresize:", 470,178,250,19, &mb->wiresize, 0.05, 1.0, 1, 0, "Polygonization resolution in 3d window");
	uiDefButF(block, NUM, B_NOP, "Rendersize:", 470,158,250,19, &mb->rendersize, 0.05, 1.0, 1, 0, "Polygonization resolution in rendering");
	uiDefButF(block, NUM, B_RECALCMBALL, "Threshold:", 470,138,250,19, &mb->thresh, 0.0001, 5.0, 1, 0, "Defines influence of meta elements");

	uiBlockBeginAlign(block);
	uiBlockSetCol(block, TH_BUT_SETTING1);
	uiDefBut(block, LABEL, 0, "Update:", 471,108,120,19, 0, 0, 0, 0, 0, "");
	uiDefButS(block, ROW, B_DIFF, "Always",	471, 85, 120, 19, &mb->flag, 0.0, 0.0, 0, 0, "While editing, always updates");
	uiDefButS(block, ROW, B_DIFF, "Half Res", 471, 65, 120, 19, &mb->flag, 0.0, 1.0, 0, 0, "While editing, updates in half resolution");
	uiDefButS(block, ROW, B_DIFF, "Fast", 471, 45, 120, 19, &mb->flag, 0.0, 2.0, 0, 0, "While editing, updates without polygonization");
	uiDefButS(block, ROW, B_DIFF, "Never", 471, 25, 120, 19, &mb->flag, 0.0, 3.0, 0, 0, "While editing, doesn't update");

}

static void editing_panel_mball_tools(Object *ob, MetaBall *mb)
{
	extern MetaElem *lastelem;
	uiBlock *block;

	block= uiNewBlock(&curarea->uiblocks, "editing_panel_mball_tools", UI_EMBOSS, UI_HELV, curarea->win);
	if( uiNewPanel(curarea, block, "MetaBall tools", "Editing", 640, 0, 318, 204)==0) return;

	if(ob==G.obedit && lastelem) {
		uiBlockBeginAlign(block);
		uiDefButF(block, NUM, B_RECALCMBALL, "Stiffness:", 750,178,250,19, &lastelem->s, 0.0, 10.0, 1, 0, "Stiffness for active meta");
		if(lastelem->type!=MB_BALL)
		uiDefButF(block, NUM, B_RECALCMBALL, "dx:", 750,158,250,19, &lastelem->expx, 0.0, 20.0, 1, 0, "X size for active meta");
		if((lastelem->type!=MB_BALL)&&(lastelem->type!=MB_TUBE))
		uiDefButF(block, NUM, B_RECALCMBALL, "dy:", 750,138,250,19, &lastelem->expy, 0.0, 20.0, 1, 0, "Y size for active meta");

		if((lastelem->type==MB_CUBE)||(lastelem->type==MB_ELIPSOID))
		uiDefButF(block, NUM, B_RECALCMBALL, "dz:", 750,118,250,19, &lastelem->expz, 0.0, 20.0, 1, 0, "Z size for active meta");
		uiBlockEndAlign(block);

		uiDefButS(block, ROW, B_RECALCMBALL, "Ball", 753,83,60,19, &lastelem->type, 1.0, MB_BALL, 0, 0, "Draw active meta as Ball");
		uiBlockBeginAlign(block);
		uiDefButS(block, ROW, B_RECALCMBALL, "Tube", 753,62,60,19, &lastelem->type, 1.0, MB_TUBE, 0, 0, "Draw active meta as Ball");
		uiDefButS(block, ROW, B_RECALCMBALL, "Plane", 814,62,60,19, &lastelem->type, 1.0, MB_PLANE, 0, 0, "Draw active meta as Plane");
		uiDefButS(block, ROW, B_RECALCMBALL, "Elipsoid", 876,62,60,19, &lastelem->type, 1.0, MB_ELIPSOID, 0, 0, "Draw active meta as Ellipsoid");
		uiDefButS(block, ROW, B_RECALCMBALL, "Cube", 938,62,60,19, &lastelem->type, 1.0, MB_CUBE, 0, 0, "Draw active meta as Cube");
		uiBlockEndAlign(block);

		uiBlockBeginAlign(block);
		uiDefButBitS(block, TOG, MB_NEGATIVE, B_RECALCMBALL, "Negative",753,16,125,19, &lastelem->flag, 0, 0, 0, 0, "Make active meta creating holes");
		uiDefButBitS(block, TOG, MB_HIDE, B_RECALCMBALL, "Hide",878,16,125,19, &lastelem->flag, 0, 0, 0, 0, "Make active meta invisible");
		uiBlockEndAlign(block);

	}

}


/* *************************** LATTICE ******************************** */

void do_latticebuts(unsigned short event)
{
	Object *ob;
	Lattice *lt;

	ob= OBACT;
	if(ob->type!=OB_LATTICE) return;

	switch(event) {
	case B_REGULARLAT:
		if(ob) {
			lt = ob->data;
			if(ob==G.obedit) resizelattice(editLatt, lt->opntsu, lt->opntsv, lt->opntsw, NULL);
			else resizelattice(ob->data, lt->opntsu, lt->opntsv, lt->opntsw, NULL);
			DAG_object_flush_update(G.scene, ob, OB_RECALC_DATA);
			allqueue(REDRAWVIEW3D, 0);
		}
	case B_RESIZELAT:
		if(ob) {
			lt = ob->data;
			resizelattice(ob->data, lt->opntsu, lt->opntsv, lt->opntsw, ob);
			DAG_object_flush_update(G.scene, ob, OB_RECALC_DATA);
			allqueue(REDRAWVIEW3D, 0);
		}
		break;
	case B_DRAWLAT:
		allqueue(REDRAWVIEW3D, 0);
		break;
	case B_LATTCHANGED:

		lt= ob->data;
		if(lt->flag & LT_OUTSIDE) outside_lattice(lt);

		DAG_object_flush_update(G.scene, ob, OB_RECALC_DATA);

		allqueue(REDRAWVIEW3D, 0);

		break;
	}
}

static void editing_panel_lattice_type(Object *ob, Lattice *lt)
{
	uiBlock *block;

	block= uiNewBlock(&curarea->uiblocks, "editing_panel_lattice_type", UI_EMBOSS, UI_HELV, curarea->win);
	if(uiNewPanel(curarea, block, "Lattice", "Editing", 320, 0, 318, 204)==0) return;


	uiSetButLock(lt->key!=0, "Not with VertexKeys");
	uiSetButLock(ob==G.obedit, "Unable to perform function in EditMode");

	uiBlockBeginAlign(block);

	lt->opntsu = lt->pntsu;
	lt->opntsv = lt->pntsv;
	lt->opntsw = lt->pntsw;

	uiDefButS(block, NUM, B_RESIZELAT,	"U:",				469, 178,100,19, &lt->opntsu, 1.0, 64.0, 0, 0, "Points in U direction");
	uiDefButC(block, ROW, B_LATTCHANGED,		"Lin",		572, 178, 40, 19, &lt->typeu, 1.0, (float)KEY_LINEAR, 0, 0, "Set Linear interpolation");
	uiDefButC(block, ROW, B_LATTCHANGED,		"Card",		613, 178, 40, 19, &lt->typeu, 1.0, (float)KEY_CARDINAL, 0, 0, "Set Cardinal interpolation");
	uiDefButC(block, ROW, B_LATTCHANGED,		"B",		652, 178, 40, 19, &lt->typeu, 1.0, (float)KEY_BSPLINE, 0, 0, "Set B-spline interpolation");

	uiDefButS(block, NUM, B_RESIZELAT,	"V:",				469, 156,100,19, &lt->opntsv, 1.0, 64.0, 0, 0, "Points in V direction");
	uiDefButC(block, ROW, B_LATTCHANGED,		"Lin",		572, 156, 40, 19, &lt->typev, 2.0, (float)KEY_LINEAR, 0, 0, "Set Linear interpolation");
	uiDefButC(block, ROW, B_LATTCHANGED,		"Card",		613, 156, 40, 19, &lt->typev, 2.0, (float)KEY_CARDINAL, 0, 0, "Set Cardinal interpolation");
	uiDefButC(block, ROW, B_LATTCHANGED,		"B",		652, 156, 40, 19, &lt->typev, 2.0, (float)KEY_BSPLINE, 0, 0, "Set B-spline interpolation");

	uiDefButS(block, NUM, B_RESIZELAT,	"W:",				469, 134,100,19, &lt->opntsw, 1.0, 64.0, 0, 0, "Points in W direction");
	uiDefButC(block, ROW, B_LATTCHANGED,		"Lin",		572, 134, 40, 19, &lt->typew, 3.0, (float)KEY_LINEAR, 0, 0, "Set Linear interpolation");
	uiDefButC(block, ROW, B_LATTCHANGED,		"Card",		613, 134, 40, 19, &lt->typew, 3.0, (float)KEY_CARDINAL, 0, 0, "Set Cardinal interpolation");
	uiDefButC(block, ROW, B_LATTCHANGED,		"B",		652, 134, 40, 19, &lt->typew, 3.0, (float)KEY_BSPLINE, 0, 0, "Set B-spline interpolation");

	uiBlockEndAlign(block);

	uiDefBut(block, BUT, B_REGULARLAT,	"Make Regular",		469,98,102,31, 0, 0, 0, 0, 0, "Make Lattice regular");

	uiClearButLock();
	uiDefButBitS(block, TOG, LT_OUTSIDE, B_LATTCHANGED, "Outside",	571,98,122,31, &lt->flag, 0, 0, 0, 0, "Only draw, and take into account, the outer vertices");

	if(lt->key) {
		uiDefButS(block, NUM, B_DIFF, "Slurph:",			469,60,120,19, &(lt->key->slurph), -500.0, 500.0, 0, 0, "Set time value to denote 'slurph' (sequential delay) vertices with key framing");
		uiDefButS(block, TOG, B_RELKEY, "Relative Keys",	469,40,120,19, &lt->key->type, 0, 0, 0, 0, "Use relative keys (instead of absolute)");
	}

}

/* *************************** ARMATURE ******************************** */

void do_armbuts(unsigned short event)
{
	Object *ob= OBACT;
	bAction *act;
	
	switch(event) {
	case B_ARM_RECALCDATA:
		DAG_object_flush_update(G.scene, ob, OB_RECALC_DATA);
		allqueue(REDRAWVIEW3D, 1);
		allqueue(REDRAWBUTSEDIT, 0);
		break;
	case B_ARM_STRIDE:
		if(ob && ob->pose) {
			bPoseChannel *pchan;
			bActionStrip *strip;
			
			for (pchan=ob->pose->chanbase.first; pchan; pchan=pchan->next)
				if(pchan->flag & POSE_STRIDE)
					break;
			
			/* we put the stride bone name in the strips, for lookup of action channel */
			for (strip=ob->nlastrips.first; strip; strip=strip->next){
				if(strip->flag & ACTSTRIP_USESTRIDE) {
					if(pchan) BLI_strncpy(strip->stridechannel, pchan->name, 32);
					else strip->stridechannel[0]= 0;
				}
			}
			DAG_object_flush_update(G.scene, ob, OB_RECALC_DATA);
			allqueue(REDRAWVIEW3D, 1);
			allqueue(REDRAWNLA, 0);
			allqueue(REDRAWBUTSEDIT, 0);
		}
		break;
	case B_ARM_CALCPATHS:
		if (ob && ob->pose) 
			pose_calculate_path(ob);
		break;
	case B_ARM_CLEARPATHS:
		if (ob && ob->pose)
			pose_clear_paths(ob);
		break;
	
	case B_POSELIB_ADDPOSE:
		if (ob && ob->pose)
			poselib_add_current_pose(ob, 1);
		allqueue(REDRAWBUTSEDIT, 0);
		allqueue(REDRAWACTION, 0);
		break;
	case B_POSELIB_REPLACEP:
		if (ob && ob->pose)
			poselib_add_current_pose(ob, 2);
		allqueue(REDRAWBUTSEDIT, 0);
		allqueue(REDRAWACTION, 0);
		break;
	case B_POSELIB_REMOVEP:
		if (ob && ob->pose) {
			bAction *act= ob->poselib;
			TimeMarker *marker= poselib_get_active_pose(act);
			
			poselib_remove_pose(ob, marker);
		}
		allqueue(REDRAWBUTSEDIT, 0);
		allqueue(REDRAWACTION, 0);
		break;
	case B_POSELIB_VALIDATE:
		if (ob && ob->pose)
			poselib_validate_act(ob->poselib);
		allqueue(REDRAWBUTSEDIT, 0);
		allqueue(REDRAWACTION, 0);
		break;
	case B_POSELIB_APPLYP:
		if (ob && ob->pose)
			poselib_preview_poses(ob, 1);
		allqueue(REDRAWBUTSEDIT, 0);
		break;
		
	/* note: copied from headerbuttons.c */
	case B_POSELIB_ALONE: //B_ACTALONE
		if (ob && ob->id.lib==0) {
			act= ob->poselib;
			
			if (act->id.us > 1) {
				if (okee("Single user")) {
					ob->poselib= copy_action(act);
					act->id.us--;
					allqueue(REDRAWBUTSEDIT, 0);
					allqueue(REDRAWACTION, 0);
				}
			}
		}
		break;
	case B_POSELIB_DELETE: //B_ACTIONDELETE
		act= ob->poselib;
		
		if (act)
			act->id.us--;
		ob->poselib=NULL;
		
		BIF_undo_push("Unlink PoseLib");
		
		allqueue(REDRAWBUTSEDIT, 0);
		allqueue(REDRAWACTION, 0);
		break;
	case B_POSELIB_BROWSE: //B_ACTIONBROWSE:
		{
			ID *id, *idtest;
			int nr= 1;
			
			if (ob == NULL)
				break;
			act= ob->poselib;
			id= (ID *)act;
			
			if (G.buts->menunr == -2) {
				activate_databrowse((ID *)ob->poselib, ID_AC,  0, B_POSELIB_BROWSE, &G.buts->menunr, do_armbuts);
				return;
			}
			if (G.buts->menunr < 0) break;
			
			/*	See if we have selected a valid action */
			for (idtest= G.main->action.first; idtest; idtest= idtest->next) {
				if (nr == G.buts->menunr) {
					break;
				}
				nr++;
			}
			
			/* Store current action */
			if (!idtest) {
				/* 'Add New' option: 
				 * 	- make a copy of an exisiting action
				 *	- or make a new empty action if no existing action
				 */
				if (act) {
					idtest= (ID *)copy_action(act);
				} 
				else { 
					/* a plain action */
					idtest=(ID *)add_empty_action("PoseLib");
				}
				idtest->us--;
			}
			
			if ((idtest != id) && (ob)) {
				act= (bAction *)idtest;
				
				ob->poselib= act;
				id_us_plus(idtest);
				
				if (id) id->us--;
				
				/* Update everything */
				BIF_undo_push("Browse PoseLibs");
				
				allqueue(REDRAWBUTSEDIT, 0);
				allqueue(REDRAWACTION, 0);
				allqueue(REDRAWHEADERS, 0); 
			}
		}
		break;
		
	case B_POSEGRP_RECALC:
		allqueue(REDRAWVIEW3D, 0);
		allqueue(REDRAWBUTSEDIT, 0);
		break;
	case B_POSEGRP_ADD:
		if (ob && ob->pose)
			pose_add_posegroup();
		break;
	case B_POSEGRP_REMOVE:
		if (ob && ob->pose)
			pose_remove_posegroup();
		break;
	case B_POSEGRP_MCUSTOM:
		if (ob && ob->pose) {
			if (ob->pose->active_group) {
				bActionGroup *grp= (bActionGroup *)BLI_findlink(&ob->pose->agroups, ob->pose->active_group-1);
				grp->customCol= -1;
			}
			
			allqueue(REDRAWVIEW3D, 0);
			allqueue(REDRAWBUTSEDIT, 0);
		}
		break;
	}
}

static void validate_stridebutton_cb(void *pchanv, void *poin)
{
	Object *ob= OBACT;
	bPoseChannel *pchan;
	
	if(ob && ob->pose) {
		for (pchan=ob->pose->chanbase.first; pchan; pchan=pchan->next){
			if(pchan!=pchanv)
				pchan->flag &= ~POSE_STRIDE;
		}
	}
}	

static int editbone_to_parnr (EditBone *bone)
{
	EditBone *ebone;
	int	index;

	for (ebone=G.edbo.first, index=0; ebone; ebone=ebone->next, index++){
		if (ebone==bone)
			return index;
	}

	return -1;
}


/* the "IK" button in editbuttons */
static void attach_bone_to_parent_cb(void *bonev, void *arg2_unused)
{
	EditBone *ebone= bonev;
	
	if (ebone->parent) {
		if(ebone->flag & BONE_CONNECTED) {
			/* Attach this bone to its parent */
			VECCOPY(ebone->head, ebone->parent->tail);

			if(ebone->flag & BONE_ROOTSEL)
				ebone->parent->flag |= BONE_TIPSEL;
		}
		else if(!(ebone->parent->flag & BONE_ROOTSEL)) {
			ebone->parent->flag &= ~BONE_TIPSEL;
		}
	}
}

static void parnr_to_editbone(EditBone *bone)
{
	if (bone->parNr == -1){
		if(bone->parent && !(bone->parent->flag & BONE_ROOTSEL))
			bone->parent->flag &= ~BONE_TIPSEL;

		bone->parent = NULL;
		bone->flag &= ~BONE_CONNECTED;
	}
	else{
		bone->parent = BLI_findlink(&G.edbo, bone->parNr);
		attach_bone_to_parent_cb(bone, NULL);
	}
}

static void parnr_to_editbone_cb(void *bonev, void *arg2_unused)
{
	EditBone *curBone= bonev;
	parnr_to_editbone(curBone);
}

/* only used for showing parent of editbones */
static void build_bonestring (char *string, EditBone *bone)
{
	bArmature *arm= G.obedit->data;
	EditBone *curBone;
	EditBone *pBone;
	int		skip=0;
	int		index, numbones, i;
	char (*qsort_ptr)[32] = NULL;
	char *s = string;

	/* That space is there for a reason - for no parent */
	s += sprintf (string, "Parent%%t| %%x%d", -1);	

	numbones = BLI_countlist(&G.edbo);

	/*
	 * This will hold the bone names temporarily so we can sort them
	 */
	if (numbones > 0)
		qsort_ptr = MEM_callocN (numbones * sizeof (qsort_ptr[0]),
								 "qsort_ptr");

	numbones = 0;
	for (curBone = G.edbo.first, index=0; curBone;
		 curBone=curBone->next, index++){
		/* Make sure this is a valid child */
		if (curBone != bone){
			skip=0;
			for (pBone=curBone->parent; pBone; pBone=pBone->parent){
				if (pBone==bone){
					skip=1;
					break;
				}
			}
			/* no browsing for bones in invisible layers */
			if ((arm->layer & curBone->layer) == 0) {
				/* but ensure the current parent at least shows */
				if(bone->parent!=curBone)
					skip= 1;
			}

			if (skip)
				continue;

			sprintf (qsort_ptr[numbones], "|%s%%x%d", curBone->name, index);
			numbones++;
		}
	}
	qsort (qsort_ptr, numbones, sizeof (qsort_ptr[0]),
		   ( int (*)(const void *, const void *) ) strcmp);

	for (i=0; i < numbones; ++i) {
		strcat(s, qsort_ptr[i]);
	}

	if (qsort_ptr)
		MEM_freeN(qsort_ptr);
}

/* assumes armature editmode */
/* exported to drawview.c via BIF_butspace.h */
void validate_editbonebutton_cb(void *bonev, void *namev)
{
	EditBone *eBone= bonev;
	char oldname[32], newname[32];
	
	/* need to be on the stack */
	BLI_strncpy(newname, eBone->name, 32);
	BLI_strncpy(oldname, (char *)namev, 32);
	/* restore */
	BLI_strncpy(eBone->name, oldname, 32);
	
	armature_bone_rename(G.obedit->data, oldname, newname); // editarmature.c
	allqueue(REDRAWALL, 0);
}

/* assumes armature posemode */
static void validate_posebonebutton_cb(void *bonev, void *namev)
{
	Bone *bone= bonev;
	Object *ob= OBACT;
	char oldname[32], newname[32];
	
	/* need to be on the stack */
	BLI_strncpy(newname, bone->name, 32);
	BLI_strncpy(oldname, (char *)namev, 32);
	/* restore */
	BLI_strncpy(bone->name, oldname, 32);
	
	armature_bone_rename(ob->data, oldname, newname); // editarmature.c
	allqueue(REDRAWALL, 0);
}

static void armature_layer_cb(void *lay_v, void *value_v)
{
	short *layer= lay_v;
	int value= (intptr_t)value_v;
	
	if(*layer==0 || G.qual==0) *layer= value;
	allqueue(REDRAWBUTSEDIT, 0);
	allqueue(REDRAWACTION, 0);
	allqueue(REDRAWNLA, 0);
}

static void editing_panel_armature_type(Object *ob, bArmature *arm)
{
	uiBlock	*block;
	uiBut *but;
	int a;
	
	block= uiNewBlock(&curarea->uiblocks, "editing_panel_armature_type", UI_EMBOSS, UI_HELV, curarea->win);
	if(uiNewPanel(curarea, block, "Armature", "Editing", 320, 0, 318, 204)==0) return;

	uiDefBut(block, LABEL, 0, "Editing Options", 10,180,150,20, 0, 0, 0, 0, 0, "");
	uiBlockBeginAlign(block);
	uiDefButBitI(block, TOG, ARM_MIRROR_EDIT, B_DIFF, "X-Axis Mirror",  10, 160,100,20, &arm->flag, 0, 0, 0, 0, "Enable X-axis mirrored editing");
	uiDefButBitC(block, TOG, OB_DRAWXRAY,REDRAWVIEW3D, "X-Ray",			110,160,100,20, &ob->dtx, 0, 0, 0, 0, "Draw armature in front of solid objects");
	uiDefButBitI(block, TOG, ARM_AUTO_IK, B_DIFF, "Auto IK",			210,160,100,20, &arm->flag, 0, 0, 0, 0, "Adds temporal IK chains while grabbing Bones");
	uiBlockEndAlign(block);
	
	uiDefBut(block, LABEL, 0, "Display Options", 10,133,150,19, 0, 0, 0, 0, 0, "");
	
	/* layers */
	uiBlockBeginAlign(block);
	for(a=0; a<8; a++) {
		short dx= 18;
		but= uiDefButBitS(block, BUT_TOGDUAL, 1<<a, REDRAWVIEW3D, "", 10+a*dx, 115, dx, 15, &arm->layer, 0, 0, 0, 0, "Armature layer (Hold Ctrl for locking in a proxy instance)");
		uiButSetFunc(but, armature_layer_cb, &arm->layer, SET_INT_IN_POINTER(1<<a));
	}
	uiBlockBeginAlign(block);
	for(a=8; a<16; a++) {
		short dx= 18;
		but= uiDefButBitS(block, BUT_TOGDUAL, 1<<a, REDRAWVIEW3D, "", 18+a*dx, 115, dx, 15, &arm->layer, 0, 0, 0, 0, "Armature layer (Hold Ctrl for locking in a proxy instance)");
		uiButSetFunc(but, armature_layer_cb, &arm->layer, SET_INT_IN_POINTER(1<<a));
	}
	/* quite bad here, but I don't know a better place for copy... */
	if(ob->pose)
		ob->pose->proxy_layer= arm->layer;
	
	uiBlockBeginAlign(block);
	uiDefButI(block, ROW, REDRAWVIEW3D, "Octahedron", 10, 87,90,20, &arm->drawtype, 0, ARM_OCTA, 0, 0, "Draw bones as octahedra");
	uiDefButI(block, ROW, REDRAWVIEW3D, "Stick",	100, 87,55,20, &arm->drawtype, 0, ARM_LINE, 0, 0, "Draw bones as simple 2d lines with dots");
	uiDefButI(block, ROW, REDRAWVIEW3D, "B-Bone",	155, 87,70,20, &arm->drawtype, 0, ARM_B_BONE, 0, 0, "Draw bones as boxes, showing subdivision and b-splines");
	uiDefButI(block, ROW, REDRAWVIEW3D, "Envelope",	225, 87,85,20, &arm->drawtype, 0, ARM_ENVELOPE, 0, 0, "Draw bones as extruded spheres, showing deformation influence volume");

	uiDefButBitI(block, TOG, ARM_DRAWAXES, REDRAWVIEW3D, "Axes", 10, 67,75,20, &arm->flag, 0, 0, 0, 0, "Draw bone axes");
	uiDefButBitI(block, TOG, ARM_DRAWNAMES, REDRAWVIEW3D, "Names", 85,67,75,20, &arm->flag, 0, 0, 0, 0, "Draw bone names");
	uiDefButBitI(block, TOGN, ARM_NO_CUSTOM, REDRAWVIEW3D, "Shapes", 160,67,75,20, &arm->flag, 0, 0, 0, 0, "Draw custom bone shapes");
	uiDefButBitI(block, TOG, ARM_COL_CUSTOM, REDRAWVIEW3D, "Colors", 235,67,75,20, &arm->flag, 0, 0, 0, 0, "Draw custom bone colors (colors are set per Bone Group)");
	
	uiBlockEndAlign(block);
	
	uiDefBut(block, LABEL, 0, "Deform Options", 10,40,150,20, 0, 0, 0, 0, 0, "");
	uiBlockBeginAlign(block);
	uiDefButBitS(block, TOG, ARM_DEF_VGROUP, B_ARM_RECALCDATA, "Vertex Groups",	10, 20,100,20, &arm->deformflag, 0, 0, 0, 0, "Enable VertexGroups defining deform (not for Modifiers)");
	uiDefButBitS(block, TOG, ARM_DEF_ENVELOPE, B_ARM_RECALCDATA, "Envelopes",	110,20,100,20, &arm->deformflag, 0, 0, 0, 0, "Enable Bone Envelopes defining deform (not for Modifiers)");
	uiDefButBitS(block, TOG, ARM_DEF_QUATERNION, B_ARM_RECALCDATA, "Quaternion", 210,20,100,20, &arm->deformflag, 0, 0, 0, 0, "Enable deform rotation interpolation with Quaternions (not for Modifiers)");
	uiDefButBitI(block, TOG, ARM_RESTPOS, B_ARM_RECALCDATA,"Rest Position",		10,0,100,20, &arm->flag, 0, 0, 0, 0, "Show armature rest position, no posing possible");
	uiDefButBitI(block, TOG, ARM_DELAYDEFORM, REDRAWVIEW3D, "Delay Deform",		110,0,100,20, &arm->flag, 0, 0, 0, 0, "Don't deform children when manipulating bones in pose mode");
	uiDefButBitS(block, TOG, ARM_DEF_B_BONE_REST, B_ARM_RECALCDATA,"B-Bone Rest", 210,0,100,20, &arm->deformflag, 0, 0, 0, 0, "Make B-Bones deform already in rest position");
	uiBlockEndAlign(block);
}

static void editing_panel_armature_visuals(Object *ob, bArmature *arm)
{
	uiBlock	*block;
	
	block= uiNewBlock(&curarea->uiblocks, "editing_panel_armature_visuals", UI_EMBOSS, UI_HELV, curarea->win);
	uiNewPanelTabbed("Armature", "Editing");
	if(uiNewPanel(curarea, block, "Armature Visualisations", "Editing", 320, 0, 318, 204)==0) return;

	/* version patch for older files here (do_versions patch too complicated) */
	if ((arm->ghostsf == 0) || (arm->ghostef == 0)) {
		arm->ghostsf = CFRA - (arm->ghostep * arm->ghostsize);
		arm->ghostef = CFRA + (arm->ghostep * arm->ghostsize);
	}
	if ((arm->pathsf == 0) || (arm->pathef == 0)) {
		arm->pathsf = SFRA;
		arm->pathef = EFRA;
	}
	if ((arm->pathbc == 0) || (arm->pathac == 0)) {
		arm->pathbc = 15;
		arm->pathac = 15;
	}
	
	/* Ghost Drawing Options */
	uiDefBut(block, LABEL, 0, "Ghost Options", 10,180,150,20, 0, 0, 0, 0, 0, "");

	uiBlockBeginAlign(block);
		uiDefButS(block, MENU, REDRAWVIEW3D, "Ghosts %t|Around Current Frame %x0|In Range %x1|On Keyframes %x2", 
													10, 160, 150, 20, &arm->ghosttype, 0, 0, 0, 0, "Choose range of Ghosts to draw for current Action");	
		
		if (arm->ghosttype != ARM_GHOST_KEYS)
			uiDefButS(block, NUM, REDRAWVIEW3D, "GStep: ", 10,140,120,20, &arm->ghostsize, 1.0f, 20.0f, 0, 0, "How many frames between Ghost instances");
		else
			uiDefBut(block, LABEL, REDRAWVIEW3D, "GStep: N/A", 10,140,120,20, NULL, 0.0f, 0.0f, 0, 0, "How many frames between Ghost instances");
		uiDefButBitI(block, TOG, ARM_GHOST_ONLYSEL, REDRAWVIEW3D, "Sel", 130, 140, 30, 20, &arm->flag, 0, 0, 0, 0, "Only show Ghosts for selected bones");
	uiBlockEndAlign(block);
	
	uiBlockBeginAlign(block);
	if (arm->ghosttype == ARM_GHOST_CUR) {
		/* range is around current frame */
		uiDefButS(block, NUM, REDRAWVIEW3D, "Ghost: ", 10,110,150,20, &arm->ghostep, 0.0f, 30.0f, 0, 0, "Draw Ghosts around current frame, for current Action");
	}
	else if (ELEM(arm->ghosttype, ARM_GHOST_RANGE, ARM_GHOST_KEYS)) {
		/* range is defined by start+end frame below */
		uiDefButI(block, NUM,REDRAWVIEW3D,"GSta:",10,110,150,20, &arm->ghostsf,1.0,MAXFRAMEF, 0, 0, "The start frame for Ghost display range");
		uiDefButI(block, NUM,REDRAWVIEW3D,"GEnd:",10,90,150,20, &arm->ghostef,arm->ghostsf,MAXFRAMEF, 0, 0, "The end frame for Ghost display range");	
	}
	uiBlockEndAlign(block);
	
	/* Bone Path Drawing Options */
	uiDefBut(block, LABEL, 0, "Bone Paths Drawing:", 165,180,170,20, 0, 0, 0, 0, 0, "");
	
	uiBlockBeginAlign(block);
		uiDefButS(block, NUM, REDRAWVIEW3D, "PStep:",170,160,80,20, &arm->pathsize,1,100, 10, 50, "Frames between highlighted points on bone path");
		uiDefButBitS(block, TOG, ARM_PATH_FNUMS, REDRAWVIEW3D, "Frame Nums", 250, 160, 80, 20, &arm->pathflag, 0, 0, 0, 0, "Show frame numbers on path");
		
		uiDefButBitS(block, TOG, ARM_PATH_KFRAS, REDRAWVIEW3D, "Show Keys", 170, 140, 80, 20, &arm->pathflag, 0, 0, 0, 0, "Show key frames on path");
		uiDefButBitS(block, TOG, ARM_PATH_KFNOS, REDRAWVIEW3D, "Keyframe Nums", 250, 140, 80, 20, &arm->pathflag, 0, 0, 0, 0, "Show frame numbers of key frames on path");
	uiBlockEndAlign(block);
	
	uiBlockBeginAlign(block);
		uiDefButBitS(block, TOG, ARM_PATH_ACFRA, REDRAWVIEW3D, "Around Current Frame", 170, 110, 160, 20, &arm->pathflag, 0, 0, 0, 0, "Only show Bone Path around the current frame");
		
		/* only show extra ranges when needed */
		if (arm->pathflag & ARM_PATH_ACFRA) {
			uiDefButI(block, NUM, REDRAWVIEW3D,"PPre:",170,90,80,20, &arm->pathbc, 1.0, MAXFRAMEF/2, 0, 0, "The number of frames before current frame for Bone Path display range");
			uiDefButI(block, NUM, REDRAWVIEW3D,"PPost:",250,90,80,20, &arm->pathac, 1.0, MAXFRAMEF/2, 0, 0, "The number of frames after current frame for Bone Path display range");	
		}
	uiBlockEndAlign(block);
	
	/* Bone Path Calculation Options */
	uiDefBut(block, LABEL, 0, "Bone Paths Calc.", 10,50,170,20, 0, 0, 0, 0, 0, "");
	
	uiBlockBeginAlign(block);
		uiDefBut(block, BUT, B_ARM_CALCPATHS, "Calculate Paths", 10,30,155,20, 0, 0, 0, 0, 0, "(Re)calculates the paths of the selected bones");
		uiDefBut(block, BUT, B_ARM_CLEARPATHS, "Clear Paths", 10,10,155,20, 0, 0, 0, 0, 0, "Clears bone paths of the selected bones");
	uiBlockEndAlign(block);
	
	uiBlockBeginAlign(block);
		uiDefButBitS(block, TOG, ARM_PATH_HEADS, REDRAWVIEW3D, "Bone-Head Path", 170, 30, 160, 20, &arm->pathflag, 0, 0, 0, 0, "Calculate the Path travelled by the Bone's Head instead of Tail");
		uiDefButI(block, NUM,REDRAWVIEW3D,"PSta:",170,10,80,20, &arm->pathsf, 1.0, MAXFRAMEF, 0, 0, "The start frame for Bone Path display range");
		uiDefButI(block, NUM,REDRAWVIEW3D,"PEnd:",250,10,80,20, &arm->pathef, arm->pathsf, MAXFRAMEF, 0, 0, "The end frame for Bone Path display range");
	uiBlockEndAlign(block);
}

/* autocomplete callback for editbones */
static void autocomplete_editbone(char *str, void *arg_v)
{
	if(G.obedit==NULL) return;
	
	/* search if str matches the beginning of an ID struct */
	if(str[0]) {
		AutoComplete *autocpl= autocomplete_begin(str, 32);
		EditBone *ebone;
		
		for (ebone=G.edbo.first; ebone; ebone=ebone->next)
			if(ebone->name!=str)
				autocomplete_do_name(autocpl, ebone->name);

		autocomplete_end(autocpl, str);
	}
}

static void editing_panel_armature_bones(Object *ob, bArmature *arm)
{
	uiBlock		*block;
	uiBut		*but;
	EditBone	*curBone;
	char		*boneString=NULL;
	int			by=180;
	int			index, a;

	/* Draw the bone name block */

	block= uiNewBlock(&curarea->uiblocks, "editing_panel_armature_bones", UI_EMBOSS, UI_HELV, curarea->win);
	if(uiNewPanel(curarea, block, "Armature Bones", "Editing", 640, 0, 318, 204)==0) return;

	/* this is a variable height panel, newpanel doesnt force new size on existing panels */
	/* so first we make it default height */
	uiNewPanelHeight(block, 204);


	uiDefBut(block, LABEL, 0, "Selected Bones", 0,by,158,18, 0, 0, 0, 0, 0, "Only show in Armature Editmode");
	by-=20;
	for (curBone=G.edbo.first, index=0; curBone; curBone=curBone->next, index++) {
		if ((curBone->flag & BONE_SELECTED) && (curBone->layer & arm->layer)) {
			/*	Bone naming button */
			but=uiDefBut(block, TEX, REDRAWVIEW3D, "BO:", -10,by,117,18, curBone->name, 0, 31, 0, 0, "Change the bone name");
			uiButSetFunc(but, validate_editbonebutton_cb, curBone, NULL);
			uiButSetCompleteFunc(but, autocomplete_editbone, (void *)OBACT);
			
			uiDefBut(block, LABEL, 0, "child of", 107,by,73,18, NULL, 0.0, 0.0, 0.0, 0.0, "");
			
			boneString = MEM_mallocN((BLI_countlist(&G.edbo) * 64)+64, "Bone str");
			build_bonestring (boneString, curBone);
			
			curBone->parNr = editbone_to_parnr(curBone->parent);
			but = uiDefButI(block, MENU,REDRAWVIEW3D, boneString, 180,by,120,18, &curBone->parNr, 0.0, 0.0, 0.0, 0.0, "Parent");
			/* last arg NULL means button will put old string there */
			uiButSetFunc(but, parnr_to_editbone_cb, curBone, NULL);
			
			MEM_freeN(boneString);
			
			if (curBone->parent) {
				/* Connect to parent flag */
				but=uiDefButBitI(block, TOG, BONE_CONNECTED, B_ARM_RECALCDATA, "Con", 300,by,32,18, &curBone->flag, 0.0, 0.0, 0.0, 0.0, "Connect this Bone to Parent");
				uiButSetFunc(but, attach_bone_to_parent_cb, curBone, NULL);
			}
			else {
				/* No cyclic-offset flag */
				uiDefButBitI(block, TOGN, BONE_NO_CYCLICOFFSET, B_ARM_RECALCDATA, "Offs", 300,by,31,18, &curBone->flag, 0.0, 0.0, 0.0, 0.0, "Apply cyclic-offset to this Bone");
			}
			
			/* Segment, dist and weight buttons */
			uiBlockBeginAlign(block);
			uiDefButS(block, NUM, B_ARM_RECALCDATA, "Segm: ", -10,by-19,117,18, &curBone->segments, 1.0, 32.0, 0.0, 0.0, "Subdivisions for B-bones");
			uiDefButF(block, NUM,B_ARM_RECALCDATA, "Dist:", 110, by-19, 105, 18, &curBone->dist, 0.0, 1000.0, 10.0, 0.0, "Bone deformation distance");
			uiDefButF(block, NUM,B_ARM_RECALCDATA, "Weight:", 225, by-19,105, 18, &curBone->weight, 0.0F, 1000.0F, 10.0F, 0.0F, "Bone deformation weight");
			
			/* bone types */
			uiDefButBitI(block, TOG, BONE_HINGE, B_ARM_RECALCDATA, "Hinge",		-10,by-38,60,18, &curBone->flag, 1.0, 32.0, 0.0, 0.0, "Don't inherit rotation or scale from parent Bone");
			uiDefButBitI(block, TOG, BONE_NO_SCALE, B_ARM_RECALCDATA, "S",		50,by-38,20,18, &curBone->flag, 1.0, 32.0, 0.0, 0.0, "Don't inherit scale from parent Bone");
			uiDefButBitI(block, TOGN, BONE_NO_DEFORM, B_ARM_RECALCDATA, "Deform",	70, by-38, 80, 18, &curBone->flag, 0.0, 0.0, 0.0, 0.0, "Indicate if Bone deforms geometry");
			uiDefButBitI(block, TOG, BONE_MULT_VG_ENV, B_ARM_RECALCDATA, "Mult", 150,by-38,60,18, &curBone->flag, 1.0, 32.0, 0.0, 0.0, "Multiply Bone Envelope with VertexGroup");
			uiDefButBitI(block, TOG, BONE_HIDDEN_A, REDRAWVIEW3D, "Hide",	210,by-38,60,18, &curBone->flag, 0, 0, 0, 0, "Toggles display of this bone in Edit Mode");
			uiDefButBitI(block, TOG, BONE_EDITMODE_LOCKED, REDRAWVIEW3D, "Lock",	270,by-38,60,18, &curBone->flag, 0, 0, 0, 0, "Prevents this bone from being transformed in Edit Mode");
			
			/* layers */
			uiBlockBeginAlign(block);
			for(a=0; a<8; a++) {
				short dx= 21;
				but= uiDefButBitS(block, TOG, 1<<a, REDRAWVIEW3D, "", -10+a*dx, by-57, dx, 15, &curBone->layer, 0, 0, 0, 0, "Armature layer that bone exists on");
				uiButSetFunc(but, armature_layer_cb, &curBone->layer, SET_INT_IN_POINTER(1<<a));
			}
			uiBlockBeginAlign(block);
			for(a=8; a<16; a++) {
				short dx= 21;
				but= uiDefButBitS(block, TOG, 1<<a, REDRAWVIEW3D, "", -6+a*dx, by-57, dx, 15, &curBone->layer, 0, 0, 0, 0, "Armature layer that bone exists on");
				uiButSetFunc(but, armature_layer_cb, &curBone->layer, SET_INT_IN_POINTER(1<<a));
			}
			
			uiBlockEndAlign(block);
			by-=80;
			
			if(by < -200) break;	// for time being... extreme long panels are very slow
		}
	}

	if(by<0) {
		uiNewPanelHeight(block, 204 - by);
	}

}

/* sets warning popup for buttons, and returns 1 for protected proxy posechannels */
static int ob_arm_bone_pchan_lock(Object *ob, bArmature *arm, Bone *bone, bPoseChannel *pchan)
{
	/* ob lib case is already set globally */
	if(ob->id.lib)
		return 0;
	if(arm->id.lib) {
		if(pchan==NULL)
			uiSetButLock(1, ERROR_LIBDATA_MESSAGE);
		else if(ob->proxy && bone->layer & arm->layer_protected) {
			uiSetButLock(1, "Can't edit protected proxy channel");
			return 1;
		}
		else
			uiClearButLock();
	}
	return 0;
}

static void editing_panel_pose_bones(Object *ob, bArmature *arm)
{
	uiBlock		*block;
	uiBut		*but;
	bPoseChannel *pchan;
	Bone		*curBone;
	int			by, a;
	int			index, zerodof, zerolimit;
	char 		*menustr;
	
	/* Draw the bone name block */
	block= uiNewBlock(&curarea->uiblocks, "editing_panel_pose_bones", UI_EMBOSS, UI_HELV, curarea->win);
	if(uiNewPanel(curarea, block, "Armature Bones", "Editing", 640, 0, 318, 204)==0) return;
	
	/* this is a variable height panel, newpanel doesnt force new size on existing panels */
	/* so first we make it default height */
	uiNewPanelHeight(block, 204);
	
	uiDefBut(block, LABEL, 0, "Selected Bones", 0,180,158,18, 0, 0, 0, 0, 0, "Only show in Armature Editmode/Posemode");
	by= 160;
	
	for (pchan=ob->pose->chanbase.first, index=0; pchan; pchan=pchan->next, index++){
		curBone= pchan->bone;
		if ((curBone->flag & BONE_SELECTED) && (curBone->layer & arm->layer)) {
			if(ob_arm_bone_pchan_lock(ob, arm, curBone, pchan))
				uiDefBut(block, LABEL, 0, "Proxy Locked", 160, 180,150,18, NULL, 1, 0, 0, 0, "");
			
			/* Bone naming button */
			uiBlockBeginAlign(block);
			but=uiDefBut(block, TEX, REDRAWVIEW3D, "BO:",		-10,by,117,19, curBone->name, 0, 24, 0, 0, "Change the bone name");
			uiButSetFunc(but, validate_posebonebutton_cb, curBone, NULL);
			uiButSetCompleteFunc(but, autocomplete_bone, (void *)ob);
			
			/* Bone custom drawing */
			menustr= build_posegroups_menustr(ob->pose, 0);
			uiDefButS(block, MENU,REDRAWVIEW3D, menustr, 107,by,105,19, &pchan->agrp_index, 0, 0.0, 0.0, 0.0, "Change the Pose Group this Bone belongs to");
			MEM_freeN(menustr);
			
			ob_arm_bone_pchan_lock(ob, arm, curBone, pchan);
			uiDefIDPoinBut(block, test_obpoin_but, ID_OB, REDRAWVIEW3D, "OB:",		220,by,90,19, &pchan->custom, "Object that defines custom draw type for this Bone");
			ob_arm_bone_pchan_lock(ob, arm, curBone, NULL);
			
			uiDefButBitI(block, TOG, BONE_DRAWWIRE, B_ARM_RECALCDATA, "W",			309,by,21,19, &curBone->flag, 1.0, 32.0, 0.0, 0.0, "Custom shape of this Bone should always be drawn as a wireframe");
			
			/* Segment, ease in/out buttons */
			uiBlockBeginAlign(block);
			uiDefButS(block, NUM, B_ARM_RECALCDATA, "Segm: ",  -10,by-19,117,19, &curBone->segments, 1.0, 32.0, 0.0, 0.0, "Subdivisions for B-bones");
			uiDefButF(block, NUM,B_ARM_RECALCDATA, "In:",		107, by-19,105, 19, &curBone->ease1, 0.0, 2.0, 10.0, 0.0, "First length of Bezier handle");
			uiDefButF(block, NUM,B_ARM_RECALCDATA, "Out:",		220, by-19, 110, 19, &curBone->ease2, 0.0, 2.0, 10.0, 0.0, "Second length of Bezier handle");
			
			/* bone types */
			uiDefButBitI(block, TOG, BONE_HINGE, B_ARM_RECALCDATA, "Hinge",			-10,by-38,80,19, &curBone->flag, 1.0, 32.0, 0.0, 0.0, "Don't inherit rotation or scale from parent Bone");
			uiDefButBitI(block, TOG, BONE_NO_SCALE, B_ARM_RECALCDATA, "S",			70,by-38,20,19, &curBone->flag, 1.0, 32.0, 0.0, 0.0, "Don't inherit scale from parent Bone");
			uiDefButBitI(block, TOGN, BONE_NO_DEFORM, B_ARM_RECALCDATA, "Deform",	90, by-38, 80, 19, &curBone->flag, 0.0, 0.0, 0.0, 0.0, "Indicate if Bone deforms geometry");
			uiDefButBitI(block, TOG, BONE_MULT_VG_ENV, B_ARM_RECALCDATA, "Mult",	170,by-38,80,19, &curBone->flag, 1.0, 32.0, 0.0, 0.0, "Multiply Bone Envelope with VertexGroup");
			uiDefButBitI(block, TOG, BONE_HIDDEN_P, B_ARM_RECALCDATA, "Hide",	250,by-38,80,19, &curBone->flag, 1.0, 32.0, 0.0, 0.0, "Toggles display of this bone in Edit Mode");
			
			/* layers */
			uiBlockBeginAlign(block);
			for(a=0; a<8; a++) {
				short dx= 21;
				but= uiDefButBitS(block, TOG, 1<<a, REDRAWVIEW3D, "", -10+a*dx, by-57, dx, 15, &curBone->layer, 0, 0, 0, 0, "Armature layer that bone exists on");
				uiButSetFunc(but, armature_layer_cb, &curBone->layer, SET_INT_IN_POINTER(1<<a));
			}
			uiBlockBeginAlign(block);
			for(a=8; a<16; a++) {
				short dx= 21;
				but= uiDefButBitS(block, TOG, 1<<a, REDRAWVIEW3D, "", -6+a*dx, by-57, dx, 15, &curBone->layer, 0, 0, 0, 0, "Armature layer that bone exists on");
				uiButSetFunc(but, armature_layer_cb, &curBone->layer, SET_INT_IN_POINTER(1<<a));
			}
			uiBlockEndAlign(block);
			
			by-= 20;
			
			ob_arm_bone_pchan_lock(ob, arm, curBone, pchan);

			/* DOFs only for IK chains */
			zerodof = 1;
			zerolimit = 1;
			if(pose_channel_in_IK_chain(ob, pchan)) {
				
				uiBlockBeginAlign(block);
				uiDefButBitS(block, TOG, BONE_IK_NO_XDOF, B_ARM_RECALCDATA, "Lock X Rot", -10,by-60,114,19, &pchan->ikflag, 0.0, 0.0, 0.0, 0.0, "Disable X DoF for IK");
				if ((pchan->ikflag & BONE_IK_NO_XDOF)==0) {
					uiDefButF(block, NUM, B_ARM_RECALCDATA, "Stiff X:", -10, by-80, 114, 19, &pchan->stiffness[0], 0.0, 0.99, 1.0, 0.0, "Resistance to bending for X axis");
					uiDefButBitS(block, TOG, BONE_IK_XLIMIT, B_ARM_RECALCDATA, "Limit X", -10,by-100,114,19, &pchan->ikflag, 0.0, 0.0, 0.0, 0.0, "Limit rotation over X axis");
					if ((pchan->ikflag & BONE_IK_XLIMIT)) {
						uiDefButF(block, NUM, B_ARM_RECALCDATA, "Min X:", -10, by-120, 114, 19, &pchan->limitmin[0], -180.0, 0.0, 1000, 1, "Minimum X limit");
						uiDefButF(block, NUM, B_ARM_RECALCDATA, "Max X:", -10, by-140, 114, 19, &pchan->limitmax[0], 0.0, 180.0f, 1000, 1, "Maximum X limit");
						zerolimit = 0;
					}
					zerodof = 0;
				}
				uiBlockEndAlign(block);
				
				uiBlockBeginAlign(block);
				uiDefButBitS(block, TOG, BONE_IK_NO_YDOF, B_ARM_RECALCDATA, "Lock Y Rot", 104,by-60,113,19, &pchan->ikflag, 0.0, 0.0, 0.0, 0.0, "Disable Y DoF for IK");
				if ((pchan->ikflag & BONE_IK_NO_YDOF)==0) {
					uiDefButF(block, NUM, B_ARM_RECALCDATA, "Stiff Y:", 104, by-80, 114, 19, &pchan->stiffness[1], 0.0, 0.99, 1.0, 0.0, "Resistance to twisting over Y axis");
					uiDefButBitS(block, TOG, BONE_IK_YLIMIT, B_ARM_RECALCDATA, "Limit Y", 104,by-100,113,19, &pchan->ikflag, 0.0, 0.0, 0.0, 0.0, "Limit rotation over Y axis");
					if ((pchan->ikflag & BONE_IK_YLIMIT)) {
						uiDefButF(block, NUM, B_ARM_RECALCDATA, "Min Y:", 104, by-120, 113, 19, &pchan->limitmin[1], -180.0, 0.0, 1000, 1, "Minimum Y limit");
						uiDefButF(block, NUM, B_ARM_RECALCDATA, "Max Y:", 104, by-140, 113, 19, &pchan->limitmax[1], 0.0, 180.0, 1000, 1, "Maximum Y limit");
						zerolimit = 0;
					}
					zerodof = 0;
				}
				uiBlockEndAlign(block);
				
				uiBlockBeginAlign(block);
				uiDefButBitS(block, TOG, BONE_IK_NO_ZDOF, B_ARM_RECALCDATA, "Lock Z Rot", 217,by-60,113,19, &pchan->ikflag, 0.0, 0.0, 0.0, 0.0, "Disable Z DoF for IK");
				if ((pchan->ikflag & BONE_IK_NO_ZDOF)==0) {
					uiDefButF(block, NUM, B_ARM_RECALCDATA, "Stiff Z:", 217, by-80, 114, 19, &pchan->stiffness[2], 0.0, 0.99, 1.0, 0.0, "Resistance to bending for Z axis");
					uiDefButBitS(block, TOG, BONE_IK_ZLIMIT, B_ARM_RECALCDATA, "Limit Z", 217,by-100,113,19, &pchan->ikflag, 0.0, 0.0, 0.0, 0.0, "Limit rotation over Z axis");
					if ((pchan->ikflag & BONE_IK_ZLIMIT)) {
						uiDefButF(block, NUM, B_ARM_RECALCDATA, "Min Z:", 217, by-120, 113, 19, &pchan->limitmin[2], -180.0, 0.0, 1000, 1, "Minimum Z limit");
						uiDefButF(block, NUM, B_ARM_RECALCDATA, "Max Z:", 217, by-140, 113, 19, &pchan->limitmax[2], 0.0, 180.0, 1000, 1, "Maximum Z limit");
						zerolimit = 0;
					}
					zerodof = 0;
				}
				uiBlockEndAlign(block);
				
				by -= (zerodof)? 82: (zerolimit)? 122: 162;

				uiDefButF(block, NUM, B_ARM_RECALCDATA, "Stretch:", -10, by, 113, 19, &pchan->ikstretch, 0.0, 1.0, 1.0, 0.0, "Allow scaling of the bone for IK");

				by -= 20;
			}
			else {
				but= uiDefButBitS(block, TOG, POSE_STRIDE, B_ARM_STRIDE, "Stride Root", -10, by-60, 113, 19, &pchan->flag, 0.0, 0.0, 0, 0, "Set this PoseChannel to define the Stride distance");
				uiButSetFunc(but, validate_stridebutton_cb, pchan, NULL);
				
				uiDefBut(block, LABEL, 0, "(DoF only for IK chains)", 110,by-60, 190, 19, 0, 0, 0, 0, 0, "");
				by -= 82;
			}
			
				
			if(by < -200) break;	// for time being... extreme long panels are very slow
		}
	}
	
	if(by<0) {
		uiNewPanelHeight(block, 204 - by);
	}
	
}


/* *************************** MESH ******************************** */

/* from this object to all objects with same ob->data */
static void copy_linked_vgroup_channels(Object *ob)
{
	Base *base;
	
	for(base=FIRSTBASE; base; base= base->next) {
		if(base->object->type==ob->type) {
			if(base->object!=ob && base->object->data==ob->data) {
				BLI_freelistN(&base->object->defbase);
				duplicatelist(&base->object->defbase, &ob->defbase);
				base->object->actdef= ob->actdef;
				DAG_object_flush_update(G.scene, base->object, OB_RECALC_DATA);
			}
		}
	}
	allqueue(REDRAWVIEW3D, 0);
	allqueue(REDRAWBUTSEDIT, 0);
}

void do_vgroupbuts(unsigned short event)
{
	Object *ob= OBACT;
	
	switch(event) {
		case B_NEWVGROUP:
			add_defgroup (ob);
			DAG_object_flush_update(G.scene, ob, OB_RECALC_DATA);
			scrarea_queue_winredraw(curarea);
			allqueue(REDRAWOOPS, 0);
			BIF_undo_push("New vertex group");
			break;
		case B_DELVGROUP:
			if ((G.obedit) && (G.obedit == ob)) {
				del_defgroup (ob);
			} else {
				del_defgroup_in_object_mode (ob);
				DAG_object_flush_update(G.scene, ob, OB_RECALC_DATA);
			}
			allqueue (REDRAWVIEW3D, 1);
			allqueue(REDRAWOOPS, 0);
			allqueue(REDRAWBUTSEDIT, 1);
			BIF_undo_push("Delete vertex group");
			break;
		case B_ASSIGNVGROUP:
			assign_verts_defgroup ();
			DAG_object_flush_update(G.scene, ob, OB_RECALC_DATA);
			allqueue (REDRAWVIEW3D, 1);
			BIF_undo_push("Assign to vertex group");
			break;
		case B_REMOVEVGROUP:
			remove_verts_defgroup (0);
			DAG_object_flush_update(G.scene, ob, OB_RECALC_DATA);
			allqueue (REDRAWVIEW3D, 1);
			allqueue(REDRAWOOPS, 0);
			BIF_undo_push("Remove from vertex group");
			break;
		case B_SELVGROUP:
			sel_verts_defgroup(1); /* runs countall() */
			allqueue (REDRAWVIEW3D, 1);
			allqueue(REDRAWOOPS, 0);
			BIF_undo_push("Select vertex group");
			break;
		case B_DESELVGROUP:
			sel_verts_defgroup(0); /* runs countall() */
			allqueue (REDRAWVIEW3D, 1);
			allqueue(REDRAWOOPS, 0);
			BIF_undo_push("DeSelect vertex group");
			break;
		case B_LINKEDVGROUP:
			copy_linked_vgroup_channels(ob);
			allqueue (REDRAWVIEW3D, 1);
			allqueue(REDRAWOOPS, 0);
			BIF_undo_push("Copy vertex group to linked obdata");
			break;
		case B_COPYVGROUP:
			duplicate_defgroup (ob);
			scrarea_queue_winredraw (curarea);
			allqueue (REDRAWOOPS, 0);
			BIF_undo_push("Copy vertex group");
			break;
	}
}

void do_meshbuts(unsigned short event)
{
	Object *ob;
	Mesh *me;
	MCol *mcol;
	EditMesh *em= G.editMesh;
	float fac;
	int count; /* store num of changes made to see if redraw & undo are needed*/
	int layernum;
	short randfac;
	
	ob= OBACT;
	if(ob && ob->type==OB_MESH) {

		me= get_mesh(ob);
		if(me==NULL) return;
		
		switch(event) {
		case B_DELSTICKY:
			if(me->msticky) {
				CustomData_free_layer_active(&me->vdata, CD_MSTICKY, me->totvert);
				me->msticky= NULL;
				BIF_undo_push("Delete Sticky");
			}
			allqueue(REDRAWBUTSEDIT, 0);
			break;
		case B_MAKESTICKY:
			RE_make_sticky();
			BIF_undo_push("Make Sticky");
			allqueue(REDRAWBUTSEDIT, 0);
			break;

		case B_NEWMCOL:
			if(G.obedit) {
				layernum= CustomData_number_of_layers(&em->fdata, CD_MCOL);
				EM_add_data_layer(&em->fdata, CD_MCOL);
				CustomData_set_layer_active(&em->fdata, CD_MCOL, layernum);
			}
			else if(me) {
				mcol= me->mcol;
				layernum= CustomData_number_of_layers(&me->fdata, CD_MCOL);

				if(mcol)
					CustomData_add_layer(&me->fdata, CD_MCOL, CD_DUPLICATE,
					                     mcol, me->totface);
				else
					CustomData_add_layer(&me->fdata, CD_MCOL, CD_CALLOC,
					                     NULL, me->totface);

				CustomData_set_layer_active(&me->fdata, CD_MCOL, layernum);
				mesh_update_customdata_pointers(me);

				if(!mcol)
					shadeMeshMCol(ob, me);
			}
			
			DAG_object_flush_update(G.scene, ob, OB_RECALC_DATA);
			BIF_undo_push("New Vertex Color");
			allqueue(REDRAWVIEW3D, 0);
			allqueue(REDRAWBUTSEDIT, 0);
			break;
		case B_SETMCOL:
			if (G.obedit || me) {
				CustomData *fdata= (G.obedit)? &em->fdata: &me->fdata;
				CustomData_set_layer_active(fdata, CD_MCOL, actmcol-1);
				mesh_update_customdata_pointers(me);

				DAG_object_flush_update(G.scene, ob, OB_RECALC_DATA);
				BIF_undo_push("Set Active Vertex Color");
				allqueue(REDRAWVIEW3D, 0);
				allqueue(REDRAWBUTSEDIT, 0);
			}
			break;
		case B_SETMCOL_RND:
			if (G.obedit || me) {
				CustomData *fdata= (G.obedit)? &em->fdata: &me->fdata;
				CustomData_set_layer_render(fdata, CD_MCOL, actmcol_rnd-1);
				
				BIF_undo_push("Set Render Vertex Color");
				allqueue(REDRAWBUTSEDIT, 0);
			}
			break;

		case B_NEWTFACE:
			if(G.obedit) {
				layernum= CustomData_number_of_layers(&em->fdata, CD_MTFACE);
				EM_add_data_layer(&em->fdata, CD_MTFACE);
				CustomData_set_layer_active(&em->fdata, CD_MTFACE, layernum);
			}
			else if(me) {
				layernum= CustomData_number_of_layers(&me->fdata, CD_MTFACE);
				if(me->mtface)
					CustomData_add_layer(&me->fdata, CD_MTFACE, CD_DUPLICATE,
					                     me->mtface, me->totface);
				else
					CustomData_add_layer(&me->fdata, CD_MTFACE, CD_DEFAULT,
					                     NULL, me->totface);

				CustomData_set_layer_active(&me->fdata, CD_MTFACE, layernum);
				mesh_update_customdata_pointers(me);
			}

			DAG_object_flush_update(G.scene, ob, OB_RECALC_DATA);
			BIF_undo_push("New UV Texture");
			allqueue(REDRAWVIEW3D, 0);
			allqueue(REDRAWBUTSEDIT, 0);
			allqueue(REDRAWIMAGE, 0);
			break;
		case B_SETTFACE:
			if (G.obedit || me) {
				CustomData *fdata= (G.obedit)? &em->fdata: &me->fdata;

				CustomData_set_layer_active(fdata, CD_MTFACE, acttface-1);
				mesh_update_customdata_pointers(me);
				
				DAG_object_flush_update(G.scene, ob, OB_RECALC_DATA);
				BIF_undo_push("Set Active UV Texture");
				allqueue(REDRAWVIEW3D, 0);
				allqueue(REDRAWBUTSEDIT, 0);
				allqueue(REDRAWIMAGE, 0);
			}
			break;
		case B_SETTFACE_RND:
			if (G.obedit || me) {
				CustomData *fdata= (G.obedit)? &em->fdata: &me->fdata;
				CustomData_set_layer_render(fdata, CD_MTFACE, acttface_rnd-1);
				BIF_undo_push("Set Render UV Texture");
				allqueue(REDRAWBUTSEDIT, 0);
			}
			break;
		case B_SETTFACE_CLONE:
			if (G.obedit || me) {
				CustomData *fdata= (G.obedit)? &em->fdata: &me->fdata;
				CustomData_set_layer_clone(fdata, CD_MTFACE, acttface_clone-1);
				BIF_undo_push("Set Clone UV Texture");
				allqueue(REDRAWBUTSEDIT, 0);
			}
			break;
		case B_SETTFACE_MASK:
			if (G.obedit || me) {
				CustomData *fdata= (G.obedit)? &em->fdata: &me->fdata;
				CustomData_set_layer_mask(fdata, CD_MTFACE, acttface_mask-1);
				BIF_undo_push("Set Stencil UV Texture");
				allqueue(REDRAWBUTSEDIT, 0);
			}
			break;
		case B_FLIPNORM:
			if(G.obedit) {
				flip_editnormals();
				DAG_object_flush_update(G.scene, G.obedit, OB_RECALC_DATA);
				BIF_undo_push("Flip Normals");
				allqueue(REDRAWVIEW3D, 0);
			}
			break;
		}
	}
	if(G.obedit==NULL || (G.obedit->type!=OB_MESH)) return;

	switch(event) {
	case B_SPIN:
		if( select_area(SPACE_VIEW3D)) spin_mesh(G.scene->toolsettings->step, G.scene->toolsettings->degr, 0, 0);
		break;
	case B_SPINDUP:
		if( select_area(SPACE_VIEW3D)) spin_mesh(G.scene->toolsettings->step, G.scene->toolsettings->degr, 0, 1);
		break;
	case B_EXTR:
		if( select_area(SPACE_VIEW3D)) extrude_mesh();
		break;
	case B_SCREW:
		if( select_area(SPACE_VIEW3D)) screw_mesh(G.scene->toolsettings->step, G.scene->toolsettings->turn);
		break;
	case B_EXTREP:
		if( select_area(SPACE_VIEW3D)) extrude_repeat_mesh(G.scene->toolsettings->step, G.scene->toolsettings->extr_offs);
		break;
	case B_SPLIT:
		split_mesh();
		break;
	case B_REMDOUB:
		count= removedoublesflag(1, 0, G.scene->toolsettings->doublimit);
		notice("Removed: %d", count);
		if (count) { /* only undo and redraw if an action is taken */
			countall ();
			DAG_object_flush_update(G.scene, ob, OB_RECALC_DATA);
			allqueue(REDRAWVIEW3D, 0);
			BIF_undo_push("Rem Doubles");
		}
		break;
	case B_SUBDIV:
		waitcursor(1);
		esubdivideflag(1, 0.0, G.scene->toolsettings->editbutflag,1,0);
		countall();
		waitcursor(0);
		allqueue(REDRAWVIEW3D, 0);
		BIF_undo_push("Subdivide");
		break;
	case B_FRACSUBDIV:
		randfac= 10;
		if(button(&randfac, 1, 100, "Rand fac:")==0) return;
		waitcursor(1);
		fac= -( (float)randfac )/100;
		esubdivideflag(1, fac, G.scene->toolsettings->editbutflag,1,0);
		countall();
		waitcursor(0);
		allqueue(REDRAWVIEW3D, 0);
		BIF_undo_push("Fractal Subdivide");
		break;
	case B_XSORT:
		if( select_area(SPACE_VIEW3D)) xsortvert_flag(1);
		break;
	case B_HASH:
		hashvert_flag(1);
		break;
	case B_TOSPHERE:
		vertices_to_sphere();
		break;
	case B_VERTEXNOISE:
		vertexnoise();
		break;
	case B_VERTEXSMOOTH:
		vertexsmooth();
		break;
	case B_DRAWEDGES:
		G.f &= ~G_DRAWCREASES;
		allqueue(REDRAWBUTSEDIT, 0);
		allqueue(REDRAWVIEW3D, 0);
		break;
	case B_DRAWCREASES:
		G.f &= ~G_DRAWEDGES;
		allqueue(REDRAWBUTSEDIT, 0);
		allqueue(REDRAWVIEW3D, 0);
		break;
	//~ case B_DRAWBWEIGHTS:
		//~ allqueue(REDRAWBUTSEDIT, 0);
		//~ allqueue(REDRAWVIEW3D, 0);
		//~ break;
	case B_JOINTRIA:
		join_triangles();
		break;
	case B_GEN_SKELETON:
		generateSkeleton();
		break;
	case B_RETARGET_SKELETON:
		BIF_retargetArmature();
		break;
	}

	/* WATCH IT: previous events only in editmode! */
}

static void editing_panel_mesh_tools(Object *ob, Mesh *me)
{
	uiBlock *block;

	block= uiNewBlock(&curarea->uiblocks, "editing_panel_mesh_tools", UI_EMBOSS, UI_HELV, curarea->win);
	if(uiNewPanel(curarea, block, "Mesh Tools", "Editing", 640, 0, 318, 254)==0) return;

	uiBlockBeginAlign(block);
	//uiDefButBitS(block, TOG, B_AUTOFGON, 0, "FGon",		    10,195,30,19, &G.scene->toolsettings->editbutflag, 0, 0, 0, 0, "Causes 'Subdivide' To create FGon on inner edges where possible");
	uiDefButBitS(block, TOG, B_BEAUTY, 0, "Beauty",		    10,195,53,19, &G.scene->toolsettings->editbutflag, 0, 0, 0, 0, "Causes 'Subdivide' to split faces in halves instead of quarters using long edges unless 'Short' is selected");
	uiDefButBitS(block, TOG, B_BEAUTY_SHORT, 0, "Short",		    63,195,52,19, &G.scene->toolsettings->editbutflag, 0, 0, 0, 0, "If Beauty is set, 'Subdivide' splits faces in halves using short edges");

	uiDefBut(block, BUT,B_SUBDIV,"Subdivide",		115,195,105,19, 0, 0, 0, 0, 0, "Splits selected faces into halves or quarters");

	uiDefButS(block, MENU, B_DIFF, "Corner Cut Type %t|Path %x0|Innervert %x1|Fan %x2", 
												220, 195, 105, 19, &G.scene->toolsettings->cornertype , 0, 0, 0, 0, "Choose Quad Corner Cut Type");	

	uiDefBut(block, BUT,B_VERTEXNOISE,"Noise",		10,175,78,19, 0, 0, 0, 0, 0, "Use vertex coordinate as texture coordinate");
	uiDefBut(block, BUT,B_HASH,"Hash",				88,175,78,19, 0, 0, 0, 0, 0, "Randomizes selected vertex sequence data");
	uiDefBut(block, BUT,B_XSORT,"Xsort",			166,175,78,19, 0, 0, 0, 0, 0, "Sorts selected vertex data in the X direction");
	uiDefBut(block, BUT,B_FRACSUBDIV, "Fractal",	244,175,81,19, 0, 0, 0, 0, 0, "Subdivides selected faces with a random factor");


	uiDefBut(block, BUT,B_TOSPHERE,"To Sphere",		10,155,78,19, 0, 0, 0, 0, 0, "Moves selected vertices outwards into a spherical shape");
	uiDefBut(block, BUT,B_VERTEXSMOOTH,"Smooth",	88,155,78,19, 0, 0, 0, 0, 0, "Flattens angles of selected faces");
	uiDefBut(block, BUT,B_SPLIT,"Split",			166,155,78,19, 0, 0, 0, 0, 0, "Splits selected vertices to separate sub-mesh");
	uiDefBut(block, BUT,B_FLIPNORM,"Flip Normals",	244,155,81,19, 0, 0, 0, 0, 0, "Toggles the direction of the selected face's normals");
	
	uiDefBut(block, BUT,B_REMDOUB,"Rem Doubles",	10,135,78,19, 0, 0, 0, 0, 0, "Removes duplicates from selected vertices");
	uiDefButF(block, NUM, B_DIFF, "Limit:",			88,135,117,19, &G.scene->toolsettings->doublimit, 0.0001, 1.0, 10, 0, "Specifies the max distance 'Rem Doubles' will consider vertices as 'doubled'");
	uiDefButF(block, NUM, B_DIFF, "Threshold:",			205,135,120,19, &G.scene->toolsettings->select_thresh, 0.0001, 1.0, 10, 0, "Tolerence for the 'Select Group' tool (Shift+G) and 'Knife Exact' (vertex snap).");
	uiBlockEndAlign(block);

	uiDefBut(block, BUT,B_EXTR,"Extrude",			10,105,315,24, 0, 0, 0, 0, 0, "Converts selected edges to faces and selects the new vertices");

	uiBlockBeginAlign(block);
	uiDefBut(block, BUT,B_SPIN, "Spin",			10,75,100,24, 0, 0, 0, 0, 0, "Extrudes the selected vertices in a circle around the cursor in the indicated viewport");
	uiDefBut(block, BUT,B_SPINDUP,"Spin Dup",		110,75,100,24, 0, 0, 0, 0, 0, "Creates copies of the selected vertices in a circle around the cursor in the indicated viewport");
	uiDefBut(block, BUT,B_SCREW,"Screw",			210,75,115,24, 0, 0, 0, 0, 0, "Activates the screw tool");  // Bish - This could use some more definition
	
	uiDefButF(block, NUM, B_DIFF, "Degr:",			10,55,100,19, &G.scene->toolsettings->degr,-360.0,360.0, 1000, 0, "Specifies the number of degrees 'Spin' revolves");
	uiDefButS(block, NUM, B_DIFF, "Steps:",			110,55,100,19, &G.scene->toolsettings->step,1.0,180.0, 0, 0, "Specifies the total number of 'Spin' slices");
	uiDefButS(block, NUM, B_DIFF, "Turns:",			210,55,115,19, &G.scene->toolsettings->turn,1.0,360.0, 0, 0, "Specifies the number of revolutions the screw turns");
	uiDefButBitS(block, TOG, B_KEEPORIG, B_DIFF, "Keep Original",10,35,200,19, &G.scene->toolsettings->editbutflag, 0, 0, 0, 0, "Keeps a copy of the original vertices and faces after executing tools");
	uiDefButBitS(block, TOG, B_CLOCKWISE, B_DIFF, "Clockwise",	210,35,115,19, &G.scene->toolsettings->editbutflag, 0, 0, 0, 0, "Specifies the direction for 'Screw' and 'Spin'");
	uiBlockEndAlign(block);

	uiBlockBeginAlign(block);
	uiDefBut(block, BUT,B_EXTREP, "Extrude Dup",	10,10,150,19, 0, 0, 0, 0, 0, "Creates copies of the selected vertices in a straight line away from the current viewport");
	uiDefButF(block, NUM, B_DIFF, "Offset:",		160,10,165,19, &G.scene->toolsettings->extr_offs, 0.01, 100.0, 100, 0, "Sets the distance between each copy for 'Extrude Dup'");
	uiBlockEndAlign(block);
	
	uiBlockBeginAlign(block);
	uiDefBut(block, BUT, B_JOINTRIA, "Join Triangles", 10, -20, 120, 19, 0, 0, 0, 0, 0, "Convert selected triangles to Quads");
	uiDefButF(block, NUM, B_DIFF, "Threshold", 130, -20, 195, 19, &G.scene->toolsettings->jointrilimit, 0.0, 1.0, 5, 0, "Conversion threshold for complex islands");
	uiDefButBitS(block, TOG, B_JOINTRIA_UV, 0, "Delimit UVs",  10, -40, 78, 19, &G.scene->toolsettings->editbutflag, 0,0,0,0, "Join pairs only where UVs match");
	uiDefButBitS(block, TOG, B_JOINTRIA_VCOL, 0, "Delimit Vcol", 90, -40, 78, 19, &G.scene->toolsettings->editbutflag, 0,0,0,0, "Join pairs only where Vcols match"); 
	uiDefButBitS(block, TOG, B_JOINTRIA_SHARP, 0, "Delimit Sharp", 170, -40, 78, 19, &G.scene->toolsettings->editbutflag, 0,0,0,0, "Join pairs only where edge is not sharp"); 
	uiDefButBitS(block, TOG, B_JOINTRIA_MAT, 0, "Delimit Mat", 250, -40, 74, 19, &G.scene->toolsettings->editbutflag, 0,0,0,0, "Join pairs only where material matches");
	uiBlockEndAlign(block);

	
}

static void verify_vertexgroup_name_func(void *datav, void *data2_unused)
{
	unique_vertexgroup_name((bDeformGroup*)datav, OBACT);
}

static void skgen_reorder(void *option, void *arg2)
{
	char tmp;
	switch (GET_INT_FROM_POINTER(option))
	{
		case 0:
			tmp = G.scene->toolsettings->skgen_subdivisions[0];
			G.scene->toolsettings->skgen_subdivisions[0] = G.scene->toolsettings->skgen_subdivisions[1];
			G.scene->toolsettings->skgen_subdivisions[1] = tmp;
			break;
		case 1:
			tmp = G.scene->toolsettings->skgen_subdivisions[2];
			G.scene->toolsettings->skgen_subdivisions[2] = G.scene->toolsettings->skgen_subdivisions[1];
			G.scene->toolsettings->skgen_subdivisions[1] = tmp;
			break;
		case 2:
			tmp = G.scene->toolsettings->skgen_subdivisions[0];
			G.scene->toolsettings->skgen_subdivisions[0] = G.scene->toolsettings->skgen_subdivisions[2];
			G.scene->toolsettings->skgen_subdivisions[2] = G.scene->toolsettings->skgen_subdivisions[1];
			G.scene->toolsettings->skgen_subdivisions[1] = tmp;
			break;
	}
}

static void skgen_graphgen(void *arg1, void *arg2)
{
	BIF_GlobalReebGraphFromEditMesh();
	allqueue(REDRAWVIEW3D, 0);
}

static void skgen_graphfree(void *arg1, void *arg2)
{
	BIF_GlobalReebFree();
	allqueue(REDRAWVIEW3D, 0);
}

static void skgen_rigadjust(void *arg1, void *arg2)
{
	BIF_adjustRetarget();
}

static void skgen_rigfree(void *arg1, void *arg2)
{
	BIF_freeRetarget();
}

static void skgen_graph_block(uiBlock *block)
{
	uiBlockBeginAlign(block);
	uiDefButS(block, NUM, B_DIFF, "Resolution:",							1025,150,225,19, &G.scene->toolsettings->skgen_resolution,10.0,1000.0, 0, 0,		"Specifies the resolution of the graph's embedding");
	uiDefButBitS(block, TOG, SKGEN_HARMONIC, B_DIFF, 		"H",			1250,150, 25,19, &G.scene->toolsettings->skgen_options, 0, 0, 0, 0,					"Apply harmonic smoothing to the weighting");
	uiDefButBitS(block, TOG, SKGEN_FILTER_INTERNAL, B_DIFF, "Filter In",	1025,130, 83,19, &G.scene->toolsettings->skgen_options, 0, 0, 0, 0,					"Filter internal small arcs from graph");
	uiDefButF(block, NUM, B_DIFF, 							"",				1111,130,164,19, &G.scene->toolsettings->skgen_threshold_internal,0.0, 10.0, 10, 0,	"Specify the threshold ratio for filtering internal arcs");
	uiDefButBitS(block, TOG, SKGEN_FILTER_EXTERNAL, B_DIFF, "Filter Ex",	1025,110, 53,19, &G.scene->toolsettings->skgen_options, 0, 0, 0, 0,					"Filter external small arcs from graph");
	uiDefButBitS(block, TOG, SKGEN_FILTER_SMART, 	B_DIFF, "Sm",			1078,110, 30,19, &G.scene->toolsettings->skgen_options, 0, 0, 0, 0,					"Smart Filtering");
	uiDefButF(block, NUM, B_DIFF, 							"",				1111,110,164,19, &G.scene->toolsettings->skgen_threshold_external,0.0, 10.0, 10, 0,	"Specify the threshold ratio for filtering external arcs");
	
	uiDefButBitS(block, TOG, SKGEN_SYMMETRY, B_DIFF, 		"Symmetry",		1025, 90,125,19, &G.scene->toolsettings->skgen_options, 0, 0, 0, 0,					"Restore symmetries based on topology");
	uiDefButF(block, NUM, B_DIFF, 							"T:",			1150, 90,125,19, &G.scene->toolsettings->skgen_symmetry_limit,0.0, 1.0, 10, 0,	"Specify the threshold distance for considering potential symmetric arcs");
	uiDefButC(block, NUM, B_DIFF, 							"P:",			1025, 70, 62,19, &G.scene->toolsettings->skgen_postpro_passes, 0, 10, 10, 0,		"Specify the number of processing passes on the embeddings");
	uiDefButC(block, ROW, B_DIFF,							"Smooth",		1087, 70, 63,19, &G.scene->toolsettings->skgen_postpro, 5.0, (float)SKGEN_SMOOTH, 0, 0, "Smooth embeddings");
	uiDefButC(block, ROW, B_DIFF,							"Average",		1150, 70, 62,19, &G.scene->toolsettings->skgen_postpro, 5.0, (float)SKGEN_AVERAGE, 0, 0, "Average embeddings");
	uiDefButC(block, ROW, B_DIFF,							"Sharpen",		1212, 70, 63,19, &G.scene->toolsettings->skgen_postpro, 5.0, (float)SKGEN_SHARPEN, 0, 0, "Sharpen embeddings");

	uiBlockEndAlign(block);
}

static void editing_panel_mesh_skgen_display(Object *ob, Mesh *me)
{
	uiBlock *block;
	uiBut *but;

	block= uiNewBlock(&curarea->uiblocks, "editing_panel_mesh_skgen_display", UI_EMBOSS, UI_HELV, curarea->win);
	uiNewPanelTabbed("Mesh Tools More", "Skgen");
	if(uiNewPanel(curarea, block, "Graph", "Editing", 960, 0, 318, 204)==0) return;
	
	but = uiDefBut(block, BUT, B_DIFF, "Generate",				1025,170,125,19, 0, 0, 0, 0, 0, "Generate Graph from Mesh");
	uiButSetFunc(but, skgen_graphgen, NULL, NULL);
	but = uiDefBut(block, BUT, B_DIFF, "Free",					1150,170,125,19, 0, 0, 0, 0, 0, "Free Graph from Mesh");
	uiButSetFunc(but, skgen_graphfree, NULL, NULL);
	
	skgen_graph_block(block);

	uiBlockBeginAlign(block);
	uiDefButBitS(block, TOG, SKGEN_DISP_LENGTH, REDRAWVIEW3D,	"Length",			1025, 40, 50,19, &G.scene->toolsettings->skgen_options, 0, 0, 0, 0,		"Show Length");
	uiDefButBitS(block, TOG, SKGEN_DISP_WEIGHT, REDRAWVIEW3D,	"Weight",			1075, 40, 50,19, &G.scene->toolsettings->skgen_options, 0, 0, 0, 0,		"Show Weight");
	uiDefButBitS(block, TOG, SKGEN_DISP_EMBED, REDRAWVIEW3D,	"Embed",			1125, 40, 50,19, &G.scene->toolsettings->skgen_options, 0, 0, 0, 0,		"Show Arc Embedings");
	uiDefButBitS(block, TOG, SKGEN_DISP_INDEX, REDRAWVIEW3D,	"Index",			1175, 40, 50,19, &G.scene->toolsettings->skgen_options, 0, 0, 0, 0,		"Show Arc and Node indexes");
	uiDefButBitS(block, TOG, SKGEN_DISP_ORIG, REDRAWVIEW3D,		"Original",			1225, 40, 50,19, &G.scene->toolsettings->skgen_options, 0, 0, 0, 0,		"Show Original Graph");

	uiBlockEndAlign(block);

	uiDefButC(block, NUM, REDRAWVIEW3D, 						"Level:",			1025, 20, 125,19, &G.scene->toolsettings->skgen_multi_level, 0, REEB_MAX_MULTI_LEVEL, 1, 0,"Specify the level to draw");
}

static void editing_panel_mesh_skgen_retarget(Object *ob, Mesh *me)
{
	uiBlock *block;
	uiBut *but;

	block= uiNewBlock(&curarea->uiblocks, "editing_panel_mesh_skgen_retarget", UI_EMBOSS, UI_HELV, curarea->win);
	uiNewPanelTabbed("Mesh Tools More", "Skgen");
	if(uiNewPanel(curarea, block, "Retarget", "Editing", 960, 0, 318, 204)==0) return;
	
	uiDefBut(block, BUT, B_RETARGET_SKELETON, "Retarget Skeleton",	1025,170,100,19, 0, 0, 0, 0, 0, "Retarget Selected Armature to this Mesh");
	but = uiDefBut(block, BUT, B_DIFF, "Adjust",					1125,170,100,19, 0, 0, 0, 0, 0, "Adjust Retarget using new weights");
	uiButSetFunc(but, skgen_rigadjust, NULL, NULL);
	but = uiDefBut(block, BUT, B_DIFF, "Free",						1225,170,50,19, 0, 0, 0, 0, 0, "Free Retarget structure");
	uiButSetFunc(but, skgen_rigfree, NULL, NULL);

	skgen_graph_block(block);

	uiDefButF(block, NUM, B_DIFF, 							"Ang:",			1025, 40, 83,19, &G.scene->toolsettings->skgen_retarget_angle_weight, 0, 10, 1, 0,		"Angle Weight");
	uiDefButF(block, NUM, B_DIFF, 							"Len:",			1108, 40, 83,19, &G.scene->toolsettings->skgen_retarget_length_weight, 0, 10, 1, 0,		"Length Weight");
	uiDefButF(block, NUM, B_DIFF, 							"Dist:",		1191, 40, 84,19, &G.scene->toolsettings->skgen_retarget_distance_weight, 0, 10, 1, 0,		"Distance Weight");
	uiDefButC(block, NUM, B_DIFF, 							"Method:",		1025, 20, 125,19, &G.scene->toolsettings->skgen_optimisation_method, 0, 2, 1, 0,"Optimisation Method (0: brute, 1: memoize, 2: annealing max fixed");
}

static void editing_panel_mesh_skgen(Object *ob, Mesh *me)
{
	uiBlock *block;
	uiBut *but;
	int i;

	block= uiNewBlock(&curarea->uiblocks, "editing_panel_mesh_skgen", UI_EMBOSS, UI_HELV, curarea->win);
	uiNewPanelTabbed("Mesh Tools More", "Skgen");
	if(uiNewPanel(curarea, block, "Generator", "Editing", 960, 0, 318, 204)==0) return;
	
	uiDefBut(block, BUT, B_GEN_SKELETON, "Generate",			1025,170,250,19, 0, 0, 0, 0, 0, "Generate Skeleton from Mesh");

	skgen_graph_block(block);

	uiBlockBeginAlign(block);
	for(i = 0; i < SKGEN_SUB_TOTAL; i++)
	{
		int y = 50 - 20 * i;
		
		but = uiDefIconBut(block, BUT, B_MODIFIER_RECALC, VICON_MOVE_DOWN, 		1025, y, 16, 19, NULL, 0.0, 0.0, 0.0, 0.0, "Change the order the subdivisions algorithm are applied");
		uiButSetFunc(but, skgen_reorder, SET_INT_IN_POINTER(i), NULL);
		
		switch(G.scene->toolsettings->skgen_subdivisions[i])
		{
			case SKGEN_SUB_LENGTH:
				uiDefButBitS(block, TOG, SKGEN_CUT_LENGTH, B_DIFF, 		"Length",		1041, y, 67,19, &G.scene->toolsettings->skgen_options, 0, 0, 0, 0,				"Subdivide arcs in bones of equal length");
				uiDefButF(block, NUM, B_DIFF, 							"T:",			1111, y, 82,19, &G.scene->toolsettings->skgen_length_ratio,1.0, 4.0, 10, 0,		"Specify the ratio limit between straight arc and embeddings to trigger equal subdivisions");
				uiDefButF(block, NUM, B_DIFF, 							"L:",			1193, y, 82,19, &G.scene->toolsettings->skgen_length_limit,0.1,50.0, 10, 0,		"Maximum length of the bones when subdividing");
				break;
			case SKGEN_SUB_ANGLE:
				uiDefButBitS(block, TOG, SKGEN_CUT_ANGLE, B_DIFF, 		"Angle",		1041, y, 67,19, &G.scene->toolsettings->skgen_options, 0, 0, 0, 0,					"Subdivide arcs based on angle");
				uiDefButF(block, NUM, B_DIFF, 							"T:",			1111, y,164,19, &G.scene->toolsettings->skgen_angle_limit,0.0, 90.0, 10, 0,			"Specify the threshold angle in degrees for subdivision");
				break;
			case SKGEN_SUB_CORRELATION:
				uiDefButBitS(block, TOG, SKGEN_CUT_CORRELATION, B_DIFF, "Adaptative",	1041, y, 67,19, &G.scene->toolsettings->skgen_options, 0, 0, 0, 0,					"Subdivide arcs adaptatively");
				uiDefButF(block, NUM, B_DIFF, 							"T:",			1111, y,114,19, &G.scene->toolsettings->skgen_correlation_limit,0.0, 1.0, 0.01, 0,	"Specify the adaptive threshold for subdivision");
				uiDefButBitS(block, TOG, SKGEN_STICK_TO_EMBEDDING, B_DIFF,		"E",			1225, y, 25,19, &G.scene->toolsettings->skgen_options, 0, 0, 0, 0,					"Stick endpoint to embedding");
				uiDefButBitS(block, TOG, SKGEN_ADAPTIVE_DISTANCE, B_DIFF, 		"D",			1250, y, 25,19, &G.scene->toolsettings->skgen_options, 0, 0, 0, 0,					"Adaptive distance (on) or variance(off)");
				break;
		}
	}

	uiBlockEndAlign(block);
}

static void editing_panel_mesh_tools1(Object *ob, Mesh *me)
{
	uiBlock *block;


	block= uiNewBlock(&curarea->uiblocks, "editing_panel_mesh_tools1", UI_EMBOSS, UI_HELV, curarea->win);
	if(uiNewPanel(curarea, block, "Mesh Tools More", "Editing", 960, 0, 318, 204)==0) return;

	uiBlockBeginAlign(block);
	uiDefBut(block, BUT,B_SELSWAP,	"Select Swap",	955, 200,  106, 19, 0, 0, 0, 0, 0, "Selects unselected faces, and deselects selected faces (Ctrl+I)");
	uiDefBut(block, BUT,B_HIDE,		"Hide",		1061, 200, 106, 19, 0, 0, 0, 0, 0, "Hides selected faces (H)");
	uiDefBut(block, BUT,B_REVEAL,	"Reveal",		1167, 200,  107, 19, 0, 0, 0, 0, 0, "Reveals selected faces (Alt H)");
	uiBlockEndAlign(block);

	uiBlockBeginAlign(block);
	uiDefButF(block, NUM,					REDRAWVIEW3D, "NSize:",	955, 170, 150, 19, &G.scene->editbutsize, 0.001, 2.0, 10, 0, "Sets the length to use when displaying face normals");
	uiDefButBitI(block, TOG, G_DRAWNORMALS, REDRAWVIEW3D, "Draw Normals",	955,148,150,19, &G.f, 0, 0, 0, 0, "Displays face normals as lines");
	uiDefButBitI(block, TOG, G_DRAW_VNORMALS, REDRAWVIEW3D, "Draw VNormals",955,126,150,19, &G.f, 0, 0, 0, 0, "Displays vertex normals as lines");
	uiBlockEndAlign(block);
	
	uiBlockBeginAlign(block);
	uiDefButBitI(block, TOG, G_DRAWFACES, REDRAWVIEW3D_IMAGE, "Draw Faces",		955,88,150,19, &G.f, 0, 0, 0, 0, "Displays all faces as shades in the 3d view and UV editor");
	uiDefButBitI(block, TOG, G_DRAWEDGES, REDRAWVIEW3D_IMAGE, "Draw Edges", 955, 66,150,19, &G.f, 0, 0, 0, 0, "Displays selected edges using hilights in the 3d view and UV editor");
	uiDefButBitI(block, TOG, G_DRAWCREASES, REDRAWVIEW3D, "Draw Creases", 955, 42,150,19, &G.f, 0, 0, 0, 0, "Displays creases created for subsurf weighting");
	uiDefButBitI(block, TOG, G_DRAWBWEIGHTS, REDRAWVIEW3D, "Draw Bevel Weights", 955, 20,150,19, &G.f, 0, 0, 0, 0, "Displays weights created for the Bevel modifier");
	uiDefButBitI(block, TOG, G_DRAWSEAMS, REDRAWVIEW3D, "Draw Seams", 955, -2,150,19, &G.f, 0, 0, 0, 0, "Displays UV unwrapping seams");
	uiDefButBitI(block, TOG, G_DRAWSHARP, REDRAWVIEW3D, "Draw Sharp", 955,  -24,150,19, &G.f, 0, 0, 0, 0, "Displays sharp edges, used with the EdgeSplit modifier");
	uiBlockEndAlign(block);
	
	/* Measurement drawing options */
	uiBlockBeginAlign(block);
	uiDefButBitI(block, TOG, G_DRAW_EDGELEN, REDRAWVIEW3D, "Edge Length",	1125,170,150,19, &G.f, 0, 0, 0, 0, "Displays selected edge lengths");
	uiDefButBitI(block, TOG, G_DRAW_EDGEANG, REDRAWVIEW3D, "Edge Angles",	1125,148,150,19,  &G.f, 0, 0, 0, 0, "Displays the angles in the selected edges in degrees");
	uiDefButBitI(block, TOG, G_DRAW_FACEAREA, REDRAWVIEW3D, "Face Area",	1125,126,150,19, &G.f, 0, 0, 0, 0, "Displays the area of selected faces");
#ifdef WITH_VERSE
	if(G.editMesh->vnode)
		uiDefButBitI(block, TOG, G_DRAW_VERSE_DEBUG, REDRAWVIEW3D, "Draw VDebug",1125,104,150,19, &G.f, 0, 0, 0, 0, "Displays verse debug information");
#endif
	
	uiBlockEndAlign(block);
	
	uiDefButC(block, MENU, REDRAWBUTSEDIT, "Edge Alt-Select Mode%t|Loop Select%x0|Tag Edges (Seam)%x1|Tag Edges (Sharp)%x2|Tag Edges (Crease)%x3|Tag Edges (Bevel)%x4",1125,88,150,19, &G.scene->toolsettings->edge_mode, 0, 0, 0, 0, "Operation to use when Alt+RMB on edges, Use Alt+Shift+RMB to tag the shortest path from the active edge");
	
	uiBlockBeginAlign(block);
	uiDefButBitI(block, TOG, G_ALLEDGES, 0, "All Edges",			1125, 22,150,19, &G.f, 0, 0, 0, 0, "Displays all edges in object mode without optimization");
	uiDefButBitS(block, TOG, B_MESH_X_MIRROR, B_DIFF, "X-axis mirror",1125,0,150,19, &G.scene->toolsettings->editbutflag, 0, 0, 0, 0, "While using transforms, mirrors the transformation");
	uiBlockEndAlign(block);
}

char *get_vertexgroup_menustr(Object *ob)
{
	bDeformGroup *dg;
	int defCount, min, index;
	char (*qsort_ptr)[sizeof(dg->name)+6] = NULL; // +6 for "%x999|" max 999 groups selectable
	char *s, *menustr;
	int printed;
	
	defCount=BLI_countlist(&ob->defbase);
	
	if (!defCount) min=0;
	else min=1;
	
	if (defCount > 0) {
		/*
		 * This will hold the group names temporarily
		 * so we can sort them
		 */
		qsort_ptr = MEM_callocN (defCount * sizeof (qsort_ptr[0]),
								 "qsort_ptr");
		for (index = 1, dg = ob->defbase.first; dg; index++, dg=dg->next) {
			printed = snprintf (qsort_ptr[index - 1], sizeof (dg->name), "%s", dg->name);
			snprintf (qsort_ptr[index - 1]+printed, 6+1, "%%x%d|", index); // +1 to move the \0   see above 999 max here too
		}
		
		qsort (qsort_ptr, defCount, sizeof (qsort_ptr[0]),
			   ( int (*)(const void *, const void *) ) strcmp);
	}
	
	s= menustr = MEM_callocN((sizeof(qsort_ptr[0]) * defCount)+30, "menustr");      // plus 30 for when defCount==0
	if(defCount) {
		for (index = 0; index < defCount; index++) {
			int cnt= sprintf (s, "%s", qsort_ptr[index]);
			if (cnt>0) s+= cnt;
		}
	}
	else strcpy(menustr, "No Vertex Groups in Object");
	
	if (qsort_ptr)
		MEM_freeN (qsort_ptr);
	
	return menustr;
}

static void verify_poselib_posename(void *arg1, void *arg2)
{
	bAction *act= (bAction *)arg1;
	TimeMarker *marker= (TimeMarker *)arg2;
	
	BLI_uniquename(&act->markers, marker, "Pose", offsetof(TimeMarker, name), 64);
}

static void verify_posegroup_groupname(void *arg1, void *arg2)
{
	bPose *pose= (bPose *)arg1;
	bActionGroup *grp= (bActionGroup *)arg2;
	
	BLI_uniquename(&pose->agroups, grp, "Group", offsetof(bActionGroup, name), 32);
}

static void editing_panel_links(Object *ob)
{
	uiBlock *block;
	ID *id, *idfrom;
	int *poin, xco=143;
	float min;
	Material *ma;
	char str[64];
	uiBut *but;

	block= uiNewBlock(&curarea->uiblocks, "editing_panel_links", UI_EMBOSS, UI_HELV, curarea->win);
	if(uiNewPanel(curarea, block, "Link and Materials", "Editing", 0, 0, 318, 204)==0) return;
	
	uiSetButLock((ob && ob->id.lib), ERROR_LIBDATA_MESSAGE);
	
	buttons_active_id(&id, &idfrom);
	
	if(id) {
		int alone= 0;
		int local= 0;
		int browse= B_EDITBROWSE;
		
		if(ob->type==OB_MESH) {
			browse= B_MESHBROWSE;
			alone= B_MESHALONE;
			local= B_MESHLOCAL;
			uiSetButLock(G.obedit!=0, "Unable to perform function in EditMode");
		}
		else if(ob->type==OB_MBALL) {
			alone= B_MBALLALONE;
			local= B_MBALLLOCAL;
		}
		else if ELEM3(ob->type, OB_CURVE, OB_FONT, OB_SURF) {
			alone= B_CURVEALONE;
			local= B_CURVELOCAL;
		}
		else if(ob->type==OB_CAMERA) {
			alone= B_CAMERAALONE;
			local= B_CAMERALOCAL;
		}
		else if(ob->type==OB_LAMP) {
			alone= B_LAMPALONE;
			local= B_LAMPLOCAL;
		}
		else if (ob->type==OB_ARMATURE){
			alone = B_ARMALONE;
			local = B_ARMLOCAL;
		}
		else if(ob->type==OB_LATTICE) {
			alone= B_LATTALONE;
			local= B_LATTLOCAL;
		}
		uiBlockSetCol(block, TH_BUT_SETTING2);
		xco= std_libbuttons(block, 143, 180, 0, NULL, browse, GS(id->name), 0, id, idfrom, &(G.buts->menunr), alone, local, 0, 0, B_KEEPDATA);
		uiBlockSetCol(block, TH_AUTO);
	}
	if(ob) {
		uiSetButLock(object_data_is_libdata(ob), ERROR_LIBDATA_MESSAGE);
		but = uiDefBut(block, TEX, B_IDNAME, "OB:",	xco, 180, 454-xco, YIC, ob->id.name+2, 0.0, 21.0, 0, 0, "Active Object name.");
#ifdef WITH_VERSE
		if(ob->vnode) uiButSetFunc(but, test_and_send_idbutton_cb, ob, ob->id.name);
		else uiButSetFunc(but, test_idbutton_cb, ob->id.name, NULL);
#else
		uiButSetFunc(but, test_idbutton_cb, ob->id.name, NULL);
#endif

	}

	/* empty display handling, note it returns! */
	if (ob->type==OB_EMPTY) {
		uiDefBut(block, LABEL,0,"Empty Display:",
				xco, 154, 130,20, 0, 0, 0, 0, 0, "");
		
		uiBlockBeginAlign(block);
		uiDefButC(block, MENU, REDRAWVIEW3D, "Empty Drawtype%t|Arrows%x1|Single Arrow%x4|Plain Axes%x2|Circle%x3|Cube%x5|Sphere%x6|Cone%x7",
				xco, 128, 140, 20, &ob->empty_drawtype, 0, 0, 0, 0, "The Empty 3D View display style");
		uiDefButF(block, NUM, REDRAWVIEW3D, "Size:",
				xco, 108, 140, 21, &ob->empty_drawsize, 0.01, 10.0, 1, 0, "The size to display the Empty");
		uiBlockEndAlign(block);
		return;
	}
	
	/* poselib for armatures */
	if (ob->type==OB_ARMATURE) {
		if ((ob->pose) && (ob->flag & OB_POSEMODE) && (G.obedit != ob)) {
			bAction *act= ob->poselib;
			bPose *pose= ob->pose;
			bActionGroup *grp= NULL;
			int count;
			char *menustr;
			
			/* PoseLib settings for armature reside on the left */
			xco= 143;
			
			uiDefBut(block, LABEL,0, "Pose Library:", xco, 154, 200, 20, 0, 0, 0, 0, 0, "");
			
			/* PoseLib Action */
			uiBlockSetCol(block, TH_BUT_SETTING2);
			std_libbuttons(block, 143, 130, 0, NULL, B_POSELIB_BROWSE, ID_AC, 0, (ID *)act, (ID *)ob, &(G.buts->menunr), B_POSELIB_ALONE, 0, B_POSELIB_DELETE, 0, 0);
			uiBlockSetCol(block, TH_AUTO);
			
			/* PoseLib -  Pose editing controls */
			if (act) {
				uiDefBut(block, BUT, B_POSELIB_VALIDATE,  "Auto-Sync PoseLib",	xco,110,160,20, 0, 0, 0, 0, 0, "Syncs the current PoseLib with the poses available");
				
				uiBlockBeginAlign(block);
					/* currently 'active' pose */
					if (act->markers.first) {
						count= BLI_countlist(&act->markers);
						menustr= poselib_build_poses_menu(act, "PoseLib Poses");
						uiDefButI(block, MENU, B_POSELIB_APPLYP, menustr, xco, 85,18,20, &act->active_marker, 1, count, 0, 0, "Browses Poses in Pose Library. Applies chosen pose.");
						MEM_freeN(menustr);
						
						if (act->active_marker) {
							TimeMarker *marker= poselib_get_active_pose(act);
							
							but= uiDefBut(block, TEX, REDRAWBUTSEDIT,"",		xco+18,85,160-18-20,20, marker->name, 0, 63, 0, 0, "Displays current Pose Library Pose name. Click to change.");
							uiButSetFunc(but, verify_poselib_posename, act, marker);
							uiDefIconBut(block, BUT, B_POSELIB_REMOVEP, VICON_X, xco+160-20, 85, 20, 20, NULL, 0.0, 0.0, 0.0, 0.0, "Remove this Pose Library Pose from Pose Library.");
						}
					}
					
					/* add new poses */
					uiDefBut(block, BUT, B_POSELIB_ADDPOSE, "Add Pose",	xco,65,80,20, 0, 0, 0, 0, 0, "Add current pose to PoseLib");
					uiDefBut(block, BUT, B_POSELIB_REPLACEP, "Replace Pose",	xco+80,65,80,20, 0, 0, 0, 0, 0, "Replace existing PoseLib Pose with current pose");
				uiBlockEndAlign(block);	
			}
			
			
			/* Bone Groups settings for armature reside on the right */
			xco= 315;
			
			uiDefBut(block, LABEL,0, "Bone Groups:", xco, 154, 140, 20, 0, 0, 0, 0, 0, "");
			
			uiBlockBeginAlign(block);
				if (pose->agroups.first) {
					/* currently 'active' group - browse groups */
					count= BLI_countlist(&pose->agroups);
					menustr= build_posegroups_menustr(pose, 0);
					uiDefButI(block, MENU, B_POSEGRP_RECALC, menustr, xco, 130,18,20, &pose->active_group, 1, count, 0, 0, "Browses Bone Groups available for Armature. Click to change.");
					MEM_freeN(menustr);
					
					/* currently 'active' group - change name */
					if (pose->active_group) {
						grp= (bActionGroup *)BLI_findlink(&pose->agroups, pose->active_group-1);
						
						/* active group */
						but= uiDefBut(block, TEX, REDRAWBUTSEDIT,"", xco+18,130,140-18-20,20, grp->name, 0, 31, 0, 0, "Displays current Bone Group name. Click to change.");
						uiButSetFunc(but, verify_posegroup_groupname, pose, grp); 
						uiDefIconBut(block, BUT, B_POSEGRP_REMOVE, VICON_X, xco+140-20, 130, 20, 20, NULL, 0.0, 0.0, 0.0, 0.0, "Remove this Bone Group");
					}
				}
				
				uiDefBut(block, BUT, B_POSEGRP_ADD, "Add Group",	xco,110,140,20, 0, 21, 0, 0, 0, "Add a new Bone Group for the Pose");
			uiBlockEndAlign(block);
			
			/* color set for 'active' group */
			if (pose->active_group && grp) {
				uiBlockBeginAlign(block);
					menustr= BIF_ThemeColorSetsPup(1);
					uiDefButI(block, MENU,B_POSEGRP_RECALC, menustr, xco,85,140,19, &grp->customCol, -1, 20, 0.0, 0.0, "Index of set of Custom Colors to shade Group's bones with. 0 = Use Default Color Scheme, -1 = Use Custom Color Scheme");						
					MEM_freeN(menustr);
					
					/* show color-selection/preview */
					if (grp->customCol) {
						/* do color copying/init (to stay up to date) */
						actionbone_group_copycolors(grp, 1);
						
						/* color changing */
						uiDefButC(block, COL, B_POSEGRP_MCUSTOM, "",		xco, 65, 30, 19, grp->cs.solid, 0, 0, 0, 0, "Color to use for surface of bones");
						uiDefButC(block, COL, B_POSEGRP_MCUSTOM, "",		xco+30, 65, 30, 19, grp->cs.select, 0, 0, 0, 0, "Color to use for 'selected' bones");
						uiDefButC(block, COL, B_POSEGRP_MCUSTOM, "",		xco+60, 65, 30, 19, grp->cs.active, 0, 0, 0, 0, "Color to use for 'active' bones");
						
						uiDefButBitS(block, TOG, TH_WIRECOLOR_CONSTCOLS, B_POSEGRP_MCUSTOM, "ConstCols",  xco+90,65,50,20, &grp->cs.flag, 0, 0, 0, 0, "Allow the use of colors indicating constraints/keyed status");
					}
				uiBlockEndAlign(block);
			}
		}	
		return;
	}
	
	/* vertex group... partially editmode... */
	if(ob->type==OB_MESH || ob->type==OB_LATTICE) {
		bDeformGroup *defGroup;
		uiBut *but;
		int	defCount;
		
		uiDefBut(block, LABEL,0,"Vertex Groups",
				 143,153,130,20, 0, 0, 0, 0, 0, "");
		
		defCount=BLI_countlist(&ob->defbase);
		
		if (defCount) {
			char *menustr= get_vertexgroup_menustr(ob);
			
			uiBlockBeginAlign(block);
			
			uiDefButS(block, MENU, B_MAKEDISP, menustr, 143, 132,18,21, (short *)&ob->actdef, 1, defCount, 0, 0, "Browses available vertex groups");
			MEM_freeN (menustr);
		
			if (ob->actdef){
				defGroup = BLI_findlink(&ob->defbase, ob->actdef-1);
				but= uiDefBut(block, TEX, REDRAWBUTSEDIT,"",		161,132,140-18,21, defGroup->name, 0, 31, 0, 0, "Displays current vertex group name. Click to change. (Match bone name for deformation.)");
				uiButSetFunc(but, verify_vertexgroup_name_func, defGroup, NULL);
				uiButSetCompleteFunc(but, autocomplete_vgroup, (void *)ob);
				
				uiDefButF(block, NUM, REDRAWVIEW3D, "Weight:",		143, 111, 140, 21, &editbutvweight, 0, 1, 10, 0, "Sets the current vertex group's bone deformation strength");
			}
			uiBlockEndAlign(block);
		}
		
		if (G.obedit && G.obedit==ob){
			uiBlockBeginAlign(block);
			uiDefBut(block, BUT,B_NEWVGROUP,"New",			143,90,70,21, 0, 0, 0, 0, 0, "Creates a new vertex group");
			uiDefBut(block, BUT,B_DELVGROUP,"Delete",		213,90,70,21, 0, 0, 0, 0, 0, "Removes the current vertex group");
			
			uiDefBut(block, BUT,B_ASSIGNVGROUP,"Assign",	143,69,70,21, 0, 0, 0, 0, 0, "Assigns selected vertices to the current vertex group");
			uiDefBut(block, BUT,B_REMOVEVGROUP,"Remove",	213,69,70,21, 0, 0, 0, 0, 0, "Removes selected vertices from the current vertex group");
			
			uiDefBut(block, BUT,B_SELVGROUP,"Select",		143,48,70,21, 0, 0, 0, 0, 0, "Selects vertices belonging to the current vertex group");
			uiDefBut(block, BUT,B_DESELVGROUP,"Desel.",		213,48,70,21, 0, 0, 0, 0, 0, "Deselects vertices belonging to the current vertex group");
			uiBlockEndAlign(block);
		}
		else {
			ID *id= ob->data;
			
			uiSetButLock(object_data_is_libdata(ob), ERROR_LIBDATA_MESSAGE);
			
			uiBlockBeginAlign (block);
			uiDefBut (block, BUT, B_NEWVGROUP, "New", 143, 90, 70, 21, 0, 0, 0, 0, 0, "Creates a new vertex group");
			uiDefBut (block, BUT, B_DELVGROUP, "Delete", 213, 90, 70, 21, 0, 0, 0, 0, 0, "Removes the current vertex group");
			uiDefBut (block, BUT, B_COPYVGROUP, "Copy Group", 143, 70, 140, 19, 0, 0, 0, 0, 0, "Copy Group of Vertex");
			uiBlockEndAlign (block);

			if(id->us > 1)
				uiDefBut(block, BUT,B_LINKEDVGROUP, "Copy To Linked",	143,50,140,20, 0, 0, 0, 0, 0, "Creates identical vertex group names in other Objects using this Object-data");
		}
	}
	
	/* now only objects that can be visible rendered */
	if (!OB_SUPPORT_MATERIAL(ob)) return;
	
	uiSetButLock(object_data_is_libdata(ob), ERROR_LIBDATA_MESSAGE);
	give_obdata_texspace(ob, &poin, NULL, NULL, NULL);
	uiDefButBitI(block, TOG, AUTOSPACE, B_AUTOTEX, "AutoTexSpace",	143,15,140,19, poin, 0, 0, 0, 0, "Adjusts active object's texture space automatically when transforming object");

	sprintf(str,"%d Mat ", ob->totcol);
	if(ob->totcol) min= 1.0; else min= 0.0;
	ma= give_current_material(ob, ob->actcol);

	if(G.obedit) {
		char *str= NULL;
		IDnames_to_pupstring(&str, NULL, "ADD NEW %x 32767", &G.main->mat, NULL, NULL);
		uiDefButS(block, MENU, B_MATASS_BROWSE, str, 292,150,20,20, &G.buts->menunr, 0, 0, 0, 0, "Browses existing choices and assign");
		MEM_freeN(str);
	}
	
	if(ma) uiDefBut(block, LABEL, 0, ma->id.name+2, 318,150, 103, 20, 0, 0, 0, 0, 0, "");

	uiBlockBeginAlign(block);
	if(ma) uiDefButF(block, COL, B_MATCOL2, "",	292,113,31,30, &(ma->r), 0, 0, 0, 0, "");
	uiDefButC(block, NUM, B_ACTCOL,	str,		324,113,100,30, &ob->actcol, min, (float)(ob->totcol), 0, 0, "Displays total number of material indices and the current index");
	uiDefBut(block, BUT,B_MATWICH,	"?",		424,113,30,30, 0, 0, 0, 0, 0, "In EditMode, sets the active material index from selected faces");

	uiBlockBeginAlign(block);
	uiDefBut(block, BUT,B_MATNEW,	"New",		292,90,80,20, 0, 0, 0, 0, 0, "Adds a new Material index");
	uiDefBut(block, BUT,B_MATDEL,	"Delete",	372,90,80,20, 0, 0, 0, 0, 0, "Deletes this Material index");
	uiDefBut(block, BUT,B_MATSEL,	"Select",	292,70,80,20, 0, 0, 0, 0, 0, "In EditMode, selects faces that have the active index");
	uiDefBut(block, BUT,B_MATDESEL,	"Deselect",	372,70,80,20, 0, 0, 0, 0, 0, "Deselects everything with current indexnumber");
	uiDefBut(block, BUT,B_MATASS,	"Assign",	292,50,160,20, 0, 0, 0, 0, 0, "In EditMode, assigns the active index to selected faces");

	uiBlockBeginAlign(block);
	uiDefBut(block, BUT,B_SETSMOOTH,"Set Smooth",	292,15,80,20, 0, 0, 0, 0, 0, "In EditMode, sets 'smooth' rendering of selected faces");
	uiDefBut(block, BUT,B_SETSOLID,	"Set Solid",	372,15,80,20, 0, 0, 0, 0, 0, "In EditMode, sets 'solid' rendering of selected faces");

	uiBlockEndAlign(block);


}

void editing_panel_sculpting_tools()
{
	uiBlock *block= uiNewBlock(&curarea->uiblocks, "editing_panel_sculpting_tools", UI_EMBOSS, UI_HELV, curarea->win);
	if(uiNewPanel(curarea, block, "Sculpt", "Editing", 300, 0, 318, 204)==0) return;

	sculptmode_draw_interface_tools(block,0,200);
}

void editing_panel_sculpting_brush()
{
	uiBlock *block= uiNewBlock(&curarea->uiblocks, "editing_panel_sculpting_brush", UI_EMBOSS, UI_HELV, curarea->win);
	if(uiNewPanel(curarea, block, "Brush", "Editing", 300, 0, 318, 204)==0) return;

	sculptmode_draw_interface_brush(block,0,200);
}

void editing_panel_sculpting_textures()
{
	uiBlock *block= uiNewBlock(&curarea->uiblocks, "editing_panel_sculpting_texture", UI_EMBOSS, UI_HELV, curarea->win);
	if(uiNewPanel(curarea, block, "Texture", "Editing", 300, 0, 318, 204)==0) return;

	sculptmode_draw_interface_textures(block,0,200);
}

void sculptmode_draw_interface_tools(uiBlock *block, unsigned short cx, unsigned short cy)
{
	SculptData *sd;

	if(!G.scene) return;
	sd= &G.scene->sculptdata;

	uiBlockBeginAlign(block);

	uiDefBut(block,LABEL,B_NOP,"Brush",cx,cy,90,19,NULL,0,0,0,0,"");
	cy-= 20;
	
	uiBlockBeginAlign(block);	
	uiDefButS(block,ROW,REDRAWBUTSEDIT,"Draw",cx,cy,67,19,&sd->brush_type,14.0,DRAW_BRUSH,0,0,"Draw lines on the model");
	uiDefButS(block,ROW,REDRAWBUTSEDIT,"Smooth",cx+67,cy,67,19,&sd->brush_type,14.0,SMOOTH_BRUSH,0,0,"Interactively smooth areas of the model");
	uiDefButS(block,ROW,REDRAWBUTSEDIT,"Pinch",cx+134,cy,67,19,&sd->brush_type,14.0,PINCH_BRUSH,0,0,"Interactively pinch areas of the model");
	uiDefButS(block,ROW,REDRAWBUTSEDIT,"Inflate",cx+201,cy,67,19,&sd->brush_type,14,INFLATE_BRUSH,0,0,"Push vertices along the direction of their normals");
	cy-= 20;
	uiDefButS(block,ROW,REDRAWBUTSEDIT,"Grab", cx,cy,89,19,&sd->brush_type,14,GRAB_BRUSH,0,0,"Grabs a group of vertices and moves them with the mouse");
	uiDefButS(block,ROW,REDRAWBUTSEDIT,"Layer", cx+89,cy,89,19,&sd->brush_type,14, LAYER_BRUSH,0,0,"Adds a layer of depth");
	uiDefButS(block,ROW,REDRAWBUTSEDIT,"Flatten", cx+178,cy,90,19,&sd->brush_type,14, FLATTEN_BRUSH,0,0,"Interactively flatten areas of the model");
	cy-= 25;
	uiBlockEndAlign(block);

	uiBlockBeginAlign(block);
	uiDefBut(block,LABEL,B_NOP,"Shape",cx,cy,90,19,NULL,0,0,0,0,"");
	cy-= 20;
	uiBlockBeginAlign(block);
	if(sd->brush_type != SMOOTH_BRUSH && sd->brush_type != GRAB_BRUSH && sd->brush_type != FLATTEN_BRUSH) {
		uiDefButC(block,ROW,B_NOP,"Add",cx,cy,89,19,&sculptmode_brush()->dir,15.0,1.0,0, 0,"Add depth to model [Shift]");
		uiDefButC(block,ROW,B_NOP,"Sub",cx+89,cy,89,19,&sculptmode_brush()->dir,15.0,2.0,0, 0,"Subtract depth from model [Shift]");
	}
	if(sd->brush_type!=GRAB_BRUSH)
		uiDefButBitC(block, TOG, SCULPT_BRUSH_AIRBRUSH, B_NOP, "Airbrush", cx+178,cy,89,19, &sculptmode_brush()->flag,0,0,0,0, "Brush makes changes without waiting for the mouse to move");
	cy-= 20;
	uiDefButS(block,NUMSLI,B_NOP,"Size: ",cx,cy,268,19,&sculptmode_brush()->size,1.0,200.0,0,0,"Set brush radius in pixels");
	cy-= 20;
	if(sd->brush_type!=GRAB_BRUSH)
		uiDefButC(block,NUMSLI,B_NOP,"Strength: ",cx,cy,268,19,&sculptmode_brush()->strength,1.0,100.0,0,0,"Set brush strength");
	cy-= 25;
	uiBlockEndAlign(block);

	uiBlockBeginAlign(block);
	uiDefBut( block,LABEL,B_NOP,"Symmetry",cx,cy,90,19,NULL,0,0,0,0,"");
	cy-= 20;
	uiBlockBeginAlign(block);
	uiDefButBitC(block, TOG, SYMM_X, B_NOP, "X", cx,cy,40,19, &sd->symm, 0,0,0,0, "Mirror brush across X axis");
	uiDefButBitC(block, TOG, SYMM_Y, B_NOP, "Y", cx+40,cy,40,19, &sd->symm, 0,0,0,0, "Mirror brush across Y axis");
	uiDefButBitC(block, TOG, SYMM_Z, B_NOP, "Z", cx+80,cy,40,19, &sd->symm, 0,0,0,0, "Mirror brush across Z axis");
	uiBlockEndAlign(block);

	
	cy+= 20;
	uiBlockBeginAlign(block);
	uiDefBut( block,LABEL,B_NOP,"LockAxis",cx+140,cy,90,19,NULL,0,0,0,0,"");
	cy-= 20;
	uiBlockBeginAlign(block);
	uiDefButBitC(block, TOG, AXISLOCK_X, B_NOP, "X", cx+140,cy,40,19, &sd->axislock, 0,0,0,0, "Constrain X axis");
	uiDefButBitC(block, TOG, AXISLOCK_Y, B_NOP, "Y", cx+180,cy,40,19, &sd->axislock, 0,0,0,0, "Constrain Y axis");
	uiDefButBitC(block, TOG, AXISLOCK_Z, B_NOP, "Z", cx+220,cy,40,19, &sd->axislock, 0,0,0,0, "Constrain Z axis");
	uiBlockEndAlign(block);
	
	
	
	cx+= 210;
}

static void sculptmode_curves_reset(void *sd_v, void *j)
{
	SculptData *sd = sd_v;
	sculpt_reset_curve(sd);
	curvemapping_changed(sd->cumap, 0);
}

void sculptmode_draw_interface_brush(uiBlock *block, unsigned short cx, unsigned short cy)
{
	SculptData *sd= sculpt_data();
	int orig_y = cy;
	rctf rect;
	uiBut *but;

	uiBlockBeginAlign(block);
	cy-= 20;
	uiDefButC(block,TOG,REDRAWBUTSEDIT, "Curve", cx,cy,80,19, &sd->texfade, 0,0,0,0,"Use curve control for radial brush intensity");
	cy-= 20;
	but= uiDefBut(block, BUT, REDRAWBUTSEDIT, "Reset",cx,cy,80,19, NULL, 0,0,0,0, "Default curve preset");
	uiButSetFunc(but, sculptmode_curves_reset, sd, NULL);
	cy-= 25;
	uiBlockEndAlign(block);	

	uiBlockBeginAlign(block);
	uiDefButS(block,NUM,B_NOP, "Space", cx,cy,80,19, &sd->spacing, 0,500,20,0,"Non-zero inserts N pixels between dots");
	cy-= 20;
	if(sd->brush_type == DRAW_BRUSH)
		uiDefButC(block,NUM,B_NOP, "View", cx,cy,80,19, &sculptmode_brush()->view, 0,10,20,0,"Pulls brush direction towards view");
	cy-= 20;
	uiDefButBitC(block, TOG, SCULPT_BRUSH_ANCHORED, B_NOP, "Anchored", cx,cy,80,19, &sculptmode_brush()->flag, 0,0,0,0, "Keep the brush center anchored to the initial location (Shift A)");
	uiBlockEndAlign(block);

	/* Draw curve */
	cx += 90;
	cy = orig_y;
	rect.xmin= cx; rect.xmax= cx + 178;
	rect.ymin= cy - 160; rect.ymax= cy + 20;
	uiBlockBeginAlign(block);
	curvemap_buttons(block, sd->cumap, (char)0, B_NOP, 0, &rect);
	uiBlockEndAlign(block);
}

void sculptmode_draw_interface_textures(uiBlock *block, unsigned short cx, unsigned short cy)
{
	SculptData *sd= sculpt_data();
	MTex *mtex;
	int i;
	int orig_y= cy;
	char *strp;
	uiBut *but;

	uiBlockBeginAlign(block);
	cy-= 20;
	/* TEX CHANNELS */
	uiBlockBeginAlign(block);
	uiBlockSetCol(block, TH_BUT_NEUTRAL);
	for(i=-1; i<8; i++) {
		char str[64];
		int loos;

		if(i==-1)
			strcpy(str, "Default");
		else {
			mtex= sd->mtex[i];
			if(mtex && mtex->tex) splitIDname(mtex->tex->id.name+2, str, &loos);
			else strcpy(str, "");
		}
		str[10]= 0;
		uiDefButS(block, ROW, REDRAWBUTSEDIT, str,cx, cy, 80, 20, &sd->texact, 3.0, (float)i, 0, 0, "Texture channel");
		cy-= 18;
	}

	cy= orig_y-20;
	cx+= 85;

	if(sd->texact == -1) {
		uiBlockBeginAlign(block);
		uiDefBut(block,LABEL,B_NOP,"",cx,cy,115,20,0,0,0,0,0,""); /* Padding */
	} else {
		ID *id = NULL;

		mtex= sd->mtex[sd->texact];

		uiBlockBeginAlign(block);
		
		if(mtex && mtex->tex) id= &mtex->tex->id;
		IDnames_to_pupstring(&strp, NULL, "ADD NEW %x 32767", &G.main->tex, id, &G.buts->texnr);

		if(mtex && mtex->tex) {		
			uiDefBut(block, TEX, B_IDNAME, "TE:",cx,cy,115,19, mtex->tex->id.name+2, 0.0, 21.0, 0, 0, "Texture name");
			cy-= 20;
			
			uiDefButS(block,MENU,B_SCULPT_TEXBROWSE, strp, cx,cy,20,19, &G.buts->texnr, 0,0,0,0, "Selects an existing texture or creates new");
			uiDefIconBut(block, BUT, B_AUTOTEXNAME, ICON_AUTO, cx+21,cy,21,20, 0, 0, 0, 0, 0, "Auto-assigns name to texture");

			but= uiDefBut(block, BUT, B_NOP, "Clear",cx+43, cy, 72, 20, 0, 0, 0, 0, 0, "Erases link to texture");
			uiButSetFunc(but,sculptmode_rem_tex,0,0);
			cy-= 25;

			uiBlockBeginAlign(block);
			uiDefButC(block,ROW, REDRAWBUTSEDIT, "Drag", cx,   cy,39,19, &sd->texrept, 18,SCULPTREPT_DRAG,0,0,"Move the texture with the brush");
			uiDefButC(block,ROW, REDRAWBUTSEDIT, "Tile", cx+39,cy,39,19, &sd->texrept, 18,SCULPTREPT_TILE,0,0,"Treat the texture as a tiled image extending across the screen");
			uiDefButC(block,ROW, REDRAWBUTSEDIT, "3D",   cx+78,cy,37,19, &sd->texrept, 18,SCULPTREPT_3D,  0,0,"Use vertex coords as texture coordinates");
			cy-= 20;

			if(sd->texrept != SCULPTREPT_3D) {
				uiBlockBeginAlign(block);
				uiDefButF(block,NUM,0, "Angle", cx,cy,115,19, &mtex->warpfac, 0,360,100,0, "Rotate texture counterclockwise");
				/*Moved inside, so that following buttons aren't made bigger for no reason*/
				cy-= 20;
			}
			
			/* Added Rake button. Needs to be turned off if 3D is on / disappear*/
			if(sd->texrept != SCULPTREPT_3D){
				uiDefButC(block,TOG,B_NOP, "Rake", cx,cy,115,19, &sd->rake, 0,0,0,0,"Rotate the brush in the direction of motion");
				cy-=20;
			}
				
			if(sd->texrept != SCULPTREPT_DRAG) {
				uiBlockBeginAlign(block);
				but= uiDefIconButC(block, TOG, REDRAWBUTSEDIT, sd->texsep ? ICON_UNLOCKED : ICON_LOCKED, cx,cy,20,19, &sd->texsep,0,0,0,0, "Locks the texture sizes together");			
				uiBlockBeginAlign(block);
				uiDefButF(block,NUM,B_NOP, sd->texsep ? "SizeX" : "Size", cx+20,cy,95,19, &mtex->size[0],1,1000,100,0,"Scaling factor for texture");
				cy-= 20;
				if(sd->texsep) {
					uiDefButF(block,NUM,B_NOP, "SizeY", cx+20,cy,95,19, &mtex->size[1],1,1000,100,0,"Scaling factor for texture");
					cy-= 20;
					if(sd->texrept == SCULPTREPT_3D)
						uiDefButF(block,NUM,B_NOP, "SizeZ", cx+20,cy,95,19, &mtex->size[2],1,1000,100,0,"Scaling factor for texture");
					cy-= 20;
				}
			}
		}
		else {
		       uiDefButS(block,TOG,B_SCULPT_TEXBROWSE, "Add New" ,cx, cy, 115, 19, &G.buts->texnr,-1,32767,0,0, "Adds a new texture");
		       uiDefButS(block,MENU,B_SCULPT_TEXBROWSE, strp, cx,cy-20,20,19, &G.buts->texnr, 0,0,0,0, "Selects an existing texture or creates new");
		}

		MEM_freeN(strp);
	}
	
	uiBlockEndAlign(block);
}

/* *************************** FACE/PAINT *************************** */

void do_fpaintbuts(unsigned short event)
{
	Object *ob;
	bDeformGroup *defGroup;
	MTFace *activetf;
	SculptData *sd= &G.scene->sculptdata;
	ID *id, *idtest;
	extern VPaint Gwp;         /* from vpaint */
	ToolSettings *settings= G.scene->toolsettings;
	int nr= 1;
	MTex *mtex;
	ParticleSystem *psys;

	ob= OBACT;
	if(ob==NULL) return;

	switch(event) {

	case B_VPGAMMA:
		vpaint_dogamma();
		break;
	case B_COPY_TF_MODE:
		EM_mesh_copy_face(4); /* todo, get rid of magic numbers */
		break;
	case B_COPY_TF_TRANSP:
		EM_mesh_copy_face(5);
		break;
	case B_COPY_TF_UV:
		EM_mesh_copy_face(3);
		break;
	case B_COPY_TF_COL:
		EM_mesh_copy_face(6);
		break;
	case B_COPY_TF_TEX:
		EM_mesh_copy_face(2);
		break;
	case B_SET_VCOL:
		if(FACESEL_PAINT_TEST) 
			clear_vpaint_selectedfaces();
		else
			clear_vpaint();
		break;
	case B_REDR_3D_IMA:
		allqueue(REDRAWVIEW3D, 0);
		allqueue(REDRAWIMAGE, 0);
		break;
	case B_ASSIGNMESH:

		test_object_materials(ob->data);
		allqueue(REDRAWVIEW3D, 0);
		allqueue(REDRAWBUTSEDIT, 0);
		break;

	case B_TFACE_HALO:
		activetf = get_active_mtface(NULL, NULL, 0);
		if(activetf) {
			activetf->mode &= ~TF_BILLBOARD2;
			allqueue(REDRAWBUTSEDIT, 0);
		}
		break;

	case B_TFACE_BILLB:
		activetf = get_active_mtface(NULL, NULL, 0);
		if(activetf) {
			activetf->mode &= ~TF_BILLBOARD;
			allqueue(REDRAWBUTSEDIT, 0);
		}
		break;
	case B_WEIGHT0_0:
		editbutvweight = 0.0f;
		allqueue(REDRAWBUTSEDIT, 0);
		break;

	case B_WEIGHT1_4:
		editbutvweight = 0.25f;
		allqueue(REDRAWBUTSEDIT, 0);
		break;
	case B_WEIGHT1_2:
		editbutvweight = 0.5f;
		allqueue(REDRAWBUTSEDIT, 0);
		break;
	case B_WEIGHT3_4:
		editbutvweight = 0.75f;
		allqueue(REDRAWBUTSEDIT, 0);
		break;
	case B_WEIGHT1_0:
		editbutvweight = 1.0f;
		allqueue(REDRAWBUTSEDIT, 0);
		break;
		
	case B_OPA1_8:
		Gwp.a = 0.125f;
		allqueue(REDRAWBUTSEDIT, 0);
		break;
	case B_OPA1_4:
		Gwp.a = 0.25f;
		allqueue(REDRAWBUTSEDIT, 0);
		break;
	case B_OPA1_2:
		Gwp.a = 0.5f;
		allqueue(REDRAWBUTSEDIT, 0);
		break;
	case B_OPA3_4:
		Gwp.a = 0.75f;
		allqueue(REDRAWBUTSEDIT, 0);
		break;
	case B_OPA1_0:
		Gwp.a = 1.0f;
		allqueue(REDRAWBUTSEDIT, 0);
		break;
	case B_CLR_WPAINT:
		defGroup = BLI_findlink(&ob->defbase, ob->actdef-1);
		if(defGroup) {
			Mesh *me= ob->data;
			int a;
			for(a=0; a<me->totvert; a++)
				remove_vert_defgroup (ob, defGroup, a);
			allqueue(REDRAWVIEW3D, 0);
			DAG_object_flush_update(G.scene, ob, OB_RECALC_DATA);
		}
		break;
	case B_SCULPT_TEXBROWSE:
		sd= &G.scene->sculptdata;

		if(G.buts->texnr== -2) {
			id= NULL;
			if(sd) {
				mtex= sd->mtex[sd->texact];
				if(mtex) id= &mtex->tex->id;
			}

			activate_databrowse((ID *)id, ID_TE, 0, B_SCULPT_TEXBROWSE, &G.buts->texnr, do_global_buttons);
			return;
		}
		if(G.buts->texnr < 0) break;

		if(G.buts->pin) {
			
		}
		else if(sd && sd->texact == -1) {
			error("No texture channel selected");
			allqueue(REDRAWBUTSSHADING, 0);
		}
		else if(sd && sd->texact != -1) {
			id= NULL;
			
			mtex= sd->mtex[sd->texact];
			if(mtex) id= &mtex->tex->id;

			idtest= G.main->tex.first;
			while(idtest) {
				if(nr==G.buts->texnr) {
					break;
				}
				nr++;
				idtest= idtest->next;
			}
			if(idtest==0) { /* new tex */
				if(id)	idtest= (ID *)copy_texture((Tex *)id);
				else idtest= (ID *)add_texture("Tex");
				idtest->us--;
			}
			if(idtest!=id && sd) {
				
				if(sd->mtex[sd->texact]==0) {
					sd->mtex[sd->texact]= add_mtex();
					sd->mtex[sd->texact]->texco= TEXCO_VIEW;
					sd->mtex[sd->texact]->size[0]=
						sd->mtex[sd->texact]->size[1]=
						sd->mtex[sd->texact]->size[2]= 100;
					sd->mtex[sd->texact]->warpfac= 0;
				}
				sd->mtex[sd->texact]->tex= (Tex *)idtest;
				id_us_plus(idtest);
				if(id) id->us--;
				
				BIF_undo_push("Texture browse");
				allqueue(REDRAWBUTSEDIT, 0);
				allqueue(REDRAWBUTSSHADING, 0);
				allqueue(REDRAWIPO, 0);
				allqueue(REDRAWOOPS, 0);
				BIF_preview_changed(ID_TE);
			}
		}
		break;

	case B_BRUSHBROWSE:
		if(G.buts->menunr==-2) {
			activate_databrowse((ID*)settings->imapaint.brush, ID_BR, 0, B_BRUSHBROWSE, &G.buts->menunr, do_global_buttons);
			break;
		}
		else if(G.buts->menunr < 0) break;
			
		if(brush_set_nr(&settings->imapaint.brush, G.buts->menunr)) {
			BIF_undo_push("Browse Brush");
			allqueue(REDRAWBUTSEDIT, 0);
			allqueue(REDRAWIMAGE, 0);
		}
		break;
	case B_BRUSHDELETE:
		if(brush_delete(&settings->imapaint.brush)) {
			BIF_undo_push("Unlink Brush");
			allqueue(REDRAWBUTSEDIT, 0);
			allqueue(REDRAWIMAGE, 0);
		}
		break;
	case B_BRUSHKEEPDATA:
		brush_toggled_fake_user(settings->imapaint.brush);
		allqueue(REDRAWBUTSEDIT, 0);
		allqueue(REDRAWIMAGE, 0);
		break;
	case B_BRUSHLOCAL:
		if(settings->imapaint.brush && settings->imapaint.brush->id.lib) {
			if(okee("Make local")) {
				make_local_brush(settings->imapaint.brush);
				allqueue(REDRAWBUTSEDIT, 0);
				allqueue(REDRAWIMAGE, 0);
			}
		}
		break;
	case B_BTEXBROWSE:
		if(settings->imapaint.brush) {
			Brush *brush= settings->imapaint.brush;

			if(G.buts->menunr==-2) {
				MTex *mtex= brush->mtex[brush->texact];
				ID *id= (ID*)((mtex)? mtex->tex: NULL);
				if(G.qual & LR_CTRLKEY) {
					activate_databrowse_imasel(id, ID_TE, 0, B_BTEXBROWSE, &G.buts->menunr, do_fpaintbuts);
				} else {
					activate_databrowse(id, ID_TE, 0, B_BTEXBROWSE, &G.buts->menunr, do_fpaintbuts);
				}
				break;
			}
			else if(G.buts->menunr < 0) break;
				
			if(brush_texture_set_nr(brush, G.buts->menunr)) {
				BIF_undo_push("Browse Brush Texture");
				allqueue(REDRAWBUTSSHADING, 0);
				allqueue(REDRAWBUTSEDIT, 0);
				allqueue(REDRAWIMAGE, 0);
			}
		}
		break;
	case B_BTEXDELETE:
		if(settings->imapaint.brush) {
			if (brush_texture_delete(settings->imapaint.brush)) {
				BIF_undo_push("Unlink Brush Texture");
				allqueue(REDRAWBUTSSHADING, 0);
				allqueue(REDRAWBUTSEDIT, 0);
				allqueue(REDRAWIMAGE, 0);
			}
		}
		break;
	case B_BRUSHCHANGE:
		allqueue(REDRAWIMAGE, 0);
		allqueue(REDRAWBUTSEDIT, 0);
		break;
	case B_BAKE_REDRAWEDIT:
		allqueue(REDRAWVIEW3D, 0);
		allqueue(REDRAWBUTSEDIT, 0);
		break;
	case B_BAKE_RECACHE:
		psys=PE_get_current(ob);
		PE_hide_keys_time(psys,CFRA);
		psys_cache_paths(ob,psys,CFRA,0);
		if(PE_settings()->flag & PE_SHOW_CHILD)
			psys_cache_child_paths(ob,psys,CFRA,0);
		
		allqueue(REDRAWVIEW3D, 0);
		allqueue(REDRAWBUTSEDIT, 0);
		break;
	}
}

/* -------------------- MODE: vpaint  ------------------- */

void weight_paint_buttons(uiBlock *block)
{
	extern VPaint Gwp;         /* from vpaint */
	Object *ob;
	ob= OBACT;
	
	if(ob==NULL) return;
	
	uiBlockBeginAlign(block);
	uiDefButF(block, NUMSLI, REDRAWVIEW3D, "Weight:",10,170,225,19, &editbutvweight, 0, 1, 10, 0, "Sets the current vertex group's bone deformation strength");
	
	uiDefBut(block, BUT, B_WEIGHT0_0 , "0",			 10,150,45,19, 0, 0, 0, 0, 0, "");
	uiDefBut(block, BUT, B_WEIGHT1_4 , "1/4",		 55,150,45,19, 0, 0, 0, 0, 0, "");
	uiDefBut(block, BUT, B_WEIGHT1_2 , "1/2",		 100,150,45,19, 0, 0, 0, 0, 0, "");
	uiDefBut(block, BUT, B_WEIGHT3_4 , "3/4",		 145,150,45,19, 0, 0, 0, 0, 0, "");
	uiDefBut(block, BUT, B_WEIGHT1_0 , "1",			 190,150,45,19, 0, 0, 0, 0, 0, "");
	
	uiDefButF(block, NUMSLI, B_NOP, "Opacity ",		10,130,225,19, &Gwp.a, 0.0, 1.0, 0, 0, "The amount of pressure on the brush");
	
	uiDefBut(block, BUT, B_OPA1_8 , "1/8",		10,110,45,19, 0, 0, 0, 0, 0, "");
	uiDefBut(block, BUT, B_OPA1_4 , "1/4",		55,110,45,19, 0, 0, 0, 0, 0, "");
	uiDefBut(block, BUT, B_OPA1_2 , "1/2",		100,110,45,19, 0, 0, 0, 0, 0, "");
	uiDefBut(block, BUT, B_OPA3_4 , "3/4",		145,110,45,19, 0, 0, 0, 0, 0, "");
	uiDefBut(block, BUT, B_OPA1_0 , "1",		190,110,45,19, 0, 0, 0, 0, 0, "");
	
	uiDefButF(block, NUMSLI, B_NOP, "Size ",	10,90,225,19, &Gwp.size, 2.0, 64.0, 0, 0, "The size of the brush");
	
	uiBlockBeginAlign(block);
	uiDefButS(block, ROW, B_DIFF, "Mix",		250,170,60,17, &Gwp.mode, 1.0, 0.0, 0, 0, "Mix the vertex colors");
	uiDefButS(block, ROW, B_DIFF, "Add",		250,152,60,17, &Gwp.mode, 1.0, 1.0, 0, 0, "Add the vertex colors");
	uiDefButS(block, ROW, B_DIFF, "Sub",		250,134,60,17, &Gwp.mode, 1.0, 2.0, 0, 0, "Subtract from the vertex color");
	uiDefButS(block, ROW, B_DIFF, "Mul",		250,116,60,17, &Gwp.mode, 1.0, 3.0, 0, 0, "Multiply the vertex color");
	uiDefButS(block, ROW, B_DIFF, "Blur",		250, 98,60,17, &Gwp.mode, 1.0, 4.0, 0, 0, "Blur the weight with surrounding values");
	uiDefButS(block, ROW, B_DIFF, "Lighter",	250, 80,60,17, &Gwp.mode, 1.0, 5.0, 0, 0, "Paint over darker areas only");
	uiDefButS(block, ROW, B_DIFF, "Darker",		250, 62,60,17, &Gwp.mode, 1.0, 6.0, 0, 0, "Paint over lighter areas only");
	uiBlockEndAlign(block);
	
	/* draw options same as below */
	uiBlockBeginAlign(block);
	if (FACESEL_PAINT_TEST) {
		uiDefButBitI(block, TOG, G_DRAWFACES, B_UVAUTO_DRAWFACES, "Faces",	10,45,60,19, &G.f, 0, 0, 0, 0, "Displays all faces as shades");
		uiDefButBitI(block,TOG, G_DRAWEDGES, REDRAWVIEW3D,"Edges",70,45,60,19, &G.f, 2.0, 0, 0, 0,  "Displays edges of visible faces");
	 	uiDefButBitI(block,TOG, G_HIDDENEDGES, REDRAWVIEW3D,"Hidden Edges",130,45,100,19, &G.f, 2.0, 1.0, 0, 0,  "Displays edges of hidden faces");
	} else{ 
 		uiDefButBitC(block, TOG, OB_DRAWWIRE, REDRAWVIEW3D, "Wire",	10,45,75,19, &ob->dtx, 0, 0, 0, 0, "Displays the active object's wireframe in shaded drawing modes");
	}
	uiBlockEndAlign(block);
	
	uiBlockBeginAlign(block);
	uiDefButBitS(block, TOG, VP_AREA, 0, "All Faces", 	10,20,60,19, &Gwp.flag, 0, 0, 0, 0, "Paint on all faces inside brush (otherwise only on face under mouse cursor)");
	uiDefButBitS(block, TOG, VP_SOFT, 0, "Vert Dist", 70,20,60,19, &Gwp.flag, 0, 0, 0, 0, "Use distances to vertices (instead of all vertices of face)");
	uiDefButBitS(block, TOGN, VP_HARD, 0, "Soft",		130,20,60,19, &Gwp.flag, 0, 0, 0, 0, "Use a soft brush");
	uiDefButBitS(block, TOG, VP_NORMALS, 0, "Normals", 	190,20,60,19, &Gwp.flag, 0, 0, 0, 0, "Applies the vertex normal before painting");
	uiDefButBitS(block, TOG, VP_SPRAY, 0, "Spray",		250,20,55,19, &Gwp.flag, 0, 0, 0, 0, "Keep applying paint effect while holding mouse");
	uiBlockEndAlign(block);
	
	if(ob) {
		uiBlockBeginAlign(block);
		uiDefButBitS(block, TOG, VP_ONLYVGROUP, REDRAWVIEW3D, "Vgroup",		10,0,100,19, &Gwp.flag, 0, 0, 0, 0, "Only paint on vertices in the selected vertex group.");
		uiDefButBitS(block, TOG, VP_MIRROR_X, REDRAWVIEW3D, "X-Mirror",	110,0,100,19, &Gwp.flag, 0, 0, 0, 0, "Mirrored Paint, applying on mirrored Weight Group name");
		uiDefBut(block, BUT, B_CLR_WPAINT, "Clear",					210,0,100,19, NULL, 0, 0, 0, 0, "Removes reference to this deform group from all vertices");
		uiBlockEndAlign(block);
	}
}

void brush_buttons(uiBlock *block, short sima,
		int evt_nop, int evt_change,
		int evt_browse, int evt_local,
		int evt_del, int evt_keepdata,
		int evt_texbrowse, int evt_texdel)
{
	ToolSettings *settings= G.scene->toolsettings;
	Brush *brush= settings->imapaint.brush;
	ID *id;
	int yco, xco, butw, but_idx;

	short *menupoin = sima ? &(G.sima->menunr) : &(G.buts->menunr);
	short do_project = settings->imapaint.flag & IMAGEPAINT_PROJECT_DISABLE ? 0:1;
	
	yco= 160;

	butw = sima ? 80 : 106;
	
	uiBlockBeginAlign(block);
	but_idx = 0;
	uiDefButS(block, ROW, evt_change, "Draw",		butw*(but_idx++),yco,butw,19, &settings->imapaint.tool, 7.0, PAINT_TOOL_DRAW, 0, 0, "Draw brush");
	if (sima || do_project==0)
		uiDefButS(block, ROW, evt_change, "Soften",	butw*(but_idx++),	yco,butw,19, &settings->imapaint.tool, 7.0, PAINT_TOOL_SOFTEN, 0, 0, "Soften brush");
	uiDefButS(block, ROW, evt_change, "Smear",		butw*(but_idx++),	yco,butw,19, &settings->imapaint.tool, 7.0, PAINT_TOOL_SMEAR, 0, 0, "Smear brush");
	if (sima || do_project)
		uiDefButS(block, ROW, evt_change, "Clone",	butw*(but_idx++),	yco,butw,19, &settings->imapaint.tool, 7.0, PAINT_TOOL_CLONE, 0, 0, "Clone brush, use RMB to drag source image");
	
	uiBlockEndAlign(block);
	yco -= 30;
	 
	uiBlockSetCol(block, TH_BUT_SETTING2);
	id= (ID*)settings->imapaint.brush;
	xco= std_libbuttons(block, 0, yco, 0, NULL, evt_browse, ID_BR, 0, id, NULL, menupoin, 0, evt_local, evt_del, 0, evt_keepdata);
	uiBlockSetCol(block, TH_AUTO);

	if(brush && !brush->id.lib) {

		butw= 320-(xco+10);

		uiDefButS(block, MENU, evt_nop, "Mix %x0|Add %x1|Subtract %x2|Multiply %x3|Lighten %x4|Darken %x5|Erase Alpha %x6|Add Alpha %x7", xco+10,yco,butw,19, &brush->blend, 0, 0, 0, 0, "Blending method for applying brushes");
	
		uiBlockBeginAlign(block);
		uiDefButBitS(block, TOG|BIT, BRUSH_AIRBRUSH, evt_change, "Airbrush",	xco+10,yco-25,butw/2,19, &brush->flag, 0, 0, 0, 0, "Keep applying paint effect while holding mouse (spray)");
		uiDefButF(block, NUM, evt_nop, "", xco+10 + butw/2,yco-25,butw/2,19, &brush->rate, 0.01, 1.0, 0, 0, "Number of paints per second for Airbrush");
		uiBlockEndAlign(block);
		
		if (sima) {
			uiDefButBitS(block, TOG|BIT, BRUSH_TORUS, evt_change, "Wrap",	xco+10,yco-45,butw,19, &brush->flag, 0, 0, 0, 0, "Enables torus wrapping");
			yco -= 25;
		}
		else {
			yco -= 25;
			uiBlockBeginAlign(block);
			uiDefButBitS(block, TOGN|BIT, IMAGEPAINT_PROJECT_DISABLE, B_REDR, "Project Paint",	xco+10,yco-25,butw,19, &settings->imapaint.flag, 0, 0, 0, 0, "Use projection painting for improved consistency in the brush strokes");
			
			if ((settings->imapaint.flag & IMAGEPAINT_PROJECT_DISABLE)==0) {
				
				
				/* Projection Painting */
				
				uiDefButBitS(block, TOGN|BIT, IMAGEPAINT_PROJECT_XRAY, B_NOP, "Occlude",	xco+10,yco-45,butw/2,19, &settings->imapaint.flag, 0, 0, 0, 0, "Only paint onto the faces directly under the brush (slower)");
				uiDefButBitS(block, TOGN|BIT, IMAGEPAINT_PROJECT_BACKFACE, B_NOP, "Cull",	xco+10+butw/2,yco-45,butw/2,19, &settings->imapaint.flag, 0, 0, 0, 0, "Ignore faces pointing away from the view (faster)");
				
				uiDefButBitS(block, TOGN|BIT, IMAGEPAINT_PROJECT_FLAT, B_NOP, "Normal",	xco+10,yco-65,butw/2,19, &settings->imapaint.flag, 0, 0, 0, 0, "Paint most on faces pointing towards the view");
				uiDefButS(block, NUM, B_NOP, "", xco+10 +(butw/2),yco-65,butw/2,19, &settings->imapaint.normal_angle, 10.0, 90.0, 0, 0, "Paint most on faces pointing towards the view acording to this angle");
				
				uiDefButS(block, NUM, B_NOP, "Bleed: ", xco+10,yco-85,butw,19, &settings->imapaint.seam_bleed, 0.0, 8.0, 0, 0, "Extend paint beyond the faces UVs to reduce seams (in pixels, slower)");
				uiBlockEndAlign(block);
				
				uiBlockBeginAlign(block);
				uiDefButBitS(block, TOG|BIT, IMAGEPAINT_PROJECT_LAYER_MASK, B_NOP, "Stencil Layer",	xco+10,yco-110,butw-30,19, &settings->imapaint.flag, 0, 0, 0, 0, "Set the mask layer from the UV layer buttons");
				uiDefButBitS(block, TOG|BIT, IMAGEPAINT_PROJECT_LAYER_MASK_INV, B_NOP, "Inv",	xco+10 + butw-30,yco-110,30,19, &settings->imapaint.flag, 0, 0, 0, 0, "Invert the mask");
				uiBlockEndAlign(block);
				
			}
			uiBlockEndAlign(block);
		}
		
		uiBlockBeginAlign(block);
		uiDefButF(block, COL, B_VPCOLSLI, "",					0,yco,200,19, brush->rgb, 0, 0, 0, 0, "");
		uiDefButF(block, NUMSLI, evt_nop, "Opacity ",		0,yco-20,180,19, &brush->alpha, 0.0, 1.0, 0, 0, "The amount of pressure on the brush");
		uiDefButBitS(block, TOG|BIT, BRUSH_ALPHA_PRESSURE, evt_nop, "P",	180,yco-20,20,19, &brush->flag, 0, 0, 0, 0, "Enables pressure sensitivity for tablets");
		uiDefButI(block, NUMSLI, evt_nop, "Size ",		0,yco-40,180,19, &brush->size, 1, 200, 0, 0, "The size of the brush");
		uiDefButBitS(block, TOG|BIT, BRUSH_SIZE_PRESSURE, evt_nop, "P",	180,yco-40,20,19, &brush->flag, 0, 0, 0, 0, "Enables pressure sensitivity for tablets");
		uiDefButF(block, NUMSLI, evt_nop, "Falloff ",		0,yco-60,180,19, &brush->innerradius, 0.0, 1.0, 0, 0, "The fall off radius of the brush");
		uiDefButBitS(block, TOG|BIT, BRUSH_RAD_PRESSURE, evt_nop, "P",	180,yco-60,20,19, &brush->flag, 0, 0, 0, 0, "Enables pressure sensitivity for tablets");
		uiDefButF(block, NUMSLI, evt_nop, "Spacing ",0,yco-80,180,19, &brush->spacing, 1.0, 100.0, 0, 0, "Repeating paint on %% of brush diameter");
		uiDefButBitS(block, TOG|BIT, BRUSH_SPACING_PRESSURE, evt_nop, "P",	180,yco-80,20,19, &brush->flag, 0, 0, 0, 0, "Enables pressure sensitivity for tablets");
		uiBlockEndAlign(block);

		yco -= 110;

		if(sima && settings->imapaint.tool == PAINT_TOOL_CLONE) {
			id= (ID*)brush->clone.image;
			uiBlockSetCol(block, TH_BUT_SETTING2);
			xco= std_libbuttons(block, 0, yco, 0, NULL, B_SIMACLONEBROWSE, ID_IM, 0, id, 0, menupoin, 0, 0, B_SIMACLONEDELETE, 0, 0);
			uiBlockSetCol(block, TH_AUTO);
			if(id) {
				butw= 320-(xco+5);
				uiDefButF(block, NUMSLI, evt_change, "B ",xco+5,yco,butw,19, &brush->clone.alpha , 0.0, 1.0, 0, 0, "Opacity of clone image display");
			}
		}
		else {
			if (
				(sima==NULL) && /* 3D View */
				(settings->imapaint.flag & IMAGEPAINT_PROJECT_DISABLE)==0 && /* Projection Painting */
				(settings->imapaint.tool == PAINT_TOOL_CLONE)
			) {
				butw = 130;
				uiDefButBitS(block, TOG|BIT, IMAGEPAINT_PROJECT_LAYER_CLONE, B_REDR, "Clone Layer",	0,yco,butw,20, &settings->imapaint.flag, 0, 0, 0, 0, "Use another UV layer as clone source, otherwise use 3D the cursor as the source");
			}
			else {
				MTex *mtex= brush->mtex[brush->texact];
				
				uiBlockSetCol(block, TH_BUT_SETTING2);
				id= (mtex)? (ID*)mtex->tex: NULL;
				xco= std_libbuttons(block, 0, yco, 0, NULL, evt_texbrowse, ID_TE, 0, id, NULL, menupoin, 0, 0, evt_texdel, 0, 0);
				/*uiDefButBitS(block, TOG|BIT, BRUSH_FIXED_TEX, evt_change, "Fixed",	xco+5,yco,butw,19, &brush->flag, 0, 0, 0, 0, "Keep texture origin in fixed position");*/
				uiBlockSetCol(block, TH_AUTO);
			}
		}
	}
	
#if 0
		uiDefButBitS(block, TOG|BIT, IMAGEPAINT_DRAW_TOOL_DRAWING, B_SIMABRUSHCHANGE, "TD", 0,1,50,19, &settings->imapaint.flag.flag, 0, 0, 0, 0, "Enables brush shape while drawing");
		uiDefButBitS(block, TOG|BIT, IMAGEPAINT_DRAW_TOOL, B_SIMABRUSHCHANGE, "TP", 50,1,50,19, &settings->imapaint.flag.flag, 0, 0, 0, 0, "Enables brush shape while not drawing");
#endif
}

static void editing_panel_mesh_paint(void)
{
	uiBlock *block;
	
	block= uiNewBlock(&curarea->uiblocks, "editing_panel_mesh_paint", UI_EMBOSS, UI_HELV, curarea->win);
	if(uiNewPanel(curarea, block, "Paint", "Editing", 640, 0, 318, 204)==0) return;
	
	
	if(G.f & G_WEIGHTPAINT) {
		weight_paint_buttons(block);
	}
	else if(G.f & G_VERTEXPAINT) {
		extern VPaint Gvp;         /* from vpaint */
		
		uiBlockBeginAlign(block);
		uiDefButF(block, NUMSLI, B_NOP, "R ",			979,170,150,19, &Gvp.r, 0.0, 1.0, B_VPCOLSLI, 0, "The amount of red used for painting");
		uiDefButF(block, NUMSLI, B_NOP, "G ",			979,150,150,19, &Gvp.g, 0.0, 1.0, B_VPCOLSLI, 0, "The amount of green used for painting");
		uiDefButF(block, NUMSLI, B_NOP, "B ",			979,130,150,19, &Gvp.b, 0.0, 1.0, B_VPCOLSLI, 0, "The amount of blue used for painting");
		
		uiBlockBeginAlign(block);
		uiDefButF(block, NUMSLI, B_NOP, "Opacity ",		979,105,222,19, &Gvp.a, 0.0, 1.0, 0, 0, "The amount of pressure on the brush");
		uiDefButF(block, NUMSLI, B_NOP, "Size ",		979,85,222,19, &Gvp.size, 2.0, 64.0, 0, 0, "The size of the brush");
		uiBlockEndAlign(block);
		
		uiDefButF(block, COL, B_REDR, "",				1140,150,60,40, &(Gvp.r), 0, 0, 0, B_VPCOLSLI, "");
		uiDefBut(block, BUT, B_SET_VCOL, "SetVCol",	1140,130,60,20, 0, 0, 0, 0, 0, "Set Vertex color of selection to current (Shift+K)");
		
		uiBlockBeginAlign(block);
		uiDefButS(block, ROW, B_DIFF, "Mix",			1212,170,63,17, &Gvp.mode, 1.0, 0.0, 0, 0, "Mix the vertex colors");
		uiDefButS(block, ROW, B_DIFF, "Add",			1212,152,63,17, &Gvp.mode, 1.0, 1.0, 0, 0, "Add the vertex color");
		uiDefButS(block, ROW, B_DIFF, "Sub",			1212, 134,63,17, &Gvp.mode, 1.0, 2.0, 0, 0, "Subtract from the vertex color");
		uiDefButS(block, ROW, B_DIFF, "Mul",			1212, 116,63,17, &Gvp.mode, 1.0, 3.0, 0, 0, "Multiply the vertex color");
		uiDefButS(block, ROW, B_DIFF, "Blur",			1212, 98,63,17, &Gvp.mode, 1.0, 4.0, 0, 0, "Blur the color with surrounding values");
		uiDefButS(block, ROW, B_DIFF, "Lighter",		1212, 80,63,17, &Gvp.mode, 1.0, 5.0, 0, 0, "Paint over darker areas only");
		uiDefButS(block, ROW, B_DIFF, "Darker",			1212, 62,63,17, &Gvp.mode, 1.0, 6.0, 0, 0, "Paint over lighter areas only");
		uiBlockEndAlign(block);
		
		/* draw options */
		uiBlockBeginAlign(block);
		if (FACESEL_PAINT_TEST) {
			uiDefButBitI(block, TOG, G_DRAWFACES, B_UVAUTO_DRAWFACES, "Faces",	979,50,60,19, &G.f, 0, 0, 0, 0, "Displays all faces as shades");
			uiDefButBitI(block,TOG, G_DRAWEDGES, REDRAWVIEW3D,"Edges",1039,50,60,19, &G.f, 2.0, 0, 0, 0,  "Displays edges of visible faces");
		 	uiDefButBitI(block,TOG, G_HIDDENEDGES, REDRAWVIEW3D,"Hidden Edges",1099,50,100,19, &G.f, 2.0, 1.0, 0, 0,  "Displays edges of hidden faces");
		}
		uiBlockEndAlign(block);
		
		uiBlockBeginAlign(block);
		uiDefButBitS(block, TOG, VP_AREA, 0, "All Faces", 		979,25,75,19, &Gvp.flag, 0, 0, 0, 0, "Paint on all faces inside brush");
		uiDefButBitS(block, TOG, VP_SOFT, 0, "Vertex Dist", 	1054,25,75,19, &Gvp.flag, 0, 0, 0, 0, "Use distances to vertices (instead of paint entire faces)");
		uiDefButBitS(block, TOG, VP_NORMALS, 0, "Normals", 	1129,25,75,19, &Gvp.flag, 0, 0, 0, 0, "Applies the vertex normal before painting");
		uiDefButBitS(block, TOG, VP_SPRAY, 0, "Spray",		1204,25,72,19, &Gvp.flag, 0, 0, 0, 0, "Keep applying paint effect while holding mouse");

		uiBlockBeginAlign(block);
		uiDefBut(block, BUT, B_VPGAMMA, "Set",		979,0,81,19, 0, 0, 0, 0, 0, "Apply Mul and Gamma to vertex colors");
		uiDefButF(block, NUM, B_DIFF, "Mul:", 		1061,0,112,19, &Gvp.mul, 0.1, 50.0, 10, 0, "Set the number to multiply vertex colors with");
		uiDefButF(block, NUM, B_DIFF, "Gamma:", 	1174,0,102,19, &Gvp.gamma, 0.1, 5.0, 10, 0, "Change the clarity of the vertex colors");
		uiBlockEndAlign(block);
	}
	else { /* texture paint */
		brush_buttons(block, 0, B_NOP, B_BRUSHCHANGE, B_BRUSHBROWSE, B_BRUSHLOCAL, B_BRUSHDELETE, B_BRUSHKEEPDATA, B_BTEXBROWSE, B_BTEXDELETE);
	}
}

static void editing_panel_mesh_texface(void)
{
	uiBlock *block;
	MTFace *tf;

	block= uiNewBlock(&curarea->uiblocks, "editing_panel_mesh_texface", UI_EMBOSS, UI_HELV, curarea->win);
	uiNewPanelTabbed("Multires", "Editing");
	if(uiNewPanel(curarea, block, "Texture Face", "Editing", 960, 0, 318, 204)==0) return;
	
	tf = get_active_mtface(NULL, NULL, 0);
	
	if(tf) {
		uiDefBut(block, LABEL, B_NOP, "Active Face Mode",	600,185,300,19, NULL, 0.0, 0.0, 0, 0, "Face mode its used for TexFace display and the game engine ");
		uiDefBut(block, BUT,B_COPY_TF_MODE, "Copy", 850,185,50,19, 0, 0, 0, 0, 0, "Copy active faces mode to other selected (View3D Ctrl+C)");
		
		/* Other copy buttons, layout isnt that nice */
		uiBlockBeginAlign(block);
		uiDefBut(block, BUT,B_COPY_TF_UV, "CopyUV", 600,15,100,19, 0, 0, 0, 0, 0, "Copy active faces UVs to other selected (View3D Ctrl+C)");
		uiDefBut(block, BUT,B_COPY_TF_TEX, "CopyTex", 700,15,100,19, 0, 0, 0, 0, 0, "Copy active faces Texture to other selected (View3D Ctrl+C)");		
		uiDefBut(block, BUT,B_COPY_TF_COL, "CopyColor", 800,15,100,19, 0, 0, 0, 0, 0, "Copy active faces Color to other selected (View3D Ctrl+C)");
		uiBlockEndAlign(block);
		
		uiBlockBeginAlign(block);
		
		uiDefButBitS(block, TOG, TF_TEX, B_REDR_3D_IMA, "Tex",	600,160,60,19, &tf->mode, 0, 0, 0, 0, "Render face with texture");
		uiDefButBitS(block, TOG, TF_TILES, B_REDR_3D_IMA, "Tiles",	660,160,60,19, &tf->mode, 0, 0, 0, 0, "Use tilemode for face");
		uiDefButBitS(block, TOG, TF_LIGHT, REDRAWVIEW3D, "Light",	720,160,60,19, &tf->mode, 0, 0, 0, 0, "Use light for face");
		uiDefButBitS(block, TOG, TF_INVISIBLE, REDRAWVIEW3D, "Invisible",780,160,60,19, &tf->mode, 0, 0, 0, 0, "Make face invisible");
		uiDefButBitS(block, TOG, TF_DYNAMIC, REDRAWVIEW3D, "Collision", 840,160,60,19, &tf->mode, 0, 0, 0, 0, "Use face for collision and ray-sensor detection");

		uiBlockBeginAlign(block);
		uiDefButBitS(block, TOG, TF_SHAREDCOL, REDRAWVIEW3D, "Shared",	600,135,60,19, &tf->mode, 0, 0, 0, 0, "Blend vertex colors across face when vertices are shared");
		uiDefButBitS(block, TOG, TF_TWOSIDE, REDRAWVIEW3D, "Twoside",660,135,60,19, &tf->mode, 0, 0, 0, 0, "Render face twosided");
		uiDefButBitS(block, TOG, TF_OBCOL, REDRAWVIEW3D, "ObColor",720,135,60,19, &tf->mode, 0, 0, 0, 0, "Use ObColor instead of vertex colors");
		uiBlockEndAlign(block);
		
		uiBlockBeginAlign(block);
		uiDefButBitS(block, TOG, TF_BILLBOARD, B_TFACE_HALO, "Halo",	600,110,60,19, &tf->mode, 0, 0, 0, 0, "Screen aligned billboard");
		uiDefButBitS(block, TOG, TF_BILLBOARD2, B_TFACE_BILLB, "Billboard",660,110,60,19, &tf->mode, 0, 0, 0, 0, "Billboard with Z-axis constraint");
		uiDefButBitS(block, TOG, TF_SHADOW, REDRAWVIEW3D, "Shadow", 720,110,60,19, &tf->mode, 0, 0, 0, 0, "Face is used for shadow");
		uiDefButBitS(block, TOG, TF_BMFONT, REDRAWVIEW3D, "Text", 780,110,60,19, &tf->mode, 0, 0, 0, 0, "Enable bitmap text on face");
		uiDefButBitS(block, TOG, TF_ALPHASORT, REDRAWVIEW3D, "Sort", 840,110,60,19, &tf->mode, 0, 0, 0, 0, "Enable sorting of faces for correct alpha drawing (slow, use Clip Alpha instead when possible)");
		uiBlockEndAlign(block);
		
		uiDefBut(block, LABEL, B_NOP, "Active Face Alpha Blending (Transp)",	600,75,300,19, NULL, 0.0, 0.0, 0, 0, "Face mode its used for TexFace display and the game engine");
		uiDefBut(block, BUT,B_COPY_TF_TRANSP, "Copy", 850,75,50,19, 0, 0, 0, 0, 0, "Copy active faces transp to other selected (View3D Ctrl+C)");
		
		uiBlockBeginAlign(block);
		uiBlockSetCol(block, TH_BUT_SETTING1);
		uiDefButC(block, ROW, REDRAWVIEW3D, "Opaque",		600,50,60,19, &tf->transp, 2.0, (float)TF_SOLID,0, 0, "Render color of textured face as color");
		uiDefButC(block, ROW, REDRAWVIEW3D, "Add",			660,50,60,19, &tf->transp, 2.0, (float)TF_ADD,	0, 0, "Render face transparent and add color of face");
		uiDefButC(block, ROW, REDRAWVIEW3D, "Alpha",		720,50,60,19, &tf->transp, 2.0, (float)TF_ALPHA,0, 0, "Render polygon transparent, depending on alpha channel of the texture");
		uiDefButC(block, ROW, REDRAWVIEW3D, "Clip Alpha",	780,50,80,19, &tf->transp, 2.0, (float)TF_CLIP,0, 0,  "Use the images alpha values clipped with no blending (binary alpha)");
		uiBlockEndAlign(block);
		
	} else {
		uiDefBut(block,LABEL,B_NOP, "(No Active Face)", 10,200,150,19,0,0,0,0,0,"");
	}

}

void do_uvcalculationbuts(unsigned short event)
{
	switch(event) {
	case B_UVAUTO_DRAWFACES:
		allqueue(REDRAWVIEW3D, 0);
		allqueue(REDRAWIMAGE, 0);
		break;
	}
}

static void editing_panel_mesh_uvautocalculation(void)
{
	uiBlock *block;
	int butH= 19, butHB= 20, row= 180, butS= 10;

	block= uiNewBlock(&curarea->uiblocks, "editing_panel_mesh_uvautocalculation", UI_EMBOSS, UI_HELV, curarea->win);
	/* make this a tab of "Texture face" to save screen space*/
	uiNewPanelTabbed("Multires", "Editing");
	if(uiNewPanel(curarea, block, "UV Calculation", "Editing", 960, 0, 318, 204)==0)
		return;
	row-= 4*butHB+butS;

	uiBlockBeginAlign(block);
	uiDefButS(block, MENU, REDRAWBUTSEDIT, "Unwrapper%t|Conformal%x0|Angle Based%x1",100,row,200,butH, &G.scene->toolsettings->unwrapper, 0, 0, 0, 0, "Unwrap method");
	uiDefButBitS(block, TOG, UVCALC_FILLHOLES, B_NOP, "Fill Holes",100,row-butHB,200,butH,&G.scene->toolsettings->uvcalc_flag, 0, 0, 0, 0,  "Fill holes to prevent internal overlaps");
	uiBlockEndAlign(block);
	row-= 2*butHB+butS;

	row= 180;

	uiDefButBitS(block, TOGN, UVCALC_NO_ASPECT_CORRECT, B_NOP, "Image Aspect",100,row,200,butH,&G.scene->toolsettings->uvcalc_flag, 0, 0, 0, 0,  "Scale the UV Unwrapping to correct for the current images aspect ratio");

	row-= butHB+butS;	
		uiDefButBitS(block, TOG, UVCALC_TRANSFORM_CORRECT, B_NOP, "Transform Correction",100,row,200,butH,&G.scene->toolsettings->uvcalc_flag, 0, 0, 0, 0,  "Correct for UV distortion while transforming, (only works with edge slide now)");

	row= 180;
	
	uiBlockBeginAlign(block);
	uiDefButF(block, NUM,B_UVAUTO_CUBESIZE ,"Cube Size:",315,row,200,butH, &G.scene->toolsettings->uvcalc_cubesize, 0.0001, 100.0, 10, 3, "Defines the cubemap size for cube mapping");
	uiBlockEndAlign(block);
	row-= butHB+butS;

	uiBlockBeginAlign(block);
	uiDefButF(block, NUM,B_UVAUTO_CYLRADIUS ,"Cyl Radius:",315,row,200,butH, &G.scene->toolsettings->uvcalc_radius, 0.1, 100.0, 10, 3, "Defines the radius of the UV mapping cylinder");
	uiBlockEndAlign(block);
	row-= butHB+butS;

	uiBlockBeginAlign(block);
	uiDefButS(block, ROW,B_UVAUTO_FACE,"View Aligns Face",315,row,200,butH, &G.scene->toolsettings->uvcalc_mapdir,2.0, 1.0, 0.0,0.0, "View is on equator for cylindrical and spherical UV mapping");
	uiDefButS(block, ROW,B_UVAUTO_TOP,"VA Top",315,row-butHB,100,butH, &G.scene->toolsettings->uvcalc_mapdir,2.0, 0.0, 0.0,0.0, "View is on poles for cylindrical and spherical UV mapping");
	uiDefButS(block, ROW,B_UVAUTO_TOP,"Al Obj",415,row-butHB,100,butH, &G.scene->toolsettings->uvcalc_mapdir,2.0, 2.0, 0.0,0.0, "Align to object for cylindrical and spherical UV mapping");
	uiBlockEndAlign(block);
	row-= 2*butHB+butS;

	uiBlockBeginAlign(block);
	uiDefButS(block, ROW,B_UVAUTO_ALIGNX,"Polar ZX",315,row,100,butH, &G.scene->toolsettings->uvcalc_mapalign,2.0, 0.0, 0.0,0.0, "Polar 0 is X for cylindrical and spherical UV mapping");
	uiDefButS(block, ROW,B_UVAUTO_ALIGNY,"Polar ZY",415,row,100,butH, &G.scene->toolsettings->uvcalc_mapalign,2.0, 1.0, 0.0,0.0, "Polar 0 is Y for cylindrical and spherical UV mapping");
	uiBlockEndAlign(block);
}

void particle_edit_buttons(uiBlock *block)
{
	Object *ob=OBACT;
	ParticleSystem *psys = PE_get_current(ob);
	ParticleEditSettings *pset = PE_settings();
	ParticleEdit *edit;
	uiBut *but;
	short butx=10,buty=150,butw=150,buth=20, lastbuty;
	static short partact;

	char *menustr;
	
	if(psys==NULL) return;
	
	menustr = psys_menu_string(ob, 0);
	partact = PE_get_current_num(ob)+1;
	
	but=uiDefButS(block, MENU, B_BAKE_REDRAWEDIT, menustr, 160,180,butw,buth, &partact, 14.0, 0.0, 0, 0, "Browse systems");
	uiButSetFunc(but, PE_change_act, ob, &partact);

	MEM_freeN(menustr);

	if(psys->edit) {
		edit= psys->edit;

		/* brushes (the update evend needs to be B_BAKE_RECACHE so that path colors are updated properly) */
		uiBlockBeginAlign(block);	
		uiDefButS(block,ROW,B_BAKE_RECACHE,"None",butx,buty,75,19,&pset->brushtype,14.0,PE_BRUSH_NONE,0,0,"Disable brush");
		uiDefButS(block,ROW,B_BAKE_RECACHE,"Comb",butx+75,buty,75,19,&pset->brushtype,14.0,PE_BRUSH_COMB,0,0,"Comb hairs");
		uiDefButS(block,ROW,B_BAKE_RECACHE,"Smooth",butx+150,buty,75,19,&pset->brushtype,14.0,PE_BRUSH_SMOOTH,0,0,"Smooth hairs");
		uiDefButS(block,ROW,B_BAKE_RECACHE,"Weight",butx+225,buty,75,19,&pset->brushtype,14,PE_BRUSH_WEIGHT,0,0,"Weight hairs");
		buty-= buth;
		uiDefButS(block,ROW,B_BAKE_RECACHE,"Add", butx,buty,75,19,&pset->brushtype,14,PE_BRUSH_ADD,0,0,"Add hairs");
		uiDefButS(block,ROW,B_BAKE_RECACHE,"Length", butx+75,buty,75,19,&pset->brushtype,14, PE_BRUSH_LENGTH,0,0,"Make hairs longer or shorter");
		uiDefButS(block,ROW,B_BAKE_RECACHE,"Puff", butx+150,buty,75,19,&pset->brushtype,14, PE_BRUSH_PUFF,0,0,"Make hairs stand up");
		uiDefButS(block,ROW,B_BAKE_RECACHE,"Cut", butx+225,buty,75,19,&pset->brushtype,14, PE_BRUSH_CUT,0,0,"Cut hairs");
		uiBlockEndAlign(block);

		buty-= 10;
		lastbuty= buty;

		/* brush options */
		if(pset->brushtype>=0) {
			ParticleBrushData *brush= &pset->brush[pset->brushtype];

			butw= 180;

			uiBlockBeginAlign(block);
			uiDefButS(block, NUMSLI, B_BAKE_REDRAWEDIT, "Size:", butx,(buty-=buth),butw,buth, &brush->size, 1.0, 100.0, 1, 1, "Brush size");
			uiDefButS(block, NUMSLI, B_BAKE_REDRAWEDIT, "Strength:", butx,(buty-=buth),butw,buth, &brush->strength, 1.0, 100.0, 1, 1, "Brush strength");

			if(ELEM(pset->brushtype, PE_BRUSH_LENGTH, PE_BRUSH_PUFF)) {
				char *str1, *str2, *tip1, *tip2;

				if(pset->brushtype == PE_BRUSH_LENGTH) {
					str1= "Grow"; tip1= "Make hairs longer [Shift]";
					str2= "Shrink"; tip2= "Make hairs shorter [Shift]";
				}
				else /*if(pset->brushtype == PE_BRUSH_PUFF)*/ {
					str1= "Add"; tip1= "Make hair more puffy [Shift]";
					str2= "Sub"; tip2= "Make hair less puffy [Shift]";
				}

				uiDefButS(block,ROW,B_NOP,str1, butx,(buty-=buth),butw/2,buth,&brush->invert,0.0,0.0,0, 0,tip1);
				uiDefButS(block,ROW,B_NOP,str2, butx+butw/2,buty,butw/2,buth,&brush->invert,0.0,1.0,0, 0,tip2);
			}
			uiBlockEndAlign(block);

			butx += butw+10;
			buty= lastbuty;
			butw= 110;

			if(pset->brushtype==PE_BRUSH_ADD) {
				uiBlockBeginAlign(block);
				uiDefButBitS(block, TOG, PE_INTERPOLATE_ADDED, B_BAKE_REDRAWEDIT, "Interpolate",	butx,(buty-=buth),butw,buth, &pset->flag, 0, 0, 0, 0, "Interpolate new particles from the existing ones");
				uiDefButS(block, NUMSLI, B_BAKE_REDRAWEDIT, "Step:",	butx,(buty-=buth),butw,buth, &brush->step, 1.0, 50.0, 1, 1, "Brush step");
				uiDefButS(block, NUMSLI, B_BAKE_REDRAWEDIT, "Keys:",	butx,(buty-=buth),butw,buth, &pset->totaddkey, 2.0, 20.0, 1, 1, "How many keys to make new particles with");
				uiBlockEndAlign(block);
			}
		}

		/* keep options */
		butw= 150;
		butx= 10;
		buty= lastbuty - (buth*3 + 10);
		lastbuty= buty;

		uiDefBut(block, LABEL, 0, "Keep",	butx,(buty-=buth),butw,buth, NULL, 0.0, 0, 0, 0, "");
		uiBlockBeginAlign(block);
		uiDefButBitS(block, TOG, PE_KEEP_LENGTHS, B_BAKE_REDRAWEDIT, "Lengths",	butx,(buty-=buth),butw/2,buth, &pset->flag, 0, 0, 0, 0, "Keep path lengths constant");
		uiDefButBitS(block, TOG, PE_LOCK_FIRST, B_BAKE_REDRAWEDIT, "Root",	 butx+butw/2,buty,butw/2,buth, &pset->flag, 0, 0, 0, 0, "Keep first keys unmodified");
		uiBlockEndAlign(block);

		buty -= 5;

		uiBlockBeginAlign(block);
		uiDefButBitS(block, TOG, PE_DEFLECT_EMITTER, B_BAKE_REDRAWEDIT, "Deflect Emitter",	butx,(buty-=buth),butw,buth, &pset->flag, 0, 0, 0, 0, "Keep paths from intersecting the emitter");
		uiDefButF(block, NUM, B_BAKE_REDRAWEDIT, "Dist:",		butx,(buty-=buth),butw,buth, &pset->emitterdist, 0.0, 10.0, 1, 1, "Distance from emitter");
		uiBlockEndAlign(block);

		buty= lastbuty;
		butx += butw+10;
		butw -= 10;

		uiDefBut(block, LABEL, 0, "Draw",	butx,(buty-=buth),butw,buth, NULL, 0.0, 0, 0, 0, "");
		uiBlockBeginAlign(block);
		uiDefButS(block, NUMSLI, B_BAKE_RECACHE, "Steps:",	butx,(buty-=buth),butw,buth, &psys->part->draw_step, 0.0, 10.0, 1, 1, "Drawing accuracy of paths");
		uiBlockEndAlign(block);

		buty -= 5;

		uiBlockBeginAlign(block);
		uiDefButBitS(block, TOG, PE_SHOW_TIME, B_BAKE_REDRAWEDIT, "Show Time",	butx,(buty-=buth),butw,buth, &pset->flag, 0, 0, 0, 0, "Show time values of the baked keys");
		uiDefButBitS(block, TOG, PE_SHOW_CHILD, B_BAKE_RECACHE, "Show Children",	butx,(buty-=buth),butw,buth, &pset->flag, 0, 0, 0, 0, "Show child particles in particle mode");
		uiBlockEndAlign(block);
	}
	else{
		uiDefBut(block, LABEL, 0, "System isn't editable",	butx,(buty-=buth),250,buth, NULL, 0.0, 0, 0, 0, "");
	}
}
/* this is a mode context sensitive system */

void editing_panels()
{
	Object *ob;
	Curve *cu;
	MetaBall *mb;
	Lattice *lt;
	bArmature *arm;
	Camera *cam;

	ob= OBACT;
	if(ob==NULL) return;
	uiSetButLock(object_data_is_libdata(ob), ERROR_LIBDATA_MESSAGE);
	
	switch(ob->type) {
	case OB_MESH:
		editing_panel_links(ob);
		editing_panel_mesh_type(ob, ob->data);
		editing_panel_modifiers(ob);
		editing_panel_shapes(ob);
		/* modes */
		if(G.obedit) {
			editing_panel_mesh_tools(ob, ob->data);
			editing_panel_mesh_tools1(ob, ob->data);
			uiNewPanelTabbed("Mesh Tools 1", "Editing");
			
			#ifdef WITH_BF_REEB
			editing_panel_mesh_skgen(ob, ob->data);
			editing_panel_mesh_skgen_retarget(ob, ob->data);
			editing_panel_mesh_skgen_display(ob, ob->data);
			#endif
			
			editing_panel_mesh_uvautocalculation();
			if (EM_texFaceCheck())
				editing_panel_mesh_texface();
		}
		else if(G.f & G_SCULPTMODE) {
			editing_panel_sculpting_tools();
			uiNewPanelTabbed("Sculpt", "Editing");
			editing_panel_sculpting_brush();
			uiNewPanelTabbed("Sculpt", "Editing");
			editing_panel_sculpting_textures();
		} else {
			if(G.f & (G_VERTEXPAINT | G_TEXTUREPAINT | G_WEIGHTPAINT) ) {
				editing_panel_mesh_paint();
			}
		}
		break;

	case OB_CURVE:
	case OB_SURF:
		cu= ob->data;
		editing_panel_links(ob);
		editing_panel_curve_type(ob, cu);
		editing_panel_modifiers(ob);
//		editing_panel_shapes(ob); /* there are some backend things that are not ready for this yet */
		if(G.obedit) {
			editing_panel_curve_tools(ob, cu);
			editing_panel_curve_tools1(ob, cu);
		}
		break;

	case OB_MBALL:
		mb= ob->data;
		editing_panel_links(ob);
		editing_panel_mball_type(ob, mb);
		if(G.obedit) {
			editing_panel_mball_tools(ob, mb);
		}
		break;

	case OB_FONT:
		cu= ob->data;
		editing_panel_links(ob);
		editing_panel_curve_type(ob, cu);
		editing_panel_font_type(ob, cu);

#ifdef INTERNATIONAL
		if(G.obedit)
		{
			editing_panel_char_type(ob, cu);
		}
#endif
		editing_panel_modifiers(ob);
		break;

	case OB_LATTICE:
		lt= ob->data;
		editing_panel_links(ob);
		editing_panel_lattice_type(ob, lt);
		editing_panel_modifiers(ob);
		editing_panel_shapes(ob);
		break;

	case OB_LAMP:
		editing_panel_links(ob);
		break;

	case OB_EMPTY:
		editing_panel_links(ob);
		break;

	case OB_CAMERA:
		cam= ob->data;
		editing_panel_links(ob); // no editmode!
		editing_panel_camera_type(ob, cam);
		/* yafray: extra panel for dof parameters */
		if (G.scene->r.renderer==R_YAFRAY) editing_panel_camera_yafraydof(ob, cam);
		break;

	case OB_ARMATURE:
		arm= ob->data;
		editing_panel_links(ob); // no editmode!
		editing_panel_armature_type(ob, arm);
		if(G.obedit) {
			editing_panel_armature_bones(ob, arm);
		}
		else if(ob->flag & OB_POSEMODE) {
			editing_panel_armature_visuals(ob, arm);
			editing_panel_pose_bones(ob, arm);
			object_panel_constraint("Editing");
		}		
		break;
	}
	uiClearButLock();
}<|MERGE_RESOLUTION|>--- conflicted
+++ resolved
@@ -1413,11 +1413,11 @@
 		}
 	
 		mesh_pmv_off(ob, me);
-
+	
 		/* Multires: ensure that recent sculpting is applied */
 		if(md->type == eModifierType_Multires)
 			multires_force_update(ob);
-	
+
 		dm = mesh_create_derived_for_modifier(ob, md);
 		if (!dm) {
 			error("Modifier is disabled or returned error, skipping apply");
@@ -1427,7 +1427,7 @@
 		/* Multires: remove MDisps from the DerivedMesh */
 		if(md->type == eModifierType_Multires)
 			CustomData_free_layers(&dm->faceData, CD_MDISPS, me->totface);
-		
+
 		DM_to_mesh(dm, me);
 		converted = 1;
 
@@ -1941,10 +1941,6 @@
 			height = 94;
 		} else if (md->type==eModifierType_Explode) {
 			height = 94;
-<<<<<<< HEAD
-		} else if (md->type==eModifierType_Multires) {
-			height = 94;
-=======
 		} else if (md->type==eModifierType_Shrinkwrap) {
 			ShrinkwrapModifierData *smd = (ShrinkwrapModifierData*) md;
 			height = 86 + 3;
@@ -1964,8 +1960,10 @@
 			if(smd->mode == MOD_SIMPLEDEFORM_MODE_STRETCH
 			|| smd->mode == MOD_SIMPLEDEFORM_MODE_TAPER  )
 				height += 19;
->>>>>>> abd4934d
-		}
+		} else if (md->type==eModifierType_Multires) {
+			height = 94;
+ 		}
+		
 							/* roundbox 4 free variables: corner-rounding, nop, roundbox type, shade */
 		uiDefBut(block, ROUNDBOX, 0, "", x-10, y-height-2, width, height-2, NULL, 5.0, 0.0, 12, 40, ""); 
 
@@ -2623,7 +2621,75 @@
 			uiDefButBitS(block, TOG, eExplodeFlag_Alive, B_MODIFIER_RECALC, "Alive",	lx+buttonWidth/3, cy, buttonWidth/3,19, &emd->flag, 0, 0, 0, 0, "Show mesh when particles are alive");
 			uiDefButBitS(block, TOG, eExplodeFlag_Dead, B_MODIFIER_RECALC, "Dead",	lx+buttonWidth*2/3, cy, buttonWidth/3,19, &emd->flag, 0, 0, 0, 0, "Show mesh when particles are dead");
 			uiBlockEndAlign(block);
-<<<<<<< HEAD
+		} else if (md->type==eModifierType_Shrinkwrap) {
+			ShrinkwrapModifierData *smd = (ShrinkwrapModifierData*) md;
+
+			char shrinktypemenu[]="Shrinkwrap type%t|nearest surface point %x0|projection %x1|nearest vertex %x2";
+
+			uiDefIDPoinBut(block, modifier_testMeshObj, ID_OB, B_CHANGEDEP, "Ob: ",	lx, (cy-=19), buttonWidth,19, &smd->target, "Target to shrink to");
+
+			but=uiDefBut(block, TEX, B_MODIFIER_RECALC, "VGroup: ",		lx, (cy-=19), buttonWidth,19, &smd->vgroup_name, 0, 31, 0, 0, "Vertex Group name");
+			uiButSetCompleteFunc(but, autocomplete_vgroup, (void *)ob);
+
+			uiDefButF(block, NUM, B_MODIFIER_RECALC, "Offset:",	lx,(cy-=19),buttonWidth,19, &smd->keepDist, 0.0f, 100.0f, 1.0f, 0, "Specify distance to keep from the target");
+
+			cy -= 3;
+			uiDefButS(block, MENU, B_MODIFIER_RECALC, shrinktypemenu, lx,(cy-=19),buttonWidth,19, &smd->shrinkType, 0, 0, 0, 0, "Selects type of shrinkwrap algorithm for target position.");
+
+			if (smd->shrinkType == MOD_SHRINKWRAP_PROJECT){
+
+
+				/* UI for projection axis */
+				uiBlockBeginAlign(block);
+				uiDefButC(block, ROW, B_MODIFIER_RECALC, "Normal"    , lx,(cy-=19),buttonWidth,19, &smd->projAxis, 18.0, MOD_SHRINKWRAP_PROJECT_OVER_NORMAL, 0, 0, "Projection over X axis");
+				if(smd->projAxis == 0)
+				{
+					uiDefButC(block, NUM, B_MODIFIER_RECALC, "SS Levels:",		lx, (cy-=19), buttonWidth,19, &smd->subsurfLevels, 0, 6, 0, 0, "This indicates the number of CCSubdivisions that must be performed before extracting vertexs positions and normals");
+				}
+
+				uiDefButBitC(block, TOG, MOD_SHRINKWRAP_PROJECT_OVER_X_AXIS, B_MODIFIER_RECALC, "X",	lx+buttonWidth/3*0,(cy-=19),buttonWidth/3,19, &smd->projAxis, 0, 0, 0, 0, "Projection over X axis");
+				uiDefButBitC(block, TOG, MOD_SHRINKWRAP_PROJECT_OVER_Y_AXIS, B_MODIFIER_RECALC, "Y",	lx+buttonWidth/3*1,cy,buttonWidth/3,19, &smd->projAxis, 0, 0, 0, 0, "Projection over Y axis");
+				uiDefButBitC(block, TOG, MOD_SHRINKWRAP_PROJECT_OVER_Z_AXIS, B_MODIFIER_RECALC, "Z",	lx+buttonWidth/3*2,cy,buttonWidth/3,19, &smd->projAxis, 0, 0, 0, 0, "Projection over Z axis");
+
+
+				/* allowed directions of projection axis */
+				uiDefButBitS(block, TOG, MOD_SHRINKWRAP_PROJECT_ALLOW_NEG_DIR, B_MODIFIER_RECALC, "Negative",	lx,(cy-=19),buttonWidth/2,19, &smd->shrinkOpts, 0, 0, 0, 0, "Allows to move the vertex in the negative direction of axis");
+				uiDefButBitS(block, TOG, MOD_SHRINKWRAP_PROJECT_ALLOW_POS_DIR, B_MODIFIER_RECALC, "Positive",	lx + buttonWidth/2,cy,buttonWidth/2,19, &smd->shrinkOpts, 0, 0, 0, 0, "Allows to move the vertex in the positive direction of axis");
+
+				uiDefButBitS(block, TOG, MOD_SHRINKWRAP_CULL_TARGET_FRONTFACE, B_MODIFIER_RECALC, "Cull frontfaces",lx,(cy-=19),buttonWidth/2,19, &smd->shrinkOpts, 0, 0, 0, 0, "Controls whether a vertex can be projected to a front face on target");
+				uiDefButBitS(block, TOG, MOD_SHRINKWRAP_CULL_TARGET_BACKFACE,  B_MODIFIER_RECALC, "Cull backfaces",	lx+buttonWidth/2,cy,buttonWidth/2,19, &smd->shrinkOpts, 0, 0, 0, 0, "Controls whether a vertex can be projected to a back face on target");
+				uiDefIDPoinBut(block, modifier_testMeshObj, ID_OB, B_CHANGEDEP, "Ob2: ",	lx, (cy-=19), buttonWidth,19, &smd->auxTarget, "Aditional mesh to project over");
+			}
+			else if (smd->shrinkType == MOD_SHRINKWRAP_NEAREST_SURFACE){
+				uiDefButBitS(block, TOG, MOD_SHRINKWRAP_KEEP_ABOVE_SURFACE, B_MODIFIER_RECALC, "Above surface",	lx,(cy-=19),buttonWidth,19, &smd->shrinkOpts, 0, 0, 0, 0, "Vertices are kept on the front side of faces");
+			}
+
+			uiBlockEndAlign(block);
+
+		} else if (md->type==eModifierType_SimpleDeform) {
+			SimpleDeformModifierData *smd = (SimpleDeformModifierData*) md;
+			char simpledeform_modemenu[] = "Deform type%t|Twist %x1|Bend %x2|Taper %x3|Strech %x4";
+
+			uiDefButC(block, MENU, B_MODIFIER_RECALC, simpledeform_modemenu, lx,(cy-=19),buttonWidth,19, &smd->mode, 0, 0, 0, 0, "Selects type of deform to apply to object.");
+			
+			but=uiDefBut(block, TEX, B_MODIFIER_RECALC, "VGroup: ",		lx, (cy-=19), buttonWidth,19, &smd->vgroup_name, 0, 31, 0, 0, "Vertex Group name");
+			uiButSetCompleteFunc(but, autocomplete_vgroup, (void *)ob);
+
+			uiDefIDPoinBut(block, test_obpoin_but, ID_OB, B_CHANGEDEP, "Ob: ",	lx, (cy-=19), buttonWidth,19, &smd->origin, "Origin of modifier space coordinates");
+			if(smd->origin != NULL)
+				uiDefButBitC(block, TOG, MOD_SIMPLEDEFORM_ORIGIN_LOCAL, B_MODIFIER_RECALC, "Relative",lx,(cy-=19),buttonWidth,19, &smd->originOpts, 0, 0, 0, 0, "Sets the origin of deform space to be relative to the object");
+
+			uiDefButF(block, NUM, B_MODIFIER_RECALC, "Factor:",	lx,(cy-=19),buttonWidth,19, &smd->factor, -10.0f, 10.0f, 0.5f, 0, "Deform Factor");
+
+			uiDefButF(block, NUM, B_MODIFIER_RECALC, "Upper Limit:",	lx,(cy-=19),buttonWidth,19, &smd->limit[1], 0.0f, 1.0f, 5.0f, 0, "Upper Limit for deform");
+			uiDefButF(block, NUM, B_MODIFIER_RECALC, "Lower Limit:",	lx,(cy-=19),buttonWidth,19, &smd->limit[0], 0.0f, 1.0f, 5.0f, 0, "Lower Limit for deform");
+
+			if(smd->mode == MOD_SIMPLEDEFORM_MODE_STRETCH
+			|| smd->mode == MOD_SIMPLEDEFORM_MODE_TAPER  )
+			{
+				uiDefButBitC(block, TOG, MOD_SIMPLEDEFORM_LOCK_AXIS_X, B_MODIFIER_RECALC, "Loc X", lx,             (cy-=19),buttonWidth/2,19, &smd->axis, 0, 0, 0, 0, "Disallow changes on the X coordinate");
+				uiDefButBitC(block, TOG, MOD_SIMPLEDEFORM_LOCK_AXIS_Y, B_MODIFIER_RECALC, "Loc Y", lx+(buttonWidth/2), (cy),buttonWidth/2,19, &smd->axis, 0, 0, 0, 0, "Disallow changes on the Y coordinate");
+			}
 		} else if (md->type==eModifierType_Multires) {
 			MultiresModifierData *mmd = (MultiresModifierData*) md;
 			char subsurfmenu[]= "Subsurf Type%t|Catmull-Clark%x0|Simple Subdiv.%x1";
@@ -2641,78 +2707,7 @@
 			uiButSetFunc(but, multiresModifier_reshape_button, mmd, ob);
 			but = uiDefBut(block,BUT,B_MODIFIER_RECALC,"Del Higher", lx+buttonWidth/2,cy,buttonWidth/2,19,0,0,0,0,0,"Copy vertices from another selected mesh into the current level");
 			uiButSetFunc(but, multiresModifier_del_higher_button, mmd, ob);
-=======
-		} else if (md->type==eModifierType_Shrinkwrap) {
-			ShrinkwrapModifierData *smd = (ShrinkwrapModifierData*) md;
-
-			char shrinktypemenu[]="Shrinkwrap type%t|nearest surface point %x0|projection %x1|nearest vertex %x2";
-
-			uiDefIDPoinBut(block, modifier_testMeshObj, ID_OB, B_CHANGEDEP, "Ob: ",	lx, (cy-=19), buttonWidth,19, &smd->target, "Target to shrink to");
-
-			but=uiDefBut(block, TEX, B_MODIFIER_RECALC, "VGroup: ",		lx, (cy-=19), buttonWidth,19, &smd->vgroup_name, 0, 31, 0, 0, "Vertex Group name");
-			uiButSetCompleteFunc(but, autocomplete_vgroup, (void *)ob);
-
-			uiDefButF(block, NUM, B_MODIFIER_RECALC, "Offset:",	lx,(cy-=19),buttonWidth,19, &smd->keepDist, 0.0f, 100.0f, 1.0f, 0, "Specify distance to keep from the target");
-
-			cy -= 3;
-			uiDefButS(block, MENU, B_MODIFIER_RECALC, shrinktypemenu, lx,(cy-=19),buttonWidth,19, &smd->shrinkType, 0, 0, 0, 0, "Selects type of shrinkwrap algorithm for target position.");
-
-			if (smd->shrinkType == MOD_SHRINKWRAP_PROJECT){
-
-
-				/* UI for projection axis */
-				uiBlockBeginAlign(block);
-				uiDefButC(block, ROW, B_MODIFIER_RECALC, "Normal"    , lx,(cy-=19),buttonWidth,19, &smd->projAxis, 18.0, MOD_SHRINKWRAP_PROJECT_OVER_NORMAL, 0, 0, "Projection over X axis");
-				if(smd->projAxis == 0)
-				{
-					uiDefButC(block, NUM, B_MODIFIER_RECALC, "SS Levels:",		lx, (cy-=19), buttonWidth,19, &smd->subsurfLevels, 0, 6, 0, 0, "This indicates the number of CCSubdivisions that must be performed before extracting vertexs positions and normals");
-				}
-
-				uiDefButBitC(block, TOG, MOD_SHRINKWRAP_PROJECT_OVER_X_AXIS, B_MODIFIER_RECALC, "X",	lx+buttonWidth/3*0,(cy-=19),buttonWidth/3,19, &smd->projAxis, 0, 0, 0, 0, "Projection over X axis");
-				uiDefButBitC(block, TOG, MOD_SHRINKWRAP_PROJECT_OVER_Y_AXIS, B_MODIFIER_RECALC, "Y",	lx+buttonWidth/3*1,cy,buttonWidth/3,19, &smd->projAxis, 0, 0, 0, 0, "Projection over Y axis");
-				uiDefButBitC(block, TOG, MOD_SHRINKWRAP_PROJECT_OVER_Z_AXIS, B_MODIFIER_RECALC, "Z",	lx+buttonWidth/3*2,cy,buttonWidth/3,19, &smd->projAxis, 0, 0, 0, 0, "Projection over Z axis");
-
-
-				/* allowed directions of projection axis */
-				uiDefButBitS(block, TOG, MOD_SHRINKWRAP_PROJECT_ALLOW_NEG_DIR, B_MODIFIER_RECALC, "Negative",	lx,(cy-=19),buttonWidth/2,19, &smd->shrinkOpts, 0, 0, 0, 0, "Allows to move the vertex in the negative direction of axis");
-				uiDefButBitS(block, TOG, MOD_SHRINKWRAP_PROJECT_ALLOW_POS_DIR, B_MODIFIER_RECALC, "Positive",	lx + buttonWidth/2,cy,buttonWidth/2,19, &smd->shrinkOpts, 0, 0, 0, 0, "Allows to move the vertex in the positive direction of axis");
-
-				uiDefButBitS(block, TOG, MOD_SHRINKWRAP_CULL_TARGET_FRONTFACE, B_MODIFIER_RECALC, "Cull frontfaces",lx,(cy-=19),buttonWidth/2,19, &smd->shrinkOpts, 0, 0, 0, 0, "Controls whether a vertex can be projected to a front face on target");
-				uiDefButBitS(block, TOG, MOD_SHRINKWRAP_CULL_TARGET_BACKFACE,  B_MODIFIER_RECALC, "Cull backfaces",	lx+buttonWidth/2,cy,buttonWidth/2,19, &smd->shrinkOpts, 0, 0, 0, 0, "Controls whether a vertex can be projected to a back face on target");
-				uiDefIDPoinBut(block, modifier_testMeshObj, ID_OB, B_CHANGEDEP, "Ob2: ",	lx, (cy-=19), buttonWidth,19, &smd->auxTarget, "Aditional mesh to project over");
-			}
-			else if (smd->shrinkType == MOD_SHRINKWRAP_NEAREST_SURFACE){
-				uiDefButBitS(block, TOG, MOD_SHRINKWRAP_KEEP_ABOVE_SURFACE, B_MODIFIER_RECALC, "Above surface",	lx,(cy-=19),buttonWidth,19, &smd->shrinkOpts, 0, 0, 0, 0, "Vertices are kept on the front side of faces");
-			}
-
-			uiBlockEndAlign(block);
-
-		} else if (md->type==eModifierType_SimpleDeform) {
-			SimpleDeformModifierData *smd = (SimpleDeformModifierData*) md;
-			char simpledeform_modemenu[] = "Deform type%t|Twist %x1|Bend %x2|Taper %x3|Strech %x4";
-
-			uiDefButC(block, MENU, B_MODIFIER_RECALC, simpledeform_modemenu, lx,(cy-=19),buttonWidth,19, &smd->mode, 0, 0, 0, 0, "Selects type of deform to apply to object.");
-			
-			but=uiDefBut(block, TEX, B_MODIFIER_RECALC, "VGroup: ",		lx, (cy-=19), buttonWidth,19, &smd->vgroup_name, 0, 31, 0, 0, "Vertex Group name");
-			uiButSetCompleteFunc(but, autocomplete_vgroup, (void *)ob);
-
-			uiDefIDPoinBut(block, test_obpoin_but, ID_OB, B_CHANGEDEP, "Ob: ",	lx, (cy-=19), buttonWidth,19, &smd->origin, "Origin of modifier space coordinates");
-			if(smd->origin != NULL)
-				uiDefButBitC(block, TOG, MOD_SIMPLEDEFORM_ORIGIN_LOCAL, B_MODIFIER_RECALC, "Relative",lx,(cy-=19),buttonWidth,19, &smd->originOpts, 0, 0, 0, 0, "Sets the origin of deform space to be relative to the object");
-
-			uiDefButF(block, NUM, B_MODIFIER_RECALC, "Factor:",	lx,(cy-=19),buttonWidth,19, &smd->factor, -10.0f, 10.0f, 0.5f, 0, "Deform Factor");
-
-			uiDefButF(block, NUM, B_MODIFIER_RECALC, "Upper Limit:",	lx,(cy-=19),buttonWidth,19, &smd->limit[1], 0.0f, 1.0f, 5.0f, 0, "Upper Limit for deform");
-			uiDefButF(block, NUM, B_MODIFIER_RECALC, "Lower Limit:",	lx,(cy-=19),buttonWidth,19, &smd->limit[0], 0.0f, 1.0f, 5.0f, 0, "Lower Limit for deform");
-
-			if(smd->mode == MOD_SIMPLEDEFORM_MODE_STRETCH
-			|| smd->mode == MOD_SIMPLEDEFORM_MODE_TAPER  )
-			{
-				uiDefButBitC(block, TOG, MOD_SIMPLEDEFORM_LOCK_AXIS_X, B_MODIFIER_RECALC, "Loc X", lx,             (cy-=19),buttonWidth/2,19, &smd->axis, 0, 0, 0, 0, "Disallow changes on the X coordinate");
-				uiDefButBitC(block, TOG, MOD_SIMPLEDEFORM_LOCK_AXIS_Y, B_MODIFIER_RECALC, "Loc Y", lx+(buttonWidth/2), (cy),buttonWidth/2,19, &smd->axis, 0, 0, 0, 0, "Disallow changes on the Y coordinate");
-			}
->>>>>>> abd4934d
-		}
+ 		}
 
 		uiBlockEndAlign(block);
 
