--- conflicted
+++ resolved
@@ -1465,18 +1465,6 @@
 #define TAN_MAKE_VEC(a, b, c)	a[0]= b[0] + 0.2f*(b[0]-c[0]); a[1]= b[1] + 0.2f*(b[1]-c[1]); a[2]= b[2] + 0.2f*(b[2]-c[2])
 static void set_crazy_vertex_quat(float *quat, float *v1, float *v2, float *v3, float *def1, float *def2, float *def3)
 {
-<<<<<<< HEAD
-	if(eve->tmp.fp == NULL) {
-		eve->tmp.fp = quat;
-		QUATCOPY(quat+4, quat);
-		return quat+4;
-	}
-	else {
-		float *q1= eve->tmp.fp;
-		QuatInterpol(q1, q1, quat, 0.5f);
-		return quat;
-	}
-=======
 	float vecu[3], vecv[3];
 	float q1[4], q2[4];
 	
@@ -1489,7 +1477,6 @@
 	triatoquat(def1, vecu, vecv, q2);
 	
 	QuatSub(quat, q2, q1);
->>>>>>> 4cb838d5
 }
 #undef TAN_MAKE_VEC
 
@@ -1510,52 +1497,45 @@
 	/* first store two sets of tangent vectors in vertices, we derive it just from the face-edges */
 	for(efa= em->faces.first; efa; efa= efa->next) {
 		
-<<<<<<< HEAD
-		if( (efa->v1->f1 && efa->v1->tmp.fp==NULL) || 
-			(efa->v2->f1 && efa->v2->tmp.fp==NULL) ||
-			(efa->v3->f1 && efa->v3->tmp.fp==NULL) || 
-			 (efa->v4 && efa->v4->f1 && efa->v4->tmp.fp==NULL) ) {
-=======
 		/* retrieve mapped coordinates */
 		v1= mappedcos + 3*( (int)(efa->v1->prev) );
 		v2= mappedcos + 3*( (int)(efa->v2->prev) );
 		v3= mappedcos + 3*( (int)(efa->v3->prev) );
->>>>>>> 4cb838d5
 		
-		if(efa->v2->vn==NULL && efa->v2->f1) {
+		if(efa->v2->tmp.fp==NULL && efa->v2->f1) {
 			set_crazy_vertex_quat(quats, efa->v2->co, efa->v3->co, efa->v1->co, v2, v3, v1);
-			efa->v2->vn= (EditVert *)(quats);
+			efa->v2->tmp.fp= quats;
 			quats+= 4;
 		}
 		
 		if(efa->v4) {
 			v4= mappedcos + 3*( (int)(efa->v4->prev) );
 			
-			if(efa->v1->vn==NULL && efa->v1->f1) {
+			if(efa->v1->tmp.fp==NULL && efa->v1->f1) {
 				set_crazy_vertex_quat(quats, efa->v1->co, efa->v2->co, efa->v4->co, v1, v2, v4);
-				efa->v1->vn= (EditVert *)(quats);
+				efa->v1->tmp.fp= quats;
 				quats+= 4;
 			}
-			if(efa->v3->vn==NULL && efa->v3->f1) {
+			if(efa->v3->tmp.fp==NULL && efa->v3->f1) {
 				set_crazy_vertex_quat(quats, efa->v3->co, efa->v4->co, efa->v2->co, v3, v4, v2);
-				efa->v3->vn= (EditVert *)(quats);
+				efa->v3->tmp.fp= quats;
 				quats+= 4;
 			}
-			if(efa->v4->vn==NULL && efa->v4->f1) {
+			if(efa->v4->tmp.fp==NULL && efa->v4->f1) {
 				set_crazy_vertex_quat(quats, efa->v4->co, efa->v1->co, efa->v3->co, v4, v1, v3);
-				efa->v4->vn= (EditVert *)(quats);
+				efa->v4->tmp.fp= quats;
 				quats+= 4;
 			}
 		}
 		else {
-			if(efa->v1->vn==NULL && efa->v1->f1) {
+			if(efa->v1->tmp.fp==NULL && efa->v1->f1) {
 				set_crazy_vertex_quat(quats, efa->v1->co, efa->v2->co, efa->v3->co, v1, v2, v3);
-				efa->v1->vn= (EditVert *)(quats);
+				efa->v1->tmp.fp= quats;
 				quats+= 4;
 			}
-			if(efa->v3->vn==NULL && efa->v3->f1) {
+			if(efa->v3->tmp.fp==NULL && efa->v3->f1) {
 				set_crazy_vertex_quat(quats, efa->v3->co, efa->v1->co, efa->v2->co, v3, v1, v2);
-				efa->v3->vn= (EditVert *)(quats);
+				efa->v3->tmp.fp= quats;
 				quats+= 4;
 			}
 		}
