--- conflicted
+++ resolved
@@ -681,12 +681,8 @@
   WM_JOB_TYPE_STUDIOLIGHT,
   WM_JOB_TYPE_LIGHT_BAKE,
   WM_JOB_TYPE_FSMENU_BOOKMARK_VALIDATE,
-<<<<<<< HEAD
   WM_JOB_TYPE_ASSET_UPDATECHECK,
-  /* add as needed, screencast, seq proxy build
-=======
   /* add as needed, bake, seq proxy build
->>>>>>> e3c586e2
    * if having hard coded values is a problem */
 };
 
