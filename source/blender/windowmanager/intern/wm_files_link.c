/*
 * This program is free software; you can redistribute it and/or
 * modify it under the terms of the GNU General Public License
 * as published by the Free Software Foundation; either version 2
 * of the License, or (at your option) any later version.
 *
 * This program is distributed in the hope that it will be useful,
 * but WITHOUT ANY WARRANTY; without even the implied warranty of
 * MERCHANTABILITY or FITNESS FOR A PARTICULAR PURPOSE.  See the
 * GNU General Public License for more details.
 *
 * You should have received a copy of the GNU General Public License
 * along with this program; if not, write to the Free Software Foundation,
 * Inc., 51 Franklin Street, Fifth Floor, Boston, MA 02110-1301, USA.
 *
 * The Original Code is Copyright (C) 2007 Blender Foundation.
 * All rights reserved.
 */

/** \file
 * \ingroup wm
 *
 * Functions for dealing with append/link operators and helpers.
 */

#include <assert.h>
#include <ctype.h>
#include <errno.h>
#include <float.h>
#include <stddef.h>
#include <stdio.h>
#include <string.h>

#include "MEM_guardedalloc.h"

#include "DNA_ID.h"
#include "DNA_material_types.h"
#include "DNA_object_types.h"
#include "DNA_scene_types.h"
#include "DNA_screen_types.h"
#include "DNA_space_types.h"
#include "DNA_windowmanager_types.h"

#include "RNA_access.h"
#include "RNA_define.h"

#include "BLI_bitmap.h"
#include "BLI_blenlib.h"
#include "BLI_ghash.h"
#include "BLI_linklist.h"
#include "BLI_math.h"
#include "BLI_memarena.h"
#include "BLI_utildefines.h"

#include "PIL_time.h"

#include "BLO_readfile.h"

#include "BKE_asset_engine.h"
#include "BKE_context.h"
#include "BKE_global.h"
#include "BKE_image.h"
#include "BKE_layer.h"
#include "BKE_lib_id.h"
#include "BKE_lib_override.h"
#include "BKE_lib_remap.h"
#include "BKE_library.h"
#include "BKE_main.h"
#include "BKE_material.h"
#include "BKE_report.h"
#include "BKE_scene.h"
#include "BKE_screen.h" /* BKE_ST_MAXNAME */

#include "BKE_idtype.h"

#include "DEG_depsgraph.h"
#include "DEG_depsgraph_build.h"

#include "IMB_colormanagement.h"

#include "ED_datafiles.h"
#include "ED_fileselect.h"
#include "ED_screen.h"
#include "ED_view3d.h"

#include "WM_api.h"
#include "WM_types.h"

#include "wm_files.h"

/* -------------------------------------------------------------------- */
/** \name Link/Append Operator
 * \{ */

static bool wm_link_append_poll(bContext *C)
{
  if (WM_operator_winactive(C)) {
    /* linking changes active object which is pretty useful in general,
     * but which totally confuses edit mode (i.e. it becoming not so obvious
     * to leave from edit mode and invalid tools in toolbar might be displayed)
     * so disable link/append when in edit mode (sergey) */
    if (CTX_data_edit_object(C)) {
      return 0;
    }

    return 1;
  }

  return 0;
}

static int wm_link_append_invoke(bContext *C, wmOperator *op, const wmEvent *event)
{
  if (RNA_struct_property_is_set(op->ptr, "filepath")) {
    if (ED_operator_region_view3d_active(C)) {
      RNA_int_set_array(op->ptr, "mouse_coordinates", event->mval);
    }
    return WM_operator_call_notest(C, op);
  }
  else {
    /* XXX TODO solve where to get last linked library from */
    if (G.lib[0] != '\0') {
      RNA_string_set(op->ptr, "filepath", G.lib);
    }
    else if (G.relbase_valid) {
      char path[FILE_MAX];
      BLI_strncpy(path, BKE_main_blendfile_path_from_global(), sizeof(path));
      BLI_path_parent_dir(path);
      RNA_string_set(op->ptr, "filepath", path);
    }
    WM_event_add_fileselect(C, op);
    return OPERATOR_RUNNING_MODAL;
  }
}

static short wm_link_append_flag(wmOperator *op)
{
  PropertyRNA *prop;
  short flag = 0;

  if (RNA_boolean_get(op->ptr, "autoselect")) {
    flag |= FILE_AUTOSELECT;
  }
  if (RNA_boolean_get(op->ptr, "active_collection")) {
    flag |= FILE_ACTIVE_COLLECTION;
  }
  if ((prop = RNA_struct_find_property(op->ptr, "relative_path")) &&
      RNA_property_boolean_get(op->ptr, prop)) {
    flag |= FILE_RELPATH;
  }
  if (RNA_boolean_get(op->ptr, "link")) {
    flag |= FILE_LINK;
  }
  if (RNA_boolean_get(op->ptr, "instance_collections")) {
    flag |= FILE_GROUP_INSTANCE;
  }

  return flag;
}

typedef struct WMLinkAppendDataItem {
  AssetUUID *uuid;
  char *name;
  BLI_bitmap
      *libraries; /* All libs (from WMLinkAppendData.libraries) to try to load this ID from. */
  short idcode;

  ID *new_id;
  void *customdata;
} WMLinkAppendDataItem;

typedef struct WMLinkAppendData {
  const char *root;
  LinkNodePair libraries;
  LinkNodePair items;
  int num_libraries;
  int num_items;
  /** Combines #eFileSel_Params_Flag from DNA_space_types.h and
   * BLO_LibLinkFlags from BLO_readfile.h */
  int flag;

  /* Internal 'private' data */
  MemArena *memarena;
} WMLinkAppendData;

static WMLinkAppendData *wm_link_append_data_new(const int flag)
{
  MemArena *ma = BLI_memarena_new(BLI_MEMARENA_STD_BUFSIZE, __func__);
  WMLinkAppendData *lapp_data = BLI_memarena_calloc(ma, sizeof(*lapp_data));

  lapp_data->flag = flag;
  lapp_data->memarena = ma;

  return lapp_data;
}

static void wm_link_append_data_free(WMLinkAppendData *lapp_data)
{
  BLI_memarena_free(lapp_data->memarena);
}

/* WARNING! *Never* call wm_link_append_data_library_add() after having added some items! */

static void wm_link_append_data_library_add(WMLinkAppendData *lapp_data, const char *libname)
{
  size_t len = strlen(libname) + 1;
  char *libpath = BLI_memarena_alloc(lapp_data->memarena, len);

  BLI_strncpy(libpath, libname, len);
  BLI_linklist_append_arena(&lapp_data->libraries, libpath, lapp_data->memarena);
  lapp_data->num_libraries++;
}

static WMLinkAppendDataItem *wm_link_append_data_item_add(WMLinkAppendData *lapp_data,
                                                          const char *idname,
                                                          const short idcode,
                                                          const AssetUUID *uuid,
                                                          void *customdata)
{
  WMLinkAppendDataItem *item = BLI_memarena_alloc(lapp_data->memarena, sizeof(*item));
  const size_t len = strlen(idname) + 1;

  if (uuid) {
    item->uuid = BLI_memarena_alloc(lapp_data->memarena, sizeof(*item->uuid));
    *item->uuid = *uuid;
  }
  else {
    item->uuid = NULL;
  }
  item->name = BLI_memarena_alloc(lapp_data->memarena, len);
  BLI_strncpy(item->name, idname, len);
  item->idcode = idcode;
  item->libraries = BLI_BITMAP_NEW_MEMARENA(lapp_data->memarena, lapp_data->num_libraries);

  item->new_id = NULL;
  item->customdata = customdata;

  BLI_linklist_append_arena(&lapp_data->items, item, lapp_data->memarena);
  lapp_data->num_items++;

  return item;
}

static bool wm_asset_engine_load_post_from_append_data(bContext *C,
                                                       AssetEngine *ae,
                                                       WMLinkAppendData *lapp_data)
{
  if (lapp_data->num_items > 0 && ae->type->load_post != NULL) {
    LinkNode *itemlink;
    AssetUUID *uuid;
    AssetUUIDList uuids = {
        .uuids = MEM_callocN(sizeof(*uuids.uuids) * lapp_data->num_items, __func__),
        .nbr_uuids = lapp_data->num_items,
        .asset_engine_version = ae->type->version};

    for (itemlink = lapp_data->items.list, uuid = uuids.uuids; itemlink;
         itemlink = itemlink->next, uuid++) {
      WMLinkAppendDataItem *lapp_item = itemlink->link;
      *uuid = *lapp_item->uuid;
      uuid->id = lapp_item->new_id;
    }

    const bool ret_value = ae->type->load_post(C, ae, &uuids);

    MEM_freeN(uuids.uuids);

    return ret_value;
  }
  return true;
}

static int path_to_idcode(const char *path)
{
  const int filetype = ED_path_extension_type(path);
  switch (filetype) {
    case FILE_TYPE_IMAGE:
    case FILE_TYPE_MOVIE:
      return ID_IM;
    case FILE_TYPE_FTFONT:
      return ID_VF;
    case FILE_TYPE_SOUND:
      return ID_SO;
    case FILE_TYPE_PYSCRIPT:
    case FILE_TYPE_TEXT:
      return ID_TXT;
    default:
      return 0;
  }
}

static void wm_link_virtual_lib(WMLinkAppendData *lapp_data,
                                Main *bmain,
                                AssetEngineType *aet,
                                const int lib_idx)
{
  const bool generate_overrides = (lapp_data->flag & BLO_LIBLINK_GENERATE_OVERRIDE) != 0;
  LinkNode *itemlink;
  int item_idx;

  BLI_assert(aet);

  /* Find or add virtual library matching current asset engine. */
  Library *virtlib = BKE_library_asset_virtual_ensure(bmain, aet);

  for (item_idx = 0, itemlink = lapp_data->items.list; itemlink;
       item_idx++, itemlink = itemlink->next) {
    WMLinkAppendDataItem *item = itemlink->link;
    ID *new_id = NULL;
    bool id_exists = false;

    if (!BLI_BITMAP_TEST(item->libraries, lib_idx)) {
      continue;
    }

    switch (item->idcode) {
      case ID_IM:
        new_id = (ID *)BKE_image_load_exists_ex(bmain, item->name, &id_exists);
        if (id_exists) {
          if (!new_id->uuid || !ASSETUUID_EQUAL(new_id->uuid, item->uuid)) {
            /* Fake 'same ID' (same path, but different uuid or whatever), force loading into new
             * ID. */
            BLI_assert(new_id->lib != virtlib);
            new_id = (ID *)BKE_image_load(bmain, item->name);
            id_exists = false;
          }
        }
        break;
      default:
        break;
    }

    if (new_id) {
      new_id->lib = virtlib;
      new_id->tag |= LIB_TAG_EXTERN | LIB_ASSET;

      if (!id_exists) {
        new_id->uuid = MEM_mallocN(sizeof(*new_id->uuid), __func__);
        *new_id->uuid = *item->uuid;
      }

      if (generate_overrides) {
        /* Create local override of virtually linked datablock, since we nearly always want to be
         * able to edit pretty much everything about it. */
        new_id = BKE_lib_override_library_create_from_id(bmain, new_id, true);
        /* TODO: will need to protect some fields on type-by-type case (path field). */
      }

      /* If the link is sucessful, clear item's libs 'todo' flags.
       * This avoids trying to link same item with other libraries to come. */
      BLI_bitmap_set_all(item->libraries, false, lapp_data->num_libraries);
      item->new_id = new_id;
    }
  }
  BKE_libraries_asset_repositories_rebuild(bmain);
}

static void wm_link_do(WMLinkAppendData *lapp_data,
                       ReportList *reports,
                       Main *bmain,
                       AssetEngineType *aet,
                       Scene *scene,
                       ViewLayer *view_layer,
                       const View3D *v3d)
{
  Main *mainl;
  BlendHandle *bh;
  Library *lib;

  const int flag = lapp_data->flag;

  LinkNode *liblink, *itemlink;
  int lib_idx, item_idx;

  BLI_assert(lapp_data->num_items && lapp_data->num_libraries);

  for (lib_idx = 0, liblink = lapp_data->libraries.list; liblink;
       lib_idx++, liblink = liblink->next) {
    char *libname = liblink->link;

    if (libname[0] == '\0') {
      /* Special 'virtual lib' cases. */
      wm_link_virtual_lib(lapp_data, bmain, aet, lib_idx);
      continue;
    }

    if (STREQ(libname, BLO_EMBEDDED_STARTUP_BLEND)) {
      bh = BLO_blendhandle_from_memory(datatoc_startup_blend, datatoc_startup_blend_size);
    }
    else {
      bh = BLO_blendhandle_from_file(libname, reports);
    }

    if (bh == NULL) {
      /* Unlikely since we just browsed it, but possible
       * Error reports will have been made by BLO_blendhandle_from_file() */
      continue;
    }

    /* here appending/linking starts */
    mainl = BLO_library_link_begin(bmain, &bh, libname);
    lib = mainl->curlib;
    BLI_assert(lib);
    UNUSED_VARS_NDEBUG(lib);

    if (mainl->versionfile < 250) {
      BKE_reportf(reports,
                  RPT_WARNING,
                  "Linking or appending from a very old .blend file format (%d.%d), no animation "
                  "conversion will "
                  "be done! You may want to re-save your lib file with current Blender",
                  mainl->versionfile,
                  mainl->subversionfile);
    }

    /* For each lib file, we try to link all items belonging to that lib,
     * and tag those successful to not try to load them again with the other libs. */
    for (item_idx = 0, itemlink = lapp_data->items.list; itemlink;
         item_idx++, itemlink = itemlink->next) {
      WMLinkAppendDataItem *item = itemlink->link;
      ID *new_id;

      if (!BLI_BITMAP_TEST(item->libraries, lib_idx)) {
        continue;
      }

      new_id = BLO_library_link_named_part_asset(
          mainl, &bh, aet, lapp_data->root, item->idcode, item->name, item->uuid, flag);

      if (new_id) {
        /* If the link is successful, clear item's libs 'todo' flags.
         * This avoids trying to link same item with other libraries to come. */
        BLI_bitmap_set_all(item->libraries, false, lapp_data->num_libraries);
        item->new_id = new_id;
      }
    }

    BLO_library_link_end(mainl, &bh, flag, bmain, scene, view_layer, v3d);
    BLO_blendhandle_close(bh);
  }
}

/**
 * Check if an item defined by \a name and \a group can be appended/linked.
 *
 * \param reports: Optionally report an error when an item can't be appended/linked.
 */
static bool wm_link_append_item_poll(ReportList *reports,
                                     const char *path,
                                     const char *group,
                                     const char *name,
                                     const bool do_append)
{
  short idcode;

  if (!group || !name) {
    printf("skipping %s\n", path);
    return false;
  }

  idcode = BKE_idtype_idcode_from_name(group);

  /* XXX For now, we do a nasty exception for workspace, forbid linking them.
   *     Not nice, ultimately should be solved! */
  if (!BKE_idtype_idcode_is_linkable(idcode) && (do_append || idcode != ID_WS)) {
    if (reports) {
      if (do_append) {
        BKE_reportf(reports,
                    RPT_ERROR_INVALID_INPUT,
                    "Can't append data-block '%s' of type '%s'",
                    name,
                    group);
      }
      else {
        BKE_reportf(reports,
                    RPT_ERROR_INVALID_INPUT,
                    "Can't link data-block '%s' of type '%s'",
                    name,
                    group);
      }
    }
    return false;
  }

  return true;
}

static int wm_link_append_exec(bContext *C, wmOperator *op)
{
  Main *bmain = CTX_data_main(C);
  Scene *scene = CTX_data_scene(C);
  ViewLayer *view_layer = CTX_data_view_layer(C);
  PropertyRNA *prop;
  WMLinkAppendData *lapp_data;
  char path[FILE_MAX_LIBEXTRA], root[FILE_MAXDIR], libname[FILE_MAX_LIBEXTRA], relname[FILE_MAX];
  char *group, *name;
  int totfiles = 0;

  char asset_engine[BKE_ST_MAXNAME];
  AssetEngineType *aet = NULL;
  AssetUUID uuid = {0};

  RNA_string_get(op->ptr, "filename", relname);
  RNA_string_get(op->ptr, "directory", root);

  BLI_join_dirfile(path, sizeof(path), root, relname);

  RNA_string_get(op->ptr, "asset_engine", asset_engine);
  if (asset_engine[0] != '\0') {
    aet = BKE_asset_engines_find(asset_engine);
  }

  /* test if we have a valid data */
  if (!BLO_library_path_explode(path, libname, &group, &name) && (!aet || !path_to_idcode(path))) {
    BKE_reportf(op->reports, RPT_ERROR, "'%s': not a library", path);
    return OPERATOR_CANCELLED;
  }
  else if (!group && !aet) {
    BKE_reportf(op->reports, RPT_ERROR, "'%s': nothing indicated", path);
    return OPERATOR_CANCELLED;
  }
  else if (libname[0] && BLI_path_cmp(BKE_main_blendfile_path(bmain), libname) == 0) {
    BKE_reportf(op->reports, RPT_ERROR, "'%s': cannot use current file as library", path);
    return OPERATOR_CANCELLED;
  }

  /* check if something is indicated for append/link */
  prop = RNA_struct_find_property(op->ptr, "files");
  if (prop) {
    totfiles = RNA_property_collection_length(op->ptr, prop);
    if (totfiles == 0) {
      if (!name) {
        BKE_reportf(op->reports, RPT_ERROR, "'%s': nothing indicated", path);
        return OPERATOR_CANCELLED;
      }
    }
  }
  else if (!name) {
    BKE_reportf(op->reports, RPT_ERROR, "'%s': nothing indicated", path);
    return OPERATOR_CANCELLED;
  }

  short flag = wm_link_append_flag(op);
  const bool do_append = (flag & FILE_LINK) == 0;

  /* sanity checks for flag */
  if (scene && scene->id.lib) {
    BKE_reportf(op->reports,
                RPT_WARNING,
                "Scene '%s' is linked, instantiation of objects & groups is disabled",
                scene->id.name + 2);
    flag &= ~FILE_GROUP_INSTANCE;
    scene = NULL;
  }

  /* We need to add nothing from BLO_LibLinkFlags to flag here. */

  /* from here down, no error returns */

  if (view_layer && RNA_boolean_get(op->ptr, "autoselect")) {
    BKE_view_layer_base_deselect_all(view_layer);
  }

  /* tag everything, all untagged data can be made local
   * its also generally useful to know what is new
   *
   * take extra care BKE_main_id_flag_all(bmain, LIB_TAG_PRE_EXISTING, false) is called after! */
  BKE_main_id_tag_all(bmain, LIB_TAG_PRE_EXISTING, true);

  /* We define our working data...
   * Note that here, each item 'uses' one library, and only one. */
  lapp_data = wm_link_append_data_new(flag);
  lapp_data->root = root;
  if (totfiles != 0) {
    GHash *libraries = BLI_ghash_new(BLI_ghashutil_strhash_p, BLI_ghashutil_strcmp, __func__);
    int lib_idx = 0;

    RNA_BEGIN (op->ptr, itemptr, "files") {
      RNA_string_get(&itemptr, "name", relname);

      BLI_join_dirfile(path, sizeof(path), root, relname);

      if (BLO_library_path_explode(path, libname, &group, &name)) {
        if (!wm_link_append_item_poll(NULL, path, group, name, do_append)) {
          continue;
        }

        if (!BLI_ghash_haskey(libraries, libname)) {
          BLI_ghash_insert(libraries, BLI_strdup(libname), POINTER_FROM_INT(lib_idx));
          lib_idx++;
          wm_link_append_data_library_add(lapp_data, libname);
        }
      }
      /* Non-blend paths are only valid in asset engine context (virtual libraries). */
      else if (aet && path_to_idcode(path)) {
        if (!BLI_ghash_haskey(libraries, "")) {
          BLI_ghash_insert(libraries, BLI_strdup(""), POINTER_FROM_INT(lib_idx));
          lib_idx++;
          wm_link_append_data_library_add(lapp_data, "");
        }
      }
    }
    RNA_END;

    RNA_BEGIN (op->ptr, itemptr, "files") {
      WMLinkAppendDataItem *item;

      RNA_string_get(&itemptr, "name", relname);

      BLI_join_dirfile(path, sizeof(path), root, relname);

      if (aet) {
        RNA_int_get_array(&itemptr, "uuid_repository", uuid.uuid_repository);
        RNA_int_get_array(&itemptr, "uuid_asset", uuid.uuid_asset);
        RNA_int_get_array(&itemptr, "uuid_variant", uuid.uuid_variant);
        RNA_int_get_array(&itemptr, "uuid_revision", uuid.uuid_revision);
        RNA_int_get_array(&itemptr, "uuid_view", uuid.uuid_view);
      }

      if (BLO_library_path_explode(path, libname, &group, &name)) {
        if (!wm_link_append_item_poll(op->reports, path, group, name, do_append)) {
#ifdef DEBUG_LIBRARY
          printf("skipping %s\n", path);
#endif
          continue;
        }

        lib_idx = POINTER_AS_INT(BLI_ghash_lookup(libraries, libname));
        item = wm_link_append_data_item_add(
            lapp_data, name, BKE_idtype_idcode_from_name(group), &uuid, NULL);
        BLI_BITMAP_ENABLE(item->libraries, lib_idx);
      }
      else if (aet) { /* Non-blend paths are only valid in asset engine context (virtual
                         libraries). */
        const int idcode = path_to_idcode(path);

        if (idcode != 0) {
          lib_idx = POINTER_AS_INT(BLI_ghash_lookup(libraries, ""));
          item = wm_link_append_data_item_add(lapp_data, path, idcode, &uuid, NULL);
          BLI_BITMAP_ENABLE(item->libraries, lib_idx);
        }
      }
    }
    RNA_END;

    BLI_ghash_free(libraries, MEM_freeN, NULL);
  }
  else if ((group || aet) && path[0]) {
    WMLinkAppendDataItem *item;

    if (aet) {
      RNA_int_get_array(op->ptr, "uuid_repository", uuid.uuid_repository);
      RNA_int_get_array(op->ptr, "uuid_asset", uuid.uuid_asset);
      RNA_int_get_array(op->ptr, "uuid_variant", uuid.uuid_variant);
      RNA_int_get_array(op->ptr, "uuid_revision", uuid.uuid_revision);
      RNA_int_get_array(op->ptr, "uuid_view", uuid.uuid_view);
    }

    if (group) {
      wm_link_append_data_library_add(lapp_data, libname);
      item = wm_link_append_data_item_add(
          lapp_data, name, BKE_idtype_idcode_from_name(group), &uuid, NULL);
      BLI_BITMAP_ENABLE(item->libraries, 0);
    }
    else if (aet) { /* Non-blend paths are only valid in asset engine context (virtual libraries).
                     */
      const int idcode = path_to_idcode(path);

      if (idcode != 0) {
        wm_link_append_data_library_add(lapp_data, "");
        item = wm_link_append_data_item_add(lapp_data, path, idcode, &uuid, NULL);
        BLI_BITMAP_ENABLE(item->libraries, 0);
      }
    }
  }

  if (lapp_data->num_items == 0) {
    /* Early out in case there is nothing to link. */
    wm_link_append_data_free(lapp_data);
    /* Clear pre existing tag. */
    BKE_main_id_tag_all(bmain, LIB_TAG_PRE_EXISTING, false);
    return OPERATOR_CANCELLED;
  }

  if (!do_append) {
    /* XXX Currently this only applies to virtual libs ('linking' mere image files...).
     *     However, we may want to make this a general option at link time when importing assets...
     */
    lapp_data->flag |= BLO_LIBLINK_GENERATE_OVERRIDE;
  }

  /* XXX We'd need re-entrant locking on Main for this to work... */
  /* BKE_main_lock(bmain); */

  wm_link_do(lapp_data, op->reports, bmain, aet, scene, view_layer, CTX_wm_view3d(C));

  /* BKE_main_unlock(bmain); */

  /* Try to do smart things from context in some cases (like drag'n'drop of material over
   * object...) */
  prop = RNA_struct_find_property(op->ptr, "mouse_coordinates");
  if (prop && RNA_property_is_set(op->ptr, prop)) {
    int mval[2];
    RNA_property_int_get_array(op->ptr, prop, mval);
    Base *obbase = ED_view3d_give_base_under_cursor(C, mval);
    if (obbase) {
      LinkNode *itemlink;
      for (itemlink = lapp_data->items.list; itemlink; itemlink = itemlink->next) {
        ID *new_id = ((WMLinkAppendDataItem *)(itemlink->link))->new_id;

        if (new_id && GS(new_id->name) == ID_MA) {
          BKE_object_material_assign(bmain,
                                     obbase->object,
                                     (Material *)new_id,
                                     obbase->object->actcol,
                                     BKE_MAT_ASSIGN_USERPREF);
        }
      }
    }
#ifdef DEBUG_LIBRARY
    printf("%s\n", obbase ? obbase->object->id.name : "<NULL>");
#endif
  }

  /* mark all library linked objects to be updated */
  BKE_main_lib_objects_recalc_all(bmain);
  IMB_colormanagement_check_file_config(bmain);

  /* append, rather than linking */
  if (do_append) {
    const bool set_fake = RNA_boolean_get(op->ptr, "set_fake");
    const bool use_recursive = RNA_boolean_get(op->ptr, "use_recursive");

    if (use_recursive) {
      BKE_library_make_local(bmain, NULL, NULL, true, set_fake);
    }
    else {
      LinkNode *itemlink;
      GSet *done_libraries = BLI_gset_new_ex(
          BLI_ghashutil_ptrhash, BLI_ghashutil_ptrcmp, __func__, lapp_data->num_libraries);

      for (itemlink = lapp_data->items.list; itemlink; itemlink = itemlink->next) {
        ID *new_id = ((WMLinkAppendDataItem *)(itemlink->link))->new_id;

        if (new_id && !BLI_gset_haskey(done_libraries, new_id->lib)) {
          BKE_library_make_local(bmain, new_id->lib, NULL, true, set_fake);
          BLI_gset_insert(done_libraries, new_id->lib);
        }
      }

      BLI_gset_free(done_libraries, NULL);
    }
  }

  if (aet != NULL && aet->load_post != NULL) {
    AssetEngine *ae = BKE_asset_engine_create(aet, NULL);
    wm_asset_engine_load_post_from_append_data(C, ae, lapp_data);
    BKE_asset_engine_free(ae);
  }

  wm_link_append_data_free(lapp_data);

  /* important we unset, otherwise these object wont
   * link into other scenes from this blend file */
  BKE_main_id_tag_all(bmain, LIB_TAG_PRE_EXISTING, false);

  /* TODO(sergey): Use proper flag for tagging here. */

  /* TODO (dalai): Temporary solution!
   * Ideally we only need to tag the new objects themselves, not the scene.
   * This way we'll avoid flush of collection properties
   * to all objects and limit update to the particular object only.
   * But afraid first we need to change collection evaluation in DEG
   * according to depsgraph manifesto. */
  DEG_id_tag_update(&scene->id, 0);

  /* recreate dependency graph to include new objects */
  DEG_relations_tag_update(bmain);

  /* XXX TODO: align G.lib with other directory storage (like last opened image etc...) */
  BLI_strncpy(G.lib, root, FILE_MAX);

  WM_event_add_notifier(C, NC_WINDOW, NULL);

  return OPERATOR_FINISHED;
}

static void wm_link_append_properties_common(wmOperatorType *ot, bool is_link)
{
  PropertyRNA *prop;

  /* better not save _any_ settings for this operator */
  /* properties */
  prop = RNA_def_string(ot->srna,
                        "asset_engine",
                        NULL,
                        sizeof(((AssetEngineType *)NULL)->idname),
                        "Asset Engine",
                        "Asset engine identifier used to append/link the data");
  RNA_def_property_flag(prop, PROP_SKIP_SAVE | PROP_HIDDEN);

  prop = RNA_def_boolean(
      ot->srna, "link", is_link, "Link", "Link the objects or data-blocks rather than appending");
  RNA_def_property_flag(prop, PROP_SKIP_SAVE | PROP_HIDDEN);
  prop = RNA_def_boolean(ot->srna, "autoselect", true, "Select", "Select new objects");
  RNA_def_property_flag(prop, PROP_SKIP_SAVE);
  prop = RNA_def_boolean(ot->srna,
                         "active_collection",
                         true,
                         "Active Collection",
                         "Put new objects on the active collection");
  RNA_def_property_flag(prop, PROP_SKIP_SAVE);
  prop = RNA_def_boolean(
      ot->srna,
      "instance_collections",
      is_link,
      "Instance Collections",
      "Create instances for collections, rather than adding them directly to the scene");
  RNA_def_property_flag(prop, PROP_SKIP_SAVE);

  prop = RNA_def_int_vector(
      ot->srna,
      "mouse_coordinates",
      2,
      (const int[2]){0, 0},
      INT_MIN,
      INT_MAX,
      "Mouse Coordinates",
      "Store sompe mouse coordinates (e.g. to get object on which linked material was dropped...)",
      INT_MIN,
      INT_MAX);
  RNA_def_property_flag(prop, PROP_SKIP_SAVE | PROP_HIDDEN);
}

void WM_OT_link(wmOperatorType *ot)
{
  ot->name = "Link";
  ot->idname = "WM_OT_link";
  ot->description = "Link from a Library .blend file";

  ot->invoke = wm_link_append_invoke;
  ot->exec = wm_link_append_exec;
  ot->poll = wm_link_append_poll;

  ot->flag |= OPTYPE_UNDO;

  WM_operator_properties_filesel(ot,
                                 FILE_TYPE_FOLDER | FILE_TYPE_BLENDER | FILE_TYPE_BLENDERLIB,
                                 FILE_LOADLIB,
                                 FILE_OPENFILE,
                                 WM_FILESEL_FILEPATH | WM_FILESEL_DIRECTORY | WM_FILESEL_FILENAME |
                                     WM_FILESEL_RELPATH | WM_FILESEL_FILES | WM_FILESEL_SHOW_PROPS,
                                 FILE_DEFAULTDISPLAY,
                                 FILE_SORT_ALPHA);

  wm_link_append_properties_common(ot, true);
}

void WM_OT_append(wmOperatorType *ot)
{
  ot->name = "Append";
  ot->idname = "WM_OT_append";
  ot->description = "Append from a Library .blend file";

  ot->invoke = wm_link_append_invoke;
  ot->exec = wm_link_append_exec;
  ot->poll = wm_link_append_poll;

  ot->flag |= OPTYPE_UNDO;

  WM_operator_properties_filesel(ot,
                                 FILE_TYPE_FOLDER | FILE_TYPE_BLENDER | FILE_TYPE_BLENDERLIB,
                                 FILE_LOADLIB,
                                 FILE_OPENFILE,
                                 WM_FILESEL_FILEPATH | WM_FILESEL_DIRECTORY | WM_FILESEL_FILENAME |
                                     WM_FILESEL_FILES | WM_FILESEL_SHOW_PROPS,
                                 FILE_DEFAULTDISPLAY,
                                 FILE_SORT_ALPHA);

  wm_link_append_properties_common(ot, false);
  RNA_def_boolean(ot->srna,
                  "set_fake",
                  false,
                  "Fake User",
                  "Set Fake User for appended items (except Objects and Groups)");
  RNA_def_boolean(
      ot->srna,
      "use_recursive",
      true,
      "Localize All",
      "Localize all appended data, including those indirectly linked from other libraries");
}

/** \} */

/* -------------------------------------------------------------------- */
/** \name Append Single Data-Block & Return it
 *
 * Used for appending workspace from startup files.
 * \{ */

ID *WM_file_append_datablock(Main *bmain,
                             Scene *scene,
                             ViewLayer *view_layer,
                             View3D *v3d,
                             const char *filepath,
                             const short id_code,
                             const char *id_name)
{
  /* Tag everything so we can make local only the new datablock. */
  BKE_main_id_tag_all(bmain, LIB_TAG_PRE_EXISTING, true);

  /* Define working data, with just the one item we want to append. */
  WMLinkAppendData *lapp_data = wm_link_append_data_new(0);

  wm_link_append_data_library_add(lapp_data, filepath);
  WMLinkAppendDataItem *item = wm_link_append_data_item_add(
      lapp_data, id_name, id_code, NULL, NULL);
  BLI_BITMAP_ENABLE(item->libraries, 0);

  /* Link datablock. */
  wm_link_do(lapp_data, NULL, bmain, NULL, scene, view_layer, v3d);

  /* Get linked datablock and free working data. */
  ID *id = item->new_id;
  wm_link_append_data_free(lapp_data);

  /* Make datablock local. */
  BKE_library_make_local(bmain, NULL, NULL, true, false);

  /* Clear pre existing tag. */
  BKE_main_id_tag_all(bmain, LIB_TAG_PRE_EXISTING, false);

  return id;
}

/** \} */

/* -------------------------------------------------------------------- */
/** \name Library Relocate Operator & Library Reload API
 * \{ */

static int wm_lib_relocate_invoke(bContext *C, wmOperator *op, const wmEvent *UNUSED(event))
{
  Library *lib;
  char lib_name[MAX_NAME];

  RNA_string_get(op->ptr, "library", lib_name);
  lib = (Library *)BKE_libblock_find_name(CTX_data_main(C), ID_LI, lib_name);

  if (lib) {
    if (lib->parent) {
      BKE_reportf(op->reports,
                  RPT_ERROR_INVALID_INPUT,
                  "Cannot relocate indirectly linked library '%s'",
                  lib->filepath_abs);
      return OPERATOR_CANCELLED;
    }
<<<<<<< HEAD
    if (lib->flag & LIBRARY_FLAG_VIRTUAL) {
      BKE_reportf(op->reports,
                  RPT_ERROR_INVALID_INPUT,
                  "Cannot relocate virtual library '%s'",
                  lib->id.name + 2);
      return OPERATOR_CANCELLED;
    }
    RNA_string_set(op->ptr, "filepath", lib->filepath);
=======
    RNA_string_set(op->ptr, "filepath", lib->filepath_abs);
>>>>>>> 0829cebe

    WM_event_add_fileselect(C, op);

    return OPERATOR_RUNNING_MODAL;
  }

  return OPERATOR_CANCELLED;
}

/**
 * \param library if given, all IDs from that library will be removed and reloaded. Otherwise, IDs
 * must have already been removed from \a bmain, and added to \a lapp_data.
 */
static void lib_relocate_do(Main *bmain,
                            Library *library,
                            WMLinkAppendData *lapp_data,
                            ReportList *reports,
                            AssetEngineType *aet,
                            const bool do_reload)
{
  ListBase *lbarray[MAX_LIBARRAY];
  int lba_idx;

  LinkNode *itemlink;
  int item_idx;

  /* Remove all IDs to be reloaded from Main. */
  if (library) {
    lba_idx = set_listbasepointers(bmain, lbarray);
    while (lba_idx--) {
      ID *id = lbarray[lba_idx]->first;
      const short idcode = id ? GS(id->name) : 0;

      if (!id || !BKE_idtype_idcode_is_linkable(idcode)) {
        /* No need to reload non-linkable datatypes,
         * those will get relinked with their 'users ID'. */
        continue;
      }

      for (; id; id = id->next) {
        if (id->lib == library) {
          WMLinkAppendDataItem *item;

          /* We remove it from current Main, and add it to items to link... */
          /* Note that non-linkable IDs (like e.g. shapekeys) are also explicitely
           * linked here... */
          BLI_remlink(lbarray[lba_idx], id);
          item = wm_link_append_data_item_add(lapp_data, id->name + 2, idcode, NULL, id);
          BLI_bitmap_set_all(item->libraries, true, lapp_data->num_libraries);

#ifdef DEBUG_LIBRARY
          printf("\tdatablock to seek for: %s\n", id->name);
#endif
        }
      }
    }
  }

  if (lapp_data->num_items == 0) {
    /* Early out in case there is nothing to do. */
    return;
  }

  BKE_main_id_tag_all(bmain, LIB_TAG_PRE_EXISTING, true);

  /* We do not want any instantiation here! */
  wm_link_do(lapp_data, reports, bmain, aet, NULL, NULL, NULL);

  BKE_main_lock(bmain);

  /* We add back old id to bmain.
   * We need to do this in a first, separated loop, otherwise some of those may not be handled by
   * ID remapping, which means they would still reference old data to be deleted... */
  for (item_idx = 0, itemlink = lapp_data->items.list; itemlink;
       item_idx++, itemlink = itemlink->next) {
    WMLinkAppendDataItem *item = itemlink->link;
    ID *old_id = item->customdata;

    BLI_assert(old_id);
    BLI_addtail(which_libbase(bmain, GS(old_id->name)), old_id);
  }

  /* Since our (old) reloaded IDs were removed from main, the user count done for them in linking
   * code is wrong, we need to redo it here after adding them back to main. */
  BKE_main_id_refcount_recompute(bmain, false);

  /* Note that in reload case, we also want to replace indirect usages. */
  const short remap_flags = ID_REMAP_SKIP_NEVER_NULL_USAGE |
                            ID_REMAP_NO_INDIRECT_PROXY_DATA_USAGE |
                            (do_reload ? 0 : ID_REMAP_SKIP_INDIRECT_USAGE);
  for (item_idx = 0, itemlink = lapp_data->items.list; itemlink;
       item_idx++, itemlink = itemlink->next) {
    WMLinkAppendDataItem *item = itemlink->link;
    ID *old_id = item->customdata;
    ID *new_id = item->new_id;

    BLI_assert(old_id);
    if (do_reload) {
      /* Since we asked for placeholders in case of missing IDs,
       * we expect to always get a valid one. */
      BLI_assert(new_id);
    }
    if (new_id) {
#ifdef PRINT_DEBUG
      printf("before remap of %s, old_id users: %d, new_id users: %d\n",
             old_id->name,
             old_id->us,
             new_id->us);
#endif
      BKE_libblock_remap_locked(bmain, old_id, new_id, remap_flags);

      if (old_id->flag & LIB_FAKEUSER) {
        id_fake_user_clear(old_id);
        id_fake_user_set(new_id);
      }

#ifdef PRINT_DEBUG
      printf("after remap of %s, old_id users: %d, new_id users: %d\n",
             old_id->name,
             old_id->us,
             new_id->us);
#endif

      /* In some cases, new_id might become direct link, remove parent of library in this case. */
      if (new_id->lib && new_id->lib->parent && (new_id->tag & LIB_TAG_INDIRECT) == 0) {
        if (do_reload) {
          BLI_assert(0); /* Should not happen in 'pure' reload case... */
        }
        new_id->lib->parent = NULL;
      }
    }

    if (old_id->us > 0 && new_id && old_id->lib == new_id->lib) {
      /* Note that this *should* not happen - but better be safe than sorry in this area,
       * at least until we are 100% sure this cannot ever happen.
       * Also, we can safely assume names were unique so far,
       * so just replacing '.' by '~' should work,
       * but this does not totally rules out the possibility of name collision. */
      size_t len = strlen(old_id->name);
      size_t dot_pos;
      bool has_num = false;

      for (dot_pos = len; dot_pos--;) {
        char c = old_id->name[dot_pos];
        if (c == '.') {
          break;
        }
        else if (c < '0' || c > '9') {
          has_num = false;
          break;
        }
        has_num = true;
      }

      if (has_num) {
        old_id->name[dot_pos] = '~';
      }
      else {
        len = MIN2(len, MAX_ID_NAME - 7);
        BLI_strncpy(&old_id->name[len], "~000", 7);
      }

      id_sort_by_name(which_libbase(bmain, GS(old_id->name)), old_id, NULL);

      BKE_reportf(
          reports,
          RPT_WARNING,
          "Lib Reload: Replacing all references to old data-block '%s' by reloaded one failed, "
          "old one (%d remaining users) had to be kept and was renamed to '%s'",
          new_id->name,
          old_id->us,
          old_id->name);
    }
  }

  BKE_main_unlock(bmain);

  for (item_idx = 0, itemlink = lapp_data->items.list; itemlink;
       item_idx++, itemlink = itemlink->next) {
    WMLinkAppendDataItem *item = itemlink->link;
    ID *old_id = item->customdata;

    if (old_id->us == 0) {
      BKE_id_free(bmain, old_id);
    }
  }

  /* Some datablocks can get reloaded/replaced 'silently' because they are not linkable
   * (shape keys e.g.), so we need another loop here to clear old ones if possible. */
  lba_idx = set_listbasepointers(bmain, lbarray);
  while (lba_idx--) {
    ID *id, *id_next;
    for (id = lbarray[lba_idx]->first; id; id = id_next) {
      id_next = id->next;
      /* XXX That check may be a bit to generic/permissive? */
      if (id->lib && (id->flag & LIB_TAG_PRE_EXISTING) && id->us == 0) {
        BKE_id_free(bmain, id);
      }
    }
  }

  /* Get rid of no more used libraries... */
  BKE_main_id_tag_idcode(bmain, ID_LI, LIB_TAG_DOIT, true);
  lba_idx = set_listbasepointers(bmain, lbarray);
  while (lba_idx--) {
    ID *id;
    for (id = lbarray[lba_idx]->first; id; id = id->next) {
      if (id->lib) {
        id->lib->id.tag &= ~LIB_TAG_DOIT;
      }
    }
  }
  Library *lib, *lib_next;
  for (lib = which_libbase(bmain, ID_LI)->first; lib; lib = lib_next) {
    lib_next = lib->id.next;
    if (lib->id.tag & LIB_TAG_DOIT) {
      id_us_clear_real(&lib->id);
      if (lib->id.us == 0) {
        BKE_id_free(bmain, (ID *)lib);
      }
    }
  }

  BKE_main_lib_objects_recalc_all(bmain);
  IMB_colormanagement_check_file_config(bmain);

  /* important we unset, otherwise these object wont
   * link into other scenes from this blend file */
  BKE_main_id_tag_all(bmain, LIB_TAG_PRE_EXISTING, false);

  /* recreate dependency graph to include new objects */
  DEG_relations_tag_update(bmain);
}

void WM_lib_reload(Library *lib, bContext *C, ReportList *reports)
{
  if (!BLO_has_bfile_extension(lib->filepath_abs)) {
    BKE_reportf(reports, RPT_ERROR, "'%s' is not a valid library filepath", lib->filepath_abs);
    return;
  }

  if (!BLI_exists(lib->filepath_abs)) {
    BKE_reportf(reports,
                RPT_ERROR,
                "Trying to reload library '%s' from invalid path '%s'",
                lib->id.name,
                lib->filepath_abs);
    return;
  }

  WMLinkAppendData *lapp_data = wm_link_append_data_new(BLO_LIBLINK_USE_PLACEHOLDERS |
                                                        BLO_LIBLINK_FORCE_INDIRECT);

  wm_link_append_data_library_add(lapp_data, lib->filepath_abs);

  lib_relocate_do(CTX_data_main(C), lib, lapp_data, reports, NULL, true);

  wm_link_append_data_free(lapp_data);

  WM_event_add_notifier(C, NC_WINDOW, NULL);
}

static int wm_lib_relocate_exec_do(bContext *C, wmOperator *op, bool do_reload)
{
  Library *lib;
  char lib_name[MAX_NAME];

  RNA_string_get(op->ptr, "library", lib_name);
  lib = (Library *)BKE_libblock_find_name(CTX_data_main(C), ID_LI, lib_name);

  if (lib) {
    Main *bmain = CTX_data_main(C);
    PropertyRNA *prop;
    WMLinkAppendData *lapp_data;

    char path[FILE_MAX], root[FILE_MAXDIR], libname[FILE_MAX], relname[FILE_MAX];
    short flag = 0;

    if (RNA_boolean_get(op->ptr, "relative_path")) {
      flag |= FILE_RELPATH;
    }

    if (lib->parent && !do_reload) {
      BKE_reportf(op->reports,
                  RPT_ERROR_INVALID_INPUT,
                  "Cannot relocate indirectly linked library '%s'",
                  lib->filepath_abs);
      return OPERATOR_CANCELLED;
    }
    if (lib->flag & LIBRARY_FLAG_VIRTUAL) {
      BKE_reportf(op->reports,
                  RPT_ERROR_INVALID_INPUT,
                  "Cannot relocate or reload virtual library '%s'",
                  lib->id.name + 2);
      return OPERATOR_CANCELLED;
    }

    RNA_string_get(op->ptr, "directory", root);
    RNA_string_get(op->ptr, "filename", libname);

    if (!BLO_has_bfile_extension(libname)) {
      BKE_report(op->reports, RPT_ERROR, "Not a library");
      return OPERATOR_CANCELLED;
    }

    BLI_join_dirfile(path, sizeof(path), root, libname);

    if (!BLI_exists(path)) {
      BKE_reportf(op->reports,
                  RPT_ERROR_INVALID_INPUT,
                  "Trying to reload or relocate library '%s' to invalid path '%s'",
                  lib->id.name,
                  path);
      return OPERATOR_CANCELLED;
    }

    if (BLI_path_cmp(lib->filepath_abs, path) == 0) {
#ifdef PRINT_DEBUG
      printf("We are supposed to reload '%s' lib (%d)...\n", lib->filepath, lib->id.us);
#endif

      do_reload = true;

      lapp_data = wm_link_append_data_new(flag);
      wm_link_append_data_library_add(lapp_data, path);
    }
    else {
      int totfiles = 0;

#ifdef PRINT_DEBUG
      printf("We are supposed to relocate '%s' lib to new '%s' one...\n", lib->filepath, libname);
#endif

      /* Check if something is indicated for relocate. */
      prop = RNA_struct_find_property(op->ptr, "files");
      if (prop) {
        totfiles = RNA_property_collection_length(op->ptr, prop);
        if (totfiles == 0) {
          if (!libname[0]) {
            BKE_report(op->reports, RPT_ERROR, "Nothing indicated");
            return OPERATOR_CANCELLED;
          }
        }
      }

      lapp_data = wm_link_append_data_new(flag);

      if (totfiles) {
        RNA_BEGIN (op->ptr, itemptr, "files") {
          RNA_string_get(&itemptr, "name", relname);

          BLI_join_dirfile(path, sizeof(path), root, relname);

          if (BLI_path_cmp(path, lib->filepath_abs) == 0 || !BLO_has_bfile_extension(relname)) {
            continue;
          }

#ifdef PRINT_DEBUG
          printf("\t candidate new lib to reload datablocks from: %s\n", path);
#endif
          wm_link_append_data_library_add(lapp_data, path);
        }
        RNA_END;
      }
      else {
#ifdef PRINT_DEBUG
        printf("\t candidate new lib to reload datablocks from: %s\n", path);
#endif
        wm_link_append_data_library_add(lapp_data, path);
      }
    }

    if (do_reload) {
      lapp_data->flag |= BLO_LIBLINK_USE_PLACEHOLDERS | BLO_LIBLINK_FORCE_INDIRECT;
    }

    lib_relocate_do(bmain, lib, lapp_data, op->reports, NULL, do_reload);

    wm_link_append_data_free(lapp_data);

    /* XXX TODO: align G.lib with other directory storage (like last opened image etc...) */
    BLI_strncpy(G.lib, root, FILE_MAX);

    WM_event_add_notifier(C, NC_WINDOW, NULL);

    return OPERATOR_FINISHED;
  }

  return OPERATOR_CANCELLED;
}

static int wm_lib_relocate_exec(bContext *C, wmOperator *op)
{
  return wm_lib_relocate_exec_do(C, op, false);
}

void WM_OT_lib_relocate(wmOperatorType *ot)
{
  PropertyRNA *prop;

  ot->name = "Relocate Library";
  ot->idname = "WM_OT_lib_relocate";
  ot->description = "Relocate the given library to one or several others";

  ot->invoke = wm_lib_relocate_invoke;
  ot->exec = wm_lib_relocate_exec;

  ot->flag |= OPTYPE_UNDO;

  prop = RNA_def_string(ot->srna, "library", NULL, MAX_NAME, "Library", "Library to relocate");
  RNA_def_property_flag(prop, PROP_HIDDEN);

  WM_operator_properties_filesel(ot,
                                 FILE_TYPE_FOLDER | FILE_TYPE_BLENDER,
                                 FILE_BLENDER,
                                 FILE_OPENFILE,
                                 WM_FILESEL_FILEPATH | WM_FILESEL_DIRECTORY | WM_FILESEL_FILENAME |
                                     WM_FILESEL_FILES | WM_FILESEL_RELPATH,
                                 FILE_DEFAULTDISPLAY,
                                 FILE_SORT_ALPHA);
}

static int wm_lib_reload_exec(bContext *C, wmOperator *op)
{
  return wm_lib_relocate_exec_do(C, op, true);
}

void WM_OT_lib_reload(wmOperatorType *ot)
{
  PropertyRNA *prop;

  ot->name = "Reload Library";
  ot->idname = "WM_OT_lib_reload";
  ot->description = "Reload the given library";

  ot->exec = wm_lib_reload_exec;

  ot->flag |= OPTYPE_UNDO;

  prop = RNA_def_string(ot->srna, "library", NULL, MAX_NAME, "Library", "Library to reload");
  RNA_def_property_flag(prop, PROP_HIDDEN);

  WM_operator_properties_filesel(ot,
                                 FILE_TYPE_FOLDER | FILE_TYPE_BLENDER,
                                 FILE_BLENDER,
                                 FILE_OPENFILE,
                                 WM_FILESEL_FILEPATH | WM_FILESEL_DIRECTORY | WM_FILESEL_FILENAME |
                                     WM_FILESEL_RELPATH,
                                 FILE_DEFAULTDISPLAY,
                                 FILE_SORT_ALPHA);
}

/** \name Asset-related operators.
 *
 * \{ */

typedef struct AssetUpdateCheckEngine {
  struct AssetUpdateCheckEngine *next, *prev;
  AssetEngine *ae;

  /* Note: We cannot store IDs themselves in non-locking async task... so we'll have to check again
   * for UUID/IDs mapping on each update call... Not ideal, but don't think it will be that big of
   * a bottleneck in practice. */
  AssetUUIDList uuids;
  int allocated_uuids;
  int ae_job_id;
  short status;
} AssetUpdateCheckEngine;

typedef struct AssetUpdateCheckJob {
  ListBase engines;
  short flag;

  float *progress;
  short *stop;
} AssetUpdateCheckJob;

/* AssetUpdateCheckEngine.status */
enum {
  AUCE_UPDATE_CHECK_DONE = 1 << 0,  /* Update check is finished for this engine. */
  AUCE_ENSURE_ASSETS_DONE = 1 << 1, /* Asset ensure is finished for this engine (if applicable). */
};

/* AssetUpdateCheckJob.flag */
enum {
  AUCJ_ENSURE_ASSETS = 1 << 0, /* Try to perform the 'ensure' task too. */
};

/* Helper to fetch a set of assets to handle, regrouped by asset engine. */
static void asset_update_engines_uuids_fetch(ListBase *engines,
                                             Main *bmain,
                                             AssetUUIDList *uuids,
                                             const short uuid_tags,
                                             const bool do_reset_tags)
{
  for (Library *lib = bmain->libraries.first; lib; lib = lib->id.next) {
    if (lib->asset_repository) {
      printf("Checking lib file '%s' (engine %s, ver. %d)\n",
             lib->filepath,
             lib->asset_repository->asset_engine,
             lib->asset_repository->asset_engine_version);

      AssetUpdateCheckEngine *auce = NULL;
      AssetEngineType *ae_type = BKE_asset_engines_find(lib->asset_repository->asset_engine);
      bool copy_engine = false;

      if (ae_type == NULL) {
        printf("ERROR! Unknown asset engine!\n");
      }

      for (AssetRef *aref = lib->asset_repository->assets.first; aref; aref = aref->next) {
        ID *id = ((LinkData *)aref->id_list.first)->data;
        BLI_assert(id->uuid);

        if (uuid_tags && !(id->uuid->tag & uuid_tags)) {
          continue;
        }

        if (uuids) {
          int i = uuids->nbr_uuids;
          bool skip = true;
          for (AssetUUID *uuid = uuids->uuids; i--; uuid++) {
            if (ASSETUUID_EQUAL(id->uuid, uuid)) {
              skip = false;
              break;
            }
          }
          if (skip) {
            continue;
          }
        }

        if (ae_type == NULL) {
          if (do_reset_tags) {
            id->uuid->tag = UUID_TAG_ENGINE_MISSING;
          }
          else {
            id->uuid->tag |= UUID_TAG_ENGINE_MISSING;
          }
          G.f |= G_ASSETS_FAIL;
          continue;
        }

        if (auce == NULL) {
          for (auce = engines->first; auce; auce = auce->next) {
            if (auce->ae->type == ae_type) {
              /* In case we have several engine versions for the same engine, we create several
               * AssetUpdateCheckEngine structs (since an uuid list can only handle one ae
               * version), using the same (shallow) copy of the actual asset engine. */
              copy_engine = (auce->uuids.asset_engine_version !=
                             lib->asset_repository->asset_engine_version);
              break;
            }
          }
          if (copy_engine || auce == NULL) {
            AssetUpdateCheckEngine *auce_prev = auce;
            auce = MEM_callocN(sizeof(*auce), __func__);
            auce->ae = copy_engine ? BKE_asset_engine_copy(auce_prev->ae) :
                                     BKE_asset_engine_create(ae_type, NULL);
            auce->ae_job_id = AE_JOB_ID_UNSET;
            auce->uuids.asset_engine_version = lib->asset_repository->asset_engine_version;
            BLI_addtail(engines, auce);
          }
        }

        printf("\tWe need to check for updated asset %s...\n", id->name);
        if (do_reset_tags) {
          id->uuid->tag = (id->tag & LIB_TAG_MISSING) ? UUID_TAG_ASSET_MISSING : 0;
        }

        auce->uuids.nbr_uuids++;
        BKE_asset_uuid_print(id->uuid);
        if (auce->uuids.nbr_uuids > auce->allocated_uuids) {
          auce->allocated_uuids += 16;
          BLI_assert(auce->uuids.nbr_uuids < auce->allocated_uuids);

          const size_t allocsize = sizeof(*auce->uuids.uuids) * (size_t)auce->allocated_uuids;
          auce->uuids.uuids = auce->uuids.uuids ?
                                  MEM_reallocN_id(auce->uuids.uuids, allocsize, __func__) :
                                  MEM_mallocN(allocsize, __func__);
        }
        auce->uuids.uuids[auce->uuids.nbr_uuids - 1] = *id->uuid;
      }
    }
  }
}

static void asset_updatecheck_startjob(void *aucjv, short *stop, short *do_update, float *progress)
{
  AssetUpdateCheckJob *aucj = aucjv;

  aucj->progress = progress;
  aucj->stop = stop;
  /* Using AE engine, worker thread here is just sleeping! */
  while (!*stop) {
    *do_update = true;
    PIL_sleep_ms(100);
  }
}

static void asset_updatecheck_update(void *aucjv)
{
  AssetUpdateCheckJob *aucj = aucjv;
  Main *bmain = G.main;

  const bool do_ensure = ((aucj->flag & AUCJ_ENSURE_ASSETS) != 0);
  bool is_finished = true;
  int nbr_engines = 0;

  *aucj->progress = 0.0f;

  /* TODO need to take care of 'broken' engines that error - in this case we probably want to
   * cancel the whole update process over effected libraries' data... */
  for (AssetUpdateCheckEngine *auce = aucj->engines.first; auce;
       auce = auce->next, nbr_engines++) {
    AssetEngine *ae = auce->ae;
    AssetEngineType *ae_type = ae->type;

    /* Step 1: we ask asset engine about status of all asset IDs from it. */
    if (!(auce->status & AUCE_UPDATE_CHECK_DONE)) {
      auce->ae_job_id = ae_type->update_check(ae, auce->ae_job_id, &auce->uuids);
      if (auce->ae_job_id == AE_JOB_ID_INVALID) { /* Immediate execution. */
        *aucj->progress += 1.0f;
        auce->status |= AUCE_UPDATE_CHECK_DONE;
      }
      else {
        *aucj->progress += ae_type->progress(ae, auce->ae_job_id);
        if ((ae_type->status(ae, auce->ae_job_id) & (AE_STATUS_RUNNING | AE_STATUS_VALID)) !=
            (AE_STATUS_RUNNING | AE_STATUS_VALID)) {
          auce->status |= AUCE_UPDATE_CHECK_DONE;
        }
      }

      if (auce->status & AUCE_UPDATE_CHECK_DONE) {
        auce->ae_job_id = AE_JOB_ID_UNSET;

        for (Library *lib = bmain->libraries.first; lib; lib = lib->id.next) {
          if (!lib->asset_repository ||
              (BKE_asset_engines_find(lib->asset_repository->asset_engine) != ae_type)) {
            continue;
          }

          /* UUIDs returned by update_check are assumed to be valid (one way or the other) in
           * current asset engine version. */
          lib->asset_repository->asset_engine_version = ae_type->version;

          int i = auce->uuids.nbr_uuids;
          for (AssetUUID *uuid = auce->uuids.uuids; i--; uuid++) {
            for (AssetRef *aref = lib->asset_repository->assets.first; aref; aref = aref->next) {
              ID *id = ((LinkData *)aref->id_list.first)->data;
              BLI_assert(id->uuid);
              if (ASSETUUID_EQUAL(id->uuid, uuid)) {
                *id->uuid = *uuid;

                if (id->uuid->tag & UUID_TAG_ENGINE_MISSING) {
                  G.f |= G_ASSETS_FAIL;
                  printf("\t%s uses a currently unknown asset engine!\n", id->name);
                }
                else if (id->uuid->tag & UUID_TAG_ASSET_MISSING) {
                  G.f |= G_ASSETS_FAIL;
                  printf("\t%s is currently unknown by asset engine!\n", id->name);
                }
                else if (id->uuid->tag & UUID_TAG_ASSET_RELOAD) {
                  G.f |= G_ASSETS_NEED_RELOAD;
                  printf("\t%s needs to be reloaded/updated!\n", id->name);
                }
                break;
              }
            }
          }
        }
      }
    }

    /* Step 2: If required and supported, we 'ensure' assets tagged as to be reloaded. */
    if (do_ensure && !(auce->status & AUCE_ENSURE_ASSETS_DONE) && ae_type->ensure_uuids != NULL) {
      /* TODO ensure entries! */
      *aucj->progress += 1.0f;
      auce->status |= AUCE_ENSURE_ASSETS_DONE;
      if (auce->status & AUCE_ENSURE_ASSETS_DONE) {
        auce->ae_job_id = AE_JOB_ID_UNSET;
      }
    }

    if ((auce->status & (AUCE_UPDATE_CHECK_DONE | AUCE_ENSURE_ASSETS_DONE)) !=
        (AUCE_UPDATE_CHECK_DONE | AUCE_ENSURE_ASSETS_DONE)) {
      is_finished = false;
    }
  }

  *aucj->progress /= (float)(do_ensure ? nbr_engines * 2 : nbr_engines);
  *aucj->stop = is_finished;
}

static void asset_updatecheck_endjob(void *aucjv)
{
  AssetUpdateCheckJob *aucj = aucjv;

  /* In case there would be some dangling update. */
  asset_updatecheck_update(aucjv);

  for (AssetUpdateCheckEngine *auce = aucj->engines.first; auce; auce = auce->next) {
    AssetEngine *ae = auce->ae;
    if (!ELEM(auce->ae_job_id, AE_JOB_ID_INVALID, AE_JOB_ID_UNSET)) {
      ae->type->kill(ae, auce->ae_job_id);
    }
  }
}

static void asset_updatecheck_free(void *aucjv)
{
  AssetUpdateCheckJob *aucj = aucjv;

  for (AssetUpdateCheckEngine *auce = aucj->engines.first; auce; auce = auce->next) {
    BKE_asset_engine_free(auce->ae);
    MEM_freeN(auce->uuids.uuids);
  }
  BLI_freelistN(&aucj->engines);

  MEM_freeN(aucj);
}

static void asset_updatecheck_start(const bContext *C)
{
  wmJob *wm_job;
  AssetUpdateCheckJob *aucj;

  Main *bmain = CTX_data_main(C);

  /* prepare job data */
  aucj = MEM_callocN(sizeof(*aucj), __func__);

  G.f &= ~(G_ASSETS_FAIL | G_ASSETS_NEED_RELOAD | G_ASSETS_QUIET);

  /* Get all assets' uuids, grouped by asset engine/versions - and with cleared status tags. */
  asset_update_engines_uuids_fetch(&aucj->engines, bmain, NULL, 0, true);

  /* Early out if there is nothing to do! */
  if (BLI_listbase_is_empty(&aucj->engines)) {
    asset_updatecheck_free(aucj);
    return;
  }

  /* setup job */
  wm_job = WM_jobs_get(CTX_wm_manager(C),
                       CTX_wm_window(C),
                       CTX_wm_area(C),
                       "Checking for asset updates...",
                       WM_JOB_PROGRESS,
                       WM_JOB_TYPE_ASSET_UPDATECHECK);
  WM_jobs_customdata_set(wm_job, aucj, asset_updatecheck_free);
  WM_jobs_timer(
      wm_job,
      0.1,
      0,
      0 /*NC_SPACE | ND_SPACE_FILE_LIST, NC_SPACE | ND_SPACE_FILE_LIST*/); /* TODO probably
                                                                              outliner stuff once
                                                                              UI is defined for
                                                                              this! */
  WM_jobs_callbacks(wm_job,
                    asset_updatecheck_startjob,
                    NULL,
                    asset_updatecheck_update,
                    asset_updatecheck_endjob);

  /* start the job */
  WM_jobs_start(CTX_wm_manager(C), wm_job);
}

static int wm_assets_update_check_exec(bContext *C, wmOperator *UNUSED(op))
{
  asset_updatecheck_start(C);

  return OPERATOR_FINISHED;
}

void WM_OT_assets_update_check(wmOperatorType *ot)
{
  ot->name = "Check Assets Update";
  ot->idname = "WM_OT_assets_update_check";
  ot->description = "Check/refresh status of assets (in a background job)";

  ot->exec = wm_assets_update_check_exec;
}

static int wm_assets_reload_exec(bContext *C, wmOperator *op)
{
  /* We need to:
   *   - get list of all asset IDs to reload (either via given uuids, or their tag), and regroup
   * them by asset engine.
   *   - tag somehow all their indirect 'dependencies' IDs.
   *   - call load_pre to get actual filepaths.
   *   - do reload/relocate and remap as in lib_reload.
   *   - cleanup indirect dependencies IDs with zero users.
   */
  Main *bmain = CTX_data_main(C);

  ListBase engines = {NULL};

  /* For now, ignore the uuids list of op. */
  asset_update_engines_uuids_fetch(&engines, bmain, NULL, UUID_TAG_ASSET_RELOAD, false);

  for (AssetUpdateCheckEngine *auce = engines.first; auce; auce = auce->next) {
    FileDirEntryArr *paths = BKE_asset_engine_uuids_load_pre(auce->ae, &auce->uuids);
    FileDirEntry *en;
    AssetUUID *uuid;

    char path[FILE_MAX_LIBEXTRA], libname[FILE_MAX];
    char *group, *name;

    short flag = 0;
    bool do_reload = true;

    WMLinkAppendData *lapp_data = wm_link_append_data_new(flag);
    lapp_data->root = paths->root;

    GHash *libraries = BLI_ghash_new(BLI_ghashutil_strhash_p, BLI_ghashutil_strcmp, __func__);
    int lib_idx = 0;

#ifdef DEBUG_LIBRARY
    printf("Engine %s (ver. %d) returned root path '%s'\n",
           auce->ae->type->name,
           auce->ae->type->version,
           paths->root);
#endif
    for (en = paths->entries.first; en; en = en->next) {
#ifdef DEBUG_LIBRARY
      printf("\t-> %s\n", en->relpath);
#endif
      BLI_join_dirfile(path, sizeof(path), paths->root, en->relpath);

      if (BLO_library_path_explode(path, libname, &group, &name)) {
        BLI_assert(group && name);

        if (!BLI_ghash_haskey(libraries, libname)) {
          BLI_ghash_insert(libraries, BLI_strdup(libname), POINTER_FROM_INT(lib_idx));
          lib_idx++;
          wm_link_append_data_library_add(lapp_data, libname);
        }
      }
      /* Non-blend paths are only valid in asset engine context (virtual libraries). */
      else if (path_to_idcode(path)) {
        if (!BLI_ghash_haskey(libraries, "")) {
          BLI_ghash_insert(libraries, BLI_strdup(""), POINTER_FROM_INT(lib_idx));
          lib_idx++;
          wm_link_append_data_library_add(lapp_data, "");
        }
      }
      else {
        BLI_assert(0);
      }
    }

    for (en = paths->entries.first, uuid = auce->uuids.uuids; en; en = en->next, uuid++) {
      int idcode;
      const char *libname_def, *name_def;

      if (BLO_library_path_explode(path, libname, &group, &name)) {
        idcode = BKE_idtype_idcode_from_name(group);
        libname_def = libname;
        name_def = name;
      }
      else {
        idcode = path_to_idcode(path);
        libname_def = "";
        name_def = path;
      }
      if (idcode != 0) {
        WMLinkAppendDataItem *item;

        AssetRef *aref = BKE_libraries_asset_repository_uuid_find(bmain, uuid);
        ID *old_id = aref ? ((LinkData *)aref->id_list.first)->data : NULL;
        BLI_assert(!old_id || (old_id->uuid && ASSETUUID_EQUAL(old_id->uuid, uuid)));

        lib_idx = POINTER_AS_INT(BLI_ghash_lookup(libraries, libname_def));

        BLI_remlink(which_libbase(bmain, GS(old_id->name)), old_id);
        item = wm_link_append_data_item_add(lapp_data, name_def, idcode, uuid, old_id);
        BLI_BITMAP_ENABLE(item->libraries, lib_idx);
      }
    }

    lib_relocate_do(bmain, NULL, lapp_data, op->reports, auce->ae->type, do_reload);

    wm_asset_engine_load_post_from_append_data(C, auce->ae, lapp_data);

    wm_link_append_data_free(lapp_data);
    BLI_ghash_free(libraries, MEM_freeN, NULL);
    BKE_filedir_entryarr_clear(paths);
    MEM_freeN(paths);
  }

  /* Cleanup. */
  for (AssetUpdateCheckEngine *auce = engines.first; auce; auce = auce->next) {
    BKE_asset_engine_free(auce->ae);
    MEM_SAFE_FREE(auce->uuids.uuids);
  }
  BLI_freelistN(&engines);

  WM_event_add_notifier(C, NC_WINDOW, NULL);
  G.f &= ~G_ASSETS_NEED_RELOAD;

  return OPERATOR_FINISHED;
}

void WM_OT_assets_reload(wmOperatorType *ot)
{
  PropertyRNA *prop;

  ot->name = "Reload Assets";
  ot->idname = "WM_OT_assets_reload";
  ot->description =
      "Reload the given assets (either explicitely by their UUIDs, or all curently tagged for "
      "reloading)";

  //  ot->invoke = wm_assets_reload_invoke;
  ot->exec = wm_assets_reload_exec;

  ot->flag |= OPTYPE_UNDO; /* XXX Do we want to keep this? Is it even working? */

  prop = RNA_def_collection_runtime(
      ot->srna, "uuids", &RNA_AssetUUID, "UUIDs", "UUIDs of assets to reload");
  RNA_def_property_flag(prop, PROP_HIDDEN);
}

/** \} */<|MERGE_RESOLUTION|>--- conflicted
+++ resolved
@@ -955,7 +955,6 @@
                   lib->filepath_abs);
       return OPERATOR_CANCELLED;
     }
-<<<<<<< HEAD
     if (lib->flag & LIBRARY_FLAG_VIRTUAL) {
       BKE_reportf(op->reports,
                   RPT_ERROR_INVALID_INPUT,
@@ -963,10 +962,7 @@
                   lib->id.name + 2);
       return OPERATOR_CANCELLED;
     }
-    RNA_string_set(op->ptr, "filepath", lib->filepath);
-=======
     RNA_string_set(op->ptr, "filepath", lib->filepath_abs);
->>>>>>> 0829cebe
 
     WM_event_add_fileselect(C, op);
 
