/*
 * This program is free software; you can redistribute it and/or
 * modify it under the terms of the GNU General Public License
 * as published by the Free Software Foundation; either version 2
 * of the License, or (at your option) any later version.
 *
 * This program is distributed in the hope that it will be useful,
 * but WITHOUT ANY WARRANTY; without even the implied warranty of
 * MERCHANTABILITY or FITNESS FOR A PARTICULAR PURPOSE.  See the
 * GNU General Public License for more details.
 *
 * You should have received a copy of the GNU General Public License
 * along with this program; if not, write to the Free Software Foundation,
 * Inc., 51 Franklin Street, Fifth Floor, Boston, MA 02110-1301, USA.
 *
 * The Original Code is Copyright (C) 2007 Blender Foundation.
 * All rights reserved.
 */

/** \file
 * \ingroup wm
 *
 * Functions for dealing with append/link operators and helpers.
 */

#include <float.h>
#include <string.h>
#include <ctype.h>
#include <stdio.h>
#include <stddef.h>
#include <assert.h>
#include <errno.h>

#include "MEM_guardedalloc.h"

#include "DNA_ID.h"
#include "DNA_material_types.h"
#include "DNA_object_types.h"
#include "DNA_screen_types.h"
#include "DNA_scene_types.h"
#include "DNA_space_types.h"
#include "DNA_windowmanager_types.h"

#include "RNA_access.h"
#include "RNA_define.h"

#include "BLI_blenlib.h"
#include "BLI_bitmap.h"
#include "BLI_linklist.h"
#include "BLI_math.h"
#include "BLI_memarena.h"
#include "BLI_utildefines.h"
#include "BLI_ghash.h"

#include "PIL_time.h"

#include "BLO_readfile.h"

#include "BKE_asset_engine.h"
#include "BKE_context.h"
#include "BKE_global.h"
#include "BKE_layer.h"
#include "BKE_library.h"
#include "BKE_library_override.h"
#include "BKE_library_remap.h"
#include "BKE_material.h"
#include "BKE_image.h"
#include "BKE_main.h"
#include "BKE_report.h"
#include "BKE_scene.h"
#include "BKE_screen.h" /* BKE_ST_MAXNAME */

#include "BKE_idcode.h"

#include "DEG_depsgraph.h"
#include "DEG_depsgraph_build.h"

#include "IMB_colormanagement.h"

#include "ED_datafiles.h"
#include "ED_screen.h"
#include "ED_fileselect.h"
#include "ED_view3d.h"


#include "WM_api.h"
#include "WM_types.h"

#include "wm_files.h"

/* **************** link/append *************** */

static bool wm_link_append_poll(bContext *C)
{
	if (WM_operator_winactive(C)) {
		/* linking changes active object which is pretty useful in general,
		 * but which totally confuses edit mode (i.e. it becoming not so obvious
		 * to leave from edit mode and invalid tools in toolbar might be displayed)
		 * so disable link/append when in edit mode (sergey) */
		if (CTX_data_edit_object(C))
			return 0;

		return 1;
	}

	return 0;
}

static int wm_link_append_invoke(bContext *C, wmOperator *op, const wmEvent *event)
{
	if (RNA_struct_property_is_set(op->ptr, "filepath")) {
		if (ED_operator_region_view3d_active(C)) {
			RNA_int_set_array(op->ptr, "mouse_coordinates", event->mval);
		}
		return WM_operator_call_notest(C, op);
	}
	else {
		/* XXX TODO solve where to get last linked library from */
		if (G.lib[0] != '\0') {
			RNA_string_set(op->ptr, "filepath", G.lib);
		}
		else if (G.relbase_valid) {
			char path[FILE_MAX];
			BLI_strncpy(path, BKE_main_blendfile_path_from_global(), sizeof(path));
			BLI_parent_dir(path);
			RNA_string_set(op->ptr, "filepath", path);
		}
		WM_event_add_fileselect(C, op);
		return OPERATOR_RUNNING_MODAL;
	}
}

static short wm_link_append_flag(wmOperator *op)
{
	PropertyRNA *prop;
	short flag = 0;

	if (RNA_boolean_get(op->ptr, "autoselect"))
		flag |= FILE_AUTOSELECT;
	if (RNA_boolean_get(op->ptr, "active_collection"))
		flag |= FILE_ACTIVE_COLLECTION;
	if ((prop = RNA_struct_find_property(op->ptr, "relative_path")) && RNA_property_boolean_get(op->ptr, prop))
		flag |= FILE_RELPATH;
	if (RNA_boolean_get(op->ptr, "link"))
		flag |= FILE_LINK;
	if (RNA_boolean_get(op->ptr, "instance_collections"))
		flag |= FILE_GROUP_INSTANCE;

	return flag;
}

typedef struct WMLinkAppendDataItem {
	AssetUUID *uuid;
	char *name;
	BLI_bitmap *libraries;  /* All libs (from WMLinkAppendData.libraries) to try to load this ID from. */
	short idcode;

	ID *new_id;
	void *customdata;
} WMLinkAppendDataItem;

typedef struct WMLinkAppendData {
	const char *root;
	LinkNodePair libraries;
	LinkNodePair items;
	int num_libraries;
	int num_items;
	int flag;  /* Combines eFileSel_Params_Flag from DNA_space_types.h and BLO_LibLinkFlags from BLO_readfile.h */

	/* Internal 'private' data */
	MemArena *memarena;
} WMLinkAppendData;

static WMLinkAppendData *wm_link_append_data_new(const int flag)
{
	MemArena *ma = BLI_memarena_new(BLI_MEMARENA_STD_BUFSIZE, __func__);
	WMLinkAppendData *lapp_data = BLI_memarena_calloc(ma, sizeof(*lapp_data));

	lapp_data->flag = flag;
	lapp_data->memarena = ma;

	return lapp_data;
}

static void wm_link_append_data_free(WMLinkAppendData *lapp_data)
{
	BLI_memarena_free(lapp_data->memarena);
}

/* WARNING! *Never* call wm_link_append_data_library_add() after having added some items! */

static void wm_link_append_data_library_add(WMLinkAppendData *lapp_data, const char *libname)
{
	size_t len = strlen(libname) + 1;
	char *libpath = BLI_memarena_alloc(lapp_data->memarena, len);

	BLI_strncpy(libpath, libname, len);
	BLI_linklist_append_arena(&lapp_data->libraries, libpath, lapp_data->memarena);
	lapp_data->num_libraries++;
}

static WMLinkAppendDataItem *wm_link_append_data_item_add(
        WMLinkAppendData *lapp_data, const char *idname, const short idcode, const AssetUUID *uuid, void *customdata)
{
	WMLinkAppendDataItem *item = BLI_memarena_alloc(lapp_data->memarena, sizeof(*item));
	const size_t len = strlen(idname) + 1;

	if (uuid) {
		item->uuid = BLI_memarena_alloc(lapp_data->memarena, sizeof(*item->uuid));
		*item->uuid = *uuid;
	}
	else {
		item->uuid = NULL;
	}
	item->name = BLI_memarena_alloc(lapp_data->memarena, len);
	BLI_strncpy(item->name, idname, len);
	item->idcode = idcode;
	item->libraries = BLI_BITMAP_NEW_MEMARENA(lapp_data->memarena, lapp_data->num_libraries);

	item->new_id = NULL;
	item->customdata = customdata;

	BLI_linklist_append_arena(&lapp_data->items, item, lapp_data->memarena);
	lapp_data->num_items++;

	return item;
}

static bool wm_asset_engine_load_post_from_append_data(bContext *C, AssetEngine *ae, WMLinkAppendData *lapp_data)
{
	if (lapp_data->num_items > 0 && ae->type->load_post != NULL) {
		LinkNode *itemlink;
		AssetUUID *uuid;
		AssetUUIDList uuids = {
		    .uuids = MEM_callocN(sizeof(*uuids.uuids) * lapp_data->num_items, __func__),
		    .nbr_uuids = lapp_data->num_items,
		    .asset_engine_version = ae->type->version
		};

		for (itemlink = lapp_data->items.list, uuid = uuids.uuids; itemlink; itemlink = itemlink->next, uuid++) {
			WMLinkAppendDataItem *lapp_item = itemlink->link;
			*uuid = *lapp_item->uuid;
			uuid->id = lapp_item->new_id;
		}

		return ae->type->load_post(C, ae, &uuids);
	}
	return true;
}

static int path_to_idcode(const char *path)
{
	const int filetype = ED_path_extension_type(path);
	switch (filetype) {
		case FILE_TYPE_IMAGE:
		case FILE_TYPE_MOVIE:
			return ID_IM;
		case FILE_TYPE_FTFONT:
			return ID_VF;
		case FILE_TYPE_SOUND:
			return ID_SO;
		case FILE_TYPE_PYSCRIPT:
		case FILE_TYPE_TEXT:
			return ID_TXT;
		default:
			return 0;
	}
}

static void wm_link_virtual_lib(
        WMLinkAppendData *lapp_data, Main *bmain, AssetEngineType *aet, const int lib_idx)
{
	const bool generate_overrides = (lapp_data->flag & BLO_LIBLINK_GENERATE_OVERRIDE) != 0;
	LinkNode *itemlink;
	int item_idx;

	BLI_assert(aet);

	/* Find or add virtual library matching current asset engine. */
	Library *virtlib = BKE_library_asset_virtual_ensure(bmain, aet);

	for (item_idx = 0, itemlink = lapp_data->items.list; itemlink; item_idx++, itemlink = itemlink->next) {
		WMLinkAppendDataItem *item = itemlink->link;
		ID *new_id = NULL;
		bool id_exists = false;

		if (!BLI_BITMAP_TEST(item->libraries, lib_idx)) {
			continue;
		}

		switch (item->idcode) {
			case ID_IM:
				new_id = (ID *)BKE_image_load_exists_ex(bmain, item->name, &id_exists);
				if (id_exists) {
					if (!new_id->uuid || !ASSETUUID_EQUAL(new_id->uuid, item->uuid)) {
						/* Fake 'same ID' (same path, but different uuid or whatever), force loading into new ID. */
						BLI_assert(new_id->lib != virtlib);
						new_id = (ID *)BKE_image_load(bmain, item->name);
						id_exists = false;
					}
				}
				break;
			default:
				break;
		}

		if (new_id) {
			new_id->lib = virtlib;
			new_id->tag |= LIB_TAG_EXTERN | LIB_ASSET;

			if (!id_exists) {
				new_id->uuid = MEM_mallocN(sizeof(*new_id->uuid), __func__);
				*new_id->uuid = *item->uuid;
			}

			if (generate_overrides) {
				/* Create local override of virtually linked datablock, since we nearly always want to be able
				 * to edit pretty much everything about it. */
				new_id = BKE_override_static_create_from_id(bmain, new_id);
				/* TODO: will need to protect some fields on type-by-type case (path field). */
			}

			/* If the link is sucessful, clear item's libs 'todo' flags.
			 * This avoids trying to link same item with other libraries to come. */
			BLI_bitmap_set_all(item->libraries, false, lapp_data->num_libraries);
			item->new_id = new_id;
		}
	}
	BKE_libraries_asset_repositories_rebuild(bmain);
}

static void wm_link_do(
        WMLinkAppendData *lapp_data, ReportList *reports, Main *bmain, AssetEngineType *aet,
        Scene *scene, ViewLayer *view_layer, const View3D *v3d)
{
	Main *mainl;
	BlendHandle *bh;
	Library *lib;

	const int flag = lapp_data->flag;

	LinkNode *liblink, *itemlink;
	int lib_idx, item_idx;

	BLI_assert(lapp_data->num_items && lapp_data->num_libraries);

	for (lib_idx = 0, liblink = lapp_data->libraries.list; liblink; lib_idx++, liblink = liblink->next) {
		char *libname = liblink->link;

		if (libname[0] == '\0') {
			/* Special 'virtual lib' cases. */
			wm_link_virtual_lib(lapp_data, bmain, aet, lib_idx);
			continue;
		}

		if (STREQ(libname, BLO_EMBEDDED_STARTUP_BLEND)) {
			bh = BLO_blendhandle_from_memory(datatoc_startup_blend, datatoc_startup_blend_size);
		}
		else {
			bh = BLO_blendhandle_from_file(libname, reports);
		}

		if (bh == NULL) {
			/* Unlikely since we just browsed it, but possible
			 * Error reports will have been made by BLO_blendhandle_from_file() */
			continue;
		}

		/* here appending/linking starts */
		mainl = BLO_library_link_begin(bmain, &bh, libname);
		lib = mainl->curlib;
		BLI_assert(lib);
		UNUSED_VARS_NDEBUG(lib);

		if (mainl->versionfile < 250) {
			BKE_reportf(reports, RPT_WARNING,
			            "Linking or appending from a very old .blend file format (%d.%d), no animation conversion will "
			            "be done! You may want to re-save your lib file with current Blender",
			            mainl->versionfile, mainl->subversionfile);
		}

		/* For each lib file, we try to link all items belonging to that lib,
		 * and tag those successful to not try to load them again with the other libs. */
		for (item_idx = 0, itemlink = lapp_data->items.list; itemlink; item_idx++, itemlink = itemlink->next) {
			WMLinkAppendDataItem *item = itemlink->link;
			ID *new_id;

			if (!BLI_BITMAP_TEST(item->libraries, lib_idx)) {
				continue;
			}

<<<<<<< HEAD
			new_id = BLO_library_link_named_part_asset(
			             mainl, &bh, aet, lapp_data->root, item->idcode, item->name, item->uuid,
			             flag, bmain, scene, view_layer, v3d);
=======
			new_id = BLO_library_link_named_part_ex(mainl, &bh, item->idcode, item->name, flag);
>>>>>>> b29790a9

			if (new_id) {
				/* If the link is successful, clear item's libs 'todo' flags.
				 * This avoids trying to link same item with other libraries to come. */
				BLI_bitmap_set_all(item->libraries, false, lapp_data->num_libraries);
				item->new_id = new_id;
			}
		}

		BLO_library_link_end(mainl, &bh, flag, bmain, scene, view_layer, v3d);
		BLO_blendhandle_close(bh);
	}
}

/**
 * Check if an item defined by \a name and \a group can be appended/linked.
 *
 * \param reports: Optionally report an error when an item can't be appended/linked.
 */
static bool wm_link_append_item_poll(
        ReportList *reports, const char *path, const char *group, const char *name, const bool do_append)
{
	short idcode;

	if (!group || !name) {
		printf("skipping %s\n", path);
		return false;
	}

	idcode = BKE_idcode_from_name(group);

	/* XXX For now, we do a nasty exception for workspace, forbid linking them.
	 *     Not nice, ultimately should be solved! */
	if (!BKE_idcode_is_linkable(idcode) && (do_append || idcode != ID_WS)) {
		if (reports) {
			if (do_append) {
				BKE_reportf(reports, RPT_ERROR_INVALID_INPUT, "Can't append data-block '%s' of type '%s'", name, group);
			}
			else {
				BKE_reportf(reports, RPT_ERROR_INVALID_INPUT, "Can't link data-block '%s' of type '%s'", name, group);
			}
		}
		return false;
	}

	return true;
}

static int wm_link_append_exec(bContext *C, wmOperator *op)
{
	Main *bmain = CTX_data_main(C);
	Scene *scene = CTX_data_scene(C);
	ViewLayer *view_layer = CTX_data_view_layer(C);
	PropertyRNA *prop;
	WMLinkAppendData *lapp_data;
	char path[FILE_MAX_LIBEXTRA], root[FILE_MAXDIR], libname[FILE_MAX_LIBEXTRA], relname[FILE_MAX];
	char *group, *name;
	int totfiles = 0;

	char asset_engine[BKE_ST_MAXNAME];
	AssetEngineType *aet = NULL;
	AssetUUID uuid = {0};

	RNA_string_get(op->ptr, "filename", relname);
	RNA_string_get(op->ptr, "directory", root);

	BLI_join_dirfile(path, sizeof(path), root, relname);

	RNA_string_get(op->ptr, "asset_engine", asset_engine);
	if (asset_engine[0] != '\0') {
		aet = BKE_asset_engines_find(asset_engine);
	}

	/* test if we have a valid data */
	if (!BLO_library_path_explode(path, libname, &group, &name) && (!aet || !path_to_idcode(path))) {
		BKE_reportf(op->reports, RPT_ERROR, "'%s': not a library", path);
		return OPERATOR_CANCELLED;
	}
	else if (!group && !aet) {
		BKE_reportf(op->reports, RPT_ERROR, "'%s': nothing indicated", path);
		return OPERATOR_CANCELLED;
	}
	else if (libname[0] && BLI_path_cmp(BKE_main_blendfile_path(bmain), libname) == 0) {
		BKE_reportf(op->reports, RPT_ERROR, "'%s': cannot use current file as library", path);
		return OPERATOR_CANCELLED;
	}

	/* check if something is indicated for append/link */
	prop = RNA_struct_find_property(op->ptr, "files");
	if (prop) {
		totfiles = RNA_property_collection_length(op->ptr, prop);
		if (totfiles == 0) {
			if (!name) {
				BKE_reportf(op->reports, RPT_ERROR, "'%s': nothing indicated", path);
				return OPERATOR_CANCELLED;
			}
		}
	}
	else if (!name) {
		BKE_reportf(op->reports, RPT_ERROR, "'%s': nothing indicated", path);
		return OPERATOR_CANCELLED;
	}

	short flag = wm_link_append_flag(op);
	const bool do_append = (flag & FILE_LINK) == 0;

	/* sanity checks for flag */
	if (scene && scene->id.lib) {
		BKE_reportf(op->reports, RPT_WARNING,
		            "Scene '%s' is linked, instantiation of objects & groups is disabled", scene->id.name + 2);
		flag &= ~FILE_GROUP_INSTANCE;
		scene = NULL;
	}

	/* We need to add nothing from BLO_LibLinkFlags to flag here. */

	/* from here down, no error returns */

	if (view_layer && RNA_boolean_get(op->ptr, "autoselect")) {
		BKE_view_layer_base_deselect_all(view_layer);
	}

	/* tag everything, all untagged data can be made local
	 * its also generally useful to know what is new
	 *
	 * take extra care BKE_main_id_flag_all(bmain, LIB_TAG_PRE_EXISTING, false) is called after! */
	BKE_main_id_tag_all(bmain, LIB_TAG_PRE_EXISTING, true);

	/* We define our working data...
	 * Note that here, each item 'uses' one library, and only one. */
	lapp_data = wm_link_append_data_new(flag);
	lapp_data->root = root;
	if (totfiles != 0) {
		GHash *libraries = BLI_ghash_new(BLI_ghashutil_strhash_p, BLI_ghashutil_strcmp, __func__);
		int lib_idx = 0;

		RNA_BEGIN (op->ptr, itemptr, "files")
		{
			RNA_string_get(&itemptr, "name", relname);

			BLI_join_dirfile(path, sizeof(path), root, relname);

			if (BLO_library_path_explode(path, libname, &group, &name)) {
				if (!wm_link_append_item_poll(NULL, path, group, name, do_append)) {
					continue;
				}

				if (!BLI_ghash_haskey(libraries, libname)) {
					BLI_ghash_insert(libraries, BLI_strdup(libname), POINTER_FROM_INT(lib_idx));
					lib_idx++;
					wm_link_append_data_library_add(lapp_data, libname);
				}
			}
			/* Non-blend paths are only valid in asset engine context (virtual libraries). */
			else if (aet && path_to_idcode(path)) {
				if (!BLI_ghash_haskey(libraries, "")) {
					BLI_ghash_insert(libraries, BLI_strdup(""), POINTER_FROM_INT(lib_idx));
					lib_idx++;
					wm_link_append_data_library_add(lapp_data, "");
				}
			}
		}
		RNA_END;

		RNA_BEGIN (op->ptr, itemptr, "files")
		{
			WMLinkAppendDataItem *item;

			RNA_string_get(&itemptr, "name", relname);

			BLI_join_dirfile(path, sizeof(path), root, relname);

			if (aet) {
				RNA_int_get_array(&itemptr, "uuid_repository", uuid.uuid_repository);
				RNA_int_get_array(&itemptr, "uuid_asset", uuid.uuid_asset);
				RNA_int_get_array(&itemptr, "uuid_variant", uuid.uuid_variant);
				RNA_int_get_array(&itemptr, "uuid_revision", uuid.uuid_revision);
				RNA_int_get_array(&itemptr, "uuid_view", uuid.uuid_view);
			}

			if (BLO_library_path_explode(path, libname, &group, &name)) {
				if (!wm_link_append_item_poll(op->reports, path, group, name, do_append)) {
#ifdef DEBUG_LIBRARY
					printf("skipping %s\n", path);
#endif
					continue;
				}

				lib_idx = POINTER_AS_INT(BLI_ghash_lookup(libraries, libname));
				item = wm_link_append_data_item_add(lapp_data, name, BKE_idcode_from_name(group), &uuid, NULL);
				BLI_BITMAP_ENABLE(item->libraries, lib_idx);
			}
			else if (aet) {  /* Non-blend paths are only valid in asset engine context (virtual libraries). */
				const int idcode = path_to_idcode(path);

				if (idcode != 0) {
					lib_idx = POINTER_AS_INT(BLI_ghash_lookup(libraries, ""));
					item = wm_link_append_data_item_add(lapp_data, path, idcode, &uuid, NULL);
					BLI_BITMAP_ENABLE(item->libraries, lib_idx);
				}
			}
		}
		RNA_END;

		BLI_ghash_free(libraries, MEM_freeN, NULL);
	}
	else if ((group || aet) && path[0]) {
		WMLinkAppendDataItem *item;

		if (aet) {
			RNA_int_get_array(op->ptr, "uuid_repository", uuid.uuid_repository);
			RNA_int_get_array(op->ptr, "uuid_asset", uuid.uuid_asset);
			RNA_int_get_array(op->ptr, "uuid_variant", uuid.uuid_variant);
			RNA_int_get_array(op->ptr, "uuid_revision", uuid.uuid_revision);
			RNA_int_get_array(op->ptr, "uuid_view", uuid.uuid_view);
		}

		if (group) {
			wm_link_append_data_library_add(lapp_data, libname);
			item = wm_link_append_data_item_add(lapp_data, name, BKE_idcode_from_name(group), &uuid, NULL);
			BLI_BITMAP_ENABLE(item->libraries, 0);
		}
		else if (aet) {  /* Non-blend paths are only valid in asset engine context (virtual libraries). */
			const int idcode = path_to_idcode(path);

			if (idcode != 0) {
				wm_link_append_data_library_add(lapp_data, "");
				item = wm_link_append_data_item_add(lapp_data, path, idcode, &uuid, NULL);
				BLI_BITMAP_ENABLE(item->libraries, 0);
			}
		}
	}

	if (lapp_data->num_items == 0) {
		/* Early out in case there is nothing to link. */
		wm_link_append_data_free(lapp_data);
		return OPERATOR_CANCELLED;
	}

	if (!do_append) {
		/* XXX Currently this only applies to virtual libs ('linking' mere image files...).
		 *     However, we may want to make this a general option at link time when importing assets... */
		lapp_data->flag |= BLO_LIBLINK_GENERATE_OVERRIDE;
	}

	/* XXX We'd need re-entrant locking on Main for this to work... */
	/* BKE_main_lock(bmain); */

	wm_link_do(lapp_data, op->reports, bmain, aet, scene, view_layer, CTX_wm_view3d(C));

	/* BKE_main_unlock(bmain); */

	/* Try to do smart things from context in some cases (like drag'n'drop of material over object...) */
	prop = RNA_struct_find_property(op->ptr, "mouse_coordinates");
	if (prop && RNA_property_is_set(op->ptr, prop)) {
		int mval[2];
		RNA_property_int_get_array(op->ptr, prop, mval);
		Base *obbase = ED_view3d_give_base_under_cursor(C, mval);
		if (obbase) {
			LinkNode *itemlink;
			for (itemlink = lapp_data->items.list; itemlink; itemlink = itemlink->next) {
				ID *new_id = ((WMLinkAppendDataItem *)(itemlink->link))->new_id;

				if (new_id && GS(new_id->name) == ID_MA) {
					assign_material(
					            bmain, obbase->object,
					            (Material *)new_id, obbase->object->actcol, BKE_MAT_ASSIGN_USERPREF);
				}
			}
		}
#ifdef DEBUG_LIBRARY
		printf("%s\n", obbase ? obbase->object->id.name : "<NULL>");
#endif
	}

	/* mark all library linked objects to be updated */
	BKE_main_lib_objects_recalc_all(bmain);
	IMB_colormanagement_check_file_config(bmain);

	/* append, rather than linking */
	if (do_append) {
		const bool set_fake = RNA_boolean_get(op->ptr, "set_fake");
		const bool use_recursive = RNA_boolean_get(op->ptr, "use_recursive");

		if (use_recursive) {
			BKE_library_make_local(bmain, NULL, NULL, true, set_fake);
		}
		else {
			LinkNode *itemlink;
			GSet *done_libraries = BLI_gset_new_ex(BLI_ghashutil_ptrhash, BLI_ghashutil_ptrcmp,
			                                       __func__, lapp_data->num_libraries);

			for (itemlink = lapp_data->items.list; itemlink; itemlink = itemlink->next) {
				ID *new_id = ((WMLinkAppendDataItem *)(itemlink->link))->new_id;

				if (new_id && !BLI_gset_haskey(done_libraries, new_id->lib)) {
					BKE_library_make_local(bmain, new_id->lib, NULL, true, set_fake);
					BLI_gset_insert(done_libraries, new_id->lib);
				}
			}

			BLI_gset_free(done_libraries, NULL);
		}
	}

	if (aet != NULL && aet->load_post != NULL) {
		AssetEngine *ae = BKE_asset_engine_create(aet, NULL);
		wm_asset_engine_load_post_from_append_data(C, ae, lapp_data);
	}

	wm_link_append_data_free(lapp_data);

	/* important we unset, otherwise these object wont
	 * link into other scenes from this blend file */
	BKE_main_id_tag_all(bmain, LIB_TAG_PRE_EXISTING, false);

	/* TODO(sergey): Use proper flag for tagging here. */

	/* TODO (dalai): Temporary solution!
	 * Ideally we only need to tag the new objects themselves, not the scene. This way we'll avoid flush of
	 * collection properties to all objects and limit update to the particular object only.
	 * But afraid first we need to change collection evaluation in DEG according to depsgraph manifesto.
	 */
	DEG_id_tag_update(&scene->id, 0);

	/* recreate dependency graph to include new objects */
	DEG_relations_tag_update(bmain);

	/* XXX TODO: align G.lib with other directory storage (like last opened image etc...) */
	BLI_strncpy(G.lib, root, FILE_MAX);

	WM_event_add_notifier(C, NC_WINDOW, NULL);

	return OPERATOR_FINISHED;
}

static void wm_link_append_properties_common(wmOperatorType *ot, bool is_link)
{
	PropertyRNA *prop;

	/* better not save _any_ settings for this operator */
	/* properties */
	prop = RNA_def_string(ot->srna, "asset_engine", NULL, sizeof(((AssetEngineType *)NULL)->idname),
	                      "Asset Engine", "Asset engine identifier used to append/link the data");
	RNA_def_property_flag(prop, PROP_SKIP_SAVE | PROP_HIDDEN);

	prop = RNA_def_boolean(ot->srna, "link", is_link,
	                       "Link", "Link the objects or data-blocks rather than appending");
	RNA_def_property_flag(prop, PROP_SKIP_SAVE | PROP_HIDDEN);
	prop = RNA_def_boolean(ot->srna, "autoselect", true,
	                       "Select", "Select new objects");
	RNA_def_property_flag(prop, PROP_SKIP_SAVE);
	prop = RNA_def_boolean(ot->srna, "active_collection", true,
	                       "Active Collection", "Put new objects on the active collection");
	RNA_def_property_flag(prop, PROP_SKIP_SAVE);
	prop = RNA_def_boolean(ot->srna, "instance_collections", is_link,
	                       "Instance Collections", "Create instances for collections, rather than adding them directly to the scene");
	RNA_def_property_flag(prop, PROP_SKIP_SAVE);

	prop = RNA_def_int_vector(ot->srna, "mouse_coordinates", 2, (const int [2]){0, 0}, INT_MIN, INT_MAX, "Mouse Coordinates",
	                          "Store sompe mouse coordinates (e.g. to get object on which linked material was dropped...)",
	                          INT_MIN, INT_MAX);
	RNA_def_property_flag(prop, PROP_SKIP_SAVE | PROP_HIDDEN);
}

void WM_OT_link(wmOperatorType *ot)
{
	ot->name = "Link from Library";
	ot->idname = "WM_OT_link";
	ot->description = "Link from a Library .blend file";

	ot->invoke = wm_link_append_invoke;
	ot->exec = wm_link_append_exec;
	ot->poll = wm_link_append_poll;

	ot->flag |= OPTYPE_UNDO;

	WM_operator_properties_filesel(
	        ot, FILE_TYPE_FOLDER | FILE_TYPE_BLENDER | FILE_TYPE_BLENDERLIB, FILE_LOADLIB, FILE_OPENFILE,
	        WM_FILESEL_FILEPATH | WM_FILESEL_DIRECTORY | WM_FILESEL_FILENAME | WM_FILESEL_RELPATH | WM_FILESEL_FILES,
	        FILE_DEFAULTDISPLAY, FILE_SORT_ALPHA);

	wm_link_append_properties_common(ot, true);
}

void WM_OT_append(wmOperatorType *ot)
{
	ot->name = "Append from Library";
	ot->idname = "WM_OT_append";
	ot->description = "Append from a Library .blend file";

	ot->invoke = wm_link_append_invoke;
	ot->exec = wm_link_append_exec;
	ot->poll = wm_link_append_poll;

	ot->flag |= OPTYPE_UNDO;

	WM_operator_properties_filesel(
	        ot, FILE_TYPE_FOLDER | FILE_TYPE_BLENDER | FILE_TYPE_BLENDERLIB, FILE_LOADLIB, FILE_OPENFILE,
	        WM_FILESEL_FILEPATH | WM_FILESEL_DIRECTORY | WM_FILESEL_FILENAME | WM_FILESEL_FILES,
	        FILE_DEFAULTDISPLAY, FILE_SORT_ALPHA);

	wm_link_append_properties_common(ot, false);
	RNA_def_boolean(ot->srna, "set_fake", false, "Fake User",
	                "Set Fake User for appended items (except Objects and Groups)");
	RNA_def_boolean(ot->srna, "use_recursive", true, "Localize All",
	                "Localize all appended data, including those indirectly linked from other libraries");
}

/** \name Reload/relocate libraries.
 *
 * \{ */

static int wm_lib_relocate_invoke(bContext *C, wmOperator *op, const wmEvent *UNUSED(event))
{
	Library *lib;
	char lib_name[MAX_NAME];

	RNA_string_get(op->ptr, "library", lib_name);
	lib = (Library *)BKE_libblock_find_name(CTX_data_main(C), ID_LI, lib_name);

	if (lib) {
		if (lib->parent) {
			BKE_reportf(op->reports, RPT_ERROR_INVALID_INPUT,
			            "Cannot relocate indirectly linked library '%s'", lib->filepath);
			return OPERATOR_CANCELLED;
		}
		if (lib->flag & LIBRARY_FLAG_VIRTUAL) {
			BKE_reportf(op->reports, RPT_ERROR_INVALID_INPUT,
			            "Cannot relocate virtual library '%s'", lib->id.name + 2);
			return OPERATOR_CANCELLED;
		}
		RNA_string_set(op->ptr, "filepath", lib->filepath);

		WM_event_add_fileselect(C, op);

		return OPERATOR_RUNNING_MODAL;
	}

	return OPERATOR_CANCELLED;
}

/**
 * \param library if given, all IDs from that library will be removed and reloaded. Otherwise, IDs must have already
 *                been removed from \a bmain, and added to \a lapp_data.
 */
static void lib_relocate_do(
        Main *bmain,
        Library *library, WMLinkAppendData *lapp_data, ReportList *reports, AssetEngineType *aet, const bool do_reload)
{
	ListBase *lbarray[MAX_LIBARRAY];
	int lba_idx;

	LinkNode *itemlink;
	int item_idx;

	/* Remove all IDs to be reloaded from Main. */
	if (library) {
		lba_idx = set_listbasepointers(bmain, lbarray);
		while (lba_idx--) {
			ID *id = lbarray[lba_idx]->first;
			const short idcode = id ? GS(id->name) : 0;

			if (!id || !BKE_idcode_is_linkable(idcode)) {
				/* No need to reload non-linkable datatypes, those will get relinked with their 'users ID'. */
				continue;
			}

			for (; id; id = id->next) {
				if (id->lib == library) {
					WMLinkAppendDataItem *item;

					/* We remove it from current Main, and add it to items to link... */
					/* Note that non-linkable IDs (like e.g. shapekeys) are also explicitely linked here... */
					BLI_remlink(lbarray[lba_idx], id);
					item = wm_link_append_data_item_add(lapp_data, id->name + 2, idcode, NULL, id);
					BLI_bitmap_set_all(item->libraries, true, lapp_data->num_libraries);

#ifdef DEBUG_LIBRARY
					printf("\tdatablock to seek for: %s\n", id->name);
#endif
				}
			}
		}
	}

	if (lapp_data->num_items == 0) {
		/* Early out in case there is nothing to do. */
		return;
	}

	BKE_main_id_tag_all(bmain, LIB_TAG_PRE_EXISTING, true);

	/* We do not want any instantiation here! */
	wm_link_do(lapp_data, reports, bmain, aet, NULL, NULL, NULL);

	BKE_main_lock(bmain);

	/* We add back old id to bmain.
	 * We need to do this in a first, separated loop, otherwise some of those may not be handled by
	 * ID remapping, which means they would still reference old data to be deleted... */
	for (item_idx = 0, itemlink = lapp_data->items.list; itemlink; item_idx++, itemlink = itemlink->next) {
		WMLinkAppendDataItem *item = itemlink->link;
		ID *old_id = item->customdata;

		BLI_assert(old_id);
		BLI_addtail(which_libbase(bmain, GS(old_id->name)), old_id);
	}

	/* Note that in reload case, we also want to replace indirect usages. */
	const short remap_flags = ID_REMAP_SKIP_NEVER_NULL_USAGE | ID_REMAP_NO_INDIRECT_PROXY_DATA_USAGE |
	                          (do_reload ? 0 : ID_REMAP_SKIP_INDIRECT_USAGE);
	for (item_idx = 0, itemlink = lapp_data->items.list; itemlink; item_idx++, itemlink = itemlink->next) {
		WMLinkAppendDataItem *item = itemlink->link;
		ID *old_id = item->customdata;
		ID *new_id = item->new_id;

		BLI_assert(old_id);
		if (do_reload) {
			/* Since we asked for placeholders in case of missing IDs, we expect to always get a valid one. */
			BLI_assert(new_id);
		}
		if (new_id) {
#ifdef PRINT_DEBUG
			printf("before remap, old_id users: %d, new_id users: %d\n", old_id->us, new_id->us);
#endif
			BKE_libblock_remap_locked(bmain, old_id, new_id, remap_flags);

			if (old_id->flag & LIB_FAKEUSER) {
				id_fake_user_clear(old_id);
				id_fake_user_set(new_id);
			}

#ifdef PRINT_DEBUG
			printf("after remap, old_id users: %d, new_id users: %d\n", old_id->us, new_id->us);
#endif

			/* In some cases, new_id might become direct link, remove parent of library in this case. */
			if (new_id->lib && new_id->lib->parent && (new_id->tag & LIB_TAG_INDIRECT) == 0) {
				if (do_reload) {
					BLI_assert(0);  /* Should not happen in 'pure' reload case... */
				}
				new_id->lib->parent = NULL;
			}
		}

		if (old_id->us > 0 && new_id && old_id->lib == new_id->lib) {
			/* Note that this *should* not happen - but better be safe than sorry in this area, at least until we are
			 * 100% sure this cannot ever happen.
			 * Also, we can safely assume names were unique so far, so just replacing '.' by '~' should work,
			 * but this does not totally rules out the possibility of name collision. */
			size_t len = strlen(old_id->name);
			size_t dot_pos;
			bool has_num = false;

			for (dot_pos = len; dot_pos--;) {
				char c = old_id->name[dot_pos];
				if (c == '.') {
					break;
				}
				else if (c < '0' || c > '9') {
					has_num = false;
					break;
				}
				has_num = true;
			}

			if (has_num) {
				old_id->name[dot_pos] = '~';
			}
			else {
				len = MIN2(len, MAX_ID_NAME - 7);
				BLI_strncpy(&old_id->name[len], "~000", 7);
			}

			id_sort_by_name(which_libbase(bmain, GS(old_id->name)), old_id);

			BKE_reportf(reports, RPT_WARNING,
			            "Lib Reload: Replacing all references to old data-block '%s' by reloaded one failed, "
			            "old one (%d remaining users) had to be kept and was renamed to '%s'",
			            new_id->name, old_id->us, old_id->name);
		}
	}

	BKE_main_unlock(bmain);

	for (item_idx = 0, itemlink = lapp_data->items.list; itemlink; item_idx++, itemlink = itemlink->next) {
		WMLinkAppendDataItem *item = itemlink->link;
		ID *old_id = item->customdata;

		if (old_id->us == 0) {
			BKE_id_free(bmain, old_id);
		}
	}

	/* Some datablocks can get reloaded/replaced 'silently' because they are not linkable (shape keys e.g.),
	 * so we need another loop here to clear old ones if possible. */
	lba_idx = set_listbasepointers(bmain, lbarray);
	while (lba_idx--) {
		ID *id, *id_next;
		for (id  = lbarray[lba_idx]->first; id; id = id_next) {
			id_next = id->next;
			/* XXX That check may be a bit to generic/permissive? */
			if (id->lib && (id->flag & LIB_TAG_PRE_EXISTING) && id->us == 0) {
				BKE_id_free(bmain, id);
			}
		}
	}

	/* Get rid of no more used libraries... */
	BKE_main_id_tag_idcode(bmain, ID_LI, LIB_TAG_DOIT, true);
	lba_idx = set_listbasepointers(bmain, lbarray);
	while (lba_idx--) {
		ID *id;
		for (id = lbarray[lba_idx]->first; id; id = id->next) {
			if (id->lib) {
				id->lib->id.tag &= ~LIB_TAG_DOIT;
			}
		}
	}
	Library *lib, *lib_next;
	for (lib = which_libbase(bmain, ID_LI)->first; lib; lib = lib_next) {
		lib_next = lib->id.next;
		if (lib->id.tag & LIB_TAG_DOIT) {
			id_us_clear_real(&lib->id);
			if (lib->id.us == 0) {
				BKE_id_free(bmain, (ID *)lib);
			}
		}
	}

	BKE_main_lib_objects_recalc_all(bmain);
	IMB_colormanagement_check_file_config(bmain);

	/* important we unset, otherwise these object wont
	 * link into other scenes from this blend file */
	BKE_main_id_tag_all(bmain, LIB_TAG_PRE_EXISTING, false);

	/* recreate dependency graph to include new objects */
	DEG_relations_tag_update(bmain);
}

void WM_lib_reload(Library *lib, bContext *C, ReportList *reports)
{
	if (!BLO_has_bfile_extension(lib->filepath)) {
		BKE_reportf(reports, RPT_ERROR, "'%s' is not a valid library filepath", lib->filepath);
		return;
	}

	if (!BLI_exists(lib->filepath)) {
		BKE_reportf(reports, RPT_ERROR,
		            "Trying to reload library '%s' from invalid path '%s'", lib->id.name, lib->filepath);
		return;
	}

	WMLinkAppendData *lapp_data = wm_link_append_data_new(BLO_LIBLINK_USE_PLACEHOLDERS | BLO_LIBLINK_FORCE_INDIRECT);

	wm_link_append_data_library_add(lapp_data, lib->filepath);

	lib_relocate_do(CTX_data_main(C), lib, lapp_data, reports, NULL, true);

	wm_link_append_data_free(lapp_data);

	WM_event_add_notifier(C, NC_WINDOW, NULL);
}

static int wm_lib_relocate_exec_do(bContext *C, wmOperator *op, bool do_reload)
{
	Library *lib;
	char lib_name[MAX_NAME];

	RNA_string_get(op->ptr, "library", lib_name);
	lib = (Library *)BKE_libblock_find_name(CTX_data_main(C), ID_LI, lib_name);

	if (lib) {
		Main *bmain = CTX_data_main(C);
		PropertyRNA *prop;
		WMLinkAppendData *lapp_data;

		char path[FILE_MAX], root[FILE_MAXDIR], libname[FILE_MAX], relname[FILE_MAX];
		short flag = 0;

		if (RNA_boolean_get(op->ptr, "relative_path")) {
			flag |= FILE_RELPATH;
		}

		if (lib->parent && !do_reload) {
			BKE_reportf(op->reports, RPT_ERROR_INVALID_INPUT,
			            "Cannot relocate indirectly linked library '%s'", lib->filepath);
			return OPERATOR_CANCELLED;
		}
		if (lib->flag & LIBRARY_FLAG_VIRTUAL) {
			BKE_reportf(op->reports, RPT_ERROR_INVALID_INPUT,
			            "Cannot relocate or reload virtual library '%s'", lib->id.name + 2);
			return OPERATOR_CANCELLED;
		}

		RNA_string_get(op->ptr, "directory", root);
		RNA_string_get(op->ptr, "filename", libname);

		if (!BLO_has_bfile_extension(libname)) {
			BKE_report(op->reports, RPT_ERROR, "Not a library");
			return OPERATOR_CANCELLED;
		}

		BLI_join_dirfile(path, sizeof(path), root, libname);

		if (!BLI_exists(path)) {
			BKE_reportf(op->reports, RPT_ERROR_INVALID_INPUT,
			            "Trying to reload or relocate library '%s' to invalid path '%s'", lib->id.name, path);
			return OPERATOR_CANCELLED;
		}

		if (BLI_path_cmp(lib->filepath, path) == 0) {
#ifdef PRINT_DEBUG
			printf("We are supposed to reload '%s' lib (%d)...\n", lib->filepath, lib->id.us);
#endif

			do_reload = true;

			lapp_data = wm_link_append_data_new(flag);
			wm_link_append_data_library_add(lapp_data, path);
		}
		else {
			int totfiles = 0;

#ifdef PRINT_DEBUG
			printf("We are supposed to relocate '%s' lib to new '%s' one...\n", lib->filepath, libname);
#endif

			/* Check if something is indicated for relocate. */
			prop = RNA_struct_find_property(op->ptr, "files");
			if (prop) {
				totfiles = RNA_property_collection_length(op->ptr, prop);
				if (totfiles == 0) {
					if (!libname[0]) {
						BKE_report(op->reports, RPT_ERROR, "Nothing indicated");
						return OPERATOR_CANCELLED;
					}
				}
			}

			lapp_data = wm_link_append_data_new(flag);

			if (totfiles) {
				RNA_BEGIN (op->ptr, itemptr, "files")
				{
					RNA_string_get(&itemptr, "name", relname);

					BLI_join_dirfile(path, sizeof(path), root, relname);

					if (BLI_path_cmp(path, lib->filepath) == 0 || !BLO_has_bfile_extension(relname)) {
						continue;
					}

#ifdef PRINT_DEBUG
					printf("\t candidate new lib to reload datablocks from: %s\n", path);
#endif
					wm_link_append_data_library_add(lapp_data, path);
				}
				RNA_END;
			}
			else {
#ifdef PRINT_DEBUG
				printf("\t candidate new lib to reload datablocks from: %s\n", path);
#endif
				wm_link_append_data_library_add(lapp_data, path);
			}
		}

		if (do_reload) {
			lapp_data->flag |= BLO_LIBLINK_USE_PLACEHOLDERS | BLO_LIBLINK_FORCE_INDIRECT;
		}

		lib_relocate_do(bmain, lib, lapp_data, op->reports, NULL, do_reload);

		wm_link_append_data_free(lapp_data);

		/* XXX TODO: align G.lib with other directory storage (like last opened image etc...) */
		BLI_strncpy(G.lib, root, FILE_MAX);

		WM_event_add_notifier(C, NC_WINDOW, NULL);

		return OPERATOR_FINISHED;
	}

	return OPERATOR_CANCELLED;
}

static int wm_lib_relocate_exec(bContext *C, wmOperator *op)
{
	return wm_lib_relocate_exec_do(C, op, false);
}

void WM_OT_lib_relocate(wmOperatorType *ot)
{
	PropertyRNA *prop;

	ot->name = "Relocate Library";
	ot->idname = "WM_OT_lib_relocate";
	ot->description = "Relocate the given library to one or several others";

	ot->invoke = wm_lib_relocate_invoke;
	ot->exec = wm_lib_relocate_exec;

	ot->flag |= OPTYPE_UNDO;

	prop = RNA_def_string(ot->srna, "library", NULL, MAX_NAME, "Library", "Library to relocate");
	RNA_def_property_flag(prop, PROP_HIDDEN);

	WM_operator_properties_filesel(
	            ot, FILE_TYPE_FOLDER | FILE_TYPE_BLENDER, FILE_BLENDER, FILE_OPENFILE,
	            WM_FILESEL_FILEPATH | WM_FILESEL_DIRECTORY | WM_FILESEL_FILENAME | WM_FILESEL_FILES | WM_FILESEL_RELPATH,
	            FILE_DEFAULTDISPLAY, FILE_SORT_ALPHA);
}

static int wm_lib_reload_exec(bContext *C, wmOperator *op)
{
	return wm_lib_relocate_exec_do(C, op, true);
}

void WM_OT_lib_reload(wmOperatorType *ot)
{
	PropertyRNA *prop;

	ot->name = "Reload Library";
	ot->idname = "WM_OT_lib_reload";
	ot->description = "Reload the given library";

	ot->exec = wm_lib_reload_exec;

	ot->flag |= OPTYPE_UNDO;

	prop = RNA_def_string(ot->srna, "library", NULL, MAX_NAME, "Library", "Library to reload");
	RNA_def_property_flag(prop, PROP_HIDDEN);

	WM_operator_properties_filesel(
	            ot, FILE_TYPE_FOLDER | FILE_TYPE_BLENDER, FILE_BLENDER, FILE_OPENFILE,
	            WM_FILESEL_FILEPATH | WM_FILESEL_DIRECTORY | WM_FILESEL_FILENAME | WM_FILESEL_RELPATH,
	            FILE_DEFAULTDISPLAY, FILE_SORT_ALPHA);
}

/** \name Asset-related operators.
 *
 * \{ */

typedef struct AssetUpdateCheckEngine {
	struct AssetUpdateCheckEngine *next, *prev;
	AssetEngine *ae;

	/* Note: We cannot store IDs themselves in non-locking async task... so we'll have to check again for
	 *       UUID/IDs mapping on each update call... Not ideal, but don't think it will be that big of a bottleneck
	 *       in practice. */
	AssetUUIDList uuids;
	int allocated_uuids;
	int ae_job_id;
	short status;
} AssetUpdateCheckEngine;

typedef struct AssetUpdateCheckJob {
	ListBase engines;
	short flag;

	float *progress;
	short *stop;
} AssetUpdateCheckJob;

/* AssetUpdateCheckEngine.status */
enum {
	AUCE_UPDATE_CHECK_DONE  = 1 << 0,  /* Update check is finished for this engine. */
	AUCE_ENSURE_ASSETS_DONE = 1 << 1,  /* Asset ensure is finished for this engine (if applicable). */
};

/* AssetUpdateCheckJob.flag */
enum {
	AUCJ_ENSURE_ASSETS = 1 << 0,  /* Try to perform the 'ensure' task too. */
};

/* Helper to fetch a set of assets to handle, regrouped by asset engine. */
static void asset_update_engines_uuids_fetch(
        ListBase *engines,
        Main *bmain, AssetUUIDList *uuids, const short uuid_tags,
        const bool do_reset_tags)
{
	for (Library *lib = bmain->library.first; lib; lib = lib->id.next) {
		if (lib->asset_repository) {
			printf("Checking lib file '%s' (engine %s, ver. %d)\n", lib->filepath,
			       lib->asset_repository->asset_engine, lib->asset_repository->asset_engine_version);

			AssetUpdateCheckEngine *auce = NULL;
			AssetEngineType *ae_type = BKE_asset_engines_find(lib->asset_repository->asset_engine);
			bool copy_engine = false;

			if (ae_type == NULL) {
				printf("ERROR! Unknown asset engine!\n");
			}

			for (AssetRef *aref = lib->asset_repository->assets.first; aref; aref = aref->next) {
				ID *id = ((LinkData *)aref->id_list.first)->data;
				BLI_assert(id->uuid);

				if (uuid_tags && !(id->uuid->tag & uuid_tags)) {
					continue;
				}

				if (uuids) {
					int i = uuids->nbr_uuids;
					bool skip = true;
					for (AssetUUID *uuid = uuids->uuids; i--; uuid++) {
						if (ASSETUUID_EQUAL(id->uuid, uuid)) {
							skip = false;
							break;
						}
					}
					if (skip) {
						continue;
					}
				}

				if (ae_type == NULL) {
					if (do_reset_tags) {
						id->uuid->tag = UUID_TAG_ENGINE_MISSING;
					}
					else {
						id->uuid->tag |= UUID_TAG_ENGINE_MISSING;
					}
					G.f |= G_ASSETS_FAIL;
					continue;
				}

				if (auce == NULL) {
					for (auce = engines->first; auce; auce = auce->next) {
						if (auce->ae->type == ae_type) {
							/* In case we have several engine versions for the same engine, we create several
							 * AssetUpdateCheckEngine structs (since an uuid list can only handle one ae version), using
							 * the same (shallow) copy of the actual asset engine. */
							copy_engine = (auce->uuids.asset_engine_version != lib->asset_repository->asset_engine_version);
							break;
						}
					}
					if (copy_engine || auce == NULL) {
						AssetUpdateCheckEngine *auce_prev = auce;
						auce = MEM_callocN(sizeof(*auce), __func__);
						auce->ae = copy_engine ? BKE_asset_engine_copy(auce_prev->ae) :
						                         BKE_asset_engine_create(ae_type, NULL);
						auce->ae_job_id = AE_JOB_ID_UNSET;
						auce->uuids.asset_engine_version = lib->asset_repository->asset_engine_version;
						BLI_addtail(engines, auce);
					}
				}

				printf("\tWe need to check for updated asset %s...\n", id->name);
				if (do_reset_tags) {
					id->uuid->tag = (id->tag & LIB_TAG_MISSING) ? UUID_TAG_ASSET_MISSING : 0;
				}

				auce->uuids.nbr_uuids++;
				BKE_asset_uuid_print(id->uuid);
				if (auce->uuids.nbr_uuids > auce->allocated_uuids) {
					auce->allocated_uuids += 16;
					BLI_assert(auce->uuids.nbr_uuids < auce->allocated_uuids);

					const size_t allocsize = sizeof(*auce->uuids.uuids) * (size_t)auce->allocated_uuids;
					auce->uuids.uuids = auce->uuids.uuids ?
					                        MEM_reallocN_id(auce->uuids.uuids, allocsize, __func__) :
					                        MEM_mallocN(allocsize, __func__);
				}
				auce->uuids.uuids[auce->uuids.nbr_uuids - 1] = *id->uuid;
			}
		}
	}
}

static void asset_updatecheck_startjob(void *aucjv, short *stop, short *do_update, float *progress)
{
	AssetUpdateCheckJob *aucj = aucjv;

	aucj->progress = progress;
	aucj->stop = stop;
	/* Using AE engine, worker thread here is just sleeping! */
	while (!*stop) {
		*do_update = true;
		PIL_sleep_ms(100);
	}
}

static void asset_updatecheck_update(void *aucjv)
{
	AssetUpdateCheckJob *aucj = aucjv;
	Main *bmain = G.main;

	const bool do_ensure = ((aucj->flag & AUCJ_ENSURE_ASSETS) != 0);
	bool is_finished = true;
	int nbr_engines = 0;

	*aucj->progress = 0.0f;

	/* TODO need to take care of 'broken' engines that error - in this case we probably want to cancel the whole
	 * update process over effected libraries' data... */
	for (AssetUpdateCheckEngine *auce = aucj->engines.first; auce; auce = auce->next, nbr_engines++) {
		AssetEngine *ae = auce->ae;
		AssetEngineType *ae_type = ae->type;

		/* Step 1: we ask asset engine about status of all asset IDs from it. */
		if (!(auce->status & AUCE_UPDATE_CHECK_DONE)) {
			auce->ae_job_id = ae_type->update_check(ae, auce->ae_job_id, &auce->uuids);
			if (auce->ae_job_id == AE_JOB_ID_INVALID) {  /* Immediate execution. */
				*aucj->progress += 1.0f;
				auce->status |= AUCE_UPDATE_CHECK_DONE;
			}
			else {
				*aucj->progress += ae_type->progress(ae, auce->ae_job_id);
				if ((ae_type->status(ae, auce->ae_job_id) & (AE_STATUS_RUNNING | AE_STATUS_VALID)) !=
					(AE_STATUS_RUNNING | AE_STATUS_VALID))
				{
					auce->status |= AUCE_UPDATE_CHECK_DONE;
				}
			}

			if (auce->status & AUCE_UPDATE_CHECK_DONE) {
				auce->ae_job_id = AE_JOB_ID_UNSET;

				for (Library *lib = bmain->library.first; lib; lib = lib->id.next) {
					if (!lib->asset_repository ||
					    (BKE_asset_engines_find(lib->asset_repository->asset_engine) != ae_type))
					{
						continue;
					}

					/* UUIDs returned by update_check are assumed to be valid (one way or the other) in current
					 * asset engine version. */
					lib->asset_repository->asset_engine_version = ae_type->version;

					int i = auce->uuids.nbr_uuids;
					for (AssetUUID *uuid = auce->uuids.uuids; i--; uuid++) {
						for (AssetRef *aref = lib->asset_repository->assets.first; aref; aref = aref->next) {
							ID *id = ((LinkData *)aref->id_list.first)->data;
							BLI_assert(id->uuid);
							if (ASSETUUID_EQUAL(id->uuid, uuid)) {
								*id->uuid = *uuid;

								if (id->uuid->tag & UUID_TAG_ENGINE_MISSING) {
									G.f |= G_ASSETS_FAIL;
									printf("\t%s uses a currently unknown asset engine!\n", id->name);
								}
								else if (id->uuid->tag & UUID_TAG_ASSET_MISSING) {
									G.f |= G_ASSETS_FAIL;
									printf("\t%s is currently unknown by asset engine!\n", id->name);
								}
								else if (id->uuid->tag & UUID_TAG_ASSET_RELOAD) {
									G.f |= G_ASSETS_NEED_RELOAD;
									printf("\t%s needs to be reloaded/updated!\n", id->name);
								}
								break;
							}
						}
					}
				}

			}
		}

		/* Step 2: If required and supported, we 'ensure' assets tagged as to be reloaded. */
		if (do_ensure && !(auce->status & AUCE_ENSURE_ASSETS_DONE) && ae_type->ensure_uuids != NULL) {
			/* TODO ensure entries! */
			*aucj->progress += 1.0f;
			auce->status |= AUCE_ENSURE_ASSETS_DONE;
			if (auce->status & AUCE_ENSURE_ASSETS_DONE) {
				auce->ae_job_id = AE_JOB_ID_UNSET;
			}
		}

		if ((auce->status & (AUCE_UPDATE_CHECK_DONE | AUCE_ENSURE_ASSETS_DONE)) !=
		    (AUCE_UPDATE_CHECK_DONE | AUCE_ENSURE_ASSETS_DONE))
		{
			is_finished = false;
		}
	}

	*aucj->progress /= (float)(do_ensure ? nbr_engines * 2 : nbr_engines);
	*aucj->stop = is_finished;
}

static void asset_updatecheck_endjob(void *aucjv)
{
	AssetUpdateCheckJob *aucj = aucjv;

	/* In case there would be some dangling update. */
	asset_updatecheck_update(aucjv);

	for (AssetUpdateCheckEngine *auce = aucj->engines.first; auce; auce = auce->next) {
		AssetEngine *ae = auce->ae;
		if (!ELEM(auce->ae_job_id, AE_JOB_ID_INVALID, AE_JOB_ID_UNSET)) {
			ae->type->kill(ae, auce->ae_job_id);
		}
	}
}

static void asset_updatecheck_free(void *aucjv)
{
	AssetUpdateCheckJob *aucj = aucjv;

	for (AssetUpdateCheckEngine *auce = aucj->engines.first; auce; auce = auce->next) {
		BKE_asset_engine_free(auce->ae);
		MEM_freeN(auce->uuids.uuids);
	}
	BLI_freelistN(&aucj->engines);

	MEM_freeN(aucj);
}

static void asset_updatecheck_start(const bContext *C)
{
	wmJob *wm_job;
	AssetUpdateCheckJob *aucj;

	Main *bmain = CTX_data_main(C);

	/* prepare job data */
	aucj = MEM_callocN(sizeof(*aucj), __func__);

	G.f &= ~(G_ASSETS_FAIL | G_ASSETS_NEED_RELOAD | G_ASSETS_QUIET);

	/* Get all assets' uuids, grouped by asset engine/versions - and with cleared status tags. */
	asset_update_engines_uuids_fetch(&aucj->engines, bmain, NULL, 0, true);

	/* Early out if there is nothing to do! */
	if (BLI_listbase_is_empty(&aucj->engines)) {
		asset_updatecheck_free(aucj);
		return;
	}

	/* setup job */
	wm_job = WM_jobs_get(CTX_wm_manager(C), CTX_wm_window(C), CTX_wm_area(C), "Checking for asset updates...",
	                     WM_JOB_PROGRESS, WM_JOB_TYPE_ASSET_UPDATECHECK);
	WM_jobs_customdata_set(wm_job, aucj, asset_updatecheck_free);
	WM_jobs_timer(wm_job, 0.1, 0, 0/*NC_SPACE | ND_SPACE_FILE_LIST, NC_SPACE | ND_SPACE_FILE_LIST*/);  /* TODO probably outliner stuff once UI is defined for this! */
	WM_jobs_callbacks(wm_job, asset_updatecheck_startjob, NULL, asset_updatecheck_update, asset_updatecheck_endjob);

	/* start the job */
	WM_jobs_start(CTX_wm_manager(C), wm_job);
}


static int wm_assets_update_check_exec(bContext *C, wmOperator *UNUSED(op))
{
	asset_updatecheck_start(C);

	return OPERATOR_FINISHED;
}

void WM_OT_assets_update_check(wmOperatorType *ot)
{
	ot->name = "Check Assets Update";
	ot->idname = "WM_OT_assets_update_check";
	ot->description = "Check/refresh status of assets (in a background job)";

	ot->exec = wm_assets_update_check_exec;
}

static int wm_assets_reload_exec(bContext *C, wmOperator *op)
{
	/* We need to:
	 *   - get list of all asset IDs to reload (either via given uuids, or their tag), and regroup them by asset engine.
	 *   - tag somehow all their indirect 'dependencies' IDs.
	 *   - call load_pre to get actual filepaths.
	 *   - do reload/relocate and remap as in lib_reload.
	 *   - cleanup indirect dependencies IDs with zero users.
	 */
	Main *bmain = CTX_data_main(C);

	ListBase engines = {NULL};

	/* For now, ignore the uuids list of op. */
	asset_update_engines_uuids_fetch(&engines, bmain, NULL, UUID_TAG_ASSET_RELOAD, false);

	for (AssetUpdateCheckEngine *auce = engines.first; auce; auce = auce->next) {
		FileDirEntryArr *paths = BKE_asset_engine_uuids_load_pre(auce->ae, &auce->uuids);
		FileDirEntry *en;
		AssetUUID *uuid;

		char path[FILE_MAX_LIBEXTRA], libname[FILE_MAX];
		char *group, *name;

		short flag = 0;
		bool do_reload = true;

		WMLinkAppendData *lapp_data = wm_link_append_data_new(flag);
		lapp_data->root = paths->root;

		GHash *libraries = BLI_ghash_new(BLI_ghashutil_strhash_p, BLI_ghashutil_strcmp, __func__);
		int lib_idx = 0;

#ifdef DEBUG_LIBRARY
		printf("Engine %s (ver. %d) returned root path '%s'\n", auce->ae->type->name, auce->ae->type->version, paths->root);
#endif
		for (en = paths->entries.first; en; en = en->next) {
#ifdef DEBUG_LIBRARY
			printf("\t-> %s\n", en->relpath);
#endif
			BLI_join_dirfile(path, sizeof(path), paths->root, en->relpath);

			if (BLO_library_path_explode(path, libname, &group, &name)) {
				BLI_assert(group && name);

				if (!BLI_ghash_haskey(libraries, libname)) {
					BLI_ghash_insert(libraries, BLI_strdup(libname), POINTER_FROM_INT(lib_idx));
					lib_idx++;
					wm_link_append_data_library_add(lapp_data, libname);
				}
			}
			/* Non-blend paths are only valid in asset engine context (virtual libraries). */
			else if (path_to_idcode(path)) {
				if (!BLI_ghash_haskey(libraries, "")) {
					BLI_ghash_insert(libraries, BLI_strdup(""), POINTER_FROM_INT(lib_idx));
					lib_idx++;
					wm_link_append_data_library_add(lapp_data, "");
				}
			}
			else {
				BLI_assert(0);
			}
		}

		for (en = paths->entries.first, uuid = auce->uuids.uuids; en; en = en->next, uuid++) {
			int idcode;
			const char *libname_def, *name_def;

			if (BLO_library_path_explode(path, libname, &group, &name)) {
				idcode = BKE_idcode_from_name(group);
				libname_def = libname;
				name_def = name;
			}
			else {
				idcode = path_to_idcode(path);
				libname_def = "";
				name_def = path;
			}
			if (idcode != 0) {
				WMLinkAppendDataItem *item;

				AssetRef *aref = BKE_libraries_asset_repository_uuid_find(bmain, uuid);
				ID *old_id = aref ? ((LinkData *)aref->id_list.first)->data : NULL;
				BLI_assert(!old_id || (old_id->uuid && ASSETUUID_EQUAL(old_id->uuid, uuid)));

				lib_idx = POINTER_AS_INT(BLI_ghash_lookup(libraries, libname_def));

				BLI_remlink(which_libbase(bmain, GS(old_id->name)), old_id);
				item = wm_link_append_data_item_add(lapp_data, name_def, idcode, uuid, old_id);
				BLI_BITMAP_ENABLE(item->libraries, lib_idx);
			}
		}

		lib_relocate_do(bmain, NULL, lapp_data, op->reports, auce->ae->type, do_reload);

		wm_asset_engine_load_post_from_append_data(C, auce->ae, lapp_data);

		wm_link_append_data_free(lapp_data);
		BLI_ghash_free(libraries, MEM_freeN, NULL);
		BKE_filedir_entryarr_clear(paths);
		MEM_freeN(paths);
	}

	/* Cleanup. */
	for (AssetUpdateCheckEngine *auce = engines.first; auce; auce = auce->next) {
		BKE_asset_engine_free(auce->ae);
		MEM_SAFE_FREE(auce->uuids.uuids);
	}
	BLI_freelistN(&engines);

	WM_event_add_notifier(C, NC_WINDOW, NULL);
	G.f &= ~G_ASSETS_NEED_RELOAD;

	return OPERATOR_FINISHED;
}

void WM_OT_assets_reload(wmOperatorType *ot)
{
	PropertyRNA *prop;

	ot->name = "Reload Assets";
	ot->idname = "WM_OT_assets_reload";
	ot->description = "Reload the given assets (either explicitely by their UUIDs, or all curently tagged for reloading)";

//	ot->invoke = wm_assets_reload_invoke;
	ot->exec = wm_assets_reload_exec;

	ot->flag |= OPTYPE_UNDO;  /* XXX Do we want to keep this? Is it even working? */

	prop = RNA_def_collection_runtime(ot->srna, "uuids", &RNA_AssetUUID, "UUIDs", "UUIDs of assets to reload");
	RNA_def_property_flag(prop, PROP_HIDDEN);
}

/** \} */<|MERGE_RESOLUTION|>--- conflicted
+++ resolved
@@ -389,13 +389,8 @@
 				continue;
 			}
 
-<<<<<<< HEAD
 			new_id = BLO_library_link_named_part_asset(
-			             mainl, &bh, aet, lapp_data->root, item->idcode, item->name, item->uuid,
-			             flag, bmain, scene, view_layer, v3d);
-=======
-			new_id = BLO_library_link_named_part_ex(mainl, &bh, item->idcode, item->name, flag);
->>>>>>> b29790a9
+			             mainl, &bh, aet, lapp_data->root, item->idcode, item->name, item->uuid, flag);
 
 			if (new_id) {
 				/* If the link is successful, clear item's libs 'todo' flags.
@@ -1280,7 +1275,7 @@
         Main *bmain, AssetUUIDList *uuids, const short uuid_tags,
         const bool do_reset_tags)
 {
-	for (Library *lib = bmain->library.first; lib; lib = lib->id.next) {
+	for (Library *lib = bmain->libraries.first; lib; lib = lib->id.next) {
 		if (lib->asset_repository) {
 			printf("Checking lib file '%s' (engine %s, ver. %d)\n", lib->filepath,
 			       lib->asset_repository->asset_engine, lib->asset_repository->asset_engine_version);
@@ -1418,7 +1413,7 @@
 			if (auce->status & AUCE_UPDATE_CHECK_DONE) {
 				auce->ae_job_id = AE_JOB_ID_UNSET;
 
-				for (Library *lib = bmain->library.first; lib; lib = lib->id.next) {
+				for (Library *lib = bmain->libraries.first; lib; lib = lib->id.next) {
 					if (!lib->asset_repository ||
 					    (BKE_asset_engines_find(lib->asset_repository->asset_engine) != ae_type))
 					{
