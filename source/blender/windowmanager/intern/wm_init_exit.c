/*
 * ***** BEGIN GPL LICENSE BLOCK *****
 *
 * This program is free software; you can redistribute it and/or
 * modify it under the terms of the GNU General Public License
 * as published by the Free Software Foundation; either version 2
 * of the License, or (at your option) any later version. 
 *
 * This program is distributed in the hope that it will be useful,
 * but WITHOUT ANY WARRANTY; without even the implied warranty of
 * MERCHANTABILITY or FITNESS FOR A PARTICULAR PURPOSE.  See the
 * GNU General Public License for more details.
 *
 * You should have received a copy of the GNU General Public License
 * along with this program; if not, write to the Free Software Foundation,
 * Inc., 51 Franklin Street, Fifth Floor, Boston, MA 02110-1301, USA.
 *
 * The Original Code is Copyright (C) 2007 Blender Foundation.
 * All rights reserved.
 *
 * 
 * Contributor(s): Blender Foundation
 *
 * ***** END GPL LICENSE BLOCK *****
 */

/** \file blender/windowmanager/intern/wm_init_exit.c
 *  \ingroup wm
 *
 * Manage initializing resources and correctly shutting down.
 */

#include <stdlib.h>
#include <stdio.h>
#include <string.h>

#ifdef WIN32
#  include <windows.h>
#endif

#include "MEM_guardedalloc.h"

#include "RNA_define.h"
#include "RNA_types.h"

#include "DNA_scene_types.h"
#include "DNA_userdef_types.h"
#include "DNA_windowmanager_types.h"

#include "BLI_callbacks.h"
#include "BLI_listbase.h"
#include "BLI_path_util.h"
#include "BLI_string.h"
#include "BLI_threads.h"
#include "BLI_utildefines.h"

#include "BLO_writefile.h"

#include "BKE_asset.h"
#include "BKE_blender.h"
#include "BKE_blender_undo.h"
#include "BKE_context.h"
#include "BKE_screen.h"
#include "BKE_DerivedMesh.h"
#include "BKE_global.h"
#include "BKE_icons.h"
#include "BKE_library.h"
#include "BKE_main.h"
#include "BKE_mball_tessellate.h"
#include "BKE_node.h"
#include "BKE_report.h"
#include "BKE_font.h"

#include "BKE_addon.h"
#include "BKE_appdir.h"
#include "BKE_sequencer.h" /* free seq clipboard */
#include "BKE_material.h" /* clear_matcopybuf */
#include "BKE_tracking.h" /* free tracking clipboard */
#include "BKE_mask.h" /* free mask clipboard */

#include "RE_engine.h"
#include "RE_pipeline.h"        /* RE_ free stuff */

#ifdef WITH_PYTHON
#include "BPY_extern.h"
#endif

#ifdef WITH_GAMEENGINE
#  include "BL_System.h"
#endif
#include "GHOST_Path-api.h"
#include "GHOST_C-api.h"

#include "WM_api.h"
#include "WM_types.h"

#include "wm_cursors.h"
#include "wm_event_system.h"
#include "wm.h"
#include "wm_files.h"
#include "wm_window.h"

#include "ED_anim_api.h"
#include "ED_armature.h"
#include "ED_gpencil.h"
#include "ED_keyframing.h"
#include "ED_keyframes_edit.h"
#include "ED_node.h"
#include "ED_render.h"
#include "ED_space_api.h"
#include "ED_screen.h"
#include "ED_util.h"

#include "UI_interface.h"
#include "BLF_api.h"
#include "BLT_lang.h"

#include "GPU_buffers.h"
#include "GPU_draw.h"
#include "GPU_init_exit.h"

#include "BKE_depsgraph.h"
#include "BKE_sound.h"
#include "COM_compositor.h"

#ifdef WITH_OPENSUBDIV
#  include "BKE_subsurf.h"
#endif

static void wm_init_reports(bContext *C)
{
	ReportList *reports = CTX_wm_reports(C);

	BLI_assert(!reports || BLI_listbase_is_empty(&reports->list));

	BKE_reports_init(reports, RPT_STORE);
}
static void wm_free_reports(bContext *C)
{
	ReportList *reports = CTX_wm_reports(C);

	BKE_reports_clear(reports);
}

bool wm_start_with_console = false; /* used in creator.c */

/* only called once, for startup */
void WM_init(bContext *C, int argc, const char **argv)
{
	
	if (!G.background) {
		wm_ghost_init(C);   /* note: it assigns C to ghost! */
		wm_init_cursor_data();
	}
	GHOST_CreateSystemPaths();

	BKE_addon_pref_type_init();

	wm_operatortype_init();
	WM_menutype_init();
	WM_uilisttype_init();

	BKE_library_callback_free_window_manager_set(wm_close_and_free);   /* library.c */
	BKE_library_callback_free_notifier_reference_set(WM_main_remove_notifier_reference);   /* library.c */
	BKE_library_callback_free_editor_id_reference_set(WM_main_remove_editor_id_reference);   /* library.c */
	BKE_blender_callback_test_break_set(wm_window_testbreak); /* blender.c */
	BKE_spacedata_callback_id_unref_set(ED_spacedata_id_unref); /* screen.c */
	DAG_editors_update_cb(ED_render_id_flush_update,
	                      ED_render_scene_update,
	                      ED_render_scene_update_pre); /* depsgraph.c */
	
	ED_spacetypes_init();   /* editors/space_api/spacetype.c */
	
	ED_file_init();         /* for fsmenu */
	ED_node_init_butfuncs();
	
	BLF_init(11, U.dpi); /* Please update source/gamengine/GamePlayer/GPG_ghost.cpp if you change this */
	BLT_lang_init();

	/* Enforce loading the UI for the initial homefile */
	G.fileflags &= ~G_FILE_NO_UI;

	/* reports cant be initialized before the wm,
	 * but keep before file reading, since that may report errors */
	wm_init_reports(C);

	/* get the default database, plus a wm */
	wm_homefile_read(C, NULL, G.factory_startup, NULL);
	

	BLT_lang_set(NULL);

	if (!G.background) {
		/* sets 3D mouse deadzone */
		WM_ndof_deadzone_set(U.ndof_deadzone);

		GPU_init();

		GPU_set_mipmap(!(U.gameflags & USER_DISABLE_MIPMAP));
		GPU_set_linear_mipmap(true);
		GPU_set_anisotropic(U.anisotropic_filter);
		GPU_set_gpu_mipmapping(U.use_gpu_mipmap);

#ifdef WITH_OPENSUBDIV
		BKE_subsurf_osd_init();
#endif

		UI_init();
	}
	else {
		/* Note: Currently only inits icons, which we now want in background mode too
		 * (scripts could use those in background processing...).
		 * In case we do more later, we may need to pass a 'background' flag.
		 * Called from 'UI_init' above */
		BKE_icons_init(1);
	}


	ED_spacemacros_init();

	/* note: there is a bug where python needs initializing before loading the
	 * startup.blend because it may contain PyDrivers. It also needs to be after
	 * initializing space types and other internal data.
	 *
	 * However cant redo this at the moment. Solution is to load python
	 * before wm_homefile_read() or make py-drivers check if python is running.
	 * Will try fix when the crash can be repeated. - campbell. */

#ifdef WITH_PYTHON
	BPY_context_set(C); /* necessary evil */
	BPY_python_start(argc, argv);

	BPY_python_reset(C);
#else
	(void)argc; /* unused */
	(void)argv; /* unused */
#endif

	if (!G.background && !wm_start_with_console)
		GHOST_toggleConsole(3);

	clear_matcopybuf();
	ED_render_clear_mtex_copybuf();

	// glBlendFunc(GL_SRC_ALPHA, GL_ONE_MINUS_SRC_ALPHA);

	wm_history_file_read();

	/* allow a path of "", this is what happens when making a new file */
#if 0
	if (G.main->name[0] == 0)
		BLI_make_file_string("/", G.main->name, BKE_appdir_folder_default(), "untitled.blend");
#endif

	BLI_strncpy(G.lib, G.main->name, FILE_MAX);

#ifdef WITH_COMPOSITOR
	if (1) {
		extern void *COM_linker_hack;
		COM_linker_hack = COM_execute;
	}
#endif
	
	/* load last session, uses regular file reading so it has to be in end (after init py etc) */
	if (U.uiflag2 & USER_KEEP_SESSION) {
		/* calling WM_recover_last_session(C, NULL) has been moved to creator.c */
		/* that prevents loading both the kept session, and the file on the command line */
	}
	else {
		/* note, logic here is from wm_file_read_post,
		 * call functions that depend on Python being initialized. */

		/* normally 'wm_homefile_read' will do this,
		 * however python is not initialized when called from this function.
		 *
		 * unlikely any handlers are set but its possible,
		 * note that recovering the last session does its own callbacks. */
		CTX_wm_window_set(C, CTX_wm_manager(C)->windows.first);

		BLI_callback_exec(CTX_data_main(C), NULL, BLI_CB_EVT_VERSION_UPDATE);
		BLI_callback_exec(CTX_data_main(C), NULL, BLI_CB_EVT_LOAD_POST);

		wm_file_read_report(C);

		if (!G.background) {
			CTX_wm_window_set(C, NULL);
		}
	}
}

void WM_init_splash(bContext *C)
{
	if ((U.uiflag & USER_SPLASH_DISABLE) == 0) {
		wmWindowManager *wm = CTX_wm_manager(C);
		wmWindow *prevwin = CTX_wm_window(C);
	
		if (wm->windows.first) {
			CTX_wm_window_set(C, wm->windows.first);
			WM_operator_name_call(C, "WM_OT_splash", WM_OP_INVOKE_DEFAULT, NULL);
			CTX_wm_window_set(C, prevwin);
		}
	}
}

bool WM_init_game(bContext *C)
{
	wmWindowManager *wm = CTX_wm_manager(C);
	wmWindow *win;

	ScrArea *sa;
	ARegion *ar = NULL;

	Scene *scene = CTX_data_scene(C);

	if (!scene) {
		/* XXX, this should not be needed. */
		Main *bmain = CTX_data_main(C);
		scene = bmain->scene.first;
	}

	win = wm->windows.first;

	/* first to get a valid window */
	if (win)
		CTX_wm_window_set(C, win);

	sa = BKE_screen_find_big_area(CTX_wm_screen(C), SPACE_VIEW3D, 0);
	ar = BKE_area_find_region_type(sa, RGN_TYPE_WINDOW);

	/* if we have a valid 3D view */
	if (sa && ar) {
		ARegion *arhide;

		CTX_wm_area_set(C, sa);
		CTX_wm_region_set(C, ar);

		/* disable quad view */
		if (ar->alignment == RGN_ALIGN_QSPLIT)
			WM_operator_name_call(C, "SCREEN_OT_region_quadview", WM_OP_EXEC_DEFAULT, NULL);

		/* toolbox, properties panel and header are hidden */
		for (arhide = sa->regionbase.first; arhide; arhide = arhide->next) {
			if (arhide->regiontype != RGN_TYPE_WINDOW) {
				if (!(arhide->flag & RGN_FLAG_HIDDEN)) {
					ED_region_toggle_hidden(C, arhide);
				}
			}
		}

		/* full screen the area */
		if (!sa->full) {
			ED_screen_state_toggle(C, win, sa, SCREENMAXIMIZED);
		}

		/* Fullscreen */
		if ((scene->gm.playerflag & GAME_PLAYER_FULLSCREEN)) {
			WM_operator_name_call(C, "WM_OT_window_fullscreen_toggle", WM_OP_EXEC_DEFAULT, NULL);
			wm_get_screensize(&ar->winrct.xmax, &ar->winrct.ymax);
			ar->winx = ar->winrct.xmax + 1;
			ar->winy = ar->winrct.ymax + 1;
		}
		else {
			GHOST_RectangleHandle rect = GHOST_GetClientBounds(win->ghostwin);
			ar->winrct.ymax = GHOST_GetHeightRectangle(rect);
			ar->winrct.xmax = GHOST_GetWidthRectangle(rect);
			ar->winx = ar->winrct.xmax + 1;
			ar->winy = ar->winrct.ymax + 1;
			GHOST_DisposeRectangle(rect);
		}

		WM_operator_name_call(C, "VIEW3D_OT_game_start", WM_OP_EXEC_DEFAULT, NULL);

		BKE_sound_exit();

		return true;
	}
	else {
		ReportTimerInfo *rti;

		BKE_report(&wm->reports, RPT_ERROR, "No valid 3D View found, game auto start is not possible");

		/* After adding the report to the global list, reset the report timer. */
		WM_event_remove_timer(wm, NULL, wm->reports.reporttimer);

		/* Records time since last report was added */
		wm->reports.reporttimer = WM_event_add_timer(wm, CTX_wm_window(C), TIMER, 0.02);

		rti = MEM_callocN(sizeof(ReportTimerInfo), "ReportTimerInfo");
		wm->reports.reporttimer->customdata = rti;

		return false;
	}
}

/* free strings of open recent files */
static void free_openrecent(void)
{
	struct RecentFile *recent;
	
	for (recent = G.recent_files.first; recent; recent = recent->next)
		MEM_freeN(recent->filepath);
	
	BLI_freelistN(&(G.recent_files));
}


#ifdef WIN32
/* Read console events until there is a key event.  Also returns on any error. */
static void wait_for_console_key(void)
{
	HANDLE hConsoleInput = GetStdHandle(STD_INPUT_HANDLE);

	if (!ELEM(hConsoleInput, NULL, INVALID_HANDLE_VALUE) && FlushConsoleInputBuffer(hConsoleInput)) {
		for (;;) {
			INPUT_RECORD buffer;
			DWORD ignored;

			if (!ReadConsoleInput(hConsoleInput, &buffer, 1, &ignored)) {
				break;
			}

			if (buffer.EventType == KEY_EVENT) {
				break;
			}
		}
	}
}
#endif

/**
 * \note doesn't run exit() call #WM_exit() for that.
 */
void WM_exit_ext(bContext *C, const bool do_python)
{
	wmWindowManager *wm = C ? CTX_wm_manager(C) : NULL;

	BKE_sound_exit();

	/* first wrap up running stuff, we assume only the active WM is running */
	/* modal handlers are on window level freed, others too? */
	/* note; same code copied in wm_files.c */
	if (C && wm) {
		wmWindow *win;

		if (!G.background) {
			if ((U.uiflag2 & USER_KEEP_SESSION) || BKE_undo_is_valid(NULL)) {
				/* save the undo state as quit.blend */
				char filename[FILE_MAX];
				bool has_edited;
				int fileflags = G.fileflags & ~(G_FILE_COMPRESS | G_FILE_AUTOPLAY | G_FILE_HISTORY);

				BLI_make_file_string("/", filename, BKE_tempdir_base(), BLENDER_QUIT_FILE);

				has_edited = ED_editors_flush_edits(C, false);

				if ((has_edited && BLO_write_file(CTX_data_main(C), filename, fileflags, NULL, NULL)) ||
				    BKE_undo_save_file(filename))
				{
					printf("Saved session recovery to '%s'\n", filename);
				}
			}
		}
		
		WM_jobs_kill_all(wm);

		for (win = wm->windows.first; win; win = win->next) {
			
			CTX_wm_window_set(C, win);  /* needed by operator close callbacks */
			WM_event_remove_handlers(C, &win->handlers);
			WM_event_remove_handlers(C, &win->modalhandlers);
			ED_screen_exit(C, win, win->screen);
		}
	}

	BKE_addon_pref_type_free();
	wm_operatortype_free();
	wm_dropbox_free();
	WM_menutype_free();
	WM_uilisttype_free();
	
	/* all non-screen and non-space stuff editors did, like editmode */
	if (C)
		ED_editors_exit(C);

//	XXX	
//	BIF_GlobalReebFree();
//	BIF_freeRetarget();
	BIF_freeTemplates(C);

	free_openrecent();
	
	BKE_mball_cubeTable_free();
	
	/* render code might still access databases */
	RE_FreeAllRender();
	RE_engines_exit();
<<<<<<< HEAD

	BKE_asset_engines_exit();

	ED_preview_free_dbase();  /* frees a Main dbase, before free_blender! */
=======
	
	ED_preview_free_dbase();  /* frees a Main dbase, before BKE_blender_free! */
>>>>>>> a10b2fef

	if (C && wm)
		wm_free_reports(C);  /* before BKE_blender_free! - since the ListBases get freed there */

	BKE_sequencer_free_clipboard(); /* sequencer.c */
	BKE_tracking_clipboard_free();
	BKE_mask_clipboard_free();
	BKE_vfont_clipboard_free();
		
#ifdef WITH_COMPOSITOR
	COM_deinitialize();
#endif
	
	BKE_blender_free();  /* blender.c, does entire library and spacetypes */
//	free_matcopybuf();
	ANIM_fcurves_copybuf_free();
	ANIM_drivers_copybuf_free();
	ANIM_driver_vars_copybuf_free();
	ANIM_fmodifiers_copybuf_free();
	ED_gpencil_anim_copybuf_free();
	ED_gpencil_strokes_copybuf_free();
	ED_clipboard_posebuf_free();
	BKE_node_clipboard_clear();

	BLF_exit();

#ifdef WITH_INTERNATIONAL
	BLF_free_unifont();
	BLF_free_unifont_mono();
	BLT_lang_free();
#endif
	
	ANIM_keyingset_infos_exit();
	
//	free_txt_data();
	

#ifdef WITH_PYTHON
	/* option not to close python so we can use 'atexit' */
	if (do_python) {
		/* XXX - old note */
		/* before BKE_blender_free so py's gc happens while library still exists */
		/* needed at least for a rare sigsegv that can happen in pydrivers */

		/* Update for blender 2.5, move after BKE_blender_free because blender now holds references to PyObject's
		 * so decref'ing them after python ends causes bad problems every time
		 * the pyDriver bug can be fixed if it happens again we can deal with it then */
		BPY_python_end();
	}
#else
	(void)do_python;
#endif

	if (!G.background) {
#ifdef WITH_OPENSUBDIV
		BKE_subsurf_osd_cleanup();
#endif

		GPU_global_buffer_pool_free();
		GPU_free_unused_buffers();

		GPU_exit();
	}

	BKE_undo_reset();
	
	ED_file_exit(); /* for fsmenu */

	UI_exit();
	BKE_blender_userdef_free();

	RNA_exit(); /* should be after BPY_python_end so struct python slots are cleared */
	
	wm_ghost_exit();

	CTX_free(C);
#ifdef WITH_GAMEENGINE
	SYS_DeleteSystem(SYS_GetSystem());
#endif
	
	GHOST_DisposeSystemPaths();

	BLI_threadapi_exit();

	if (MEM_get_memory_blocks_in_use() != 0) {
		size_t mem_in_use = MEM_get_memory_in_use() + MEM_get_memory_in_use();
		printf("Error: Not freed memory blocks: %u, total unfreed memory %f MB\n",
		       MEM_get_memory_blocks_in_use(),
		       (double)mem_in_use / 1024 / 1024);
		MEM_printmemlist();
	}
	wm_autosave_delete();

	BKE_tempdir_session_purge();
}

void WM_exit(bContext *C)
{
	WM_exit_ext(C, 1);

	printf("\nBlender quit\n");

#ifdef WIN32
	/* ask user to press a key when in debug mode */
	if (G.debug & G_DEBUG) {
		printf("Press any key to exit . . .\n\n");
		wait_for_console_key();
	}
#endif

	exit(G.is_break == true);
}<|MERGE_RESOLUTION|>--- conflicted
+++ resolved
@@ -494,15 +494,10 @@
 	/* render code might still access databases */
 	RE_FreeAllRender();
 	RE_engines_exit();
-<<<<<<< HEAD
 
 	BKE_asset_engines_exit();
 
-	ED_preview_free_dbase();  /* frees a Main dbase, before free_blender! */
-=======
-	
 	ED_preview_free_dbase();  /* frees a Main dbase, before BKE_blender_free! */
->>>>>>> a10b2fef
 
 	if (C && wm)
 		wm_free_reports(C);  /* before BKE_blender_free! - since the ListBases get freed there */
