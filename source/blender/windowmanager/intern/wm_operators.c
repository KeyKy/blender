--- conflicted
+++ resolved
@@ -2647,16 +2647,8 @@
 	return flag;
 }
 
-<<<<<<< HEAD
-/* Helper.
- *     if `name` is non-NULL, we assume a single-item link/append.
- *     else if `*todo_libraries` is NULL we assume first-run.
- */
-static void wm_link_append_do_libgroup(
-        bContext *C, wmOperator *op, const char *root, const char *libname, char *group, char *name,
-        AssetEngineType *aet, const short flag, GSet **todo_libraries)
-=======
 typedef struct WMLinkAppendDataItem {
+	AssetUUID uuid;
 	char *name;
 	BLI_bitmap *libraries;  /* All libs (from WMLinkAppendData.libraries) to try to load this ID from. */
 	int idcode;
@@ -2677,7 +2669,6 @@
 } WMLinkAppendData;
 
 static WMLinkAppendData *wm_link_append_data_new(const int flag)
->>>>>>> 3de81314
 {
 	MemArena *ma = BLI_memarena_new(BLI_MEMARENA_STD_BUFSIZE, __func__);
 	WMLinkAppendData *lapp_data = BLI_memarena_calloc(ma, sizeof(*lapp_data));
@@ -2705,25 +2696,13 @@
 	lapp_data->num_libraries++;
 }
 
-<<<<<<< HEAD
-	if (name) {
-		/* No uuid/asset-handling here, name is never defined in this case. */
-		BLI_assert(aet == NULL);
-
-		BLO_library_append_named_part_ex(C, mainl, &bh, name, idcode, flag);
-	}
-	else {
-		if (is_first_run) {
-			*todo_libraries = BLI_gset_new(BLI_ghashutil_strhash_p, BLI_ghashutil_strcmp, __func__);
-		}
-=======
 static WMLinkAppendDataItem *wm_link_append_data_item_add(
-        WMLinkAppendData *lapp_data, const char *idname, const int idcode, void *customdata)
+        WMLinkAppendData *lapp_data, const char *idname, const int idcode, const AssetUUID *uuid, void *customdata)
 {
 	WMLinkAppendDataItem *item = BLI_memarena_alloc(lapp_data->memarena, sizeof(*item));
 	size_t len = strlen(idname) + 1;
->>>>>>> 3de81314
-
+
+	item->uuid = *uuid;
 	item->name = BLI_memarena_alloc(lapp_data->memarena, len);
 	BLI_strncpy(item->name, idname, len);
 	item->idcode = idcode;
@@ -2739,7 +2718,7 @@
 }
 
 static void wm_link_do(
-        WMLinkAppendData *lapp_data, ReportList *reports, Main *bmain, Scene *scene, View3D *v3d)
+        WMLinkAppendData *lapp_data, ReportList *reports, Main *bmain, AssetEngineType *aet, Scene *scene, View3D *v3d)
 {
 	Main *mainl;
 	BlendHandle *bh;
@@ -2747,29 +2726,6 @@
 
 	const int flag = lapp_data->flag;
 
-<<<<<<< HEAD
-				if ((idcode == curr_idcode) && (BLI_path_cmp(curr_libname, libname) == 0)) {
-					if (aet) {
-						AssetUUID asset_uuid;
-
-						RNA_int_get_array(&itemptr, "asset_uuid", asset_uuid.uuid_asset);
-						RNA_int_get_array(&itemptr, "variant_uuid", asset_uuid.uuid_variant);
-						RNA_int_get_array(&itemptr, "revision_uuid", asset_uuid.uuid_revision);
-
-						BLO_library_append_named_part_asset(C, mainl, &bh, aet, name, idcode, &asset_uuid, flag);
-					}
-					else {
-						BLO_library_append_named_part_ex(C, mainl, &bh, name, idcode, flag);
-					}
-				}
-				else if (is_first_run) {
-					BLI_join_dirfile(path, sizeof(path), curr_libname, group);
-					if (!BLI_gset_haskey(*todo_libraries, path)) {
-						BLI_gset_insert(*todo_libraries, BLI_strdup(path));
-					}
-				}
-			}
-=======
 	LinkNode *liblink, *itemlink;
 	int lib_idx, item_idx;
 
@@ -2784,7 +2740,6 @@
 			/* Unlikely since we just browsed it, but possible
 			 * Error reports will have been made by BLO_blendhandle_from_file() */
 			continue;
->>>>>>> 3de81314
 		}
 
 		/* here appending/linking starts */
@@ -2810,7 +2765,9 @@
 				continue;
 			}
 
-			new_id = BLO_library_link_named_part_ex(mainl, &bh, item->name, item->idcode, flag, scene, v3d);
+			new_id = BLO_library_link_named_part_asset(
+			             mainl, &bh, aet, item->name, item->idcode, &item->uuid, flag, scene, v3d);
+
 			if (new_id) {
 				/* If the link is sucessful, clear item's libs 'todo' flags.
 				 * This avoids trying to link same item with other libraries to come. */
@@ -2835,14 +2792,10 @@
 	int totfiles = 0;
 	short flag;
 
-<<<<<<< HEAD
 	char asset_engine[BKE_ST_MAXNAME];
 	AssetEngineType *aet = NULL;
-
-	GSet *todo_libraries = NULL;
-
-=======
->>>>>>> 3de81314
+	AssetUUID uuid = {0};
+
 	RNA_string_get(op->ptr, "filename", relname);
 	RNA_string_get(op->ptr, "directory", root);
 
@@ -2932,13 +2885,9 @@
 		}
 		RNA_END;
 
-<<<<<<< HEAD
-	wm_link_append_do_libgroup(C, op, root, libname, group, name, aet, flag, &todo_libraries);
-=======
 		RNA_BEGIN (op->ptr, itemptr, "files")
 		{
 			RNA_string_get(&itemptr, "name", relname);
->>>>>>> 3de81314
 
 			BLI_join_dirfile(path, sizeof(path), root, relname);
 
@@ -2951,13 +2900,15 @@
 
 				lib_idx = GET_INT_FROM_POINTER(BLI_ghash_lookup(libraries, libname));
 
-<<<<<<< HEAD
-			wm_link_append_do_libgroup(C, op, root, libname, group, NULL, aet, flag, &todo_libraries);
-=======
-				item = wm_link_append_data_item_add(lapp_data, name, BKE_idcode_from_name(group), NULL);
+				if (aet) {
+					RNA_int_get_array(&itemptr, "asset_uuid", uuid.uuid_asset);
+					RNA_int_get_array(&itemptr, "variant_uuid", uuid.uuid_variant);
+					RNA_int_get_array(&itemptr, "revision_uuid", uuid.uuid_revision);
+				}
+
+				item = wm_link_append_data_item_add(lapp_data, name, BKE_idcode_from_name(group), &uuid, NULL);
 				BLI_BITMAP_ENABLE(item->libraries, lib_idx);
 			}
->>>>>>> 3de81314
 		}
 		RNA_END;
 
@@ -2967,14 +2918,14 @@
 		WMLinkAppendDataItem *item;
 
 		wm_link_append_data_library_add(lapp_data, libname);
-		item = wm_link_append_data_item_add(lapp_data, name, BKE_idcode_from_name(group), NULL);
+		item = wm_link_append_data_item_add(lapp_data, name, BKE_idcode_from_name(group), &uuid, NULL);
 		BLI_BITMAP_ENABLE(item->libraries, 0);
 	}
 
 	/* XXX We'd need re-entrant locking on Main for this to work... */
 	/* BKE_main_lock(bmain); */
 
-	wm_link_do(lapp_data, op->reports, bmain, scene, CTX_wm_view3d(C));
+	wm_link_do(lapp_data, op->reports, bmain, aet, scene, CTX_wm_view3d(C));
 
 	/* BKE_main_unlock(bmain); */
 
