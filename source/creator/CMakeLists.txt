--- conflicted
+++ resolved
@@ -647,11 +647,7 @@
 	endif()
 
 	if(WITH_OPENCOLORIO)
-<<<<<<< HEAD
-		set_lib_path(OCIOBIN "opencolorio/bin")
-=======
 		set(OCIOBIN ${LIBDIR}/opencolorio/bin)
->>>>>>> 818b2e81
 		if(NOT MINGW)
 			install(
 				FILES
