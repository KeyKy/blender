--- conflicted
+++ resolved
@@ -95,10 +95,7 @@
 	virtual	bool		LessComparedTo(SCA_ILogicBrick* other);
 	
 	virtual PyObject* py_getattro(PyObject *attr);
-<<<<<<< HEAD
-=======
 	virtual PyObject* py_getattro_dict();
->>>>>>> 0c6ec76a
 	virtual int py_setattro(PyObject *attr, PyObject *value);
 
 	static class SCA_LogicManager*	m_sCurrentLogicManager;
