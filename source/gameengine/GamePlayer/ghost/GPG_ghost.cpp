--- conflicted
+++ resolved
@@ -205,11 +205,8 @@
 	printf("       show_profile                   0         Show profiling information\n");
 	printf("       blender_material               0         Enable material settings\n");
 	printf("       ignore_deprecation_warnings    1         Ignore deprecation warnings\n");
-<<<<<<< HEAD
-=======
 	printf("\n");
 	printf("  - : all arguments after this are ignored, allowing python to access them from sys.argv\n");
->>>>>>> 0c6ec76a
 	printf("\n");
 	printf("example: %s -w 320 200 10 10 -g noaudio c:\\loadtest.blend\n", program);
 	printf("example: %s -g show_framerate = 0 c:\\loadtest.blend\n", program);
