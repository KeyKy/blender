/** \file gameengine/VideoTexture/ImageRender.cpp
 *  \ingroup bgevideotex
 */
/* $Id$
-----------------------------------------------------------------------------
This source file is part of VideoTexture library

Copyright (c) 2007 The Zdeno Ash Miklas

This program is free software; you can redistribute it and/or modify it under
the terms of the GNU Lesser General Public License as published by the Free Software
Foundation; either version 2 of the License, or (at your option) any later
version.

This program is distributed in the hope that it will be useful, but WITHOUT
ANY WARRANTY; without even the implied warranty of MERCHANTABILITY or FITNESS
FOR A PARTICULAR PURPOSE. See the GNU Lesser General Public License for more details.

You should have received a copy of the GNU Lesser General Public License along with
this program; if not, write to the Free Software Foundation, Inc., 59 Temple
Place - Suite 330, Boston, MA 02111-1307, USA, or go to
http://www.gnu.org/copyleft/lesser.txt.
-----------------------------------------------------------------------------
*/

// implementation

#include <PyObjectPlus.h>
#include <structmember.h>
#include <float.h>
#include <math.h>


#include "GL/glew.h"

#include "KX_PythonInit.h"
#include "DNA_scene_types.h"
#include "RAS_CameraData.h"
#include "RAS_MeshObject.h"
#include "BLI_math.h"

#include "ImageRender.h"
#include "ImageBase.h"
#include "BlendType.h"
#include "Exception.h"
#include "Texture.h"

ExceptionID SceneInvalid, CameraInvalid, ObserverInvalid;
ExceptionID MirrorInvalid, MirrorSizeInvalid, MirrorNormalInvalid, MirrorHorizontal, MirrorTooSmall;
ExpDesc SceneInvalidDesc (SceneInvalid, "Scene object is invalid");
ExpDesc CameraInvalidDesc (CameraInvalid, "Camera object is invalid");
ExpDesc ObserverInvalidDesc (ObserverInvalid, "Observer object is invalid");
ExpDesc MirrorInvalidDesc (MirrorInvalid, "Mirror object is invalid");
ExpDesc MirrorSizeInvalidDesc (MirrorSizeInvalid, "Mirror has no vertex or no size");
ExpDesc MirrorNormalInvalidDesc (MirrorNormalInvalid, "Cannot determine mirror plane");
ExpDesc MirrorHorizontalDesc (MirrorHorizontal, "Mirror is horizontal in local space");
ExpDesc MirrorTooSmallDesc (MirrorTooSmall, "Mirror is too small");

// constructor
ImageRender::ImageRender (KX_Scene * scene, KX_Camera * camera) : 
    ImageViewport(),
    m_render(true),
    m_scene(scene),
    m_camera(camera),
    m_owncamera(false),
    m_observer(NULL),
    m_mirror(NULL),
    m_clip(100.f)
{
	// initialize background color
	setBackground(0, 0, 255, 255);
	// retrieve rendering objects
	m_engine = KX_GetActiveEngine();
	m_rasterizer = m_engine->GetRasterizer();
	m_canvas = m_engine->GetCanvas();
	m_rendertools = m_engine->GetRenderTools();
}

// destructor
ImageRender::~ImageRender (void)
{
	if (m_owncamera)
		m_camera->Release();
}


// set background color
void ImageRender::setBackground (int red, int green, int blue, int alpha)
{
	m_background[0] = (red < 0) ? 0.f : (red > 255) ? 1.f : float(red)/255.f;
	m_background[1] = (green < 0) ? 0.f : (green > 255) ? 1.f : float(green)/255.f;
	m_background[2] = (blue < 0) ? 0.f : (blue > 255) ? 1.f : float(blue)/255.f;
	m_background[3] = (alpha < 0) ? 0.f : (alpha > 255) ? 1.f : float(alpha)/255.f;
}


// capture image from viewport
void ImageRender::calcImage (unsigned int texId, double ts)
{
	if (m_rasterizer->GetDrawingMode() != RAS_IRasterizer::KX_TEXTURED ||   // no need for texture
	        m_camera->GetViewport() ||        // camera must be inactive
	        m_camera == m_scene->GetActiveCamera())
	{
		// no need to compute texture in non texture rendering
		m_avail = false;
		return;
	}
	// render the scene from the camera
	Render();
	// get image from viewport
	ImageViewport::calcImage(texId, ts);
	// restore OpenGL state
	m_canvas->EndFrame();
}

void ImageRender::Render()
{
	RAS_FrameFrustum frustrum;

	if (!m_render)
		return;

	if (m_mirror)
	{
		// mirror mode, compute camera frustrum, position and orientation
		// convert mirror position and normal in world space
		const MT_Matrix3x3 & mirrorObjWorldOri = m_mirror->GetSGNode()->GetWorldOrientation();
		const MT_Point3 & mirrorObjWorldPos = m_mirror->GetSGNode()->GetWorldPosition();
		const MT_Vector3 & mirrorObjWorldScale = m_mirror->GetSGNode()->GetWorldScaling();
		MT_Point3 mirrorWorldPos =
		        mirrorObjWorldPos + mirrorObjWorldScale * (mirrorObjWorldOri * m_mirrorPos);
		MT_Vector3 mirrorWorldZ = mirrorObjWorldOri * m_mirrorZ;
		// get observer world position
		const MT_Point3 & observerWorldPos = m_observer->GetSGNode()->GetWorldPosition();
		// get plane D term = mirrorPos . normal
		MT_Scalar mirrorPlaneDTerm = mirrorWorldPos.dot(mirrorWorldZ);
		// compute distance of observer to mirror = D - observerPos . normal
		MT_Scalar observerDistance = mirrorPlaneDTerm - observerWorldPos.dot(mirrorWorldZ);
		// if distance < 0.01 => observer is on wrong side of mirror, don't render
		if (observerDistance < 0.01f)
			return;
		// set camera world position = observerPos + normal * 2 * distance
		MT_Point3 cameraWorldPos = observerWorldPos + (MT_Scalar(2.0)*observerDistance)*mirrorWorldZ;
		m_camera->GetSGNode()->SetLocalPosition(cameraWorldPos);
		// set camera orientation: z=normal, y=mirror_up in world space, x= y x z
		MT_Vector3 mirrorWorldY = mirrorObjWorldOri * m_mirrorY;
		MT_Vector3 mirrorWorldX = mirrorObjWorldOri * m_mirrorX;
		MT_Matrix3x3 cameraWorldOri(
		            mirrorWorldX[0], mirrorWorldY[0], mirrorWorldZ[0],
		            mirrorWorldX[1], mirrorWorldY[1], mirrorWorldZ[1],
		            mirrorWorldX[2], mirrorWorldY[2], mirrorWorldZ[2]);
		m_camera->GetSGNode()->SetLocalOrientation(cameraWorldOri);
		m_camera->GetSGNode()->UpdateWorldData(0.0);
		// compute camera frustrum:
		//   get position of mirror relative to camera: offset = mirrorPos-cameraPos
		MT_Vector3 mirrorOffset = mirrorWorldPos - cameraWorldPos;
		//   convert to camera orientation
		mirrorOffset = mirrorOffset * cameraWorldOri;
		//   scale mirror size to world scale:
		//     get closest local axis for mirror Y and X axis and scale height and width by local axis scale
		MT_Scalar x, y;
		x = fabs(m_mirrorY[0]);
		y = fabs(m_mirrorY[1]);
		float height = (x > y) ?
		            ((x > fabs(m_mirrorY[2])) ? mirrorObjWorldScale[0] : mirrorObjWorldScale[2]):
		            ((y > fabs(m_mirrorY[2])) ? mirrorObjWorldScale[1] : mirrorObjWorldScale[2]);
		x = fabs(m_mirrorX[0]);
		y = fabs(m_mirrorX[1]);
		float width = (x > y) ?
		            ((x > fabs(m_mirrorX[2])) ? mirrorObjWorldScale[0] : mirrorObjWorldScale[2]):
		            ((y > fabs(m_mirrorX[2])) ? mirrorObjWorldScale[1] : mirrorObjWorldScale[2]);
		width *= m_mirrorHalfWidth;
		height *= m_mirrorHalfHeight;
		//   left = offsetx-width
		//   right = offsetx+width
		//   top = offsety+height
		//   bottom = offsety-height
		//   near = -offsetz
		//   far = near+100
		frustrum.x1 = mirrorOffset[0]-width;
		frustrum.x2 = mirrorOffset[0]+width;
		frustrum.y1 = mirrorOffset[1]-height;
		frustrum.y2 = mirrorOffset[1]+height;
		frustrum.camnear = -mirrorOffset[2];
		frustrum.camfar = -mirrorOffset[2]+m_clip;
	}
	// Store settings to be restored later
	const RAS_IRasterizer::StereoMode stereomode = m_rasterizer->GetStereoMode();
	RAS_Rect area = m_canvas->GetWindowArea();

	// The screen area that ImageViewport will copy is also the rendering zone
	m_canvas->SetViewPort(m_position[0], m_position[1], m_position[0]+m_capSize[0]-1, m_position[1]+m_capSize[1]-1);
	m_canvas->ClearColor(m_background[0], m_background[1], m_background[2], m_background[3]);
	m_canvas->ClearBuffer(RAS_ICanvas::COLOR_BUFFER|RAS_ICanvas::DEPTH_BUFFER);
	m_rasterizer->BeginFrame(RAS_IRasterizer::KX_TEXTURED,m_engine->GetClockTime());
	m_rendertools->BeginFrame(m_rasterizer);
	m_engine->SetWorldSettings(m_scene->GetWorldInfo());
	m_rendertools->SetAuxilaryClientInfo(m_scene);
	m_rasterizer->DisplayFog();
	// matrix calculation, don't apply any of the stereo mode
	m_rasterizer->SetStereoMode(RAS_IRasterizer::RAS_STEREO_NOSTEREO);
	if (m_mirror)
	{
		// frustrum was computed above
		// get frustrum matrix and set projection matrix
		MT_Matrix4x4 projmat = m_rasterizer->GetFrustumMatrix(
		            frustrum.x1, frustrum.x2, frustrum.y1, frustrum.y2, frustrum.camnear, frustrum.camfar);

		m_camera->SetProjectionMatrix(projmat);
	} else if (m_camera->hasValidProjectionMatrix())
	{
		m_rasterizer->SetProjectionMatrix(m_camera->GetProjectionMatrix());
	} else
	{
		float lens = m_camera->GetLens();
		float sensor_x = m_camera->GetSensorWidth();
		bool orthographic = !m_camera->GetCameraData()->m_perspective;
		float nearfrust = m_camera->GetCameraNear();
		float farfrust = m_camera->GetCameraFar();
		float aspect_ratio = 1.0f;
		Scene *blenderScene = m_scene->GetBlenderScene();
		MT_Matrix4x4 projmat;

		// compute the aspect ratio from frame blender scene settings so that render to texture
		// works the same in Blender and in Blender player
		if (blenderScene->r.ysch != 0)
			aspect_ratio = float(blenderScene->r.xsch*blenderScene->r.xasp) / float(blenderScene->r.ysch*blenderScene->r.yasp);

		if (orthographic) {

			RAS_FramingManager::ComputeDefaultOrtho(
			            nearfrust,
			            farfrust,
			            m_camera->GetScale(),
			            aspect_ratio,
			            frustrum
			            );

			projmat = m_rasterizer->GetOrthoMatrix(
			            frustrum.x1, frustrum.x2, frustrum.y1, frustrum.y2, frustrum.camnear, frustrum.camfar);
		} else
		{
			RAS_FramingManager::ComputeDefaultFrustum(
<<<<<<< HEAD
				nearfrust,
				farfrust,
				lens,
				sensor_x,
				aspect_ratio,
				frustrum);
=======
			            nearfrust,
			            farfrust,
			            lens,
			            aspect_ratio,
			            frustrum);
>>>>>>> 53671577
			
			projmat = m_rasterizer->GetFrustumMatrix(
			            frustrum.x1, frustrum.x2, frustrum.y1, frustrum.y2, frustrum.camnear, frustrum.camfar);
		}
		m_camera->SetProjectionMatrix(projmat);
	}

	MT_Transform camtrans(m_camera->GetWorldToCamera());
	MT_Matrix4x4 viewmat(camtrans);
	
	m_rasterizer->SetViewMatrix(viewmat, m_camera->NodeGetWorldOrientation(), m_camera->NodeGetWorldPosition(), m_camera->GetCameraData()->m_perspective);
	m_camera->SetModelviewMatrix(viewmat);
	// restore the stereo mode now that the matrix is computed
	m_rasterizer->SetStereoMode(stereomode);

	m_scene->CalculateVisibleMeshes(m_rasterizer,m_camera);

	m_scene->RenderBuckets(camtrans, m_rasterizer, m_rendertools);

	// restore the canvas area now that the render is completed
	m_canvas->GetWindowArea() = area;
}


// cast Image pointer to ImageRender
inline ImageRender * getImageRender (PyImage * self)
{ return static_cast<ImageRender*>(self->m_image); }


// python methods

// Blender Scene type
BlendType<KX_Scene> sceneType ("KX_Scene");
// Blender Camera type
BlendType<KX_Camera> cameraType ("KX_Camera");


// object initialization
static int ImageRender_init (PyObject * pySelf, PyObject * args, PyObject * kwds)
{
	// parameters - scene object
	PyObject * scene;
	// camera object
	PyObject * camera;
	// parameter keywords
	static const char *kwlist[] = {"sceneObj", "cameraObj", NULL};
	// get parameters
	if (!PyArg_ParseTupleAndKeywords(args, kwds, "OO",
		const_cast<char**>(kwlist), &scene, &camera))
		return -1;
	try
	{
		// get scene pointer
		KX_Scene * scenePtr (NULL);
		if (scene != NULL) scenePtr = sceneType.checkType(scene);
		// throw exception if scene is not available
		if (scenePtr == NULL) THRWEXCP(SceneInvalid, S_OK);

		// get camera pointer
		KX_Camera * cameraPtr (NULL);
		if (camera != NULL) cameraPtr = cameraType.checkType(camera);
		// throw exception if camera is not available
		if (cameraPtr == NULL) THRWEXCP(CameraInvalid, S_OK);

		// get pointer to image structure
		PyImage * self = reinterpret_cast<PyImage*>(pySelf);
		// create source object
		if (self->m_image != NULL) delete self->m_image;
		self->m_image = new ImageRender(scenePtr, cameraPtr);
	}
	catch (Exception & exp)
	{
		exp.report();
		return -1;
	}
	// initialization succeded
	return 0;
}


// get background color
PyObject * getBackground (PyImage * self, void * closure)
{
	return Py_BuildValue("[BBBB]",
	                     getImageRender(self)->getBackground(0),
	                     getImageRender(self)->getBackground(1),
	                     getImageRender(self)->getBackground(2),
	                     getImageRender(self)->getBackground(3));
}

// set color
static int setBackground (PyImage * self, PyObject * value, void * closure)
{
	// check validity of parameter
	if (value == NULL || !PySequence_Check(value) || PySequence_Size(value) != 4
		|| !PyLong_Check(PySequence_Fast_GET_ITEM(value, 0))
		|| !PyLong_Check(PySequence_Fast_GET_ITEM(value, 1))
		|| !PyLong_Check(PySequence_Fast_GET_ITEM(value, 2))
		|| !PyLong_Check(PySequence_Fast_GET_ITEM(value, 3)))
	{
		PyErr_SetString(PyExc_TypeError, "The value must be a sequence of 4 integer between 0 and 255");
		return -1;
	}
	// set background color
	getImageRender(self)->setBackground((unsigned char)(PyLong_AsSsize_t(PySequence_Fast_GET_ITEM(value, 0))),
		(unsigned char)(PyLong_AsSsize_t(PySequence_Fast_GET_ITEM(value, 1))),
		(unsigned char)(PyLong_AsSsize_t(PySequence_Fast_GET_ITEM(value, 2))),
        (unsigned char)(PyLong_AsSsize_t(PySequence_Fast_GET_ITEM(value, 3))));
	// success
	return 0;
}


// methods structure
static PyMethodDef imageRenderMethods[] =
{ // methods from ImageBase class
	{"refresh", (PyCFunction)Image_refresh, METH_NOARGS, "Refresh image - invalidate its current content"},
	{NULL}
};
// attributes structure
static PyGetSetDef imageRenderGetSets[] =
{ 
	{(char*)"background", (getter)getBackground, (setter)setBackground, (char*)"background color", NULL},
    // attribute from ImageViewport
	{(char*)"capsize", (getter)ImageViewport_getCaptureSize, (setter)ImageViewport_setCaptureSize, (char*)"size of render area", NULL},
	{(char*)"alpha", (getter)ImageViewport_getAlpha, (setter)ImageViewport_setAlpha, (char*)"use alpha in texture", NULL},
	{(char*)"whole", (getter)ImageViewport_getWhole, (setter)ImageViewport_setWhole, (char*)"use whole viewport to render", NULL},
	// attributes from ImageBase class
	{(char*)"valid", (getter)Image_valid, NULL, (char*)"bool to tell if an image is available", NULL},
	{(char*)"image", (getter)Image_getImage, NULL, (char*)"image data", NULL},
	{(char*)"size", (getter)Image_getSize, NULL, (char*)"image size", NULL},
	{(char*)"scale", (getter)Image_getScale, (setter)Image_setScale, (char*)"fast scale of image (near neighbour)",	NULL},
	{(char*)"flip", (getter)Image_getFlip, (setter)Image_setFlip, (char*)"flip image vertically", NULL},
	{(char*)"filter", (getter)Image_getFilter, (setter)Image_setFilter, (char*)"pixel filter", NULL},
	{NULL}
};


// define python type
PyTypeObject ImageRenderType =
{ 
	PyVarObject_HEAD_INIT(NULL, 0)
	"VideoTexture.ImageRender",   /*tp_name*/
	sizeof(PyImage),          /*tp_basicsize*/
	0,                         /*tp_itemsize*/
	(destructor)Image_dealloc, /*tp_dealloc*/
	0,                         /*tp_print*/
	0,                         /*tp_getattr*/
	0,                         /*tp_setattr*/
	0,                         /*tp_compare*/
	0,                         /*tp_repr*/
	0,                         /*tp_as_number*/
	0,                         /*tp_as_sequence*/
	0,                         /*tp_as_mapping*/
	0,                         /*tp_hash */
	0,                         /*tp_call*/
	0,                         /*tp_str*/
	0,                         /*tp_getattro*/
	0,                         /*tp_setattro*/
	&imageBufferProcs,         /*tp_as_buffer*/
	Py_TPFLAGS_DEFAULT,        /*tp_flags*/
	"Image source from render",       /* tp_doc */
	0,		               /* tp_traverse */
	0,		               /* tp_clear */
	0,		               /* tp_richcompare */
	0,		               /* tp_weaklistoffset */
	0,		               /* tp_iter */
	0,		               /* tp_iternext */
	imageRenderMethods,    /* tp_methods */
	0,                   /* tp_members */
	imageRenderGetSets,          /* tp_getset */
	0,                         /* tp_base */
	0,                         /* tp_dict */
	0,                         /* tp_descr_get */
	0,                         /* tp_descr_set */
	0,                         /* tp_dictoffset */
	(initproc)ImageRender_init,     /* tp_init */
	0,                         /* tp_alloc */
	Image_allocNew,           /* tp_new */
};

// object initialization
static int ImageMirror_init (PyObject * pySelf, PyObject * args, PyObject * kwds)
{
	// parameters - scene object
	PyObject * scene;
	// reference object for mirror
	PyObject * observer;
	// object holding the mirror
	PyObject * mirror;
	// material of the mirror
	short materialID = 0;
	// parameter keywords
	static const char *kwlist[] = {"scene", "observer", "mirror", "material", NULL};
	// get parameters
	if (!PyArg_ParseTupleAndKeywords(args, kwds, "OOO|h",
	                                 const_cast<char**>(kwlist), &scene, &observer, &mirror, &materialID))
		return -1;
	try
	{
		// get scene pointer
		KX_Scene * scenePtr (NULL);
		if (scene != NULL && PyObject_TypeCheck(scene, &KX_Scene::Type))
			scenePtr = static_cast<KX_Scene*>BGE_PROXY_REF(scene);
		else
			THRWEXCP(SceneInvalid, S_OK);
		
		if(scenePtr==NULL) /* incase the python proxy reference is invalid */
			THRWEXCP(SceneInvalid, S_OK);
		
		// get observer pointer
		KX_GameObject * observerPtr (NULL);
		if (observer != NULL && PyObject_TypeCheck(observer, &KX_GameObject::Type))
			observerPtr = static_cast<KX_GameObject*>BGE_PROXY_REF(observer);
		else if (observer != NULL && PyObject_TypeCheck(observer, &KX_Camera::Type))
			observerPtr = static_cast<KX_Camera*>BGE_PROXY_REF(observer);
		else
			THRWEXCP(ObserverInvalid, S_OK);
		
		if(observerPtr==NULL) /* incase the python proxy reference is invalid */
			THRWEXCP(ObserverInvalid, S_OK);

		// get mirror pointer
		KX_GameObject * mirrorPtr (NULL);
		if (mirror != NULL && PyObject_TypeCheck(mirror, &KX_GameObject::Type))
			mirrorPtr = static_cast<KX_GameObject*>BGE_PROXY_REF(mirror);
		else
			THRWEXCP(MirrorInvalid, S_OK);
		
		if(mirrorPtr==NULL) /* incase the python proxy reference is invalid */
			THRWEXCP(MirrorInvalid, S_OK);

		// locate the material in the mirror
		RAS_IPolyMaterial * material = getMaterial(mirror, materialID);
		if (material == NULL)
			THRWEXCP(MaterialNotAvail, S_OK);

		// get pointer to image structure
		PyImage * self = reinterpret_cast<PyImage*>(pySelf);

		// create source object
		if (self->m_image != NULL)
		{
			delete self->m_image;
			self->m_image = NULL;
		}
		self->m_image = new ImageRender(scenePtr, observerPtr, mirrorPtr, material);
	}
	catch (Exception & exp)
	{
		exp.report();
		return -1;
	}
	// initialization succeded
	return 0;
}

// get background color
PyObject * getClip (PyImage * self, void * closure)
{
	return PyFloat_FromDouble(getImageRender(self)->getClip());
}

// set clip
static int setClip (PyImage * self, PyObject * value, void * closure)
{
	// check validity of parameter
	double clip;
	if (value == NULL || !PyFloat_Check(value) || (clip = PyFloat_AsDouble(value)) < 0.01 || clip > 5000.0)
	{
		PyErr_SetString(PyExc_TypeError, "The value must be an float between 0.01 and 5000");
		return -1;
	}
	// set background color
	getImageRender(self)->setClip(float(clip));
	// success
	return 0;
}

// attributes structure
static PyGetSetDef imageMirrorGetSets[] =
{ 
	{(char*)"clip", (getter)getClip, (setter)setClip, (char*)"clipping distance", NULL},
	// attribute from ImageRender
	{(char*)"background", (getter)getBackground, (setter)setBackground, (char*)"background color", NULL},
	// attribute from ImageViewport
	{(char*)"capsize", (getter)ImageViewport_getCaptureSize, (setter)ImageViewport_setCaptureSize, (char*)"size of render area", NULL},
	{(char*)"alpha", (getter)ImageViewport_getAlpha, (setter)ImageViewport_setAlpha, (char*)"use alpha in texture", NULL},
	{(char*)"whole", (getter)ImageViewport_getWhole, (setter)ImageViewport_setWhole, (char*)"use whole viewport to render", NULL},
	// attributes from ImageBase class
	{(char*)"valid", (getter)Image_valid, NULL, (char*)"bool to tell if an image is available", NULL},
	{(char*)"image", (getter)Image_getImage, NULL, (char*)"image data", NULL},
	{(char*)"size", (getter)Image_getSize, NULL, (char*)"image size", NULL},
	{(char*)"scale", (getter)Image_getScale, (setter)Image_setScale, (char*)"fast scale of image (near neighbour)",	NULL},
	{(char*)"flip", (getter)Image_getFlip, (setter)Image_setFlip, (char*)"flip image vertically", NULL},
	{(char*)"filter", (getter)Image_getFilter, (setter)Image_setFilter, (char*)"pixel filter", NULL},
	{NULL}
};


// constructor
ImageRender::ImageRender (KX_Scene * scene, KX_GameObject * observer, KX_GameObject * mirror, RAS_IPolyMaterial * mat) :
    ImageViewport(),
    m_render(false),
    m_scene(scene),
    m_observer(observer),
    m_mirror(mirror),
    m_clip(100.f)
{
	// this constructor is used for automatic planar mirror
	// create a camera, take all data by default, in any case we will recompute the frustrum on each frame
	RAS_CameraData camdata;
	vector<RAS_TexVert*> mirrorVerts;
	vector<RAS_TexVert*>::iterator it;
	float mirrorArea = 0.f;
	float mirrorNormal[3] = {0.f, 0.f, 0.f};
	float mirrorUp[3];
	float dist, vec[3], axis[3];
	float zaxis[3] = {0.f, 0.f, 1.f};
	float yaxis[3] = {0.f, 1.f, 0.f};
	float mirrorMat[3][3];
	float left, right, top, bottom, back;
	// make sure this camera will delete its node
	m_camera= new KX_Camera(scene, KX_Scene::m_callbacks, camdata, true, true);
	m_camera->SetName("__mirror__cam__");
	// don't add the camera to the scene object list, it doesn't need to be accessible
	m_owncamera = true;
	// retrieve rendering objects
	m_engine = KX_GetActiveEngine();
	m_rasterizer = m_engine->GetRasterizer();
	m_canvas = m_engine->GetCanvas();
	m_rendertools = m_engine->GetRenderTools();
	// locate the vertex assigned to mat and do following calculation in mesh coordinates
	for (int meshIndex = 0; meshIndex < mirror->GetMeshCount(); meshIndex++)
	{
		RAS_MeshObject*	mesh = mirror->GetMesh(meshIndex);
		int numPolygons = mesh->NumPolygons();
		for (int polygonIndex=0; polygonIndex < numPolygons; polygonIndex++)
		{
			RAS_Polygon* polygon = mesh->GetPolygon(polygonIndex);
			if (polygon->GetMaterial()->GetPolyMaterial() == mat)
			{
				RAS_TexVert *v1, *v2, *v3, *v4;
				float normal[3];
				float area;
				// this polygon is part of the mirror,
				v1 = polygon->GetVertex(0);
				v2 = polygon->GetVertex(1);
				v3 = polygon->GetVertex(2);
				mirrorVerts.push_back(v1);
				mirrorVerts.push_back(v2);
				mirrorVerts.push_back(v3);
				if (polygon->VertexCount() == 4)
				{
					v4 = polygon->GetVertex(3);
					mirrorVerts.push_back(v4);
					area = normal_quad_v3( normal,(float*)v1->getXYZ(), (float*)v2->getXYZ(), (float*)v3->getXYZ(), (float*)v4->getXYZ());
				} else
				{
					area = normal_tri_v3( normal,(float*)v1->getXYZ(), (float*)v2->getXYZ(), (float*)v3->getXYZ());
				}
				area = fabs(area);
				mirrorArea += area;
				mul_v3_fl(normal, area);
				add_v3_v3v3(mirrorNormal, mirrorNormal, normal);
			}
		}
	}
	if (mirrorVerts.size() == 0 || mirrorArea < FLT_EPSILON)
	{
		// no vertex or zero size mirror
		THRWEXCP(MirrorSizeInvalid, S_OK);
	}
	// compute average normal of mirror faces
	mul_v3_fl(mirrorNormal, 1.0f/mirrorArea);
	if (normalize_v3(mirrorNormal) == 0.f)
	{
		// no normal
		THRWEXCP(MirrorNormalInvalid, S_OK);
	}
	// the mirror plane has an equation of the type ax+by+cz = d where (a,b,c) is the normal vector
	// if the mirror is more vertical then horizontal, the Z axis is the up direction.
	// otherwise the Y axis is the up direction.
	// If the mirror is not perfectly vertical(horizontal), the Z(Y) axis projection on the mirror
	// plan by the normal will be the up direction.
	if (fabs(mirrorNormal[2]) > fabs(mirrorNormal[1]) &&
	        fabs(mirrorNormal[2]) > fabs(mirrorNormal[0]))
	{
		// the mirror is more horizontal than vertical
		copy_v3_v3(axis, yaxis);
	}
	else
	{
		// the mirror is more vertical than horizontal
		copy_v3_v3(axis, zaxis);
	}
	dist = dot_v3v3(mirrorNormal, axis);
	if (fabs(dist) < FLT_EPSILON)
	{
		// the mirror is already fully aligned with up axis
		copy_v3_v3(mirrorUp, axis);
	}
	else
	{
		// projection of axis to mirror plane through normal
		copy_v3_v3(vec, mirrorNormal);
		mul_v3_fl(vec, dist);
		sub_v3_v3v3(mirrorUp, axis, vec);
		if (normalize_v3(mirrorUp) == 0.f)
		{
			// should not happen
			THRWEXCP(MirrorHorizontal, S_OK);
			return;
		}
	}
	// compute rotation matrix between local coord and mirror coord
	// to match camera orientation, we select mirror z = -normal, y = up, x = y x z
	negate_v3_v3(mirrorMat[2], mirrorNormal);
	copy_v3_v3(mirrorMat[1], mirrorUp);
	cross_v3_v3v3(mirrorMat[0], mirrorMat[1], mirrorMat[2]);
	// transpose to make it a orientation matrix from local space to mirror space
	transpose_m3(mirrorMat);
	// transform all vertex to plane coordinates and determine mirror position
	left = FLT_MAX;
	right = -FLT_MAX;
	bottom = FLT_MAX;
	top = -FLT_MAX;
	back = -FLT_MAX; // most backward vertex (=highest Z coord in mirror space)
	for (it = mirrorVerts.begin(); it != mirrorVerts.end(); it++)
	{
		copy_v3_v3(vec, (float*)(*it)->getXYZ());
		mul_m3_v3(mirrorMat, vec);
		if (vec[0] < left)
			left = vec[0];
		if (vec[0] > right)
			right = vec[0];
		if (vec[1] < bottom)
			bottom = vec[1];
		if (vec[1] > top)
			top = vec[1];
		if (vec[2] > back)
			back = vec[2];
	}
	// now store this information in the object for later rendering
	m_mirrorHalfWidth = (right-left)*0.5f;
	m_mirrorHalfHeight = (top-bottom)*0.5f;
	if (m_mirrorHalfWidth < 0.01f || m_mirrorHalfHeight < 0.01f)
	{
		// mirror too small
		THRWEXCP(MirrorTooSmall, S_OK);
	}
	// mirror position in mirror coord
	vec[0] = (left+right)*0.5f;
	vec[1] = (top+bottom)*0.5f;
	vec[2] = back;
	// convert it in local space: transpose again the matrix to get back to mirror to local transform
	transpose_m3(mirrorMat);
	mul_m3_v3(mirrorMat, vec);
	// mirror position in local space
	m_mirrorPos.setValue(vec[0], vec[1], vec[2]);
	// mirror normal vector (pointed towards the back of the mirror) in local space
	m_mirrorZ.setValue(-mirrorNormal[0], -mirrorNormal[1], -mirrorNormal[2]);
	m_mirrorY.setValue(mirrorUp[0], mirrorUp[1], mirrorUp[2]);
	m_mirrorX = m_mirrorY.cross(m_mirrorZ);
	m_render = true;

	setBackground(0, 0, 255, 255);
}




// define python type
PyTypeObject ImageMirrorType =
{ 
	PyVarObject_HEAD_INIT(NULL, 0)
	"VideoTexture.ImageMirror",   /*tp_name*/
	sizeof(PyImage),          /*tp_basicsize*/
	0,                         /*tp_itemsize*/
	(destructor)Image_dealloc, /*tp_dealloc*/
	0,                         /*tp_print*/
	0,                         /*tp_getattr*/
	0,                         /*tp_setattr*/
	0,                         /*tp_compare*/
	0,                         /*tp_repr*/
	0,                         /*tp_as_number*/
	0,                         /*tp_as_sequence*/
	0,                         /*tp_as_mapping*/
	0,                         /*tp_hash */
	0,                         /*tp_call*/
	0,                         /*tp_str*/
	0,                         /*tp_getattro*/
	0,                         /*tp_setattro*/
	&imageBufferProcs,         /*tp_as_buffer*/
	Py_TPFLAGS_DEFAULT,        /*tp_flags*/
	"Image source from mirror",       /* tp_doc */
	0,		               /* tp_traverse */
	0,		               /* tp_clear */
	0,		               /* tp_richcompare */
	0,		               /* tp_weaklistoffset */
	0,		               /* tp_iter */
	0,		               /* tp_iternext */
	imageRenderMethods,    /* tp_methods */
	0,                   /* tp_members */
	imageMirrorGetSets,          /* tp_getset */
	0,                         /* tp_base */
	0,                         /* tp_dict */
	0,                         /* tp_descr_get */
	0,                         /* tp_descr_set */
	0,                         /* tp_dictoffset */
	(initproc)ImageMirror_init,     /* tp_init */
	0,                         /* tp_alloc */
	Image_allocNew,           /* tp_new */
};

<|MERGE_RESOLUTION|>--- conflicted
+++ resolved
@@ -241,20 +241,12 @@
 		} else
 		{
 			RAS_FramingManager::ComputeDefaultFrustum(
-<<<<<<< HEAD
-				nearfrust,
-				farfrust,
-				lens,
-				sensor_x,
-				aspect_ratio,
-				frustrum);
-=======
 			            nearfrust,
 			            farfrust,
 			            lens,
+			            sensor_x,
 			            aspect_ratio,
 			            frustrum);
->>>>>>> 53671577
 			
 			projmat = m_rasterizer->GetFrustumMatrix(
 			            frustrum.x1, frustrum.x2, frustrum.y1, frustrum.y2, frustrum.camnear, frustrum.camfar);
